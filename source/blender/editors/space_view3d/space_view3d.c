--- conflicted
+++ resolved
@@ -346,7 +346,7 @@
 
 	keymap= WM_keymap_find(wm->defaultconf, "Weight Paint", 0, 0);
 	WM_event_add_keymap_handler(&ar->handlers, keymap);
-
+	
 	keymap= WM_keymap_find(wm->defaultconf, "Sculpt", 0, 0);
 	WM_event_add_keymap_handler(&ar->handlers, keymap);
 	
@@ -652,7 +652,7 @@
 			switch(wmn->action) {
 				case NA_ADDED:
 					ED_region_tag_redraw(ar);
-					break;
+			break;
 			}
 			break;
 		case NC_GEOM:
@@ -725,12 +725,8 @@
 			switch(wmn->data) {
 				case ND_GPENCIL:
 				case ND_ANIMPLAY:
-<<<<<<< HEAD
-				ED_region_tag_redraw(ar);
-=======
 				case ND_SKETCH:
-					ED_region_tag_redraw(ar);
->>>>>>> 6d201907
+				ED_region_tag_redraw(ar);
 					break;
 				case ND_SCREENBROWSE:
 				case ND_SCREENDELETE:
