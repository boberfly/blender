--- conflicted
+++ resolved
@@ -381,42 +381,6 @@
 }
 
 /**
-<<<<<<< HEAD
- * Release all datablocks (ID) used by this object (datablocks are never freed, they are just unreferenced).
- *
- * \param ob The object which has to release its data.
- */
-void BKE_object_release_datablocks(Object *ob)
-{
-	/* Note: This totally ignores indirectly-'linked' datablocks (through constraints, modifiers...).
-	 *       That’s fine for now (none of them actually refcount IDs), remap project will rework this deeply anyway. */
-	int a;
-
-	if (ob->data) {
-		id_us_min((ID *)ob->data);
-		ob->data = NULL;
-	}
-
-	if (ob->mat) {
-		for (a = 0; a < ob->totcol; a++) {
-			if (ob->mat[a]) {
-				id_us_min(&ob->mat[a]->id);
-				ob->mat[a] = NULL;
-			}
-		}
-	}
-
-	if (ob->poselib) {
-		id_us_min(&ob->poselib->id);
-		ob->poselib = NULL;
-	}
-	if (ob->gpd) {
-		id_us_min(&ob->gpd->id);
-		ob->gpd = NULL;
-	}
-}
-
-/**
  * Free (or release) any data used by this object (does not free the object itself).
  *
  * \param ob The object to free.
@@ -426,18 +390,6 @@
 void BKE_object_free(Object *ob, const bool do_id_user)
 {
 	if (do_id_user) {
-		BKE_object_release_datablocks(ob);
-	}
-=======
- * Free (or release) any data used by this object (does not free the object itself).
- *
- * \param ob The object to free.
- * \param do_id_user When \a true, ID datablocks used (referenced) by this object are 'released'
- *                   (their user count is decreased).
- */
-void BKE_object_free(Object *ob, const bool do_id_user)
-{
-	if (do_id_user) {
 		/* Note: This totally ignores indirectly-'linked' datablocks (through constraints, modifiers...).
 		 *       That’s fine for now (none of them actually refcount IDs), remap project will rework this deeply anyway. */
 		int a;
@@ -467,7 +419,6 @@
 	}
 
 	BKE_animdata_free((ID *)ob);
->>>>>>> 794a977b
 
 	BKE_object_free_derived_caches(ob);
 
@@ -476,11 +427,6 @@
 	MEM_SAFE_FREE(ob->iuser);
 	MEM_SAFE_FREE(ob->bb);
 
-<<<<<<< HEAD
-	BKE_animdata_free((ID *)ob);
-
-=======
->>>>>>> 794a977b
 	BLI_freelistN(&ob->defbase);
 	if (ob->pose) {
 		BKE_pose_free_ex(ob->pose, do_id_user);
