--- conflicted
+++ resolved
@@ -623,13 +623,7 @@
 /* create new mesh with edit mode changes and modifiers applied */
 static Mesh *bake_mesh_new_from_object(EvaluationContext *eval_ctx, Main *bmain, Scene *scene, Object *ob)
 {
-<<<<<<< HEAD
-	if (eval_ctx->object_mode & OB_MODE_EDIT) {
-		ED_object_editmode_load(ob);
-	}
-=======
 	ED_object_editmode_load(ob);
->>>>>>> 1ddd03b7
 
 	Mesh *me = BKE_mesh_new_from_object(eval_ctx, bmain, scene, ob, 1, 2, 0, 0);
 	if (me->flag & ME_AUTOSMOOTH) {
