/*
 * This program is free software; you can redistribute it and/or
 * modify it under the terms of the GNU General Public License
 * as published by the Free Software Foundation; either version 2
 * of the License, or (at your option) any later version.
 *
 * This program is distributed in the hope that it will be useful,
 * but WITHOUT ANY WARRANTY; without even the implied warranty of
 * MERCHANTABILITY or FITNESS FOR A PARTICULAR PURPOSE.  See the
 * GNU General Public License for more details.
 *
 * You should have received a copy of the GNU General Public License
 * along with this program; if not, write to the Free Software Foundation,
 * Inc., 51 Franklin Street, Fifth Floor, Boston, MA 02110-1301, USA.
 *
 * The Original Code is Copyright (C) 2017, Blender Foundation
 * This is a new part of Blender
 */

/** \file
 * \ingroup modifiers
 */

#include <stdio.h>

#include "BLI_utildefines.h"

#include "BLI_math_vector.h"

#include "BLT_translation.h"

#include "DNA_collection_types.h"
#include "DNA_defaults.h"
#include "DNA_gpencil_modifier_types.h"
#include "DNA_gpencil_types.h"
#include "DNA_material_types.h"
#include "DNA_object_types.h"
#include "DNA_scene_types.h"
#include "DNA_screen_types.h"

#include "MOD_gpencil_lineart.h"
#include "lineart/MOD_lineart.h"

#include "BKE_collection.h"
#include "BKE_context.h"
#include "BKE_global.h"
#include "BKE_gpencil.h"
#include "BKE_gpencil_modifier.h"
#include "BKE_lib_query.h"
#include "BKE_main.h"
#include "BKE_screen.h"

#include "UI_interface.h"
#include "UI_resources.h"

#include "BKE_modifier.h"
#include "RNA_access.h"

#include "DEG_depsgraph.h"
#include "DEG_depsgraph_query.h"

#include "MOD_gpencil_lineart.h"
#include "MOD_gpencil_modifiertypes.h"
#include "MOD_gpencil_ui_common.h"

#include "WM_api.h"
#include "WM_types.h"

static void initData(GpencilModifierData *md)
{
  LineartGpencilModifierData *gpmd = (LineartGpencilModifierData *)md;

  BLI_assert(MEMCMP_STRUCT_AFTER_IS_ZERO(gpmd, modifier));

  MEMCPY_STRUCT_AFTER(gpmd, DNA_struct_default_get(LineartGpencilModifierData), modifier);
}

static void copyData(const GpencilModifierData *md, GpencilModifierData *target)
{
  BKE_gpencil_modifier_copydata_generic(md, target);
}

static void generate_strokes_actual(
    GpencilModifierData *md, Depsgraph *depsgraph, Object *ob, bGPDlayer *gpl, bGPDframe *gpf)
{
  LineartGpencilModifierData *lmd = (LineartGpencilModifierData *)md;

  if (G.debug_value == 4000) {
    printf("LRT: Generating from modifier.\n");
  }

  MOD_lineart_gpencil_generate(
      lmd->cache,
      depsgraph,
      ob,
      gpl,
      gpf,
      lmd->source_type,
      lmd->source_type == LRT_SOURCE_OBJECT ? (void *)lmd->source_object :
                                              (void *)lmd->source_collection,
      lmd->level_start,
      lmd->use_multiple_levels ? lmd->level_end : lmd->level_start,
      lmd->target_material ? BKE_gpencil_object_material_index_get(ob, lmd->target_material) : 0,
      lmd->edge_types,
      lmd->mask_switches,
      lmd->material_mask_bits,
      lmd->intersection_mask,
      lmd->thickness,
      lmd->opacity,
      lmd->source_vertex_group,
      lmd->vgname,
      lmd->flags);
}

static bool isModifierDisabled(GpencilModifierData *md)
{
  LineartGpencilModifierData *lmd = (LineartGpencilModifierData *)md;

  if ((lmd->target_layer[0] == '\0') || (lmd->target_material == NULL)) {
    return true;
  }

  if (lmd->source_type == LRT_SOURCE_OBJECT && !lmd->source_object) {
    return true;
  }

  if (lmd->source_type == LRT_SOURCE_COLLECTION && !lmd->source_collection) {
    return true;
  }

  /* Preventing calculation in depsgraph when baking frames. */
  if (lmd->flags & LRT_GPENCIL_IS_BAKED) {
    return true;
  }

  return false;
}
static void generateStrokes(GpencilModifierData *md, Depsgraph *depsgraph, Object *ob)
{
  LineartGpencilModifierData *lmd = (LineartGpencilModifierData *)md;
  bGPdata *gpd = ob->data;

  /* Guard early, don't trigger calculation when no grease-pencil frame is present.
   * Probably should disable in the #isModifierDisabled() function
   * but we need additional argument for depsgraph and `gpd`. */
  bGPDlayer *gpl = BKE_gpencil_layer_get_by_name(gpd, lmd->target_layer, 1);
  if (gpl == NULL) {
    return;
  }
  /* Need to call this or we don't get active frame (user may haven't selected any one). */
  BKE_gpencil_frame_active_set(depsgraph, gpd);
  bGPDframe *gpf = gpl->actframe;
  if (gpf == NULL) {
    return;
  }

  /* Check all parameters required are filled. */
  if (isModifierDisabled(md)) {
    return;
  }

  LineartCache *local_lc = gpd->runtime.lineart_cache;
  if (!gpd->runtime.lineart_cache) {
    MOD_lineart_compute_feature_lines(
        depsgraph, lmd, &gpd->runtime.lineart_cache, (!(ob->dtx & OB_DRAW_IN_FRONT)));
    MOD_lineart_destroy_render_data(lmd);
  }
  else {
    if (!(lmd->flags & LRT_GPENCIL_USE_CACHE)) {
      MOD_lineart_compute_feature_lines(
          depsgraph, lmd, &local_lc, (!(ob->dtx & OB_DRAW_IN_FRONT)));
      MOD_lineart_destroy_render_data(lmd);
    }
    MOD_lineart_chain_clear_picked_flag(local_lc);
    lmd->cache = local_lc;
  }

  generate_strokes_actual(md, depsgraph, ob, gpl, gpf);

  if (!(lmd->flags & LRT_GPENCIL_USE_CACHE)) {
    /* Clear local cache. */
    if (local_lc != gpd->runtime.lineart_cache) {
      MOD_lineart_clear_cache(&local_lc);
    }
    /* Restore the original cache pointer so the modifiers below still have access to the "global"
     * cache. */
    lmd->cache = gpd->runtime.lineart_cache;
  }

  WM_main_add_notifier(NA_EDITED | NC_GPENCIL, NULL);
}

static void bakeModifier(Main *UNUSED(bmain),
                         Depsgraph *depsgraph,
                         GpencilModifierData *md,
                         Object *ob)
{
  bGPdata *gpd = ob->data;
  LineartGpencilModifierData *lmd = (LineartGpencilModifierData *)md;

  bGPDlayer *gpl = BKE_gpencil_layer_get_by_name(gpd, lmd->target_layer, 1);
  if (gpl == NULL) {
    return;
  }
  bGPDframe *gpf = gpl->actframe;
  if (gpf == NULL) {
    return;
  }

  if (!gpd->runtime.lineart_cache) {
    /* Only calculate for this modifier, thus no need to get maximum values from all line art
     * modifiers in the stack. */
    lmd->edge_types_override = lmd->edge_types;
    lmd->level_end_override = lmd->level_end;

    MOD_lineart_compute_feature_lines(
        depsgraph, lmd, &gpd->runtime.lineart_cache, (!(ob->dtx & OB_DRAW_IN_FRONT)));
    MOD_lineart_destroy_render_data(lmd);
  }

  generate_strokes_actual(md, depsgraph, ob, gpl, gpf);

  MOD_lineart_clear_cache(&gpd->runtime.lineart_cache);
}

static bool isDisabled(GpencilModifierData *md, int UNUSED(userRenderParams))
{
  return isModifierDisabled(md);
}

static void add_this_collection(Collection *c,
                                const ModifierUpdateDepsgraphContext *ctx,
                                const int mode)
{
  if (!c) {
    return;
  }
  FOREACH_COLLECTION_VISIBLE_OBJECT_RECURSIVE_BEGIN (c, ob, mode) {
    if (ELEM(ob->type, OB_MESH, OB_MBALL, OB_CURVE, OB_SURF, OB_FONT)) {
      if (ob->lineart.usage != OBJECT_LRT_EXCLUDE) {
        DEG_add_object_relation(ctx->node, ob, DEG_OB_COMP_GEOMETRY, "Line Art Modifier");
        DEG_add_object_relation(ctx->node, ob, DEG_OB_COMP_TRANSFORM, "Line Art Modifier");
      }
    }
    if (ob->type == OB_EMPTY && (ob->transflag & OB_DUPLICOLLECTION)) {
      add_this_collection(ob->instance_collection, ctx, mode);
    }
  }
  FOREACH_COLLECTION_VISIBLE_OBJECT_RECURSIVE_END;
}

static void updateDepsgraph(GpencilModifierData *md,
                            const ModifierUpdateDepsgraphContext *ctx,
                            const int mode)
{
  DEG_add_object_relation(ctx->node, ctx->object, DEG_OB_COMP_TRANSFORM, "Line Art Modifier");

  LineartGpencilModifierData *lmd = (LineartGpencilModifierData *)md;
  if (lmd->source_type == LRT_SOURCE_OBJECT && lmd->source_object) {
    DEG_add_object_relation(
        ctx->node, lmd->source_object, DEG_OB_COMP_GEOMETRY, "Line Art Modifier");
    DEG_add_object_relation(
        ctx->node, lmd->source_object, DEG_OB_COMP_TRANSFORM, "Line Art Modifier");
  }
  else {
    add_this_collection(ctx->scene->master_collection, ctx, mode);
  }
  if (lmd->calculation_flags & LRT_USE_CUSTOM_CAMERA) {
    DEG_add_object_relation(
        ctx->node, lmd->source_camera, DEG_OB_COMP_TRANSFORM, "Line Art Modifier");
    DEG_add_object_relation(
        ctx->node, lmd->source_camera, DEG_OB_COMP_PARAMETERS, "Line Art Modifier");
  }
  else {
    DEG_add_object_relation(
        ctx->node, ctx->scene->camera, DEG_OB_COMP_TRANSFORM, "Line Art Modifier");
    DEG_add_object_relation(
        ctx->node, ctx->scene->camera, DEG_OB_COMP_PARAMETERS, "Line Art Modifier");
  }
}

static void foreachIDLink(GpencilModifierData *md, Object *ob, IDWalkFunc walk, void *userData)
{
  LineartGpencilModifierData *lmd = (LineartGpencilModifierData *)md;

  walk(userData, ob, (ID **)&lmd->target_material, IDWALK_CB_USER);
  walk(userData, ob, (ID **)&lmd->source_collection, IDWALK_CB_NOP);

  walk(userData, ob, (ID **)&lmd->source_object, IDWALK_CB_NOP);
  walk(userData, ob, (ID **)&lmd->source_camera, IDWALK_CB_NOP);
  walk(userData, ob, (ID **)&lmd->light_contour_object, IDWALK_CB_NOP);
}

static void panel_draw(const bContext *UNUSED(C), Panel *panel)
{
  uiLayout *layout = panel->layout;

  PointerRNA ob_ptr;
  PointerRNA *ptr = gpencil_modifier_panel_get_property_pointers(panel, &ob_ptr);

  PointerRNA obj_data_ptr = RNA_pointer_get(&ob_ptr, "data");

  const int source_type = RNA_enum_get(ptr, "source_type");
  const bool is_baked = RNA_boolean_get(ptr, "is_baked");

  uiLayoutSetPropSep(layout, true);
  uiLayoutSetEnabled(layout, !is_baked);

  if (!BKE_gpencil_is_first_lineart_in_stack(ob_ptr.data, ptr->data)) {
    uiItemR(layout, ptr, "use_cache", 0, NULL, ICON_NONE);
  }

  uiItemR(layout, ptr, "source_type", 0, NULL, ICON_NONE);

  if (source_type == LRT_SOURCE_OBJECT) {
    uiItemR(layout, ptr, "source_object", 0, NULL, ICON_OBJECT_DATA);
  }
  else if (source_type == LRT_SOURCE_COLLECTION) {
    uiItemR(layout, ptr, "source_collection", 0, NULL, ICON_OUTLINER_COLLECTION);
  }
  else {
    /* Source is Scene. */
  }
  uiItemPointerR(layout, ptr, "target_layer", &obj_data_ptr, "layers", NULL, ICON_GREASEPENCIL);

  /* Material has to be used by grease pencil object already, it was possible to assign materials
   * without this requirement in earlier versions of blender. */
  bool material_valid = false;
  PointerRNA material_ptr = RNA_pointer_get(ptr, "target_material");
  if (!RNA_pointer_is_null(&material_ptr)) {
    Material *current_material = material_ptr.data;
    Object *ob = ob_ptr.data;
    material_valid = BKE_gpencil_object_material_index_get(ob, current_material) != -1;
  }
  uiLayout *row = uiLayoutRow(layout, true);
  uiLayoutSetRedAlert(row, !material_valid);
  uiItemPointerR(
      row, ptr, "target_material", &obj_data_ptr, "materials", NULL, ICON_SHADING_TEXTURE);

  gpencil_modifier_panel_end(layout, ptr);
}

static void edge_types_panel_draw(const bContext *UNUSED(C), Panel *panel)
{
  uiLayout *layout = panel->layout;
  PointerRNA ob_ptr;
  PointerRNA *ptr = gpencil_modifier_panel_get_property_pointers(panel, &ob_ptr);

  const bool is_baked = RNA_boolean_get(ptr, "is_baked");
  const bool use_cache = RNA_boolean_get(ptr, "use_cache");
  const bool is_first = BKE_gpencil_is_first_lineart_in_stack(ob_ptr.data, ptr->data);

  uiLayoutSetEnabled(layout, !is_baked);

  uiLayoutSetPropSep(layout, true);

  uiLayout *col = uiLayoutColumn(layout, true);

  uiItemR(col, ptr, "use_contour", 0, IFACE_("Contour"), ICON_NONE);
  uiItemR(col, ptr, "use_loose", 0, IFACE_("Loose"), ICON_NONE);
  uiItemR(col, ptr, "use_material", 0, IFACE_("Material Borders"), ICON_NONE);
  uiItemR(col, ptr, "use_edge_mark", 0, IFACE_("Edge Marks"), ICON_NONE);
  uiItemR(col, ptr, "use_intersection", 0, IFACE_("Intersections"), ICON_NONE);

  uiLayout *sub = uiLayoutRowWithHeading(col, false, IFACE_("Crease"));
  uiItemR(sub, ptr, "use_crease", 0, "", ICON_NONE);
  uiLayout *entry = uiLayoutRow(sub, false);
  uiLayoutSetActive(entry, RNA_boolean_get(ptr, "use_crease") || is_first);
  if (use_cache && !is_first) {
    uiItemL(entry, IFACE_("Angle Cached"), ICON_INFO);
  }
  else {
    uiItemR(entry, ptr, "crease_threshold", UI_ITEM_R_SLIDER, " ", ICON_NONE);
  }

  sub = uiLayoutRowWithHeading(col, false, IFACE_("Light Contour"));
  uiItemR(sub, ptr, "use_light_contour", 0, "", ICON_NONE);
  entry = uiLayoutRow(sub, false);
  uiLayoutSetActive(entry,
                    (RNA_boolean_get(ptr, "use_light_contour")) ||
                        (RNA_boolean_get(ptr, "use_light_contour")) || is_first);
  if (use_cache && !is_first) {
    uiItemL(entry, IFACE_("Reference Cached"), ICON_INFO);
  }
  else {
    uiItemR(entry, ptr, "light_contour_object", 0, "", ICON_NONE);
  }

  uiItemR(col, ptr, "use_shadow", 0, IFACE_("Casted Shadow"), ICON_NONE);

  uiItemR(layout, ptr, "use_overlap_edge_type_support", 0, IFACE_("Allow Overlap"), ICON_NONE);
}

static void options_shadow_camera_draw(const bContext *UNUSED(C), Panel *panel)
{
  uiLayout *layout = panel->layout;
  PointerRNA ob_ptr;
  PointerRNA *ptr = gpencil_modifier_panel_get_property_pointers(panel, &ob_ptr);

  const bool is_baked = RNA_boolean_get(ptr, "is_baked");
  const bool use_cache = RNA_boolean_get(ptr, "use_cache");
  const bool use_shadow = RNA_boolean_get(ptr, "use_shadow");
  const bool is_first = BKE_gpencil_is_first_lineart_in_stack(ob_ptr.data, ptr->data);

  uiLayoutSetPropSep(layout, true);
  uiLayoutSetEnabled(layout, !is_baked);
  uiLayoutSetActive(layout, use_shadow);

  if (use_cache && !is_first) {
    uiItemL(layout, "Cached from the first line art modifier.", ICON_INFO);
    return;
  }

<<<<<<< HEAD
  uiItemR(layout, ptr, "shadow_camera_size", 0, NULL, ICON_NONE);
=======
  uiItemR(layout, ptr, "overscan", 0, NULL, ICON_NONE);
>>>>>>> 5280d4bf

  uiLayout *col = uiLayoutColumn(layout, true);
  uiItemR(col, ptr, "shadow_camera_near", 0, NULL, ICON_NONE);
  uiItemR(col, ptr, "shadow_camera_far", 0, NULL, ICON_NONE);
}

static void options_panel_draw(const bContext *UNUSED(C), Panel *panel)
{
  uiLayout *layout = panel->layout;
  PointerRNA ob_ptr;
  PointerRNA *ptr = gpencil_modifier_panel_get_property_pointers(panel, &ob_ptr);

  const bool is_baked = RNA_boolean_get(ptr, "is_baked");
  const bool use_cache = RNA_boolean_get(ptr, "use_cache");
  const bool is_first = BKE_gpencil_is_first_lineart_in_stack(ob_ptr.data, ptr->data);

  uiLayoutSetPropSep(layout, true);
  uiLayoutSetEnabled(layout, !is_baked);

  if (use_cache && !is_first) {
    uiItemL(layout, "Cached from the first line art modifier.", ICON_INFO);
    return;
  }

  uiLayout *row = uiLayoutRowWithHeading(layout, false, IFACE_("Custom Camera"));
  uiItemR(row, ptr, "use_custom_camera", 0, "", 0);
  uiLayout *subrow = uiLayoutRow(row, true);
  uiLayoutSetActive(subrow, RNA_boolean_get(ptr, "use_custom_camera"));
  uiLayoutSetPropSep(subrow, true);
  uiItemR(subrow, ptr, "source_camera", 0, "", ICON_OBJECT_DATA);

  uiItemR(layout, ptr, "overscan", 0, NULL, ICON_NONE);

  uiItemR(layout, ptr, "use_remove_doubles", 0, NULL, ICON_NONE);
  uiItemR(layout, ptr, "use_edge_overlap", 0, IFACE_("Overlapping Edges As Contour"), ICON_NONE);
  uiItemR(layout, ptr, "use_object_instances", 0, NULL, ICON_NONE);
  uiItemR(layout, ptr, "use_clip_plane_boundaries", 0, NULL, ICON_NONE);
  uiItemR(layout, ptr, "use_crease_on_smooth", 0, IFACE_("Crease On Smooth"), ICON_NONE);
  uiItemR(layout, ptr, "use_crease_on_sharp", 0, IFACE_("Crease On Sharp"), ICON_NONE);
  uiItemR(layout, ptr, "use_back_face_culling", 0, NULL, ICON_NONE);
}

static void style_panel_draw(const bContext *UNUSED(C), Panel *panel)
{
  uiLayout *layout = panel->layout;
  PointerRNA *ptr = gpencil_modifier_panel_get_property_pointers(panel, NULL);

  const bool is_baked = RNA_boolean_get(ptr, "is_baked");

  uiLayoutSetPropSep(layout, true);
  uiLayoutSetEnabled(layout, !is_baked);

  uiItemR(layout, ptr, "thickness", UI_ITEM_R_SLIDER, NULL, ICON_NONE);

  uiItemR(layout, ptr, "opacity", UI_ITEM_R_SLIDER, NULL, ICON_NONE);
}

static void occlusion_panel_draw(const bContext *UNUSED(C), Panel *panel)
{
  uiLayout *layout = panel->layout;
  PointerRNA ob_ptr;
  PointerRNA *ptr = gpencil_modifier_panel_get_property_pointers(panel, &ob_ptr);

  const bool is_baked = RNA_boolean_get(ptr, "is_baked");

  const bool use_multiple_levels = RNA_boolean_get(ptr, "use_multiple_levels");
  const bool show_in_front = RNA_boolean_get(&ob_ptr, "show_in_front");

  uiLayoutSetPropSep(layout, true);
  uiLayoutSetEnabled(layout, !is_baked);

  if (!show_in_front) {
    uiItemL(layout, IFACE_("Object is not in front"), ICON_INFO);
  }

  layout = uiLayoutColumn(layout, false);
  uiLayoutSetActive(layout, show_in_front);

  uiItemR(layout, ptr, "use_multiple_levels", 0, IFACE_("Range"), ICON_NONE);

  if (use_multiple_levels) {
    uiLayout *col = uiLayoutColumn(layout, true);
    uiItemR(col, ptr, "level_start", 0, NULL, ICON_NONE);
    uiItemR(col, ptr, "level_end", 0, IFACE_("End"), ICON_NONE);
  }
  else {
    uiItemR(layout, ptr, "level_start", 0, IFACE_("Level"), ICON_NONE);
  }
}

static bool anything_showing_through(PointerRNA *ptr)
{
  const bool use_multiple_levels = RNA_boolean_get(ptr, "use_multiple_levels");
  const int level_start = RNA_int_get(ptr, "level_start");
  const int level_end = RNA_int_get(ptr, "level_end");
  if (use_multiple_levels) {
    return (MAX2(level_start, level_end) > 0);
  }
  return (level_start > 0);
}

static void material_mask_panel_draw_header(const bContext *UNUSED(C), Panel *panel)
{
  uiLayout *layout = panel->layout;
  PointerRNA ob_ptr;
  PointerRNA *ptr = gpencil_modifier_panel_get_property_pointers(panel, &ob_ptr);

  const bool is_baked = RNA_boolean_get(ptr, "is_baked");
  const bool show_in_front = RNA_boolean_get(&ob_ptr, "show_in_front");

  uiLayoutSetEnabled(layout, !is_baked);
  uiLayoutSetActive(layout, show_in_front && anything_showing_through(ptr));

  uiItemR(layout, ptr, "use_material_mask", 0, IFACE_("Material Mask"), ICON_NONE);
}

static void material_mask_panel_draw(const bContext *UNUSED(C), Panel *panel)
{
  uiLayout *layout = panel->layout;
  PointerRNA *ptr = gpencil_modifier_panel_get_property_pointers(panel, NULL);

  const bool is_baked = RNA_boolean_get(ptr, "is_baked");
  uiLayoutSetEnabled(layout, !is_baked);
  uiLayoutSetActive(layout, anything_showing_through(ptr));

  uiLayoutSetPropSep(layout, true);

  uiLayoutSetEnabled(layout, RNA_boolean_get(ptr, "use_material_mask"));

  uiLayout *col = uiLayoutColumn(layout, true);
  uiLayout *sub = uiLayoutRowWithHeading(col, true, IFACE_("Masks"));

  PropertyRNA *prop = RNA_struct_find_property(ptr, "use_material_mask_bits");
  for (int i = 0; i < 8; i++) {
    uiItemFullR(sub, ptr, prop, i, 0, UI_ITEM_R_TOGGLE, " ", ICON_NONE);
    if (i == 3) {
      sub = uiLayoutRow(col, true);
    }
  }

  uiItemR(layout, ptr, "use_material_mask_match", 0, IFACE_("Exact Match"), ICON_NONE);
}

static void intersection_panel_draw_header(const bContext *UNUSED(C), Panel *panel)
{
  uiLayout *layout = panel->layout;
  PointerRNA *ptr = gpencil_modifier_panel_get_property_pointers(panel, NULL);

  const bool is_baked = RNA_boolean_get(ptr, "is_baked");
  const bool use_isec = RNA_boolean_get(ptr, "use_intersection");

  uiLayoutSetEnabled(layout, !is_baked);
  uiLayoutSetActive(layout, use_isec);

  uiItemR(layout, ptr, "use_intersection_filter", 0, IFACE_("Filter Intersection"), ICON_NONE);
}

static void intersection_panel_draw(const bContext *UNUSED(C), Panel *panel)
{
  uiLayout *layout = panel->layout;
  PointerRNA *ptr = gpencil_modifier_panel_get_property_pointers(panel, NULL);

  const bool is_baked = RNA_boolean_get(ptr, "is_baked");
  const bool use_isec = RNA_boolean_get(ptr, "use_intersection");
  const bool use_isec_filter = RNA_boolean_get(ptr, "use_intersection_filter");
  uiLayoutSetEnabled(layout, !is_baked);

  uiLayoutSetPropSep(layout, true);

  uiLayoutSetActive(layout, use_isec && use_isec_filter);

  uiLayout *col = uiLayoutColumn(layout, true);
  uiLayout *sub = uiLayoutRowWithHeading(col, true, IFACE_("Collection Masks"));

  PropertyRNA *prop = RNA_struct_find_property(ptr, "use_intersection_mask");
  for (int i = 0; i < 8; i++) {
    uiItemFullR(sub, ptr, prop, i, 0, UI_ITEM_R_TOGGLE, " ", ICON_NONE);
    if (i == 3) {
      sub = uiLayoutRow(col, true);
    }
  }

  uiItemR(layout, ptr, "use_intersection_match", 0, IFACE_("Exact Match"), ICON_NONE);
}

static void face_mark_panel_draw_header(const bContext *UNUSED(C), Panel *panel)
{
  uiLayout *layout = panel->layout;
  PointerRNA ob_ptr;
  PointerRNA *ptr = gpencil_modifier_panel_get_property_pointers(panel, &ob_ptr);

  const bool is_baked = RNA_boolean_get(ptr, "is_baked");
  const bool use_cache = RNA_boolean_get(ptr, "use_cache");
  const bool is_first = BKE_gpencil_is_first_lineart_in_stack(ob_ptr.data, ptr->data);

  if (!use_cache || is_first) {
    uiLayoutSetEnabled(layout, !is_baked);
    uiItemR(layout, ptr, "use_face_mark", 0, IFACE_("Face Mark Filtering"), ICON_NONE);
  }
  else {
    uiItemL(layout, IFACE_("Face Mark Filtering"), ICON_NONE);
  }
}

static void face_mark_panel_draw(const bContext *UNUSED(C), Panel *panel)
{
  uiLayout *layout = panel->layout;
  PointerRNA ob_ptr;
  PointerRNA *ptr = gpencil_modifier_panel_get_property_pointers(panel, &ob_ptr);

  const bool is_baked = RNA_boolean_get(ptr, "is_baked");
  const bool use_mark = RNA_boolean_get(ptr, "use_face_mark");
  const bool use_cache = RNA_boolean_get(ptr, "use_cache");
  const bool is_first = BKE_gpencil_is_first_lineart_in_stack(ob_ptr.data, ptr->data);

  uiLayoutSetEnabled(layout, !is_baked);

  uiLayoutSetPropSep(layout, true);

  uiLayoutSetActive(layout, use_mark);

  if (!use_cache || is_first) {
    uiItemR(layout, ptr, "use_face_mark_invert", 0, NULL, ICON_NONE);
    uiItemR(layout, ptr, "use_face_mark_boundaries", 0, NULL, ICON_NONE);
    uiItemR(layout, ptr, "use_face_mark_keep_contour", 0, NULL, ICON_NONE);
  }
  else {
    uiItemL(layout, "Cached with the first line art modifier.", ICON_INFO);
  }
}

static void chaining_panel_draw(const bContext *UNUSED(C), Panel *panel)
{
  PointerRNA ob_ptr;
  PointerRNA *ptr = gpencil_modifier_panel_get_property_pointers(panel, &ob_ptr);

  uiLayout *layout = panel->layout;

  const bool is_baked = RNA_boolean_get(ptr, "is_baked");
  const bool use_cache = RNA_boolean_get(ptr, "use_cache");
  const bool is_first = BKE_gpencil_is_first_lineart_in_stack(ob_ptr.data, ptr->data);
  const bool is_geom = RNA_boolean_get(ptr, "use_geometry_space_chain");

  uiLayoutSetPropSep(layout, true);
  uiLayoutSetEnabled(layout, !is_baked);

  if (use_cache && !is_first) {
    uiItemL(layout, "Cached from the first line art modifier.", ICON_INFO);
    return;
  }

  uiLayout *col = uiLayoutColumnWithHeading(layout, true, IFACE_("Chain"));
  uiItemR(col, ptr, "use_fuzzy_intersections", 0, NULL, ICON_NONE);
  uiItemR(col, ptr, "use_fuzzy_all", 0, NULL, ICON_NONE);

  uiItemR(col, ptr, "use_loose_edge_chain", 0, IFACE_("Loose Edges"), ICON_NONE);
  uiItemR(col, ptr, "use_loose_as_contour", 0, IFACE_("Loose Edges As Contour"), ICON_NONE);
  uiItemR(col, ptr, "use_geometry_space_chain", 0, IFACE_("Geometry Space"), ICON_NONE);

  uiItemR(layout,
          ptr,
          "chaining_image_threshold",
          0,
          is_geom ? IFACE_("Geometry Threshold") : NULL,
          ICON_NONE);

  uiItemR(layout, ptr, "smooth_tolerance", UI_ITEM_R_SLIDER, NULL, ICON_NONE);
  uiItemR(layout, ptr, "split_angle", UI_ITEM_R_SLIDER, NULL, ICON_NONE);
}

static void vgroup_panel_draw(const bContext *UNUSED(C), Panel *panel)
{
  PointerRNA ob_ptr;
  PointerRNA *ptr = gpencil_modifier_panel_get_property_pointers(panel, &ob_ptr);

  uiLayout *layout = panel->layout;

  const bool is_baked = RNA_boolean_get(ptr, "is_baked");
  const bool use_cache = RNA_boolean_get(ptr, "use_cache");
  const bool is_first = BKE_gpencil_is_first_lineart_in_stack(ob_ptr.data, ptr->data);

  uiLayoutSetPropSep(layout, true);
  uiLayoutSetEnabled(layout, !is_baked);

  if (use_cache && !is_first) {
    uiItemL(layout, "Cached from the first line art modifier.", ICON_INFO);
    return;
  }

  uiLayout *col = uiLayoutColumn(layout, true);

  uiLayout *row = uiLayoutRow(col, true);

  uiItemR(row, ptr, "source_vertex_group", 0, IFACE_("Filter Source"), ICON_GROUP_VERTEX);
  uiItemR(row, ptr, "invert_source_vertex_group", UI_ITEM_R_TOGGLE, "", ICON_ARROW_LEFTRIGHT);

  uiItemR(col, ptr, "use_output_vertex_group_match_by_name", 0, NULL, ICON_NONE);

  const bool match_output = RNA_boolean_get(ptr, "use_output_vertex_group_match_by_name");
  if (!match_output) {
    uiItemPointerR(
        col, ptr, "vertex_group", &ob_ptr, "vertex_groups", IFACE_("Target"), ICON_NONE);
  }
}

static void bake_panel_draw(const bContext *UNUSED(C), Panel *panel)
{
  uiLayout *layout = panel->layout;
  PointerRNA ob_ptr;
  PointerRNA *ptr = gpencil_modifier_panel_get_property_pointers(panel, &ob_ptr);

  const bool is_baked = RNA_boolean_get(ptr, "is_baked");

  uiLayoutSetPropSep(layout, true);

  if (is_baked) {
    uiLayout *col = uiLayoutColumn(layout, false);
    uiLayoutSetPropSep(col, false);
    uiItemL(col, IFACE_("Modifier has baked data"), ICON_NONE);
    uiItemR(
        col, ptr, "is_baked", UI_ITEM_R_TOGGLE, IFACE_("Continue Without Clearing"), ICON_NONE);
  }

  uiLayout *col = uiLayoutColumn(layout, false);
  uiLayoutSetEnabled(col, !is_baked);
  uiItemO(col, NULL, ICON_NONE, "OBJECT_OT_lineart_bake_strokes");
  uiItemO(col, NULL, ICON_NONE, "OBJECT_OT_lineart_bake_strokes_all");

  col = uiLayoutColumn(layout, false);
  uiItemO(col, NULL, ICON_NONE, "OBJECT_OT_lineart_clear");
  uiItemO(col, NULL, ICON_NONE, "OBJECT_OT_lineart_clear_all");
}

static void composition_panel_draw(const bContext *UNUSED(C), Panel *panel)
{
  PointerRNA ob_ptr;
  PointerRNA *ptr = gpencil_modifier_panel_get_property_pointers(panel, &ob_ptr);

  uiLayout *layout = panel->layout;

  const bool show_in_front = RNA_boolean_get(&ob_ptr, "show_in_front");

  uiLayoutSetPropSep(layout, true);

  if (show_in_front) {
    uiItemL(layout, IFACE_("Object is shown in front"), ICON_ERROR);
  }

  uiLayout *col = uiLayoutColumn(layout, false);
  uiLayoutSetActive(col, !show_in_front);

  uiItemR(col, ptr, "stroke_offset", UI_ITEM_R_SLIDER, NULL, ICON_NONE);
  uiItemR(col, ptr, "offset_towards_custom_camera", 0, IFACE_("Towards Custom Camera"), ICON_NONE);
}

static void panelRegister(ARegionType *region_type)
{
  PanelType *panel_type = gpencil_modifier_panel_register(
      region_type, eGpencilModifierType_Lineart, panel_draw);

  gpencil_modifier_subpanel_register(
      region_type, "edge_types", "Edge Types", NULL, edge_types_panel_draw, panel_type);
  gpencil_modifier_subpanel_register(
      region_type, "shadow_camera", "Shadow Camera", NULL, options_shadow_camera_draw, panel_type);
  gpencil_modifier_subpanel_register(
      region_type, "geometry", "Geometry Processing", NULL, options_panel_draw, panel_type);
  gpencil_modifier_subpanel_register(
      region_type, "style", "Style", NULL, style_panel_draw, panel_type);
  PanelType *occlusion_panel = gpencil_modifier_subpanel_register(
      region_type, "occlusion", "Occlusion", NULL, occlusion_panel_draw, panel_type);
  gpencil_modifier_subpanel_register(region_type,
                                     "material_mask",
                                     "",
                                     material_mask_panel_draw_header,
                                     material_mask_panel_draw,
                                     occlusion_panel);
  gpencil_modifier_subpanel_register(region_type,
                                     "intersection",
                                     "",
                                     intersection_panel_draw_header,
                                     intersection_panel_draw,
                                     panel_type);
  gpencil_modifier_subpanel_register(
      region_type, "face_mark", "", face_mark_panel_draw_header, face_mark_panel_draw, panel_type);
  gpencil_modifier_subpanel_register(
      region_type, "chaining", "Chaining", NULL, chaining_panel_draw, panel_type);
  gpencil_modifier_subpanel_register(
      region_type, "vgroup", "Vertex Weight Transfer", NULL, vgroup_panel_draw, panel_type);
  gpencil_modifier_subpanel_register(
      region_type, "composition", "Composition", NULL, composition_panel_draw, panel_type);
  gpencil_modifier_subpanel_register(
      region_type, "bake", "Bake", NULL, bake_panel_draw, panel_type);
}

GpencilModifierTypeInfo modifierType_Gpencil_Lineart = {
    /* name. */ "Line Art",
    /* structName. */ "LineartGpencilModifierData",
    /* structSize. */ sizeof(LineartGpencilModifierData),
    /* type. */ eGpencilModifierTypeType_Gpencil,
    /* flags. */ eGpencilModifierTypeFlag_SupportsEditmode,

    /* copyData. */ copyData,

    /* deformStroke. */ NULL,
    /* generateStrokes. */ generateStrokes,
    /* bakeModifier. */ bakeModifier,
    /* remapTime. */ NULL,

    /* initData. */ initData,
    /* freeData. */ NULL,
    /* isDisabled. */ isDisabled,
    /* updateDepsgraph. */ updateDepsgraph,
    /* dependsOnTime. */ NULL,
    /* foreachIDLink. */ foreachIDLink,
    /* foreachTexLink. */ NULL,
    /* panelRegister. */ panelRegister,
};<|MERGE_RESOLUTION|>--- conflicted
+++ resolved
@@ -411,11 +411,9 @@
     return;
   }
 
-<<<<<<< HEAD
+  uiItemR(layout, ptr, "overscan", 0, NULL, ICON_NONE);
+
   uiItemR(layout, ptr, "shadow_camera_size", 0, NULL, ICON_NONE);
-=======
-  uiItemR(layout, ptr, "overscan", 0, NULL, ICON_NONE);
->>>>>>> 5280d4bf
 
   uiLayout *col = uiLayoutColumn(layout, true);
   uiItemR(col, ptr, "shadow_camera_near", 0, NULL, ICON_NONE);
