--- conflicted
+++ resolved
@@ -114,42 +114,12 @@
 	dm->release(dm);
 }
 
-<<<<<<< HEAD
-static void updateDepsgraph(ModifierData *md,
-                            struct Main *UNUSED(bmain),
-                            struct Scene *scene,
-                            Object *ob,
-                            struct DepsNodeHandle *node)
-=======
-static void updateDepgraph(ModifierData *md, const ModifierUpdateDepsgraphContext *ctx)
-{
-	ClothModifierData *clmd = (ClothModifierData *) md;
-	
-	if (clmd) {
-		/* Actual code uses get_collisionobjects */
-#ifdef WITH_LEGACY_DEPSGRAPH
-		dag_add_collision_relations(ctx->forest, ctx->scene, ctx->object, ctx->obNode, clmd->coll_parms->group, ctx->object->lay|ctx->scene->lay, eModifierType_Collision, NULL, true, "Cloth Collision");
-		dag_add_forcefield_relations(ctx->forest, ctx->scene, ctx->object, ctx->obNode, clmd->sim_parms->effector_weights, true, 0, "Cloth Field");
-#else
-	(void)forest;
-	(void)scene;
-	(void)ob;
-	(void)obNode;
-#endif
-	}
-}
-
 static void updateDepsgraph(ModifierData *md, const ModifierUpdateDepsgraphContext *ctx)
->>>>>>> df045206
 {
 	ClothModifierData *clmd = (ClothModifierData *)md;
 	if (clmd != NULL) {
 		/* Actual code uses get_collisionobjects */
-<<<<<<< HEAD
-		DEG_add_collision_relations(node, scene, ob, clmd->coll_parms->group, eModifierType_Collision, NULL, true, "Cloth Collision");
-=======
-		DEG_add_collision_relations(ctx->node, ctx->scene, ctx->object, clmd->coll_parms->group, ctx->object->lay|ctx->scene->lay, eModifierType_Collision, NULL, true, "Cloth Collision");
->>>>>>> df045206
+		DEG_add_collision_relations(ctx->node, ctx->scene, ctx->object, clmd->coll_parms->group, eModifierType_Collision, NULL, true, "Cloth Collision");
 
 		DEG_add_forcefield_relations(ctx->node, ctx->scene, ctx->object, clmd->sim_parms->effector_weights, true, 0, "Cloth Field");
 	}
