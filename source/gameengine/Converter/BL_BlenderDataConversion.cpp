--- conflicted
+++ resolved
@@ -853,25 +853,7 @@
 					else
 						uvs[3][vind].setValue(0.0f, 0.0f);
 
-<<<<<<< HEAD
 					break;
-=======
-						if (isFirstSet)
-						{
-							uv[0] = uvSet[0]; uv[1] = uvSet[1];
-							uv[2] = uvSet[2]; uv[3] = uvSet[3];
-							isFirstSet = false;
-							uvName = layer.name;
-						}
-						else if (strcmp(layer.name, uvName) != 0)
-						{
-							uv2[0] = uvSet[0]; uv2[1] = uvSet[1];
-							uv2[2] = uvSet[2]; uv2[3] = uvSet[3];
-							map.mapping |= USECUSTOMUV;
-							uv2Name = layer.name;
-						}
-					}
->>>>>>> a667492d
 				}
 			}
 		}
@@ -1103,17 +1085,10 @@
 				}
 
 				/* set UV properties */
-<<<<<<< HEAD
-				if(tface) {
+				if (tface) {
 					uvs[0][0].setValue(tface->uv[0]);
 					uvs[1][0].setValue(tface->uv[1]);
 					uvs[2][0].setValue(tface->uv[2]);
-=======
-				if (tface) {
-					uv0.setValue(tface->uv[0]);
-					uv1.setValue(tface->uv[1]);
-					uv2.setValue(tface->uv[2]);
->>>>>>> a667492d
 	
 					if (mface->v4)
 						uvs[3][0].setValue(tface->uv[3]);
