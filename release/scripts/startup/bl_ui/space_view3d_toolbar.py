--- conflicted
+++ resolved
@@ -1667,12 +1667,8 @@
         brush = context.tool_settings.gpencil_paint.brush
         gp_settings = brush.gpencil_settings
 
-<<<<<<< HEAD
-        return True
-=======
         layout.template_curve_mapping(gp_settings, "curve_sensitivity", brush=True,
                                       use_negative_slope=True)
->>>>>>> 286ccc49
 
 
 class VIEW3D_PT_tools_grease_pencil_brushcurves_strength(View3DPanel, Panel):
@@ -1727,9 +1723,6 @@
         return (settings and settings.brush and settings.brush.curve and tool == 'TINT')
 
 
-<<<<<<< HEAD
-        return True
-=======
 # Grease Pencil stroke interpolation tools
 class VIEW3D_PT_tools_grease_pencil_interpolate(Panel):
     bl_space_type = 'VIEW_3D'
@@ -1743,7 +1736,6 @@
 
         gpd = context.gpencil_data
         return bool(context.editable_gpencil_strokes) and bool(gpd.use_stroke_edit_mode)
->>>>>>> 286ccc49
 
     def draw(self, context):
         layout = self.layout
