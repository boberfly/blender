--- conflicted
+++ resolved
@@ -1273,11 +1273,7 @@
 			gpuColor4P(CPACK_WHITE, 0.125f);
 			
 			glEnable(GL_BLEND);
-<<<<<<< HEAD
-			gpuSingleFilledRecti(x1 - 4, y1, x2, y2 + TXT_LINE_SPACING);
-=======
-			glRecti(x1 - 4, y1, x2, y2);
->>>>>>> 42946c37
+			gpuSingleFilledRecti(x1 - 4, y1, x2, y2);
 			glDisable(GL_BLEND);
 		}
 	}
