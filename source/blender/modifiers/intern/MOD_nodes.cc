--- conflicted
+++ resolved
@@ -266,372 +266,6 @@
   return true;
 }
 
-<<<<<<< HEAD
-class GeometryNodesEvaluator {
- public:
-  using LogSocketValueFn = std::function<void(DSocket, Span<GPointer>)>;
-
- private:
-  blender::LinearAllocator<> allocator_;
-  Map<std::pair<DInputSocket, DOutputSocket>, GMutablePointer> value_by_input_;
-  Vector<DInputSocket> group_outputs_;
-  blender::nodes::MultiFunctionByNode &mf_by_node_;
-  const blender::nodes::DataTypeConversions &conversions_;
-  const PersistentDataHandleMap &handle_map_;
-  const Object *self_object_;
-  const ModifierData *modifier_;
-  Depsgraph *depsgraph_;
-  LogSocketValueFn log_socket_value_fn_;
-
- public:
-  GeometryNodesEvaluator(const Map<DOutputSocket, GMutablePointer> &group_input_data,
-                         Vector<DInputSocket> group_outputs,
-                         blender::nodes::MultiFunctionByNode &mf_by_node,
-                         const PersistentDataHandleMap &handle_map,
-                         const Object *self_object,
-                         const ModifierData *modifier,
-                         Depsgraph *depsgraph,
-                         LogSocketValueFn log_socket_value_fn)
-      : group_outputs_(std::move(group_outputs)),
-        mf_by_node_(mf_by_node),
-        conversions_(blender::nodes::get_implicit_type_conversions()),
-        handle_map_(handle_map),
-        self_object_(self_object),
-        modifier_(modifier),
-        depsgraph_(depsgraph),
-        log_socket_value_fn_(std::move(log_socket_value_fn))
-  {
-    for (auto item : group_input_data.items()) {
-      this->log_socket_value(item.key, item.value);
-      this->forward_to_inputs(item.key, item.value);
-    }
-  }
-
-  Vector<GMutablePointer> execute()
-  {
-    Vector<GMutablePointer> results;
-    for (const DInputSocket &group_output : group_outputs_) {
-      Vector<GMutablePointer> result = this->get_input_values(group_output);
-      this->log_socket_value(group_output, result);
-      results.append(result[0]);
-    }
-    for (GMutablePointer value : value_by_input_.values()) {
-      value.destruct();
-    }
-    return results;
-  }
-
- private:
-  Vector<GMutablePointer> get_input_values(const DInputSocket socket_to_compute)
-  {
-    Vector<DSocket> from_sockets;
-    socket_to_compute.foreach_origin_socket([&](DSocket socket) { from_sockets.append(socket); });
-
-    if (from_sockets.is_empty()) {
-      /* The input is not connected, use the value from the socket itself. */
-      const CPPType &type = *blender::nodes::socket_cpp_type_get(*socket_to_compute->typeinfo());
-      return {get_unlinked_input_value(socket_to_compute, type)};
-    }
-
-    /* Multi-input sockets contain a vector of inputs. */
-    if (socket_to_compute->is_multi_input_socket()) {
-      return this->get_inputs_from_incoming_links(socket_to_compute, from_sockets);
-    }
-
-    const DSocket from_socket = from_sockets[0];
-    GMutablePointer value = this->get_input_from_incoming_link(socket_to_compute, from_socket);
-    return {value};
-  }
-
-  Vector<GMutablePointer> get_inputs_from_incoming_links(const DInputSocket socket_to_compute,
-                                                         const Span<DSocket> from_sockets)
-  {
-    Vector<GMutablePointer> values;
-    for (const int i : from_sockets.index_range()) {
-      const DSocket from_socket = from_sockets[i];
-      const int first_occurence = from_sockets.take_front(i).first_index_try(from_socket);
-      if (first_occurence == -1) {
-        values.append(this->get_input_from_incoming_link(socket_to_compute, from_socket));
-      }
-      else {
-        /* If the same from-socket occurs more than once, we make a copy of the first value. This
-         * can happen when a node linked to a multi-input-socket is muted. */
-        GMutablePointer value = values[first_occurence];
-        const CPPType *type = value.type();
-        void *copy_buffer = allocator_.allocate(type->size(), type->alignment());
-        type->copy_to_uninitialized(value.get(), copy_buffer);
-        values.append({type, copy_buffer});
-      }
-    }
-    return values;
-  }
-
-  GMutablePointer get_input_from_incoming_link(const DInputSocket socket_to_compute,
-                                               const DSocket from_socket)
-  {
-    if (from_socket->is_output()) {
-      const DOutputSocket from_output_socket{from_socket};
-      const std::pair<DInputSocket, DOutputSocket> key = std::make_pair(socket_to_compute,
-                                                                        from_output_socket);
-      std::optional<GMutablePointer> value = value_by_input_.pop_try(key);
-      if (value.has_value()) {
-        /* This input has been computed before, return it directly. */
-        return {*value};
-      }
-
-      /* Compute the socket now. */
-      this->compute_output_and_forward(from_output_socket);
-      return {value_by_input_.pop(key)};
-    }
-
-    /* Get value from an unlinked input socket. */
-    const CPPType &type = *blender::nodes::socket_cpp_type_get(*socket_to_compute->typeinfo());
-    const DInputSocket from_input_socket{from_socket};
-    return {get_unlinked_input_value(from_input_socket, type)};
-  }
-
-  void compute_output_and_forward(const DOutputSocket socket_to_compute)
-  {
-    const DNode node{socket_to_compute.context(), &socket_to_compute->node()};
-
-    if (!socket_to_compute->is_available()) {
-      /* If the output is not available, use a default value. */
-      const CPPType &type = *blender::nodes::socket_cpp_type_get(*socket_to_compute->typeinfo());
-      void *buffer = allocator_.allocate(type.size(), type.alignment());
-      type.copy_to_uninitialized(type.default_value(), buffer);
-      this->forward_to_inputs(socket_to_compute, {type, buffer});
-      return;
-    }
-
-    /* Prepare inputs required to execute the node. */
-    GValueMap<StringRef> node_inputs_map{allocator_};
-    for (const InputSocketRef *input_socket : node->inputs()) {
-      if (input_socket->is_available()) {
-        DInputSocket dsocket{node.context(), input_socket};
-        Vector<GMutablePointer> values = this->get_input_values(dsocket);
-        this->log_socket_value(dsocket, values);
-        for (int i = 0; i < values.size(); ++i) {
-          /* Values from Multi Input Sockets are stored in input map with the format
-           * <identifier>[<index>]. */
-          blender::StringRefNull key = allocator_.copy_string(
-              input_socket->identifier() + (i > 0 ? ("[" + std::to_string(i)) + "]" : ""));
-          node_inputs_map.add_new_direct(key, std::move(values[i]));
-        }
-      }
-    }
-
-    /* Execute the node. */
-    GValueMap<StringRef> node_outputs_map{allocator_};
-    GeoNodeExecParams params{
-        node, node_inputs_map, node_outputs_map, handle_map_, self_object_, modifier_, depsgraph_};
-    this->execute_node(node, params);
-
-    /* Forward computed outputs to linked input sockets. */
-    for (const OutputSocketRef *output_socket : node->outputs()) {
-      if (output_socket->is_available()) {
-        const DOutputSocket dsocket{node.context(), output_socket};
-        GMutablePointer value = node_outputs_map.extract(output_socket->identifier());
-        this->log_socket_value(dsocket, value);
-        this->forward_to_inputs(dsocket, value);
-      }
-    }
-  }
-
-  void log_socket_value(const DSocket socket, Span<GPointer> values)
-  {
-    if (log_socket_value_fn_) {
-      log_socket_value_fn_(socket, values);
-    }
-  }
-
-  void log_socket_value(const DSocket socket, Span<GMutablePointer> values)
-  {
-    this->log_socket_value(socket, values.cast<GPointer>());
-  }
-
-  void log_socket_value(const DSocket socket, GPointer value)
-  {
-    this->log_socket_value(socket, Span<GPointer>(&value, 1));
-  }
-
-  void execute_node(const DNode node, GeoNodeExecParams params)
-  {
-    BLI_PROFILE_SCOPE(node->name().c_str());
-    const bNode &bnode = params.node();
-
-    /* Use the geometry-node-execute callback if it exists. */
-    if (bnode.typeinfo->geometry_node_execute != nullptr) {
-      bnode.typeinfo->geometry_node_execute(params);
-      return;
-    }
-
-    /* Use the multi-function implementation if it exists. */
-    const MultiFunction *multi_function = mf_by_node_.lookup_default(node, nullptr);
-    if (multi_function != nullptr) {
-      this->execute_multi_function_node(node, params, *multi_function);
-      return;
-    }
-
-    /* Just output default values if no implementation exists. */
-    this->execute_unknown_node(node, params);
-  }
-
-  void execute_multi_function_node(const DNode node,
-                                   GeoNodeExecParams params,
-                                   const MultiFunction &fn)
-  {
-    MFContextBuilder fn_context;
-    MFParamsBuilder fn_params{fn, 1};
-    Vector<GMutablePointer> input_data;
-    for (const InputSocketRef *socket_ref : node->inputs()) {
-      if (socket_ref->is_available()) {
-        GMutablePointer data = params.extract_input(socket_ref->identifier());
-        fn_params.add_readonly_single_input(GSpan(*data.type(), data.get(), 1));
-        input_data.append(data);
-      }
-    }
-    Vector<GMutablePointer> output_data;
-    for (const OutputSocketRef *socket_ref : node->outputs()) {
-      if (socket_ref->is_available()) {
-        const CPPType &type = *blender::nodes::socket_cpp_type_get(*socket_ref->typeinfo());
-        void *buffer = allocator_.allocate(type.size(), type.alignment());
-        fn_params.add_uninitialized_single_output(GMutableSpan(type, buffer, 1));
-        output_data.append(GMutablePointer(type, buffer));
-      }
-    }
-    fn.call(IndexRange(1), fn_params, fn_context);
-    for (GMutablePointer value : input_data) {
-      value.destruct();
-    }
-    int output_index = 0;
-    for (const int i : node->outputs().index_range()) {
-      if (node->output(i).is_available()) {
-        GMutablePointer value = output_data[output_index];
-        params.set_output_by_move(node->output(i).identifier(), value);
-        value.destruct();
-        output_index++;
-      }
-    }
-  }
-
-  void execute_unknown_node(const DNode node, GeoNodeExecParams params)
-  {
-    for (const OutputSocketRef *socket : node->outputs()) {
-      if (socket->is_available()) {
-        const CPPType &type = *blender::nodes::socket_cpp_type_get(*socket->typeinfo());
-        params.set_output_by_copy(socket->identifier(), {type, type.default_value()});
-      }
-    }
-  }
-
-  void forward_to_inputs(const DOutputSocket from_socket, GMutablePointer value_to_forward)
-  {
-    /* For all sockets that are linked with the from_socket push the value to their node. */
-    Vector<DInputSocket> to_sockets_all;
-
-    auto handle_target_socket_fn = [&](DInputSocket to_socket) {
-      to_sockets_all.append_non_duplicates(to_socket);
-    };
-    auto handle_skipped_socket_fn = [&, this](DSocket socket) {
-      this->log_socket_value(socket, value_to_forward);
-    };
-
-    from_socket.foreach_target_socket(handle_target_socket_fn, handle_skipped_socket_fn);
-
-    const CPPType &from_type = *value_to_forward.type();
-    Vector<DInputSocket> to_sockets_same_type;
-    for (const DInputSocket &to_socket : to_sockets_all) {
-      const CPPType &to_type = *blender::nodes::socket_cpp_type_get(*to_socket->typeinfo());
-      const std::pair<DInputSocket, DOutputSocket> key = std::make_pair(to_socket, from_socket);
-      if (from_type == to_type) {
-        to_sockets_same_type.append(to_socket);
-      }
-      else {
-        void *buffer = allocator_.allocate(to_type.size(), to_type.alignment());
-        if (conversions_.is_convertible(from_type, to_type)) {
-          conversions_.convert_to_uninitialized(
-              from_type, to_type, value_to_forward.get(), buffer);
-        }
-        else {
-          to_type.copy_to_uninitialized(to_type.default_value(), buffer);
-        }
-        add_value_to_input_socket(key, GMutablePointer{to_type, buffer});
-      }
-    }
-
-    if (to_sockets_same_type.size() == 0) {
-      /* This value is not further used, so destruct it. */
-      value_to_forward.destruct();
-    }
-    else if (to_sockets_same_type.size() == 1) {
-      /* This value is only used on one input socket, no need to copy it. */
-      const DInputSocket to_socket = to_sockets_same_type[0];
-      const std::pair<DInputSocket, DOutputSocket> key = std::make_pair(to_socket, from_socket);
-
-      add_value_to_input_socket(key, value_to_forward);
-    }
-    else {
-      /* Multiple inputs use the value, make a copy for every input except for one. */
-      const DInputSocket first_to_socket = to_sockets_same_type[0];
-      Span<DInputSocket> other_to_sockets = to_sockets_same_type.as_span().drop_front(1);
-      const CPPType &type = *value_to_forward.type();
-      const std::pair<DInputSocket, DOutputSocket> first_key = std::make_pair(first_to_socket,
-                                                                              from_socket);
-      add_value_to_input_socket(first_key, value_to_forward);
-      for (const DInputSocket &to_socket : other_to_sockets) {
-        const std::pair<DInputSocket, DOutputSocket> key = std::make_pair(to_socket, from_socket);
-        void *buffer = allocator_.allocate(type.size(), type.alignment());
-        type.copy_to_uninitialized(value_to_forward.get(), buffer);
-        add_value_to_input_socket(key, GMutablePointer{type, buffer});
-      }
-    }
-  }
-
-  void add_value_to_input_socket(const std::pair<DInputSocket, DOutputSocket> key,
-                                 GMutablePointer value)
-  {
-    value_by_input_.add_new(key, value);
-  }
-
-  GMutablePointer get_unlinked_input_value(const DInputSocket &socket,
-                                           const CPPType &required_type)
-  {
-    bNodeSocket *bsocket = socket->bsocket();
-    const CPPType &type = *blender::nodes::socket_cpp_type_get(*socket->typeinfo());
-    void *buffer = allocator_.allocate(type.size(), type.alignment());
-
-    if (bsocket->type == SOCK_OBJECT) {
-      Object *object = socket->default_value<bNodeSocketValueObject>()->value;
-      PersistentObjectHandle object_handle = handle_map_.lookup(object);
-      new (buffer) PersistentObjectHandle(object_handle);
-    }
-    else if (bsocket->type == SOCK_COLLECTION) {
-      Collection *collection = socket->default_value<bNodeSocketValueCollection>()->value;
-      PersistentCollectionHandle collection_handle = handle_map_.lookup(collection);
-      new (buffer) PersistentCollectionHandle(collection_handle);
-    }
-    else {
-      blender::nodes::socket_cpp_value_get(*bsocket, buffer);
-    }
-
-    if (type == required_type) {
-      return {type, buffer};
-    }
-    if (conversions_.is_convertible(type, required_type)) {
-      void *converted_buffer = allocator_.allocate(required_type.size(),
-                                                   required_type.alignment());
-      conversions_.convert_to_uninitialized(type, required_type, buffer, converted_buffer);
-      type.destruct(buffer);
-      return {required_type, converted_buffer};
-    }
-    void *default_buffer = allocator_.allocate(required_type.size(), required_type.alignment());
-    required_type.copy_to_uninitialized(required_type.default_value(), default_buffer);
-    return {required_type, default_buffer};
-  }
-};
-
-=======
->>>>>>> 11dc674c
 /**
  * This code is responsible for creating the new property and also creating the group of
  * properties in the prop_ui_container group for the UI info, the mapping for which is
