/*
 * ***** BEGIN GPL LICENSE BLOCK *****
 *
 * This program is free software; you can redistribute it and/or
 * modify it under the terms of the GNU General Public License
 * as published by the Free Software Foundation; either version 2
 * of the License, or (at your option) any later version.
 *
 * This program is distributed in the hope that it will be useful,
 * but WITHOUT ANY WARRANTY; without even the implied warranty of
 * MERCHANTABILITY or FITNESS FOR A PARTICULAR PURPOSE.  See the
 * GNU General Public License for more details.
 *
 * You should have received a copy of the GNU General Public License
 * along with this program; if not, write to the Free Software Foundation,
 * Inc., 51 Franklin Street, Fifth Floor, Boston, MA 02110-1301, USA.
 *
 * The Original Code is Copyright (C) 2001-2002 by NaN Holding BV.
 * All rights reserved.
 *
 * Contributor(s): Blender Foundation, full recode and added functions
 *
 * ***** END GPL LICENSE BLOCK *****
 */

/** \file blender/editors/space_view3d/drawobject.c
 *  \ingroup spview3d
 */

#include "MEM_guardedalloc.h"

#include "DNA_camera_types.h"
#include "DNA_curve_types.h"
#include "DNA_constraint_types.h"  /* for drawing constraint */
#include "DNA_lamp_types.h"
#include "DNA_lattice_types.h"
#include "DNA_material_types.h"
#include "DNA_mesh_types.h"
#include "DNA_meta_types.h"
#include "DNA_scene_types.h"
#include "DNA_smoke_types.h"
#include "DNA_world_types.h"
#include "DNA_object_types.h"

#include "BLI_blenlib.h"
#include "BLI_math.h"

#include "BKE_anim.h"  /* for the where_on_path function */
#include "BKE_armature.h"
#include "BKE_camera.h"
#include "BKE_constraint.h"  /* for the get_constraint_target function */
#include "BKE_curve.h"
#include "BKE_DerivedMesh.h"
#include "BKE_deform.h"
#include "BKE_displist.h"
#include "BKE_font.h"
#include "BKE_global.h"
#include "BKE_image.h"
#include "BKE_key.h"
#include "BKE_lattice.h"
#include "BKE_mesh.h"
#include "BKE_material.h"
#include "BKE_mball.h"
#include "BKE_modifier.h"
#include "BKE_object.h"
#include "BKE_paint.h"
#include "BKE_particle.h"
#include "BKE_pointcache.h"
#include "BKE_scene.h"
#include "BKE_unit.h"
#include "BKE_tracking.h"

#include "BKE_tessmesh.h"

#include "IMB_imbuf.h"
#include "IMB_imbuf_types.h"

#include "BIF_glutil.h"

#include "GPU_colors.h"
#include "GPU_primitives.h"
#include "GPU_draw.h"
#include "GPU_extensions.h"

#include "ED_mesh.h"
#include "ED_particle.h"
#include "ED_screen.h"
#include "ED_sculpt.h"
#include "ED_types.h"

#include "UI_resources.h"

#include "WM_api.h"
#include "BLF_api.h"

#include "view3d_intern.h"  /* bad level include */

typedef enum eWireDrawMode {
	OBDRAW_WIRE_OFF = 0,
	OBDRAW_WIRE_ON = 1,
	OBDRAW_WIRE_ON_DEPTH = 2
} eWireDrawMode;

typedef struct drawDMVerts_userData {
	BMEditMesh *em; /* BMESH BRANCH ONLY */

	int sel;
	BMVert *eve_act;

	/* cached theme values */
	unsigned char th_editmesh_active[4];
	unsigned char th_vertex_select[4];
	unsigned char th_vertex[4];
	unsigned char th_skin_root[4];
	float th_vertex_size;

	/* for skin node drawing */
	int has_vskin;
	float imat[4][4];
} drawDMVerts_userData;

typedef struct drawDMEdgesSel_userData {
	BMEditMesh *em; /* BMESH BRANCH ONLY */

	unsigned char *baseCol, *selCol, *actCol;
	BMEdge *eed_act;
} drawDMEdgesSel_userData;

typedef struct drawDMFacesSel_userData {
	unsigned char *cols[3];

	DerivedMesh *dm; /* BMESH BRANCH ONLY */
	BMEditMesh *em;  /* BMESH BRANCH ONLY */

	BMFace *efa_act;
	int *orig_index_mf_to_mpoly;
	int *orig_index_mp_to_orig;
} drawDMFacesSel_userData;

typedef struct drawDMNormal_userData {
	BMEditMesh *em;
	int uniform_scale;
	float normalsize;
	float tmat[3][3];
	float imat[3][3];
} drawDMNormal_userData;

typedef struct bbsObmodeMeshVerts_userData {
	void *offset;
	MVert *mvert;
} bbsObmodeMeshVerts_userData;

static void draw_bounding_volume(Scene *scene, Object *ob, char type);

static void draw_empty_sphere(float size);
static void draw_empty_cone(float size);

static void ob_wire_color_blend_theme_id(const unsigned char ob_wire_col[4], const int theme_id, float fac)
{
	float col_wire[3], col_bg[3], col[3];

	rgb_uchar_to_float(col_wire, ob_wire_col);

	UI_GetThemeColor3fv(theme_id, col_bg);
	interp_v3_v3v3(col, col_bg, col_wire, fac);
	gpuCurrentColor3fv(col);
}

/* this condition has been made more complex since editmode can draw textures */
static int check_object_draw_texture(Scene *scene, View3D *v3d, int drawtype)
{
	/* texture and material draw modes */
	if (ELEM(v3d->drawtype, OB_TEXTURE, OB_MATERIAL) && drawtype > OB_SOLID)
		return TRUE;

	/* textured solid */
	if (v3d->drawtype == OB_SOLID && (v3d->flag2 & V3D_SOLID_TEX) && !BKE_scene_use_new_shading_nodes(scene))
		return TRUE;
	
	return FALSE;
}

static int check_ob_drawface_dot(Scene *sce, View3D *vd, char dt)
{
	if ((sce->toolsettings->selectmode & SCE_SELECT_FACE) == 0)
		return 0;

	if (G.f & G_BACKBUFSEL)
		return 0;

	if ((vd->flag & V3D_ZBUF_SELECT) == 0)
		return 1;

	/* if its drawing textures with zbuf sel, then don't draw dots */
	if (dt == OB_TEXTURE && vd->drawtype == OB_TEXTURE)
		return 0;

	if ((vd->drawtype >= OB_SOLID) && (vd->flag2 & V3D_SOLID_TEX))
		return 0;

	return 1;
}

/* ************************ */

/* check for glsl drawing */

int draw_glsl_material(Scene *scene, Object *ob, View3D *v3d, const short dt)
{
	if (!GPU_glsl_support())
		return 0;
	if (G.f & G_PICKSEL)
		return 0;
	if (!check_object_draw_texture(scene, v3d, dt))
		return 0;
	if (ob == OBACT && (ob && ob->mode & OB_MODE_WEIGHT_PAINT))
		return 0;
	if (BKE_scene_use_new_shading_nodes(scene))
		return 0;
	
	return (scene->gm.matmode == GAME_MAT_GLSL) && (dt > OB_SOLID);
}

static int check_alpha_pass(Base *base)
{
	if (base->flag & OB_FROMDUPLI)
		return 0;

	if (G.f & G_PICKSEL)
		return 0;
	
	return (base->object->dtx & OB_DRAWTRANSP);
}

/***/
static unsigned int colortab[24] = {
	0x0,      0xFF88FF, 0xFFBBFF,
	0x403000, 0xFFFF88, 0xFFFFBB,
	0x104040, 0x66CCCC, 0x77CCCC,
	0x104010, 0x55BB55, 0x66FF66,
	0xFFFFFF
};


static void draw_xyz_wire(const float c[3], float size, int axis)
{
	float v1[3] = {0.f, 0.f, 0.f}, v2[3] = {0.f, 0.f, 0.f};
	float dim = size * 0.1f;
	float dx[3], dy[3], dz[3];

	dx[0] = dim; dx[1] = 0.f; dx[2] = 0.f;
	dy[0] = 0.f; dy[1] = dim; dy[2] = 0.f;
	dz[0] = 0.f; dz[1] = 0.f; dz[2] = dim;

	switch (axis) {
		case 0:     /* x axis */
			gpuBegin(GL_LINES);
			
			/* bottom left to top right */
			sub_v3_v3v3(v1, c, dx);
			sub_v3_v3(v1, dy);
			add_v3_v3v3(v2, c, dx);
			add_v3_v3(v2, dy);
			
			gpuVertex3fv(v1);
			gpuVertex3fv(v2);
			
			/* top left to bottom right */
			mul_v3_fl(dy, 2.f);
			add_v3_v3(v1, dy);
			sub_v3_v3(v2, dy);
			
			gpuVertex3fv(v1);
			gpuVertex3fv(v2);
			
			gpuEnd();
			break;
		case 1:     /* y axis */
			gpuBegin(GL_LINES);
			
			/* bottom left to top right */
			mul_v3_fl(dx, 0.75f);
			sub_v3_v3v3(v1, c, dx);
			sub_v3_v3(v1, dy);
			add_v3_v3v3(v2, c, dx);
			add_v3_v3(v2, dy);
			
			gpuVertex3fv(v1);
			gpuVertex3fv(v2);
			
			/* top left to center */
			mul_v3_fl(dy, 2.f);
			add_v3_v3(v1, dy);
			copy_v3_v3(v2, c);
			
			gpuVertex3fv(v1);
			gpuVertex3fv(v2);
			
			gpuEnd();
			break;
		case 2:     /* z axis */
			gpuBegin(GL_LINE_STRIP);
			
			/* start at top left */
			sub_v3_v3v3(v1, c, dx);
			add_v3_v3v3(v1, c, dz);
			
			gpuVertex3fv(v1);
			
			mul_v3_fl(dx, 2.f);
			add_v3_v3(v1, dx);

			gpuVertex3fv(v1);
			
			mul_v3_fl(dz, 2.f);
			sub_v3_v3(v1, dx);
			sub_v3_v3(v1, dz);
			
			gpuVertex3fv(v1);
			
			add_v3_v3(v1, dx);
		
			gpuVertex3fv(v1);
			
			gpuEnd();
			break;
	}
	
}

void drawaxes(float size, char drawtype)
{
	int axis;
	float v1[3] = {0.0, 0.0, 0.0};
	float v2[3] = {0.0, 0.0, 0.0};
	float v3[3] = {0.0, 0.0, 0.0};

	switch (drawtype) {

		case OB_PLAINAXES:
			gpuImmediateFormat_V3(); // DOODLE: draw axes

			for (axis = 0; axis < 3; axis++) {
				gpuBegin(GL_LINES);

				v1[axis] = size;
				v2[axis] = -size;
				gpuVertex3fv(v1);
				gpuVertex3fv(v2);

				/* reset v1 & v2 to zero */
				v1[axis] = v2[axis] = 0.0f;

				gpuEnd();
			}

			gpuImmediateUnformat();

			break;

		case OB_SINGLE_ARROW:

			gpuImmediateFormat_V3(); // DOODLE: draw axes

			gpuBegin(GL_LINES);
			/* in positive z direction only */
			v1[2] = size;
			gpuVertex3fv(v1);
			gpuVertex3fv(v2);
			gpuEnd();

			/* square pyramid */
			gpuBegin(GL_TRIANGLES);

			v2[0] = size * 0.035f; v2[1] = size * 0.035f;
			v3[0] = size * -0.035f; v3[1] = size * 0.035f;
			v2[2] = v3[2] = size * 0.75f;

			for (axis = 0; axis < 4; axis++) {
				if (axis % 2 == 1) {
					v2[0] = -v2[0];
					v3[1] = -v3[1];
				}
				else {
					v2[1] = -v2[1];
					v3[0] = -v3[0];
				}

				gpuVertex3fv(v1);
				gpuVertex3fv(v2);
				gpuVertex3fv(v3);

			}

			gpuEnd();

			gpuImmediateUnformat();

			break;

		case OB_CUBE:
			gpuSingleWireCube(size);

			break;

		case OB_CIRCLE:
			gpuSingleFastCircleXZ(size);
			break;

		case OB_EMPTY_SPHERE:
			draw_empty_sphere(size);
			break;

		case OB_EMPTY_CONE:
			draw_empty_cone(size);
			break;

		case OB_ARROWS:
		default:
		{
			gpuImmediateFormat_V3(); // DOODLE: draw axes

			for (axis = 0; axis < 3; axis++) {
				const int arrow_axis = (axis == 0) ? 1 : 0;

				gpuBegin(GL_LINES);

				v2[axis] = size;
				gpuVertex3fv(v1);
				gpuVertex3fv(v2);
				
				v1[axis] = size * 0.85f;
				v1[arrow_axis] = -size * 0.08f;
				gpuVertex3fv(v1);
				gpuVertex3fv(v2);
				
				v1[arrow_axis] = size * 0.08f;
				gpuVertex3fv(v1);
				gpuVertex3fv(v2);

				gpuEnd();
				
				v2[axis] += size * 0.125f;

				draw_xyz_wire(v2, size, axis);


				/* reset v1 & v2 to zero */
				v1[arrow_axis] = v1[axis] = v2[axis] = 0.0f;
			}

			gpuImmediateUnformat();

			break;
		}
	}

}


/* Function to draw an Image on a empty Object */
static void draw_empty_image(Object *ob, const short dflag, const unsigned char ob_wire_col[4])
{
	Image *ima = (Image *)ob->data;
	ImBuf *ibuf = ima ? BKE_image_get_ibuf(ima, NULL) : NULL;

	float scale, ofs_x, ofs_y, sca_x, sca_y;
	int ima_x, ima_y;

	if (ibuf && (ibuf->rect == NULL) && (ibuf->rect_float != NULL)) {
		IMB_rect_from_float(ibuf);
	}

	/* Get the buffer dimensions so we can fallback to fake ones */
	if (ibuf && ibuf->rect) {
		ima_x = ibuf->x;
		ima_y = ibuf->y;
	}
	else {
		ima_x = 1;
		ima_y = 1;
	}

	/* Get the image aspect even if the buffer is invalid */
	if (ima) {
		if (ima->aspx > ima->aspy) {
			sca_x = 1.0f;
			sca_y = ima->aspy / ima->aspx;
		}
		else if (ima->aspx < ima->aspy) {
			sca_x = ima->aspx / ima->aspy;
			sca_y = 1.0f;
		}
		else {
			sca_x = 1.0f;
			sca_y = 1.0f;
		}
	}
	else {
		sca_x = 1.0f;
		sca_y = 1.0f;
	}

	/* Calculate the scale center based on objects origin */
	ofs_x = ob->ima_ofs[0] * ima_x;
	ofs_y = ob->ima_ofs[1] * ima_y;

	gpuMatrixMode(GL_MODELVIEW);
	gpuPushMatrix();

	/* Make sure we are drawing at the origin */
	gpuTranslate(0.0f,  0.0f,  0.0f);

	/* Calculate Image scale */
	scale = (ob->empty_drawsize / max_ff((float)ima_x * sca_x, (float)ima_y * sca_y));

	/* Set the object scale */
	gpuScale(scale * sca_x, scale * sca_y, 1.0f);

	if (ibuf && ibuf->rect) {
		/* Setup GL params */
		glEnable(GL_BLEND);

		/* Use the object color and alpha */
		gpuCurrentColor4fv(ob->col);

		/* Draw the Image on the screen */
		glaDrawPixelsTex(ofs_x, ofs_y, ima_x, ima_y, GL_UNSIGNED_BYTE, ibuf->rect);

		glDisable(GL_BLEND);
	}

	if ((dflag & DRAW_CONSTCOLOR) == 0) {
		gpuCurrentColor3ubv(ob_wire_col);

		/* Calculate the outline vertex positions */
		gpuImmediateFormat_V2();
		gpuBegin(GL_LINE_LOOP);
		gpuVertex2f(ofs_x, ofs_y);
		gpuVertex2f(ofs_x + ima_x, ofs_y);
		gpuVertex2f(ofs_x + ima_x, ofs_y + ima_y);
		gpuVertex2f(ofs_x, ofs_y + ima_y);
		gpuEnd();
		gpuImmediateUnformat();
	}

	/* Reset GL settings */
	gpuMatrixMode(GL_MODELVIEW);
	gpuPopMatrix();
}

/* circle for object centers, special_color is for library or ob users */
static void drawcentercircle(View3D *v3d, RegionView3D *rv3d, const float co[3], int selstate, int special_color)
{
	const float size = ED_view3d_pixel_size(rv3d, co) * (float)U.obcenter_dia * 0.5f;

	/* using gldepthfunc guarantees that it does write z values,
	 * but not checks for it, so centers remain visible independent order of drawing */
	if (v3d->zbuf) {
		glDepthFunc(GL_ALWAYS);
	}

	glEnable(GL_BLEND);

	if (special_color) {
		if (selstate == ACTIVE || selstate == SELECT) {
			gpuCurrentColor4x(0x88FFFF, 0.608f);
		}
		else {
			gpuCurrentColor4x(0x55CCCC, 0.608f);
		}
	}
	else {
		int colorid;

		switch (selstate) {
			case ACTIVE:
				colorid = TH_ACTIVE;
				break;

			case SELECT:
				colorid = TH_SELECT;
				break;

			case DESELECT:
				colorid = TH_TRANSFORM;
				break;
		}

		UI_ThemeColorShadeAlpha(colorid, 0, -80);
	}

	gpuImmediateFormat_V3();

	/* 1. draw filled, blended polygon */
	gpuDrawFastBall(GL_TRIANGLE_FAN, co, size, rv3d->viewinv);

	/* 2. draw outline */
	UI_ThemeColorShadeAlpha(TH_WIRE, 0, -30);
	gpuDraw(GL_LINE_LOOP);

	gpuImmediateUnformat();

	glDisable(GL_BLEND);

	if (v3d->zbuf) {
		glDepthFunc(GL_LEQUAL);
	}
}

/* *********** text drawing for object/particles/armature ************* */
static ListBase CachedText[3];
static int CachedTextLevel = 0;

typedef struct ViewCachedString {
	struct ViewCachedString *next, *prev;
	float vec[3];
	union {
		unsigned char ub[4];
		int pack;
	} col;
	short sco[2];
	short xoffs;
	short flag;
	int str_len, pad;
	/* str is allocated past the end */
} ViewCachedString;

void view3d_cached_text_draw_begin(void)
{
	ListBase *strings = &CachedText[CachedTextLevel];
	strings->first = strings->last = NULL;
	CachedTextLevel++;
}

void view3d_cached_text_draw_add(const float co[3],
                                 const char *str,
                                 short xoffs, short flag,
                                 const unsigned char col[4])
{
	int alloc_len = strlen(str) + 1;
	ListBase *strings = &CachedText[CachedTextLevel - 1];
	/* TODO, replace with more efficient malloc, perhaps memarena per draw? */
	ViewCachedString *vos = MEM_callocN(sizeof(ViewCachedString) + alloc_len, "ViewCachedString");

	BLI_addtail(strings, vos);
	copy_v3_v3(vos->vec, co);
	copy_v4_v4_char((char *)vos->col.ub, (const char *)col);
	vos->xoffs = xoffs;
	vos->flag = flag;
	vos->str_len = alloc_len - 1;


	/* allocate past the end */
	memcpy(++vos, str, alloc_len);
}

void view3d_cached_text_draw_end(View3D *v3d, ARegion *ar, int depth_write, float mat[][4])
{
	RegionView3D *rv3d = ar->regiondata;
	ListBase *strings = &CachedText[CachedTextLevel - 1];
	ViewCachedString *vos;
	int tot = 0;
	
	/* project first and test */
	for (vos = strings->first; vos; vos = vos->next) {
		if (mat && !(vos->flag & V3D_CACHE_TEXT_WORLDSPACE))
			mul_m4_v3(mat, vos->vec);

		if (ED_view3d_project_short_ex(ar,
		                               (vos->flag & V3D_CACHE_TEXT_GLOBALSPACE) ? rv3d->persmat : rv3d->persmatob,
		                               (vos->flag & V3D_CACHE_TEXT_LOCALCLIP) != 0,
		                               vos->vec, vos->sco,
		                               V3D_PROJ_TEST_CLIP_BB | V3D_PROJ_TEST_CLIP_WIN) == V3D_PROJ_RET_OK)
		{
			tot++;
		}
		else {
			vos->sco[0] = IS_CLIPPED;
		}
	}

	if (tot) {
		int col_pack_prev = 0;

#if 0
		bglMats mats; /* ZBuffer depth vars */
		float u[3];
		float depth;

		if (v3d->zbuf)
			bgl_get_mats(&mats);
#endif
		if (rv3d->rflag & RV3D_CLIPPING) {
			ED_view3d_clipping_disable();
		}

		gpuMatrixMode(GL_PROJECTION);
		gpuPushMatrix();
		gpuMatrixMode(GL_MODELVIEW);
		gpuPushMatrix();
		ED_region_pixelspace(ar);
		
		if (depth_write) {
			if (v3d->zbuf) glDisable(GL_DEPTH_TEST);
		}
		else {
			glDepthMask(0);
		}
		
		for (vos = strings->first; vos; vos = vos->next) {
			/* too slow, reading opengl info while drawing is very bad,
			 * better to see if we can use the zbuffer while in pixel space - campbell */
#if 0
			if (v3d->zbuf && (vos->flag & V3D_CACHE_TEXT_ZBUF)) {
				gpuProject(vos->vec, mats.modelview, mats.projection, (GLint *)mats.viewport, u);
				glReadPixels(ar->winrct.xmin + vos->mval[0] + vos->xoffs, ar->winrct.ymin + vos->mval[1], 1, 1, GL_DEPTH_COMPONENT, GL_FLOAT, &depth);

				if (uz > depth)
					continue;
			}
#endif
			if (vos->sco[0] != IS_CLIPPED) {
				const char *str = (char *)(vos + 1);

				if (col_pack_prev != vos->col.pack) {
					gpuCurrentColor3ubv(vos->col.ub);
					col_pack_prev = vos->col.pack;
				}

				((vos->flag & V3D_CACHE_TEXT_ASCII) ?
				 BLF_draw_default_ascii :
				 BLF_draw_default
				)( (float)vos->sco[0] + vos->xoffs,
				   (float)vos->sco[1],
				   (depth_write) ? 0.0f : 2.0f,
				   str,
				   vos->str_len);
			}
		}
		
		if (depth_write) {
			if (v3d->zbuf) glEnable(GL_DEPTH_TEST);
		}
		else {
			glDepthMask(1);
		}
		
		gpuMatrixMode(GL_PROJECTION);
		gpuPopMatrix();
		gpuMatrixMode(GL_MODELVIEW);
		gpuPopMatrix();

		if (rv3d->rflag & RV3D_CLIPPING) {
			ED_view3d_clipping_enable();
		}
	}
	
	if (strings->first)
		BLI_freelistN(strings);
	
	CachedTextLevel--;
}

/* ******************** primitive drawing ******************* */

<<<<<<< HEAD
=======
static void drawcube(void)
{

	glBegin(GL_LINE_STRIP);
	glVertex3fv(cube[0]); glVertex3fv(cube[1]); glVertex3fv(cube[2]); glVertex3fv(cube[3]);
	glVertex3fv(cube[0]); glVertex3fv(cube[4]); glVertex3fv(cube[5]); glVertex3fv(cube[6]);
	glVertex3fv(cube[7]); glVertex3fv(cube[4]);
	glEnd();

	glBegin(GL_LINE_STRIP);
	glVertex3fv(cube[1]); glVertex3fv(cube[5]);
	glEnd();

	glBegin(GL_LINE_STRIP);
	glVertex3fv(cube[2]); glVertex3fv(cube[6]);
	glEnd();

	glBegin(GL_LINE_STRIP);
	glVertex3fv(cube[3]); glVertex3fv(cube[7]);
	glEnd();
}

/* draws a cube on given the scaling of the cube, assuming that
 * all required matrices have been set (used for drawing empties)
 */
static void drawcube_size(float size)
{
	glBegin(GL_LINE_STRIP);
	glVertex3f(-size, -size, -size); glVertex3f(-size, -size, size);
	glVertex3f(-size, size, size); glVertex3f(-size, size, -size);

	glVertex3f(-size, -size, -size); glVertex3f(size, -size, -size);
	glVertex3f(size, -size, size); glVertex3f(size, size, size);

	glVertex3f(size, size, -size); glVertex3f(size, -size, -size);
	glEnd();

	glBegin(GL_LINE_STRIP);
	glVertex3f(-size, -size, size); glVertex3f(size, -size, size);
	glEnd();

	glBegin(GL_LINE_STRIP);
	glVertex3f(-size, size, size); glVertex3f(size, size, size);
	glEnd();

	glBegin(GL_LINE_STRIP);
	glVertex3f(-size, size, -size); glVertex3f(size, size, -size);
	glEnd();
}

/* this is an unused (old) cube-drawing function based on a given size */
#if 0
static void drawcube_size(const float size[3])
{

	glPushMatrix();
	glScalef(size[0],  size[1],  size[2]);
	

	glBegin(GL_LINE_STRIP);
	glVertex3fv(cube[0]); glVertex3fv(cube[1]); glVertex3fv(cube[2]); glVertex3fv(cube[3]);
	glVertex3fv(cube[0]); glVertex3fv(cube[4]); glVertex3fv(cube[5]); glVertex3fv(cube[6]);
	glVertex3fv(cube[7]); glVertex3fv(cube[4]);
	glEnd();

	glBegin(GL_LINE_STRIP);
	glVertex3fv(cube[1]); glVertex3fv(cube[5]);
	glEnd();

	glBegin(GL_LINE_STRIP);
	glVertex3fv(cube[2]); glVertex3fv(cube[6]);
	glEnd();

	glBegin(GL_LINE_STRIP);
	glVertex3fv(cube[3]); glVertex3fv(cube[7]);
	glEnd();
	
	glPopMatrix();
}
#endif
>>>>>>> 83de5cb3

static void drawshadbuflimits(Lamp *la, float mat[][4])
{
	float sta[3], end[3], lavec[3];

	negate_v3_v3(lavec, mat[2]);
	normalize_v3(lavec);

	madd_v3_v3v3fl(sta, mat[3], lavec, la->clipsta);
	madd_v3_v3v3fl(end, mat[3], lavec, la->clipend);

	gpuBegin(GL_LINE_STRIP);
	gpuVertex3fv(sta);
	gpuVertex3fv(end);
	gpuEnd();

	glPointSize(3.0);
	gpuBeginSprites();
	gpuSprite3fv(sta);
	gpuSprite3fv(end);
	gpuEndSprites();
	glPointSize(1.0);
}



static void spotvolume(float lvec[3], float vvec[3], const float inp)
{
	/* camera is at 0,0,0 */
	float temp[3], plane[3], mat1[3][3], mat2[3][3], mat3[3][3], mat4[3][3], q[4], co, si, angle;

	normalize_v3(lvec);
	normalize_v3(vvec);             /* is this the correct vector ? */

	cross_v3_v3v3(temp, vvec, lvec);      /* equation for a plane through vvec en lvec */
	cross_v3_v3v3(plane, lvec, temp);     /* a plane perpendicular to this, parrallel with lvec */

	/* vectors are exactly aligned, use the X axis, this is arbitrary */
	if (normalize_v3(plane) == 0.0f)
		plane[1] = 1.0f;

	/* now we've got two equations: one of a cone and one of a plane, but we have
	 * three unknowns. We remove one unknown by rotating the plane to z=0 (the plane normal) */

	/* rotate around cross product vector of (0,0,1) and plane normal, dot product degrees */
	/* according definition, we derive cross product is (plane[1],-plane[0],0), en cos = plane[2]);*/

	/* translating this comment to english didnt really help me understanding the math! :-) (ton) */
	
	q[1] =  plane[1];
	q[2] = -plane[0];
	q[3] =  0;
	normalize_v3(&q[1]);

	angle = saacos(plane[2]) / 2.0f;
	co = cosf(angle);
	si = sqrtf(1 - co * co);

	q[0] =  co;
	q[1] *= si;
	q[2] *= si;
	q[3] =  0;

	quat_to_mat3(mat1, q);

	/* rotate lamp vector now over acos(inp) degrees */
	copy_v3_v3(vvec, lvec);

	unit_m3(mat2);
	co = inp;
	si = sqrtf(1.0f - inp * inp);

	mat2[0][0] =  co;
	mat2[1][0] = -si;
	mat2[0][1] =  si;
	mat2[1][1] =  co;
	mul_m3_m3m3(mat3, mat2, mat1);

	mat2[1][0] =  si;
	mat2[0][1] = -si;
	mul_m3_m3m3(mat4, mat2, mat1);
	transpose_m3(mat1);

	mul_m3_m3m3(mat2, mat1, mat3);
	mul_m3_v3(mat2, lvec);
	mul_m3_m3m3(mat2, mat1, mat4);
	mul_m3_v3(mat2, vvec);

	return;
}

static void draw_spot_cone(Lamp *la, float x, float z)
{
	z = fabs(z);

	gpuBegin(GL_TRIANGLE_FAN);
	gpuVertex3f(0.0f, 0.0f, -x);

	if (la->mode & LA_SQUARE) {
		gpuVertex3f(z, z, 0);
		gpuVertex3f(-z, z, 0);
		gpuVertex3f(-z, -z, 0);
		gpuVertex3f(z, -z, 0);
		gpuVertex3f(z, z, 0);
	}
	else {
		float angle;
		int a;

		for (a = 0; a < 33; a++) {
			angle = a * M_PI * 2 / (33 - 1);
			gpuVertex3f(z * cosf(angle), z * sinf(angle), 0);
		}
	}

	gpuEnd();
}

static void draw_transp_spot_volume(Lamp *la, float x, float z)
{
	glEnable(GL_CULL_FACE);
	glEnable(GL_BLEND);
	glDepthMask(0);

	/* draw backside darkening */
	glCullFace(GL_FRONT);

	glBlendFunc(GL_ZERO, GL_SRC_ALPHA); /* non-standard blend function */
	gpuCurrentColor4x(CPACK_BLACK, 0.400f);

	draw_spot_cone(la, x, z);

	/* draw front side lighting */
	glCullFace(GL_BACK);

	glBlendFunc(GL_ONE, GL_ONE); /* non-standard blend function */
	gpuCurrentGray3f(0.200f);

	draw_spot_cone(la, x, z);

	/* restore state */
	glBlendFunc(GL_SRC_ALPHA, GL_ONE_MINUS_SRC_ALPHA); /* reset blender default */
	glDisable(GL_BLEND);
	glDepthMask(1);
	glDisable(GL_CULL_FACE);
	glCullFace(GL_BACK);
}

static void drawlamp(Scene *scene, View3D *v3d, RegionView3D *rv3d, Base *base,
                     const short dt, const short dflag, const unsigned char ob_wire_col[4])
{
	Object *ob = base->object;
	const float pixsize = ED_view3d_pixel_size(rv3d, ob->obmat[3]);
	Lamp *la = ob->data;
	float vec[3], lvec[3], vvec[3], circrad, x, y, z;
	float lampsize;
	float imat[4][4];

	unsigned char curcol[4];
	unsigned char col[4];
	/* cone can't be drawn for duplicated lamps, because duplilist would be freed to */
	/* the moment of view3d_draw_transp() call */
	const short is_view = (rv3d->persp == RV3D_CAMOB && v3d->camera == base->object);
	const short drawcone = ((dt > OB_WIRE) &&
	                        !(G.f & G_PICKSEL) &&
	                        (la->type == LA_SPOT) &&
	                        (la->mode & LA_SHOW_CONE) &&
	                        !(base->flag & OB_FROMDUPLI) &&
	                        !is_view);

	if (drawcone && !v3d->transp) {
		/* in this case we need to draw delayed */
		ED_view3d_after_add(&v3d->afterdraw_transp, base, dflag);
		return;
	}
	
	/* we first draw only the screen aligned & fixed scale stuff */
	gpuPushMatrix();
	gpuLoadMatrix(rv3d->viewmat);

	/* lets calculate the scale: */
	lampsize = pixsize * ((float)U.obcenter_dia * 0.5f);

	/* and view aligned matrix: */
	copy_m4_m4(imat, rv3d->viewinv);
	normalize_v3(imat[0]);
	normalize_v3(imat[1]);

	/* lamp center */
	copy_v3_v3(vec, ob->obmat[3]);

	if ((dflag & DRAW_CONSTCOLOR) == 0) {
		/* for AA effects */
		curcol[0] = ob_wire_col[0];
		curcol[1] = ob_wire_col[1];
		curcol[2] = ob_wire_col[2];
		curcol[3] = 154;
		gpuCurrentColor4ubv(curcol);
	}

	gpuImmediateFormat_V3();

	if (lampsize > 0.0f) {
		if (!(dflag & DRAW_CONSTCOLOR)  && ob->id.us > 1) {
			if (ob == OBACT || (ob->flag & SELECT)) {
				gpuCurrentColor4x(0x88FFFF, 0.608f);
			}
			else {
				gpuCurrentColor4x(0x77CCCC, 0.608f);
			}
		}

		/* Inner Circle */
		glEnable(GL_BLEND);
		gpuDrawFastBall(GL_LINE_LOOP, vec, lampsize, imat);
		glDisable(GL_BLEND);
		gpuDrawFastBall(GL_TRIANGLE_FAN, vec, lampsize, imat);

		/* restore */
		if ((dflag & DRAW_CONSTCOLOR) == 0) {
			if (ob->id.us > 1)
			gpuCurrentColor4ubv(curcol);
		}

		/* Outer circle */
		circrad = 3.0f * lampsize;
		setlinestyle(3);

		gpuDrawFastBall(GL_LINE_LOOP, vec, circrad, imat);

		/* draw dashed outer circle if shadow is on. remember some lamps can't have certain shadows! */
		if (la->type != LA_HEMI) {
			if ((la->mode & LA_SHAD_RAY) || ((la->mode & LA_SHAD_BUF) && (la->type == LA_SPOT))) {
				gpuDrawFastBall(GL_LINE_LOOP, vec, circrad + 3.0f * pixsize, imat);
			}
		}
	}
	else {
		setlinestyle(3);
		circrad = 0.0f;
	}

	/* draw the pretty sun rays */
	if (la->type == LA_SUN) {
		float v1[3], v2[3], mat[3][3];
		short axis;

		/* setup a 45 degree rotation matrix */
		vec_rot_to_mat3(mat, imat[2], (float)M_PI / 4.0f);

		/* vectors */
		mul_v3_v3fl(v1, imat[0], circrad * 1.2f);
		mul_v3_v3fl(v2, imat[0], circrad * 2.5f);

		/* center */
		gpuTranslate(vec[0], vec[1], vec[2]);

		setlinestyle(3);

		gpuBegin(GL_LINES);
		for (axis = 0; axis < 8; axis++) {
			gpuVertex3fv(v1);
			gpuVertex3fv(v2);
			mul_m3_v3(mat, v1);
			mul_m3_v3(mat, v2);
		}
		gpuEnd();

		gpuTranslate(-vec[0], -vec[1], -vec[2]);

	}

	if (la->type == LA_LOCAL) {
		if (la->mode & LA_SPHERE) {
			gpuDrawFastBall(GL_LINE_LOOP, vec, la->dist, imat);
		}
	}

	gpuPopMatrix();  /* back in object space */
	zero_v3(vec);

	if (is_view) {
		/* skip drawing extra info */
	}
	else if ((la->type == LA_SPOT) || (la->type == LA_YF_PHOTON)) {
		lvec[0] = lvec[1] = 0.0;
		lvec[2] = 1.0;
		x = rv3d->persmat[0][2];
		y = rv3d->persmat[1][2];
		z = rv3d->persmat[2][2];
		vvec[0] = x * ob->obmat[0][0] + y * ob->obmat[0][1] + z * ob->obmat[0][2];
		vvec[1] = x * ob->obmat[1][0] + y * ob->obmat[1][1] + z * ob->obmat[1][2];
		vvec[2] = x * ob->obmat[2][0] + y * ob->obmat[2][1] + z * ob->obmat[2][2];

		y = cosf(la->spotsize * (float)(M_PI / 360.0));
		spotvolume(lvec, vvec, y);
		x = -la->dist;
		mul_v3_fl(lvec, x);
		mul_v3_fl(vvec, x);

		/* draw the angled sides of the cone */
		gpuBegin(GL_LINE_STRIP);
		gpuVertex3fv(vvec);
		gpuVertex3fv(vec);
		gpuVertex3fv(lvec);
		gpuEnd();
		
		z = x * sqrtf(1.0f - y * y);
		x *= y;

		/* draw the circle/square at the end of the cone */
		gpuTranslate(0.0, 0.0,  x);
		if (la->mode & LA_SQUARE) {
			float tvec[3];
			float z_abs = fabs(z);

			tvec[0] = tvec[1] = z_abs;
			tvec[2] = 0.0;

			gpuBegin(GL_LINE_LOOP);
			gpuVertex3fv(tvec);
			tvec[1] = -z_abs; /* neg */
			gpuVertex3fv(tvec);
			tvec[0] = -z_abs; /* neg */
			gpuVertex3fv(tvec);
			tvec[1] = z_abs; /* pos */
			gpuVertex3fv(tvec);
			gpuEnd();
		}
		else {
<<<<<<< HEAD
			gpuDrawFastCircleXY(fabsf(z));
=======
			circ(0.0, 0.0, fabsf(z));
>>>>>>> 83de5cb3
		}

		/* draw the circle/square representing spotbl */
		if (la->type == LA_SPOT) {
			float spotblcirc = fabs(z) * (1 - pow(la->spotblend, 2));
			/* hide line if it is zero size or overlaps with outer border,
			 * previously it adjusted to always to show it but that seems
			 * confusing because it doesn't show the actual blend size */
			if (spotblcirc != 0 && spotblcirc != fabsf(z))
				gpuDrawFastCircleXY(spotblcirc);
		}

		if (drawcone)
			draw_transp_spot_volume(la, x, z);

		/* draw clip start, useful for wide cones where its not obvious where the start is */
		gpuTranslate(0.0, 0.0, -x);  /* reverse translation above */
		if (la->type == LA_SPOT && (la->mode & LA_SHAD_BUF) ) {
			float lvec_clip[3];
			float vvec_clip[3];
			float clipsta_fac = la->clipsta / -x;

			interp_v3_v3v3(lvec_clip, vec, lvec, clipsta_fac);
			interp_v3_v3v3(vvec_clip, vec, vvec, clipsta_fac);

			gpuBegin(GL_LINE_STRIP);
			gpuVertex3fv(lvec_clip);
			gpuVertex3fv(vvec_clip);
			gpuEnd();
		}
	}
	else if (ELEM(la->type, LA_HEMI, LA_SUN)) {

		/* draw the line from the circle along the dist */
		gpuBegin(GL_LINE_STRIP);
		vec[2] = -circrad;
		gpuVertex3fv(vec);
		vec[2] = -la->dist;
		gpuVertex3fv(vec);
		gpuEnd();

		if (la->type == LA_HEMI) {
			/* draw the hemisphere curves */
			short axis, steps, dir;
			float outdist, zdist, mul;
			zero_v3(vec);
			outdist = 0.14; mul = 1.4; dir = 1;
			
			setlinestyle(4);
			/* loop over the 4 compass points, and draw each arc as a LINE_STRIP */
			for (axis = 0; axis < 4; axis++) {
				float v[3] = {0.0, 0.0, 0.0};
				zdist = 0.02;
				
				gpuBegin(GL_LINE_STRIP);
				
				for (steps = 0; steps < 6; steps++) {
					if (axis == 0 || axis == 1) {       /* x axis up, x axis down */
						/* make the arcs start at the edge of the energy circle */
						if (steps == 0) v[0] = dir * circrad;
						else v[0] = v[0] + dir * (steps * outdist);
					}
					else if (axis == 2 || axis == 3) {      /* y axis up, y axis down */
						/* make the arcs start at the edge of the energy circle */
						v[1] = (steps == 0) ? (dir * circrad) : (v[1] + dir * (steps * outdist));
					}

					v[2] = v[2] - steps * zdist;
					
					gpuVertex3fv(v);
					
					zdist = zdist * mul;
				}
				
				gpuEnd();
				/* flip the direction */
				dir = -dir;
			}
		}
	}
	else if (la->type == LA_AREA) {
		setlinestyle(3);
		if (la->area_shape == LA_AREA_SQUARE)
			gpuDrawWireRectf(-la->area_size * 0.5f, -la->area_size * 0.5f, la->area_size * 0.5f, la->area_size * 0.5f);
		else if (la->area_shape == LA_AREA_RECT)
			gpuDrawWireRectf(-la->area_size * 0.5f, -la->area_sizey * 0.5f, la->area_size * 0.5f, la->area_sizey * 0.5f);

		gpuBegin(GL_LINE_STRIP);
		gpuVertex3f(0.0, 0.0, -circrad);
		gpuVertex3f(0.0, 0.0, -la->dist);
		gpuEnd();
	}

	/* and back to viewspace */
	gpuLoadMatrix(rv3d->viewmat);
	copy_v3_v3(vec, ob->obmat[3]);

	setlinestyle(0);

	if ((la->type == LA_SPOT) && (la->mode & LA_SHAD_BUF) && (is_view == FALSE)) {
		drawshadbuflimits(la, ob->obmat);
	}

	UI_GetThemeColor4ubv(TH_LAMP, col);
	gpuCurrentColor4ubv(col);

	glEnable(GL_BLEND);

	if (vec[2] > 0) {
		vec[2] -= circrad;
	}
	else {
		vec[2] += circrad;
	}

	gpuBegin(GL_LINES);
	gpuVertex3fv(vec);
	vec[2] = 0;
	gpuVertex3fv(vec);
	gpuEnd();

	glPointSize(2.0);

	gpuBegin(GL_POINTS);
	gpuVertex3fv(vec);
	gpuEnd();

	glPointSize(1.0);

	gpuImmediateUnformat();

	glDisable(GL_BLEND);

	if ((dflag & DRAW_CONSTCOLOR) == 0) {
		/* restore for drawing extra stuff */
		gpuCurrentColor3ubv(ob_wire_col);
	}
}

static void draw_limit_line(float sta, float end, unsigned int col)
{
	gpuBegin(GL_LINES);
	gpuVertex3f(0.0, 0.0, -sta);
	gpuVertex3f(0.0, 0.0, -end);
	gpuEnd();

	glPointSize(3.0);
	gpuBegin(GL_POINTS);
	gpuColor3x(col);
	gpuVertex3f(0.0, 0.0, -sta);
	gpuVertex3f(0.0, 0.0, -end);
	gpuEnd();
	glPointSize(1.0);
}


/* yafray: draw camera focus point (cross, similar to aqsis code in tuhopuu) */
/* qdn: now also enabled for Blender to set focus point for defocus composite node */
static void draw_focus_cross(float dist, float size)
{
	gpuBegin(GL_LINES);
	gpuVertex3f(-size, 0.f, -dist);
	gpuVertex3f(size, 0.f, -dist);
	gpuVertex3f(0.f, -size, -dist);
	gpuVertex3f(0.f, size, -dist);
	gpuEnd();
}

#ifdef VIEW3D_CAMERA_BORDER_HACK
unsigned char view3d_camera_border_hack_col[3];
short view3d_camera_border_hack_test = FALSE;
#endif

/* ****************** draw clip data *************** */

static void draw_bundle_sphere(void)
{
	static GPUimmediate *displist = NULL;

	glShadeModel(GL_SMOOTH);

	if (!displist) {
		GPUprim3 prim = GPU_PRIM_LOFI_SOLID;

		gpuPushImmediate();
		//GLU Sphere(qobj, 0.05, 8, 8);
		gpuSingleSphere(&prim, 0.05f);
		displist = gpuPopImmediate();
	}
	else {
		gpuImmediateSingleRepeat(displist);
	}

	glShadeModel(GL_FLAT);
}

static void draw_viewport_object_reconstruction(Scene *scene, Base *base, View3D *v3d,
                                                MovieClip *clip, MovieTrackingObject *tracking_object,
                                                const short dflag, const unsigned char ob_wire_col[4],
                                                int *global_track_index, int draw_selected)
{
	MovieTracking *tracking = &clip->tracking;
	MovieTrackingTrack *track;
	float mat[4][4], imat[4][4];
	unsigned char col_unsel[4], col_sel[4];
	int tracknr = *global_track_index;
	ListBase *tracksbase = BKE_tracking_object_get_tracks(tracking, tracking_object);

	UI_GetThemeColor4ubv(TH_TEXT, col_unsel);
	UI_GetThemeColor4ubv(TH_SELECT, col_sel);

	BKE_tracking_get_camera_object_matrix(scene, base->object, mat);

	gpuPushMatrix();

	if (tracking_object->flag & TRACKING_OBJECT_CAMERA) {
		/* current ogl matrix is translated in camera space, bundles should
		 * be rendered in world space, so camera matrix should be "removed"
		 * from current ogl matrix */
		invert_m4_m4(imat, base->object->obmat);

		gpuMultMatrix(imat);
		gpuMultMatrix(mat);
	}
	else {
		float obmat[4][4];

		BKE_tracking_camera_get_reconstructed_interpolate(tracking, tracking_object, scene->r.cfra, obmat);

		invert_m4_m4(imat, obmat);
		gpuMultMatrix(imat);
	}

	for (track = tracksbase->first; track; track = track->next) {
		int selected = TRACK_SELECTED(track);

		if (draw_selected && !selected)
			continue;

		if ((track->flag & TRACK_HAS_BUNDLE) == 0)
			continue;

		if (dflag & DRAW_PICKING)
			glLoadName(base->selcol + (tracknr << 16));

		gpuPushMatrix();
		gpuTranslate(track->bundle_pos[0], track->bundle_pos[1], track->bundle_pos[2]);
		gpuScale(v3d->bundle_size / 0.05f, v3d->bundle_size / 0.05f, v3d->bundle_size / 0.05f);

		if (v3d->drawtype == OB_WIRE) {
			gpuDisableLighting();

			if ((dflag & DRAW_CONSTCOLOR) == 0) {
				if (selected && (track->flag & TRACK_CUSTOMCOLOR) == 0) {
					gpuCurrentColor3ubv(ob_wire_col);
				}
				else {
					gpuCurrentColor3fv(track->color);
				}
			}

			drawaxes(0.05f, v3d->bundle_drawtype);

			gpuEnableLighting();
		}
		else if (v3d->drawtype > OB_WIRE) {
			if (v3d->bundle_drawtype == OB_EMPTY_SPHERE) {
				/* selection outline */
				if (selected) {
					if ((dflag & DRAW_CONSTCOLOR) == 0) {
						gpuCurrentColor3ubv(ob_wire_col);
					}

					glLineWidth(2.f);
					gpuDisableLighting();
					glPolygonMode(GL_FRONT_AND_BACK, GL_LINE);

					draw_bundle_sphere();

					glPolygonMode(GL_FRONT_AND_BACK, GL_FILL);
					gpuEnableLighting();
					glLineWidth(1.f);
				}

				if ((dflag & DRAW_CONSTCOLOR) == 0) {
					if (track->flag & TRACK_CUSTOMCOLOR) gpuCurrentColor3fv(track->color);
					else UI_ThemeColor(TH_BUNDLE_SOLID);
				}

				draw_bundle_sphere();
			}
			else {
				gpuDisableLighting();

				if ((dflag & DRAW_CONSTCOLOR) == 0) {
					if (selected) {
						gpuCurrentColor3ubv(ob_wire_col);
					}
					else {
						if (track->flag & TRACK_CUSTOMCOLOR) gpuCurrentColor3fv(track->color);
						else UI_ThemeColor(TH_WIRE);
					}
				}

				drawaxes(0.05f, v3d->bundle_drawtype);

				gpuEnableLighting();
			}
		}

		gpuPopMatrix();

		if ((dflag & DRAW_PICKING) == 0 && (v3d->flag2 & V3D_SHOW_BUNDLENAME)) {
			float pos[3];

			mul_v3_m4v3(pos, mat, track->bundle_pos);
			view3d_cached_text_draw_add(pos, track->name, 10, V3D_CACHE_TEXT_GLOBALSPACE, selected ? col_sel : col_unsel);
		}

		tracknr++;
	}

	if ((dflag & DRAW_PICKING) == 0) {
		if ((v3d->flag2 & V3D_SHOW_CAMERAPATH) && (tracking_object->flag & TRACKING_OBJECT_CAMERA)) {
			MovieTrackingReconstruction *reconstruction;
			reconstruction = BKE_tracking_object_get_reconstruction(tracking, tracking_object);

			if (reconstruction->camnr) {
				MovieReconstructedCamera *camera = reconstruction->cameras;
				int a = 0;

				gpuDisableLighting();
				UI_ThemeColor(TH_CAMERA_PATH);
				glLineWidth(2.0f);

				gpuBegin(GL_LINE_STRIP);
				for (a = 0; a < reconstruction->camnr; a++, camera++) {
					gpuVertex3fv(camera->mat[3]);
				}
				gpuEnd();

				glLineWidth(1.0f);
				gpuEnableLighting();
			}
		}
	}

	gpuPopMatrix();

	*global_track_index = tracknr;
}

static void draw_viewport_reconstruction(Scene *scene, Base *base, View3D *v3d, MovieClip *clip,
                                         const short dflag, const unsigned char ob_wire_col[4],
                                         int draw_selected)
{
	MovieTracking *tracking = &clip->tracking;
	MovieTrackingObject *tracking_object;
	int global_track_index = 1;

	if ((v3d->flag2 & V3D_SHOW_RECONSTRUCTION) == 0)
		return;

	if (v3d->flag2 & V3D_RENDER_OVERRIDE)
		return;

	gpuEnableLighting();
	gpuColorMaterial(GL_FRONT_AND_BACK, GL_DIFFUSE);
	gpuEnableColorMaterial();
	glShadeModel(GL_SMOOTH);

	tracking_object = tracking->objects.first;
	while (tracking_object) {
		draw_viewport_object_reconstruction(scene, base, v3d, clip, tracking_object,
		                                    dflag, ob_wire_col, &global_track_index, draw_selected);

		tracking_object = tracking_object->next;
	}

	/* restore */
	glShadeModel(GL_FLAT);
	gpuDisableColorMaterial();
	gpuDisableLighting();

	if (!(dflag & DRAW_CONSTCOLOR)) {
		gpuCurrentColor3ubv(ob_wire_col);
	}

	if (dflag & DRAW_PICKING)
		glLoadName(base->selcol);
}

/* flag similar to draw_object() */
static void drawcamera(Scene *scene, View3D *v3d, RegionView3D *rv3d, Base *base,
                       const short dflag, const unsigned char ob_wire_col[4])
{
	/* a standing up pyramid with (0,0,0) as top */
	Camera *cam;
	Object *ob = base->object;
	float tvec[3];
	float vec[4][3], asp[2], shift[2], scale[3];
	int i;
	float drawsize;
	const short is_view = (rv3d->persp == RV3D_CAMOB && ob == v3d->camera);
	MovieClip *clip = BKE_object_movieclip_get(scene, base->object, 0);

	/* draw data for movie clip set as active for scene */
	if (clip) {
		draw_viewport_reconstruction(scene, base, v3d, clip, dflag, ob_wire_col, FALSE);
		draw_viewport_reconstruction(scene, base, v3d, clip, dflag, ob_wire_col, TRUE);
	}

#ifdef VIEW3D_CAMERA_BORDER_HACK
	if (is_view && !(G.f & G_PICKSEL)) {
		if (!(dflag & DRAW_CONSTCOLOR)) {
			view3d_camera_border_hack_col[0] = ob_wire_col[0];
			view3d_camera_border_hack_col[1] = ob_wire_col[1];
			view3d_camera_border_hack_col[2] = ob_wire_col[2];
		}
		else {
			float col[4];
			gpuGetCurrentColor4fv(col);
			rgb_float_to_uchar(view3d_camera_border_hack_col, col);
		}
		view3d_camera_border_hack_test = TRUE;
		return;
	}
#endif

	cam = ob->data;

	scale[0] = 1.0f / len_v3(ob->obmat[0]);
	scale[1] = 1.0f / len_v3(ob->obmat[1]);
	scale[2] = 1.0f / len_v3(ob->obmat[2]);

	BKE_camera_view_frame_ex(scene, cam, cam->drawsize, is_view, scale,
	                         asp, shift, &drawsize, vec);

	gpuDisableLighting();
	glDisable(GL_CULL_FACE);

	gpuImmediateFormat_V3(); // DOODLE: camera

	/* camera frame */
	gpuBegin(GL_LINE_STRIP);

	gpuVertex3fv(vec[1]);
	gpuVertex3fv(vec[2]);
	gpuVertex3fv(vec[3]);
	gpuVertex3fv(vec[0]);
	gpuVertex3fv(vec[1]);

	if (is_view) {
		gpuEnd();
		gpuImmediateUnformat();
		return;
	}

	zero_v3(tvec);

	/* center point to camera frame */
	gpuVertex3fv(tvec);
	gpuVertex3fv(vec[0]);
	gpuVertex3fv(vec[3]);
	gpuVertex3fv(tvec);
	gpuVertex3fv(vec[2]);

	gpuEnd();

	/* arrow on top */
	tvec[2] = vec[1][2]; /* copy the depth */


	/* draw an outline arrow for inactive cameras and filled
	 * for active cameras. We actually draw both outline+filled
	 * for active cameras so the wire can be seen side-on */
	for (i = 0; i < 2; i++) {
		if (i == 0) {
			gpuBegin(GL_LINE_LOOP);
		}
		else if (i == 1 && (ob == v3d->camera)) {
			gpuBegin(GL_TRIANGLES);
		}
		else {
			break;
		}

		tvec[0] = shift[0] + ((-0.7f * drawsize) * scale[0]);
		tvec[1] = shift[1] + ((drawsize * (asp[1] + 0.1f)) * scale[1]);
		gpuVertex3fv(tvec); /* left */
		
		tvec[0] = shift[0] + ((0.7f * drawsize) * scale[0]);
		gpuVertex3fv(tvec); /* right */
		
		tvec[0] = shift[0];
		tvec[1] = shift[1] + ((1.1f * drawsize * (asp[1] + 0.7f)) * scale[1]);
		gpuVertex3fv(tvec); /* top */

		gpuEnd();
	}

	if (dflag == 0) {
		if (cam->flag & (CAM_SHOWLIMITS + CAM_SHOWMIST)) {
			float nobmat[4][4];
			World *wrld;

			/* draw in normalized object matrix space */
			copy_m4_m4(nobmat, ob->obmat);
			normalize_m4(nobmat);

			gpuPushMatrix();
			gpuLoadMatrix(rv3d->viewmat);
			gpuMultMatrix(nobmat);

			if (cam->flag & CAM_SHOWLIMITS) {
				draw_limit_line(cam->clipsta, cam->clipend, 0x77FFFF); /* CPACK */
				/* qdn: was yafray only, now also enabled for Blender to be used with defocus composite node */
				draw_focus_cross(BKE_camera_object_dof_distance(ob), cam->drawsize);
			}

			wrld = scene->world;
			if (cam->flag & CAM_SHOWMIST)
				if (wrld) draw_limit_line(wrld->miststa, wrld->miststa + wrld->mistdist, CPACK_WHITE);

			gpuPopMatrix();
		}
	}

	gpuImmediateUnformat();
}

/* flag similar to draw_object() */
static void drawspeaker(Scene *UNUSED(scene), View3D *UNUSED(v3d), RegionView3D *UNUSED(rv3d),
                        Object *UNUSED(ob), int UNUSED(flag))
{
	//Speaker *spk = ob->data;

	float vec[3];
	int i, j;

	glEnable(GL_BLEND);

	gpuImmediateFormat_V3();

	for (j = 0; j < 3; j++) {
		vec[2] = 0.25f * j - 0.125f;

		gpuBegin(GL_LINE_LOOP);
		for (i = 0; i < 16; i++) {
			vec[0] = cosf((float)M_PI * i / 8.0f) * (j == 0 ? 0.5f : 0.25f);
			vec[1] = sinf((float)M_PI * i / 8.0f) * (j == 0 ? 0.5f : 0.25f);
			gpuVertex3fv(vec);
		}
		gpuEnd();
	}

	for (j = 0; j < 4; j++) {
		vec[0] = (((j + 1) % 2) * (j - 1)) * 0.5f;
		vec[1] = ((j % 2) * (j - 2)) * 0.5f;
		gpuBegin(GL_LINE_STRIP);
		for (i = 0; i < 3; i++) {
			if (i == 1) {
				vec[0] *= 0.5f;
				vec[1] *= 0.5f;
			}

			vec[2] = 0.25f * i - 0.125f;
			gpuVertex3fv(vec);
		}
		gpuEnd();
	}

	gpuImmediateUnformat();

	glDisable(GL_BLEND);
}

static void lattice_draw_verts(Lattice *lt, DispList *dl, short sel)
{
	BPoint *bp = lt->def;
	float *co = dl ? dl->verts : NULL;
	int u, v, w;

	UI_ThemeColor(sel ? TH_VERTEX_SELECT : TH_VERTEX);
	glPointSize(UI_GetThemeValuef(TH_VERTEX_SIZE));
	gpuBeginSprites();

	for (w = 0; w < lt->pntsw; w++) {
		int wxt = (w == 0 || w == lt->pntsw - 1);
		for (v = 0; v < lt->pntsv; v++) {
			int vxt = (v == 0 || v == lt->pntsv - 1);
			for (u = 0; u < lt->pntsu; u++, bp++, co += 3) {
				int uxt = (u == 0 || u == lt->pntsu - 1);
				if (!(lt->flag & LT_OUTSIDE) || uxt || vxt || wxt) {
					if (bp->hide == 0) {
						if ((bp->f1 & SELECT) == sel) {
							gpuSprite3fv(dl ? co : bp->vec);
						}
					}
				}
			}
		}
	}
	
	glPointSize(1.0);
	gpuEndSprites();
}

static void drawlattice__point(Lattice *lt, DispList *dl, int u, int v, int w, int use_wcol)
{
	int index = ((w * lt->pntsv + v) * lt->pntsu) + u;

	if (use_wcol) {
		float col[3];
		MDeformWeight *mdw = defvert_find_index(lt->dvert + index, use_wcol - 1);
		
		weight_to_rgb(col, mdw ? mdw->weight : 0.0f);
		gpuColor3fv(col);

	}
	
	if (dl) {
		gpuVertex3fv(&dl->verts[index * 3]);
	}
	else {
		gpuVertex3fv(lt->def[index].vec);
	}
}

/* lattice color is hardcoded, now also shows weightgroup values in edit mode */
static void drawlattice(Scene *scene, View3D *v3d, Object *ob)
{
	Lattice *lt = ob->data;
	DispList *dl;
	int u, v, w;
	int use_wcol = FALSE, is_edit = (lt->editlatt != NULL);

	/* now we default make displist, this will modifiers work for non animated case */
	if (ob->disp.first == NULL)
		BKE_lattice_modifiers_calc(scene, ob);
	dl = BKE_displist_find(&ob->disp, DL_VERTS);
	
	if (is_edit) {
		lt = lt->editlatt->latt;

		gpuCurrentColor3x(0x004000);
		
		if (ob->defbase.first && lt->dvert) {
			use_wcol = ob->actdef;
			glShadeModel(GL_SMOOTH);
		}
	}
	
	if (use_wcol) {
		gpuImmediateFormat_V3();
	}
	else {
		gpuImmediateFormat_C4_V3();
	}

	gpuBegin(GL_LINES);
	for (w = 0; w < lt->pntsw; w++) {
		int wxt = (w == 0 || w == lt->pntsw - 1);
		for (v = 0; v < lt->pntsv; v++) {
			int vxt = (v == 0 || v == lt->pntsv - 1);
			for (u = 0; u < lt->pntsu; u++) {
				int uxt = (u == 0 || u == lt->pntsu - 1);

				if (w && ((uxt || vxt) || !(lt->flag & LT_OUTSIDE))) {
					drawlattice__point(lt, dl, u, v, w - 1, use_wcol);
					drawlattice__point(lt, dl, u, v, w, use_wcol);
				}
				if (v && ((uxt || wxt) || !(lt->flag & LT_OUTSIDE))) {
					drawlattice__point(lt, dl, u, v - 1, w, use_wcol);
					drawlattice__point(lt, dl, u, v, w, use_wcol);
				}
				if (u && ((vxt || wxt) || !(lt->flag & LT_OUTSIDE))) {
					drawlattice__point(lt, dl, u - 1, v, w, use_wcol);
					drawlattice__point(lt, dl, u, v, w, use_wcol);
				}
			}
		}
	}
	gpuEnd();

	if (use_wcol) {
		gpuImmediateUnformat();
		gpuImmediateFormat_V3();
	}

	/* restoration for weight colors */
	if (use_wcol)
		glShadeModel(GL_FLAT);

	if (is_edit) {
		if (v3d->zbuf) {
			glDisable(GL_DEPTH_TEST);
		}

		lattice_draw_verts(lt, dl, 0);
		lattice_draw_verts(lt, dl, 1);

		if (v3d->zbuf) glEnable(GL_DEPTH_TEST);
	}

	gpuImmediateUnformat();
}

/* ***************** ******************** */

/*  draw callback */
static void drawSelectedVertices__mapFunc(void *userData, int index, const float co[3],
                                          const float UNUSED(no_f[3]), const short UNUSED(no_s[3]))
{
	MVert *mv = &((MVert *)userData)[index];

	if (!(mv->flag & ME_HIDE)) {
		const char sel = mv->flag & SELECT;

		/* TODO define selected color */
		if (sel) {
			gpuColor3x(CPACK_YELLOW);
		}
		else {
			gpuColor3x(CPACK_BLACK);
		}

		gpuVertex3fv(co);
	}
}

static void drawSelectedVertices(DerivedMesh *dm, Mesh *me)
{
	gpuBegin(GL_POINTS);
	dm->foreachMappedVert(dm, drawSelectedVertices__mapFunc, me->mvert);
	gpuEnd();
}

/* ************** DRAW MESH ****************** */

/* First section is all the "simple" draw routines,
 * ones that just pass some sort of primitive to GL,
 * with perhaps various options to control lighting,
 * color, etc.
 *
 * These routines should not have user interface related
 * logic!!!
 */

static void calcDrawDMNormalScale(Object *ob, drawDMNormal_userData *data)
{
	float obmat[3][3];

	copy_m3_m4(obmat, ob->obmat);

	data->uniform_scale = is_uniform_scaled_m3(obmat);

	if (!data->uniform_scale) {
		/* inverted matrix */
		invert_m3_m3(data->imat, obmat);

		/* transposed inverted matrix */
		copy_m3_m3(data->tmat, data->imat);
		transpose_m3(data->tmat);
	}
}

static void draw_dm_face_normals__mapFunc(void *userData, int index, const float cent[3], const float no[3])
{
	drawDMNormal_userData *data = userData;
	BMFace *efa = EDBM_face_at_index(data->em, index);
	float n[3];

	if (!BM_elem_flag_test(efa, BM_ELEM_HIDDEN)) {
		float p[3];

		if (!data->uniform_scale) {
			mul_v3_m3v3(n, data->tmat, (float *) no);
			normalize_v3(n);
			mul_m3_v3(data->imat, n);
		}
		else {
			copy_v3_v3(n, no);
		}

		mul_v3_v3fl(p, n, data->normalsize);
		add_v3_v3(p, cent);

		gpuVertex3fv(cent);
		gpuVertex3fv(p);
	}
}

static void draw_dm_face_normals(BMEditMesh *em, Scene *scene, Object *ob, DerivedMesh *dm)
{
	drawDMNormal_userData data;

	data.em = em;
	data.normalsize = scene->toolsettings->normalsize;

	calcDrawDMNormalScale(ob, &data);

	gpuImmediateFormat_V3();
	gpuBegin(GL_LINES);
	dm->foreachMappedFaceCenter(dm, draw_dm_face_normals__mapFunc, &data);
	gpuEnd();
	gpuImmediateUnformat();
}

static void draw_dm_face_centers__mapFunc(void *userData, int index, const float cent[3], const float UNUSED(no[3]))
{
	BMFace *efa = EDBM_face_at_index(((void **)userData)[0], index);
	int sel = *(((int **)userData)[1]);
	
	if (efa && !BM_elem_flag_test(efa, BM_ELEM_HIDDEN) && BM_elem_flag_test(efa, BM_ELEM_SELECT) == sel) {
		gpuSprite3fv(cent);
	}
}
static void draw_dm_face_centers(BMEditMesh *em, DerivedMesh *dm, int sel)
{
	void *ptrs[2] = {em, &sel};

	gpuImmediateFormat_V3();
	gpuBeginSprites();
	dm->foreachMappedFaceCenter(dm, draw_dm_face_centers__mapFunc, ptrs);
	gpuEndSprites();
	gpuImmediateUnformat();
}

static void draw_dm_vert_normals__mapFunc(void *userData, int index, const float co[3], const float no_f[3], const short no_s[3])
{
	drawDMNormal_userData *data = userData;
	BMVert *eve = EDBM_vert_at_index(data->em, index);

	if (!BM_elem_flag_test(eve, BM_ELEM_HIDDEN)) {
		float no[3], n[3], p[3];

		if (no_f) {
			copy_v3_v3(no, no_f);
		}
		else {
			no[0] = no_s[0] / (float)SHRT_MAX;
			no[1] = no_s[1] / (float)SHRT_MAX;
			no[2] = no_s[2] / (float)SHRT_MAX;
		}

		if (!data->uniform_scale) {
			mul_v3_m3v3(n, data->tmat, (float *) no);
			normalize_v3(n);
			mul_m3_v3(data->imat, n);
		}
		else {
			copy_v3_v3(n, no);
		}

		mul_v3_v3fl(p, n, data->normalsize);
		add_v3_v3(p, co);

		gpuVertex3fv(co);
		gpuVertex3fv(p);
	}
}

static void draw_dm_vert_normals(BMEditMesh *em, Scene *scene, Object *ob, DerivedMesh *dm)
{
	drawDMNormal_userData data;

	data.em = em;
	data.normalsize = scene->toolsettings->normalsize;

	calcDrawDMNormalScale(ob, &data);

	gpuImmediateFormat_V3();
	gpuBegin(GL_LINES);
	dm->foreachMappedVert(dm, draw_dm_vert_normals__mapFunc, &data);
	gpuEnd();
	gpuImmediateUnformat();
}

/* Draw verts with color set based on selection */
static void draw_dm_verts__mapFunc(void *userData, int index, const float co[3],
                                   const float UNUSED(no_f[3]), const short UNUSED(no_s[3]))
{
	drawDMVerts_userData *data = userData;
	BMVert *eve = EDBM_vert_at_index(data->em, index);

	if (!BM_elem_flag_test(eve, BM_ELEM_HIDDEN) && BM_elem_flag_test(eve, BM_ELEM_SELECT) == data->sel) {
		/* skin nodes: draw a red circle around the root node(s) */
		if (data->has_vskin) {
			const MVertSkin *vs =
				CustomData_bmesh_get(
					&data->em->bm->vdata,
					eve->head.data,
					CD_MVERT_SKIN);

			if (vs->flag & MVERT_SKIN_ROOT) {
				float radius = (vs->radius[0] + vs->radius[1]) * 0.5f;
				gpuEndSprites();

				gpuCurrentColor4ubv(data->th_skin_root);
				gpuDrawFastBall(GL_LINES, co, radius, data->imat);

				gpuCurrentColor4ubv(data->sel ? data->th_vertex_select : data->th_vertex);
				gpuBeginSprites();
			}
		}

		/* draw active larger - need to stop/start point drawing for this :/ */
		if (eve == data->eve_act) {
			gpuColor4ubv(data->th_editmesh_active);

			gpuEndSprites();

			glPointSize(data->th_vertex_size);
			gpuBeginSprites();
			gpuSprite3fv(co);
			gpuEndSprites();

			gpuCurrentColor4ubv(data->sel ? data->th_vertex_select : data->th_vertex);
			glPointSize(data->th_vertex_size);
			gpuBeginSprites();
		}
		else {
			gpuSprite3fv(co);
		}
	}
}

static void draw_dm_verts(BMEditMesh *em, DerivedMesh *dm, int sel, BMVert *eve_act,
                          RegionView3D *rv3d)
{
	drawDMVerts_userData data;
	data.sel = sel;
	data.eve_act = eve_act;
	data.em = em;

	/* Cache theme values */
	UI_GetThemeColor4ubv(TH_EDITMESH_ACTIVE, data.th_editmesh_active);
	UI_GetThemeColor4ubv(TH_VERTEX_SELECT, data.th_vertex_select);
	UI_GetThemeColor4ubv(TH_VERTEX, data.th_vertex);
	UI_GetThemeColor4ubv(TH_SKIN_ROOT, data.th_skin_root);
	data.th_vertex_size = UI_GetThemeValuef(TH_VERTEX_SIZE);

	/* For skin root drawing */
	data.has_vskin = CustomData_has_layer(&em->bm->vdata, CD_MVERT_SKIN);
	/* view-aligned matrix */
	mult_m4_m4m4(data.imat, rv3d->viewmat, em->ob->obmat);
	invert_m4(data.imat);

	gpuImmediateFormat_V3();
	gpuBeginSprites();
	dm->foreachMappedVert(dm, draw_dm_verts__mapFunc, &data);
	gpuEndSprites();
	gpuImmediateUnformat();
}

/* Draw edges with color set based on selection */
static DMDrawOption draw_dm_edges_sel__setDrawOptions(drawDMEdgesSel_userData *data, int index)
{
	BMEdge* eed = EDBM_edge_at_index(data->em, index);

	if (!BM_elem_flag_test(eed, BM_ELEM_HIDDEN)) {
		unsigned char *col;

		if (eed == data->eed_act) {
			gpuColor4ubv(data->actCol);
		}
		else {
			if (BM_elem_flag_test(eed, BM_ELEM_SELECT)) {
				col = data->selCol;
			}
			else {
				col = data->baseCol;
			}

			/* no alpha, this is used so a transparent color can disable drawing unselected edges in editmode  */
			if (col[3] == 0)
				return DM_DRAW_OPTION_SKIP;
			
			gpuColor4ubv(col);
		}
		return DM_DRAW_OPTION_NORMALLY;
	}
	else {
		return DM_DRAW_OPTION_SKIP;
	}
}
<<<<<<< HEAD

static void draw_dm_edges_sel(BMEditMesh *em, DerivedMesh *dm, unsigned char *baseCol, 
=======
static void draw_dm_edges_sel(BMEditMesh *em, DerivedMesh *dm, unsigned char *baseCol,
>>>>>>> 83de5cb3
                              unsigned char *selCol, unsigned char *actCol, BMEdge *eed_act)
{
	drawDMEdgesSel_userData data;
	
	data.baseCol = baseCol;
	data.selCol = selCol;
	data.actCol = actCol;
	data.em = em;
	data.eed_act = eed_act;

	gpuImmediateFormat_C4_V3();
	dm->drawMappedEdges(dm, draw_dm_edges_sel__setDrawOptions, &data);
	gpuImmediateUnformat();
}

/* Draw edges */
static DMDrawOption draw_dm_edges__setDrawOptions(void *userData, int index)
{
	if (BM_elem_flag_test(EDBM_edge_at_index(userData, index), BM_ELEM_HIDDEN))
		return DM_DRAW_OPTION_SKIP;
	else
		return DM_DRAW_OPTION_NORMALLY;
}

static void draw_dm_edges(BMEditMesh *em, DerivedMesh *dm)
{
	gpuImmediateFormat_C4_V3(); /* XXX: jwilkins, C4 only because CCG age visualization may be enabled */
	dm->drawMappedEdges(dm, draw_dm_edges__setDrawOptions, em);
	gpuImmediateUnformat();
}

/* Draw edges with color interpolated based on selection */
static DMDrawOption draw_dm_edges_sel_interp__setDrawOptions(void *userData, int index)
{
	if (BM_elem_flag_test(EDBM_edge_at_index(((void **)userData)[0], index), BM_ELEM_HIDDEN))
		return DM_DRAW_OPTION_SKIP;
	else
		return DM_DRAW_OPTION_NORMALLY;
}

static void draw_dm_edges_sel_interp__setDrawInterpOptions(void *userData, int index, float t)
{
	BMEdge *eed = EDBM_edge_at_index(((void **)userData)[0], index);
	unsigned char **cols = userData;
	unsigned char *col0 = cols[(BM_elem_flag_test(eed->v1, BM_ELEM_SELECT)) ? 2 : 1];
	unsigned char *col1 = cols[(BM_elem_flag_test(eed->v2, BM_ELEM_SELECT)) ? 2 : 1];

	gpuColor4ub(
		col0[0] + (col1[0] - col0[0]) * t,
		col0[1] + (col1[1] - col0[1]) * t,
		col0[2] + (col1[2] - col0[2]) * t,
		col0[3] + (col1[3] - col0[3]) * t);
}

static void draw_dm_edges_sel_interp(BMEditMesh *em, DerivedMesh *dm, unsigned char *baseCol, unsigned char *selCol)
{
	void *cols[3] = {em, baseCol, selCol};

	gpuImmediateFormat_C4_V3();
	dm->drawMappedEdgesInterp(dm, draw_dm_edges_sel_interp__setDrawOptions, draw_dm_edges_sel_interp__setDrawInterpOptions, cols);
	gpuImmediateUnformat();
}

/* Draw only seam edges */
static DMDrawOption draw_dm_edges_seams__setDrawOptions(void *userData, int index)
{
	BMEdge *eed = EDBM_edge_at_index(userData, index);

	if (!BM_elem_flag_test(eed, BM_ELEM_HIDDEN) && BM_elem_flag_test(eed, BM_ELEM_SEAM))
		return DM_DRAW_OPTION_NORMALLY;
	else
		return DM_DRAW_OPTION_SKIP;
}

static void draw_dm_edges_seams(BMEditMesh *em, DerivedMesh *dm)
{
	gpuImmediateFormat_C4_V3(); /* XXX: jwilkins, C4 only because CCG age visualization may be enabled */
	dm->drawMappedEdges(dm, draw_dm_edges_seams__setDrawOptions, em);
	gpuImmediateUnformat();
}

/* Draw only sharp edges */
static DMDrawOption draw_dm_edges_sharp__setDrawOptions(void *userData, int index)
{
	BMEdge *eed = EDBM_edge_at_index(userData, index);

	if (!BM_elem_flag_test(eed, BM_ELEM_HIDDEN) && !BM_elem_flag_test(eed, BM_ELEM_SMOOTH))
		return DM_DRAW_OPTION_NORMALLY;
	else
		return DM_DRAW_OPTION_SKIP;
}

static void draw_dm_edges_sharp(BMEditMesh *em, DerivedMesh *dm)
{
	gpuImmediateFormat_C4_V3(); /* XXX: jwilkins, C4 only because CCG age visualization may be enabled */
	dm->drawMappedEdges(dm, draw_dm_edges_sharp__setDrawOptions, em);
	gpuImmediateUnformat();
}


/* Draw faces with color set based on selection
 * return 2 for the active face so it renders with stipple enabled */
static DMDrawOption draw_dm_faces_sel__setDrawOptions(void *userData, int index)
{
	drawDMFacesSel_userData *data = userData;
	BMFace *efa = EDBM_face_at_index(data->em, index);
	unsigned char *col;
	
	if (!efa)
		return DM_DRAW_OPTION_SKIP;
	
	if (!BM_elem_flag_test(efa, BM_ELEM_HIDDEN)) {
		if (efa == data->efa_act) {
			gpuColor4ubv(data->cols[2]);
			return DM_DRAW_OPTION_STIPPLE;
		}
		else {
			col = data->cols[BM_elem_flag_test(efa, BM_ELEM_SELECT) ? 1 : 0];
			if (col[3] == 0)
				return DM_DRAW_OPTION_SKIP;
			gpuColor4ubv(col);
			return DM_DRAW_OPTION_NORMALLY;
		}
	}
	return DM_DRAW_OPTION_SKIP;
}

static int draw_dm_faces_sel__compareDrawOptions(void *userData, int index, int next_index)
{

	drawDMFacesSel_userData *data = userData;
	BMFace *efa;
	BMFace *next_efa;

	unsigned char *col, *next_col;

	if (!data->orig_index_mf_to_mpoly)
		return 0;

	efa = EDBM_face_at_index(data->em, DM_origindex_mface_mpoly(data->orig_index_mf_to_mpoly, data->orig_index_mp_to_orig, index));
	next_efa = EDBM_face_at_index(data->em, DM_origindex_mface_mpoly(data->orig_index_mf_to_mpoly, data->orig_index_mp_to_orig, next_index));

	if (efa == next_efa)
		return 1;

	if (efa == data->efa_act || next_efa == data->efa_act)
		return 0;

	col = data->cols[BM_elem_flag_test(efa, BM_ELEM_SELECT) ? 1 : 0];
	next_col = data->cols[BM_elem_flag_test(next_efa, BM_ELEM_SELECT) ? 1 : 0];

	if (col[3] == 0 || next_col[3] == 0)
		return 0;

	return col == next_col;
}

/* also draws the active face */
static void draw_dm_faces_sel(BMEditMesh *em, DerivedMesh *dm, unsigned char *baseCol,
                              unsigned char *selCol, unsigned char *actCol, BMFace *efa_act)
{
	drawDMFacesSel_userData data;
	data.dm = dm;
	data.cols[0] = baseCol;
	data.em = em;
	data.cols[1] = selCol;
	data.cols[2] = actCol;
	data.efa_act = efa_act;
	/* double lookup */
	data.orig_index_mf_to_mpoly = DM_get_tessface_data_layer(dm, CD_ORIGINDEX);
	data.orig_index_mp_to_orig  = DM_get_poly_data_layer(dm, CD_ORIGINDEX);
	if ((data.orig_index_mf_to_mpoly && data.orig_index_mp_to_orig) == FALSE) {
		data.orig_index_mf_to_mpoly = data.orig_index_mp_to_orig = NULL;
	}

	gpuImmediateFormat_C4_V3();
	dm->drawMappedFaces(
		dm,
		draw_dm_faces_sel__setDrawOptions,
		GPU_enable_material,
		draw_dm_faces_sel__compareDrawOptions,
		&data,
		0);
	gpuImmediateUnformat();
}

static DMDrawOption draw_dm_creases__setDrawOptions(void *userData, int index)
{
	BMEditMesh *em = userData;
	BMEdge *eed = EDBM_edge_at_index(userData, index);
	float *crease = eed ? (float *)CustomData_bmesh_get(&em->bm->edata, eed->head.data, CD_CREASE) : NULL;
	
	if (!crease)
		return DM_DRAW_OPTION_SKIP;
	
	if (!BM_elem_flag_test(eed, BM_ELEM_HIDDEN) && *crease != 0.0f) {
		UI_ThemeAppendColorBlend(TH_WIRE, TH_EDGE_CREASE, *crease);
		return DM_DRAW_OPTION_NORMALLY;
	}
	else {
		return DM_DRAW_OPTION_SKIP;
	}
}
static void draw_dm_creases(BMEditMesh *em, DerivedMesh *dm)
{
	glLineWidth(3.0);
	gpuImmediateFormat_C4_V3();
	dm->drawMappedEdges(dm, draw_dm_creases__setDrawOptions, em);
	gpuImmediateUnformat();
	glLineWidth(1.0);
}

static DMDrawOption draw_dm_bweights__setDrawOptions(void *userData, int index)
{
	BMEditMesh *em = userData;
	BMEdge *eed = EDBM_edge_at_index(userData, index);

	float *bweight = 
		CustomData_bmesh_get(&em->bm->edata, eed->head.data, CD_BWEIGHT);

	if (bweight && *bweight != 0.0f &&
		!BM_elem_flag_test(eed, BM_ELEM_HIDDEN))
	{
		UI_ThemeAppendColorBlend(TH_WIRE, TH_EDGE_SELECT, *bweight);
		return DM_DRAW_OPTION_NORMALLY;
	}
	else {
		return DM_DRAW_OPTION_SKIP;
	}
}

static void draw_dm_bweights__mapFunc(void *userData, int index, const float co[3],
                                      const float UNUSED(no_f[3]), const short UNUSED(no_s[3]))
{
	BMEditMesh *em = userData;
	BMVert *eve = EDBM_vert_at_index(userData, index);

	float *bweight =
		CustomData_bmesh_get(&em->bm->vdata, eve->head.data, CD_BWEIGHT);

	if (bweight && *bweight != 0.0f &&
		!BM_elem_flag_test(eve, BM_ELEM_HIDDEN))
	{
		UI_ThemeAppendColorBlend(TH_VERTEX, TH_VERTEX_SELECT, *bweight);
		gpuSprite3fv(co);
	}
}

static void draw_dm_bweights(BMEditMesh *em, Scene *scene, DerivedMesh *dm)
{
	ToolSettings *ts = scene->toolsettings;

	if (ts->selectmode & SCE_SELECT_VERTEX) {
		glPointSize(UI_GetThemeValuef(TH_VERTEX_SIZE) + 2);
		gpuImmediateFormat_C4_V3();
		gpuBeginSprites();
		dm->foreachMappedVert(dm, draw_dm_bweights__mapFunc, em);
		gpuEndSprites();
		gpuImmediateUnformat();
	}
	else {
		glLineWidth(3.0);
		gpuImmediateFormat_C4_V3();
		dm->drawMappedEdges(dm, draw_dm_bweights__setDrawOptions, em);
		gpuImmediateUnformat();
		glLineWidth(1.0);
	}
}

/* Second section of routines: Combine first sets to form fancy
 * drawing routines (for example rendering twice to get overlays).
 *
 * Also includes routines that are basic drawing but are too
 * specialized to be split out (like drawing creases or measurements).
 */

/* EditMesh drawing routines*/

static void draw_em_fancy_verts(Scene *scene, View3D *v3d, Object *obedit,
                                BMEditMesh *em, DerivedMesh *cageDM, BMVert *eve_act,
                                RegionView3D *rv3d)
{
	ToolSettings *ts = scene->toolsettings;
	int sel;

	if (v3d->zbuf) glDepthMask(0);  /* disable write in zbuffer, zbuf select */

	for (sel = 0; sel < 2; sel++) {
		unsigned char col[4], fcol[4];
		int pass;

		UI_GetThemeColor3ubv(sel ? TH_VERTEX_SELECT : TH_VERTEX, col);
		UI_GetThemeColor3ubv(sel ? TH_FACE_DOT : TH_WIRE, fcol);

		for (pass = 0; pass < 2; pass++) {
			float size = UI_GetThemeValuef(TH_VERTEX_SIZE);
			float fsize = UI_GetThemeValuef(TH_FACEDOT_SIZE);

			if (pass == 0) {
				if (v3d->zbuf && !(v3d->flag & V3D_ZBUF_SELECT)) {
					glDisable(GL_DEPTH_TEST);

					glEnable(GL_BLEND);
				}
				else {
					continue;
				}

				size = (size > 2.1f ? size / 2.0f : size);
				fsize = (fsize > 2.1f ? fsize / 2.0f : fsize);
				col[3] = fcol[3] = 100;
			}
			else {
				col[3] = fcol[3] = 255;
			}

			if (ts->selectmode & SCE_SELECT_VERTEX) {
				glPointSize(size);
				gpuCurrentColor4ubv(col);
				draw_dm_verts(em, cageDM, sel, eve_act, rv3d);
			}
			
			if (check_ob_drawface_dot(scene, v3d, obedit->dt)) {
				glPointSize(fsize);
				gpuCurrentColor4ubv(fcol);
				draw_dm_face_centers(em, cageDM, sel);
			}
			
			if (pass == 0) {
				glDisable(GL_BLEND);
				glEnable(GL_DEPTH_TEST);
			}
		}
	}

	if (v3d->zbuf) glDepthMask(1);
	glPointSize(1.0);
}

static void draw_em_fancy_edges(BMEditMesh *em, Scene *scene, View3D *v3d,
                                Mesh *me, DerivedMesh *cageDM, short sel_only,
                                BMEdge *eed_act)
{
	ToolSettings *ts = scene->toolsettings;
	int pass;
	unsigned char wireCol[4], selCol[4], actCol[4];

	/* since this function does transparent... */
	UI_GetThemeColor4ubv(TH_EDGE_SELECT, selCol);
	UI_GetThemeColor4ubv(TH_WIRE, wireCol);
	UI_GetThemeColor4ubv(TH_EDITMESH_ACTIVE, actCol);
	
	/* when sel only is used, don't render wire, only selected, this is used for
	 * textured draw mode when the 'edges' option is disabled */
	if (sel_only)
		wireCol[3] = 0;

	for (pass = 0; pass < 2; pass++) {
		/* show wires in transparent when no zbuf clipping for select */
		if (pass == 0) {
			if (v3d->zbuf && (v3d->flag & V3D_ZBUF_SELECT) == 0) {
				glEnable(GL_BLEND);
				glDisable(GL_DEPTH_TEST);
				selCol[3] = 85;
				if (!sel_only) wireCol[3] = 85;
			}
			else {
				continue;
			}
		}
		else {
			selCol[3] = 255;
			if (!sel_only) wireCol[3] = 255;
		}

		if (ts->selectmode == SCE_SELECT_FACE) {
			draw_dm_edges_sel(em, cageDM, wireCol, selCol, actCol, eed_act);
		}
		else if ((me->drawflag & ME_DRAWEDGES) || (ts->selectmode & SCE_SELECT_EDGE)) {
			if (cageDM->drawMappedEdgesInterp && (ts->selectmode & SCE_SELECT_VERTEX)) {
				glShadeModel(GL_SMOOTH);
				draw_dm_edges_sel_interp(em, cageDM, wireCol, selCol);
				glShadeModel(GL_FLAT);
			}
			else {
				draw_dm_edges_sel(em, cageDM, wireCol, selCol, actCol, eed_act);
			}
		}
		else {
			if (!sel_only) {
				gpuCurrentColor4ubv(wireCol);
				draw_dm_edges(em, cageDM);
			}
		}

		if (pass == 0) {
			glDisable(GL_BLEND);
			glEnable(GL_DEPTH_TEST);
		}
	}
}

static void draw_em_measure_stats(View3D *v3d, Object *ob, BMEditMesh *em, UnitSettings *unit)
{
	const short txt_flag = V3D_CACHE_TEXT_ASCII | V3D_CACHE_TEXT_LOCALCLIP;
	Mesh *me = ob->data;
	float v1[3], v2[3], v3[3], vmid[3], fvec[3];
	char numstr[32]; /* Stores the measurement display text here */
	const char *conv_float; /* Use a float conversion matching the grid size */
	unsigned char col[4] = {0, 0, 0, 255}; /* color of the text to draw */
	float area; /* area of the face */
	float grid = unit->system ? unit->scale_length : v3d->grid;
	const int do_split = unit->flag & USER_UNIT_OPT_SPLIT;
	const int do_global = v3d->flag & V3D_GLOBAL_STATS;
	const int do_moving = G.moving;

	BMIter iter;
	int i;

	/* make the precision of the pronted value proportionate to the gridsize */

	if (grid < 0.01f) conv_float = "%.6g";
	else if (grid < 0.1f) conv_float = "%.5g";
	else if (grid < 1.0f) conv_float = "%.4g";
	else if (grid < 10.0f) conv_float = "%.3g";
	else conv_float = "%.2g";
	
	if (me->drawflag & ME_DRAWEXTRA_EDGELEN) {
		BMEdge *eed;

		UI_GetThemeColor3ubv(TH_DRAWEXTRA_EDGELEN, col);

		eed = BM_iter_new(&iter, em->bm, BM_EDGES_OF_MESH, NULL);
		for (; eed; eed = BM_iter_step(&iter)) {
			/* draw selected edges, or edges next to selected verts while draging */
			if (BM_elem_flag_test(eed, BM_ELEM_SELECT) ||
			    (do_moving && (BM_elem_flag_test(eed->v1, BM_ELEM_SELECT) ||
			                   BM_elem_flag_test(eed->v2, BM_ELEM_SELECT))))
			{

				copy_v3_v3(v1, eed->v1->co);
				copy_v3_v3(v2, eed->v2->co);

				mid_v3_v3v3(vmid, v1, v2);

				if (do_global) {
					mul_mat3_m4_v3(ob->obmat, v1);
					mul_mat3_m4_v3(ob->obmat, v2);
				}

				if (unit->system) {
					bUnit_AsString(numstr, sizeof(numstr), len_v3v3(v1, v2) * unit->scale_length, 3,
					               unit->system, B_UNIT_LENGTH, do_split, FALSE);
				}
				else {
					sprintf(numstr, conv_float, len_v3v3(v1, v2));
				}

				view3d_cached_text_draw_add(vmid, numstr, 0, txt_flag, col);
			}
		}
	}

	if (me->drawflag & ME_DRAWEXTRA_FACEAREA) {
		/* would be nice to use BM_face_calc_area, but that is for 2d faces
		 * so instead add up tessellation triangle areas */
		BMFace *f;
		int n;

#define DRAW_EM_MEASURE_STATS_FACEAREA()                                      \
	if (BM_elem_flag_test(f, BM_ELEM_SELECT)) {                               \
		mul_v3_fl(vmid, 1.0f / (float)n);                                     \
		if (unit->system)                                                     \
			bUnit_AsString(numstr, sizeof(numstr),                            \
			               (double)(area * unit->scale_length),               \
			               3, unit->system, B_UNIT_LENGTH, do_split, FALSE);  \
		else                                                                  \
			BLI_snprintf(numstr, sizeof(numstr), conv_float, area);           \
		view3d_cached_text_draw_add(vmid, numstr, 0, txt_flag, col);          \
	} (void)0

		UI_GetThemeColor3ubv(TH_DRAWEXTRA_FACEAREA, col);
		
		f = NULL;
		area = 0.0;
		zero_v3(vmid);
		n = 0;
		for (i = 0; i < em->tottri; i++) {
			BMLoop **l = em->looptris[i];
			if (f && l[0]->f != f) {
				DRAW_EM_MEASURE_STATS_FACEAREA();
				zero_v3(vmid);
				area = 0.0;
				n = 0;
			}

			f = l[0]->f;
			copy_v3_v3(v1, l[0]->v->co);
			copy_v3_v3(v2, l[1]->v->co);
			copy_v3_v3(v3, l[2]->v->co);
			add_v3_v3(vmid, v1);
			add_v3_v3(vmid, v2);
			add_v3_v3(vmid, v3);
			n += 3;
			if (do_global) {
				mul_mat3_m4_v3(ob->obmat, v1);
				mul_mat3_m4_v3(ob->obmat, v2);
				mul_mat3_m4_v3(ob->obmat, v3);
			}
			area += area_tri_v3(v1, v2, v3);
		}

		if (f) {
			DRAW_EM_MEASURE_STATS_FACEAREA();
		}
#undef DRAW_EM_MEASURE_STATS_FACEAREA
	}

	if (me->drawflag & ME_DRAWEXTRA_FACEANG) {
		BMFace *efa;
		int is_rad = unit->system_rotation == USER_UNIT_ROT_RADIANS;

		UI_GetThemeColor3ubv(TH_DRAWEXTRA_FACEANG, col);


		BM_ITER_MESH (efa, &iter, em->bm, BM_FACES_OF_MESH) {
			const int is_face_sel = BM_elem_flag_test(efa, BM_ELEM_SELECT);

			if (is_face_sel || do_moving) {
				BMIter liter;
				BMLoop *loop;
				int is_first = TRUE;

				BM_ITER_ELEM (loop, &liter, efa, BM_LOOPS_OF_FACE) {
					if (is_face_sel || (do_moving && BM_elem_flag_test(loop->v, BM_ELEM_SELECT))) {
						float angle;

						/* lazy init center calc */
						if (is_first) {
							BM_face_calc_center_bounds(efa, vmid);
							/* Avoid triple matrix multiply every vertex for 'global' */
							if (do_global) {
								copy_v3_v3(v1, loop->prev->v->co);
								copy_v3_v3(v2, loop->v->co);
								mul_mat3_m4_v3(ob->obmat, v1);
								mul_mat3_m4_v3(ob->obmat, v2);
							}
							is_first = FALSE;
						}

						if (do_global) {
							copy_v3_v3(v3, loop->next->v->co);

							mul_mat3_m4_v3(ob->obmat, v3);

							angle = angle_v3v3v3(v1, v2, v3);
							copy_v3_v3(v1, v2);
							copy_v3_v3(v2, v3);
						}
						else {
							angle = angle_v3v3v3(loop->prev->v->co, loop->v->co, loop->next->v->co);
						}

						BLI_snprintf(numstr, sizeof(numstr), "%.3f", is_rad ? angle : RAD2DEGF(angle));
						interp_v3_v3v3(fvec, vmid, loop->v->co, 0.8f);
						view3d_cached_text_draw_add(fvec, numstr, 0, txt_flag, col);
					}
				}
			}
		}
	}
}

static void draw_em_indices(BMEditMesh *em)
{
	const short txt_flag = V3D_CACHE_TEXT_ASCII | V3D_CACHE_TEXT_LOCALCLIP;
	BMEdge *e;
	BMFace *f;
	BMVert *v;
	int i;
	char numstr[32];
	float pos[3];
	unsigned char col[4];

	BMIter iter;
	BMesh *bm = em->bm;

	/* For now, reuse appropriate theme colors from stats text colors */
	i = 0;
	if (em->selectmode & SCE_SELECT_VERTEX) {
		UI_GetThemeColor3ubv(TH_DRAWEXTRA_FACEANG, col);
		BM_ITER_MESH (v, &iter, bm, BM_VERTS_OF_MESH) {
			if (BM_elem_flag_test(v, BM_ELEM_SELECT)) {
				sprintf(numstr, "%d", i);
				view3d_cached_text_draw_add(v->co, numstr, 0, txt_flag, col);
			}
			i++;
		}
	}

	if (em->selectmode & SCE_SELECT_EDGE) {
		i = 0;
		UI_GetThemeColor3ubv(TH_DRAWEXTRA_EDGELEN, col);
		BM_ITER_MESH (e, &iter, bm, BM_EDGES_OF_MESH) {
			if (BM_elem_flag_test(e, BM_ELEM_SELECT)) {
				sprintf(numstr, "%d", i);
				mid_v3_v3v3(pos, e->v1->co, e->v2->co);
				view3d_cached_text_draw_add(pos, numstr, 0, txt_flag, col);
			}
			i++;
		}
	}

	if (em->selectmode & SCE_SELECT_FACE) {
		i = 0;
		UI_GetThemeColor3ubv(TH_DRAWEXTRA_FACEAREA, col);
		BM_ITER_MESH (f, &iter, bm, BM_FACES_OF_MESH) {
			if (BM_elem_flag_test(f, BM_ELEM_SELECT)) {
				BM_face_calc_center_mean(f, pos);
				sprintf(numstr, "%d", i);
				view3d_cached_text_draw_add(pos, numstr, 0, txt_flag, col);
			}
			i++;
		}
	}
}

static DMDrawOption draw_em_fancy__setFaceOpts(void *userData, int index)
{
	BMFace *efa = EDBM_face_at_index(userData, index);

	if (efa && !BM_elem_flag_test(efa, BM_ELEM_HIDDEN)) {
		GPU_enable_material(efa->mat_nr + 1, NULL);
		return DM_DRAW_OPTION_NORMALLY;
	}
	else
		return DM_DRAW_OPTION_SKIP;
}

static DMDrawOption draw_em_fancy__setGLSLFaceOpts(void *userData, int index)
{
	BMFace *efa = EDBM_face_at_index(userData, index);

	if (BM_elem_flag_test(efa, BM_ELEM_HIDDEN))
		return DM_DRAW_OPTION_SKIP;
	else
		return DM_DRAW_OPTION_NORMALLY;
}

static void draw_em_fancy(Scene *scene, View3D *v3d, RegionView3D *rv3d,
                          Object *ob, BMEditMesh *em, DerivedMesh *cageDM, DerivedMesh *finalDM, const short dt)

{
	Mesh *me = ob->data;
	BMFace *efa_act = BM_active_face_get(em->bm, FALSE, FALSE); /* annoying but active faces is stored differently */
	BMEdge *eed_act = NULL;
	BMVert *eve_act = NULL;
	
	if (em->bm->selected.last) {
		BMEditSelection *ese = em->bm->selected.last;
		/* face is handeled above */
#if 0
		if (ese->type == BM_FACE) {
			efa_act = (BMFace *)ese->data;
		}
		else
#endif
		if (ese->htype == BM_EDGE) {
			eed_act = (BMEdge *)ese->ele;
		}
		else if (ese->htype == BM_VERT) {
			eve_act = (BMVert *)ese->ele;
		}
	}
	
	EDBM_index_arrays_init(em, 1, 1, 1);

	if (dt > OB_WIRE) {
		if (check_object_draw_texture(scene, v3d, dt)) {
			if (draw_glsl_material(scene, ob, v3d, dt)) {
				glFrontFace((ob->transflag & OB_NEG_SCALE) ? GL_CW : GL_CCW);

				finalDM->drawMappedFacesGLSL(finalDM, GPU_enable_material,
				                             draw_em_fancy__setGLSLFaceOpts, em);
				GPU_disable_material();

				glFrontFace(GL_CCW);
			}
			else {
				draw_mesh_textured(scene, v3d, rv3d, ob, finalDM, 0);
			}
		}
		else {
			/* 3 floats for position,
			 * 3 for normal and times two because the faces may actually be quads instead of triangles */
			gpuLightModeli(GL_LIGHT_MODEL_TWO_SIDE, (me->flag & ME_TWOSIDED) ? GL_TRUE : GL_FALSE);

			gpuEnableLighting();
			glFrontFace((ob->transflag & OB_NEG_SCALE) ? GL_CW : GL_CCW);

			gpuImmediateFormat_N3_V3();
			finalDM->drawMappedFaces(
				finalDM,
				draw_em_fancy__setFaceOpts,
				GPU_enable_material,
				NULL,
				me->edit_btmesh,
				DM_DRAW_USE_NORMALS);
			gpuImmediateUnformat();

			glFrontFace(GL_CCW);
			gpuDisableLighting();
			gpuLightModeli(GL_LIGHT_MODEL_TWO_SIDE, GL_FALSE);
		}

		/* Setup for drawing wire over, disable zbuffer
		 * write to show selected edge wires better */
		UI_ThemeColor(TH_WIRE);

		bglPolygonOffset(rv3d->dist, 1.0);
		glDepthMask(0);
	}
	else {
		if (cageDM != finalDM) {
			UI_ThemeColorBlend(TH_WIRE, TH_BACK, 0.7);
			finalDM->drawEdges(finalDM, 1, 0);
		}
	}
	
	if (me->drawflag & ME_DRAWFACES) {  /* transp faces */
		unsigned char col1[4], col2[4], col3[4];

		UI_GetThemeColor4ubv(TH_FACE, col1);
		UI_GetThemeColor4ubv(TH_FACE_SELECT, col2);
		UI_GetThemeColor4ubv(TH_EDITMESH_ACTIVE, col3);

		glEnable(GL_BLEND);
		glDepthMask(0);  /* disable write in zbuffer, needed for nice transp */

		/* don't draw unselected faces, only selected, this is MUCH nicer when texturing */
		if (check_object_draw_texture(scene, v3d, dt))
			col1[3] = 0;

		draw_dm_faces_sel(em, cageDM, col1, col2, col3, efa_act);

		glDisable(GL_BLEND);
		glDepthMask(1);  /* restore write in zbuffer */
	}
	else if (efa_act) {
		/* even if draw faces is off it would be nice to draw the stipple face
		 * Make all other faces zero alpha except for the active
		 * */
		unsigned char col1[4], col2[4], col3[4];
		col1[3] = col2[3] = 0; /* don't draw */
		UI_GetThemeColor4ubv(TH_EDITMESH_ACTIVE, col3);

		glEnable(GL_BLEND);
		glDepthMask(0);  /* disable write in zbuffer, needed for nice transp */

		draw_dm_faces_sel(em, cageDM, col1, col2, col3, efa_act);

		glDisable(GL_BLEND);
		glDepthMask(1);  /* restore write in zbuffer */

	}

	/* here starts all fancy draw-extra over */
	if ((me->drawflag & ME_DRAWEDGES) == 0 && check_object_draw_texture(scene, v3d, dt)) {
		/* we are drawing textures and 'ME_DRAWEDGES' is disabled, don't draw any edges */
		
		/* only draw selected edges otherwise there is no way of telling if a face is selected */
		draw_em_fancy_edges(em, scene, v3d, me, cageDM, 1, eed_act);
		
	}
	else {
		if (me->drawflag & ME_DRAWSEAMS) {
			UI_ThemeColor(TH_EDGE_SEAM);
			glLineWidth(2);

			draw_dm_edges_seams(em, cageDM);

			gpuCurrentColor3x(CPACK_BLACK);
			glLineWidth(1);
		}
		
		if (me->drawflag & ME_DRAWSHARP) {
			UI_ThemeColor(TH_EDGE_SHARP);
			glLineWidth(2);

			draw_dm_edges_sharp(em, cageDM);

			gpuCurrentColor3x(CPACK_BLACK);
			glLineWidth(1);
		}

		if (me->drawflag & ME_DRAWCREASES && CustomData_has_layer(&em->bm->edata, CD_CREASE)) {
			draw_dm_creases(em, cageDM);
		}
		if (me->drawflag & ME_DRAWBWEIGHTS) {
			draw_dm_bweights(em, scene, cageDM);
		}

		draw_em_fancy_edges(em, scene, v3d, me, cageDM, 0, eed_act);
	}

	{
		draw_em_fancy_verts(scene, v3d, ob, em, cageDM, eve_act, rv3d);

		if (me->drawflag & ME_DRAWNORMALS) {
			UI_ThemeColor(TH_NORMAL);
			draw_dm_face_normals(em, scene, ob, cageDM);
		}
		if (me->drawflag & ME_DRAW_VNORMALS) {
			UI_ThemeColor(TH_VNORMAL);
			draw_dm_vert_normals(em, scene, ob, cageDM);
		}

		if ((me->drawflag & (ME_DRAWEXTRA_EDGELEN | ME_DRAWEXTRA_FACEAREA | ME_DRAWEXTRA_FACEANG)) &&
		    !(v3d->flag2 & V3D_RENDER_OVERRIDE))
		{
			draw_em_measure_stats(v3d, ob, em, &scene->unit);
		}

		if ((G.debug & G_DEBUG) && (me->drawflag & ME_DRAWEXTRA_INDICES) &&
		    !(v3d->flag2 & V3D_RENDER_OVERRIDE))
		{
			draw_em_indices(em);
		}
	}

	if (dt > OB_WIRE) {
		glDepthMask(1);
		bglPolygonOffset(rv3d->dist, 0.0);
		GPU_disable_material();
	}

	EDBM_index_arrays_free(em);
}

/* Mesh drawing routines */

static void draw_mesh_object_outline(View3D *v3d, Object *ob, DerivedMesh *dm)
{
	if ((v3d->transp == FALSE) &&  /* not when we draw the transparent pass */
	    (ob->mode & OB_MODE_ALL_PAINT) == FALSE) /* not when painting (its distracting) - campbell */
	{
		glLineWidth(UI_GetThemeValuef(TH_OUTLINE_WIDTH) * 2.0f);
		glDepthMask(0);

		/* if transparent, we cannot draw the edges for solid select... edges have no material info.
		 * drawFacesSolid() doesn't draw the transparent faces */
		if (ob->dtx & OB_DRAWTRANSP) {
			glPolygonMode(GL_FRONT_AND_BACK, GL_LINE);
			dm->drawFacesSolid(dm, NULL, 0, GPU_enable_material);
			glPolygonMode(GL_FRONT_AND_BACK, GL_FILL);
			GPU_disable_material();
		}
		else {
			dm->drawEdges(dm, 0, 1);
		}

		glLineWidth(1.0);
		glDepthMask(1);
	}
}

static void draw_mesh_fancy(Scene *scene, ARegion *ar, View3D *v3d, RegionView3D *rv3d, Base *base,
                            const short dt, const unsigned char ob_wire_col[4], const short dflag)
{
	Object *ob = base->object;
	Mesh *me = ob->data;
	Material *ma = give_current_material(ob, 1);
	const short hasHaloMat = (ma && (ma->material_type == MA_TYPE_HALO));
	eWireDrawMode draw_wire = OBDRAW_WIRE_OFF;
	int /* totvert,*/ totedge, totface;
	DerivedMesh *dm = mesh_get_derived_final(scene, ob, scene->customdata_mask);
	const short is_obact = (ob == OBACT);
	int draw_flags = (is_obact && paint_facesel_test(ob)) ? DRAW_FACE_SELECT : 0;

	if (!dm)
		return;

	/* Check to draw dynamic paint colors (or weights from WeightVG modifiers).
	 * Note: Last "preview-active" modifier in stack will win! */
	if (DM_get_tessface_data_layer(dm, CD_PREVIEW_MCOL) && modifiers_isPreview(ob))
		draw_flags |= DRAW_MODIFIERS_PREVIEW;

	/* Unwanted combination */
	if (draw_flags & DRAW_FACE_SELECT) {
		draw_wire = OBDRAW_WIRE_OFF;
	}
	else if (ob->dtx & OB_DRAWWIRE) {
		draw_wire = OBDRAW_WIRE_ON_DEPTH; /* draw wire after solid using zoffset and depth buffer adjusment */
	}
	
	/* totvert = dm->getNumVerts(dm); */ /*UNUSED*/
	totedge = dm->getNumEdges(dm);
	totface = dm->getNumTessFaces(dm);
	
	/* vertexpaint, faceselect wants this, but it doesnt work for shaded? */
	glFrontFace((ob->transflag & OB_NEG_SCALE) ? GL_CW : GL_CCW);

	if (dt == OB_BOUNDBOX) {
		if (((v3d->flag2 & V3D_RENDER_OVERRIDE) && v3d->drawtype >= OB_WIRE) == 0)
			draw_bounding_volume(scene, ob, ob->boundtype);
	}
	else if (hasHaloMat || (totface == 0 && totedge == 0)) {
		glPointSize(1.5);
		dm->drawVerts(dm);
		glPointSize(1.0);
	}
	else if (dt == OB_WIRE || totface == 0) {
		draw_wire = OBDRAW_WIRE_ON; /* draw wire only, no depth buffer stuff  */
	}
	else if (((is_obact && ob->mode & OB_MODE_TEXTURE_PAINT)) ||
	         check_object_draw_texture(scene, v3d, dt))
	{
		if ((v3d->flag & V3D_SELECT_OUTLINE) &&
		    ((v3d->flag2 & V3D_RENDER_OVERRIDE) == 0) &&
		    (base->flag & SELECT) &&
		    !(G.f & G_PICKSEL || (draw_flags & DRAW_FACE_SELECT)) &&
		    (draw_wire == OBDRAW_WIRE_OFF))
		{
			draw_mesh_object_outline(v3d, ob, dm);
		}

		if (draw_glsl_material(scene, ob, v3d, dt) && !(draw_flags & DRAW_MODIFIERS_PREVIEW)) {
			glFrontFace((ob->transflag & OB_NEG_SCALE) ? GL_CW : GL_CCW);

			dm->drawFacesGLSL(dm, GPU_enable_material);
//			if (BKE_bproperty_object_get(ob, "Text"))
// XXX				draw_mesh_text(ob, 1);
			GPU_disable_material();

			glFrontFace(GL_CCW);
		}
		else {
			draw_mesh_textured(scene, v3d, rv3d, ob, dm, draw_flags);
		}

		if (!(draw_flags & DRAW_FACE_SELECT)) {
			if ((v3d->flag2 & V3D_RENDER_OVERRIDE) == 0) {
				if ((dflag & DRAW_CONSTCOLOR) == 0) {
					gpuCurrentColor3ubv(ob_wire_col);
				}
				dm->drawLooseEdges(dm);
			}
		}
	}
	else if (dt == OB_SOLID) {
		if (draw_flags & DRAW_MODIFIERS_PREVIEW) {
			/* for object selection draws no shade */
			if (dflag & (DRAW_PICKING | DRAW_CONSTCOLOR)) {
				dm->drawFacesSolid(dm, NULL, 0, GPU_enable_material);
			}
			else {
				static const GLfloat spec[4] = {0.47f, 0.47f, 0.47f, 0.47f};


				/* draw outline */
				if ((v3d->flag & V3D_SELECT_OUTLINE) &&
				    ((v3d->flag2 & V3D_RENDER_OVERRIDE) == 0) &&
				    (base->flag & SELECT) &&
				    (draw_wire == OBDRAW_WIRE_OFF) &&
				    (ob->sculpt == NULL))
				{
					draw_mesh_object_outline(v3d, ob, dm);
				}

				/* materials arent compatible with vertex colors */
				GPU_end_object_materials();

				GPU_enable_material(0, NULL);

				/* set default spec */
				gpuMaterialfv(GL_FRONT_AND_BACK, GL_SPECULAR, spec);

				/* diffuse */
				gpuColorMaterial(GL_FRONT_AND_BACK, GL_DIFFUSE);
				gpuEnableLighting();
				gpuEnableColorMaterial();

				gpuImmediateFormat_C4_N3_V3();
				dm->drawMappedFaces(
					dm,
					NULL,
					GPU_enable_material,
					NULL,
					NULL,
					DM_DRAW_USE_COLORS|DM_DRAW_USE_NORMALS);
				gpuImmediateUnformat();

				gpuDisableColorMaterial();
				gpuDisableLighting();

				GPU_disable_material();
			}
		}
		else {
			Paint *p;

			if ((v3d->flag & V3D_SELECT_OUTLINE) &&
			    ((v3d->flag2 & V3D_RENDER_OVERRIDE) == 0) &&
			    (base->flag & SELECT) &&
			    (draw_wire == OBDRAW_WIRE_OFF) &&
			    (ob->sculpt == NULL))
			{
				draw_mesh_object_outline(v3d, ob, dm);
			}

			gpuLightModeli(GL_LIGHT_MODEL_TWO_SIDE, (me->flag & ME_TWOSIDED) ? GL_TRUE : GL_FALSE);

			gpuEnableLighting();
			glFrontFace((ob->transflag & OB_NEG_SCALE) ? GL_CW : GL_CCW);

			if (ob->sculpt && (p = paint_get_active(scene))) {
				float planes[4][4];
				float (*fpl)[4] = NULL;
				int fast = (p->flags & PAINT_FAST_NAVIGATE) && (rv3d->rflag & RV3D_NAVIGATING);

				if (ob->sculpt->partial_redraw) {
					if (ar->do_draw & RGN_DRAW_PARTIAL) {
						sculpt_get_redraw_planes(planes, ar, rv3d, ob);
						fpl = planes;
						ob->sculpt->partial_redraw = 0;
					}
				}

				dm->drawFacesSolid(dm, fpl, fast, GPU_enable_material);
			}
			else
				dm->drawFacesSolid(dm, NULL, 0, GPU_enable_material);

			GPU_disable_material();

			glFrontFace(GL_CCW);
			gpuDisableLighting();

			gpuLightModeli(GL_LIGHT_MODEL_TWO_SIDE, GL_FALSE);

			if (!ob->sculpt && (v3d->flag2 & V3D_RENDER_OVERRIDE) == 0) {
				if ((dflag & DRAW_CONSTCOLOR) == 0) {
					gpuCurrentColor3ubv(ob_wire_col);
				}
				dm->drawLooseEdges(dm);
			}
		}
	}
	else if (dt == OB_PAINT) {
		draw_mesh_paint(v3d, rv3d, ob, dm, draw_flags);

		/* since we already draw wire as wp guide, don't draw over the top */
		draw_wire = OBDRAW_WIRE_OFF;
	}

	if ((draw_wire != OBDRAW_WIRE_OFF) &&  /* draw extra wire */
	    /* when overriding with render only, don't bother  */
	    (((v3d->flag2 & V3D_RENDER_OVERRIDE) && v3d->drawtype >= OB_SOLID) == 0))
	{
		/* When using wireframe object draw in particle edit mode
		 * the mesh gets in the way of seeing the particles, fade the wire color
		 * with the background. */

		if ((dflag & DRAW_CONSTCOLOR) == 0) {
			if (is_obact && (ob->mode & OB_MODE_PARTICLE_EDIT)) {
				ob_wire_color_blend_theme_id(ob_wire_col, TH_BACK, 0.15f);
			}
			else {
				gpuCurrentColor3ubv(ob_wire_col);
			}
		}

		/* If drawing wire and drawtype is not OB_WIRE then we are
		 * overlaying the wires.
		 *
		 * UPDATE bug #10290 - With this wire-only objects can draw
		 * behind other objects depending on their order in the scene. 2x if 0's below. undo'ing zr's commit: r4059
		 *
		 * if draw wire is 1 then just drawing wire, no need for depth buffer stuff,
		 * otherwise this wire is to overlay solid mode faces so do some depth buffer tricks.
		 */
		if (dt != OB_WIRE && (draw_wire == OBDRAW_WIRE_ON_DEPTH)) {
			bglPolygonOffset(rv3d->dist, 1.0);
			glDepthMask(0);  /* disable write in zbuffer, selected edge wires show better */
		}
		
		dm->drawEdges(dm, (dt == OB_WIRE || totface == 0), me->drawflag & ME_ALLEDGES);

		if (dt != OB_WIRE && (draw_wire == OBDRAW_WIRE_ON_DEPTH)) {
			glDepthMask(1);
			bglPolygonOffset(rv3d->dist, 0.0);
		}
	}
	
	if (is_obact && paint_vertsel_test(ob)) {
		gpuCurrentColor3x(CPACK_BLACK);
		glPointSize(UI_GetThemeValuef(TH_VERTEX_SIZE));

		drawSelectedVertices(dm, ob->data);

		glPointSize(1.0f);
	}
	dm->release(dm);
}

/* returns 1 if nothing was drawn, for detecting to draw an object center */
static int draw_mesh_object(Scene *scene, ARegion *ar, View3D *v3d, RegionView3D *rv3d, Base *base,
                            const short dt, const unsigned char ob_wire_col[4], const short dflag)
{
	Object *ob = base->object;
	Object *obedit = scene->obedit;
	Mesh *me = ob->data;
	BMEditMesh *em = me->edit_btmesh;
	int do_alpha_after = FALSE, drawlinked = 0, retval = 0, glsl, check_alpha, i;

	/* If we are drawing shadows and any of the materials don't cast a shadow,
	 * then don't draw the object */
	if (v3d->flag2 & V3D_RENDER_SHADOW) {
		for (i = 0; i < ob->totcol; ++i) {
			Material *ma = give_current_material(ob, i);
			if (ma && !(ma->mode & MA_SHADBUF)) {
				return 1;
			}
		}
	}
	
	if (obedit && ob != obedit && ob->data == obedit->data) {
		if (BKE_key_from_object(ob) || BKE_key_from_object(obedit)) {}
		else if (ob->modifiers.first || obedit->modifiers.first) {}
		else drawlinked = 1;
	}

	/* backface culling */
	if (v3d->flag2 & V3D_BACKFACE_CULLING) {
		glEnable(GL_CULL_FACE);
		glCullFace(GL_BACK);
	}

	if (ob == obedit || drawlinked) {
		DerivedMesh *finalDM, *cageDM;
		
		if (obedit != ob)
			finalDM = cageDM = editbmesh_get_derived_base(ob, em);
		else
			cageDM = editbmesh_get_derived_cage_and_final(scene, ob, em, &finalDM,
			                                              scene->customdata_mask);

		if (dt > OB_WIRE) {
			glsl = draw_glsl_material(scene, ob, v3d, dt);

			GPU_begin_object_materials(v3d, rv3d, scene, ob, glsl, NULL);
		}

		draw_em_fancy(scene, v3d, rv3d, ob, em, cageDM, finalDM, dt);

		GPU_end_object_materials();

		if (obedit != ob && finalDM)
			finalDM->release(finalDM);
	}
	else {
		/* ob->bb was set by derived mesh system, do NULL check just to be sure */
		if (me->totpoly <= 4 || (!ob->bb || ED_view3d_boundbox_clip(rv3d, ob->obmat, ob->bb))) {
			glsl = draw_glsl_material(scene, ob, v3d, dt);
			check_alpha = check_alpha_pass(base);

			if (dt == OB_SOLID || glsl) {
				GPU_begin_object_materials(v3d, rv3d, scene, ob, glsl,
				                           (check_alpha) ? &do_alpha_after : NULL);
			}

			draw_mesh_fancy(scene, ar, v3d, rv3d, base, dt, ob_wire_col, dflag);

			GPU_end_object_materials();
			
			if (me->totvert == 0) retval = 1;
		}
	}
	
	if ((dflag & DRAW_PICKING) == 0 && (base->flag & OB_FROMDUPLI) == 0 && (v3d->flag2 & V3D_RENDER_SHADOW) == 0) {
		/* GPU_begin_object_materials checked if this is needed */
		if (do_alpha_after) {
			if (ob->dtx & OB_DRAWXRAY) {
				ED_view3d_after_add(&v3d->afterdraw_xraytransp, base, dflag);
			}
			else {
				ED_view3d_after_add(&v3d->afterdraw_transp, base, dflag);
			}
		}
		else if (ob->dtx & OB_DRAWXRAY && ob->dtx & OB_DRAWTRANSP) {
			/* special case xray+transp when alpha is 1.0, without this the object vanishes */
			if (v3d->xray == 0 && v3d->transp == 0) {
				ED_view3d_after_add(&v3d->afterdraw_xray, base, dflag);
			}
		}
	}

	if (v3d->flag2 & V3D_BACKFACE_CULLING)
		glDisable(GL_CULL_FACE);
	
	return retval;
}

/* ************** DRAW DISPLIST ****************** */

static int draw_index_wire = 1;
static int index3_nors_incr = 1;

/* returns 1 when nothing was drawn */
static int drawDispListwire(ListBase *dlbase)
{
	DispList *dl;
	int parts, nr;

	if (dlbase == NULL) {
		return 1;
	}

	glPolygonMode(GL_FRONT_AND_BACK, GL_LINE);

	for (dl = dlbase->first; dl; dl = dl->next) {
		GPUarrays arrays;

		if (dl->parts == 0 || dl->nr == 0) {
			continue;
		}

		arrays = GPU_ARRAYS_V3F;
		arrays.vertexPointer = dl->verts;

		switch (dl->type) {
			case DL_SEGM:

				gpuImmediateFormat_V3();
				for (parts = 0; parts < dl->parts; parts++) {
					gpuDrawClientArrays(
						GL_LINE_STRIP,
						&arrays,
						parts * dl->nr,
						dl->nr);
				}
				gpuImmediateUnformat();

				break;

			case DL_POLY:

				gpuImmediateFormat_V3();
				for (parts = 0; parts < dl->parts; parts++) {
					gpuDrawClientArrays(
						GL_LINE_LOOP,
						&arrays,
						parts * dl->nr,
						dl->nr);
				}
				gpuImmediateUnformat();

				break;

			case DL_SURF:

				gpuImmediateFormat_V3();

				for (parts = 0; parts < dl->parts; parts++) {
					gpuDrawClientArrays(
						(dl->flag & DL_CYCL_U) ? GL_LINE_LOOP : GL_LINE_STRIP,
						&arrays,
						parts * dl->nr,
						dl->nr);
				}

				arrays.vertexStride = 3 * sizeof(float) * dl->nr;

				for (nr = 0; nr < dl->nr; nr++) {
					arrays.vertexPointer = (dl->verts) + 3 * nr;

					gpuDrawClientArrays(
						(dl->flag & DL_CYCL_V) ? GL_LINE_LOOP : GL_LINE_STRIP,
						&arrays,
						0,
						dl->parts);
				}

				gpuImmediateUnformat();

				break;

			case DL_INDEX3:
				if (draw_index_wire) {
					gpuSingleClientElements_V3F(
						GL_TRIANGLES,
						dl->verts,
						0,
						3 * dl->parts,
						dl->index);
				}

				break;

			case DL_INDEX4:
				if (draw_index_wire) {
					gpuSingleClientElements_V3F(
						GL_QUADS, dl->verts,
						0,
						4 * dl->parts,
						dl->index);
				}

				break;
		}
	}

	glPolygonMode(GL_FRONT_AND_BACK, GL_FILL);

	return 0;
}

static void drawDispListsolid(ListBase *lb, Object *ob, const short dflag,
                              const unsigned char ob_wire_col[4], int use_glsl)
{
	DispList *dl;
	GPUVertexAttribs gattribs;

	GPU_ASSERT(gpuImmediateLockCount() == 0);

	if (lb == NULL) {
		return;
	}

	gpuEnableLighting();

	if (ob->transflag & OB_NEG_SCALE) {
		glFrontFace(GL_CW);
	}
	else {
		glFrontFace(GL_CCW);
	}

	if (ob->type == OB_MBALL) {  /* mball always smooth shaded */
		glShadeModel(GL_SMOOTH);
	}

	dl = lb->first;
	while (dl) {
		switch (dl->type) {
			case DL_SEGM:
				if (ob->type == OB_SURF) {
					gpuDisableLighting();
					gpuCurrentColor3ubv(ob_wire_col);
					gpuSingleClientArrays_V3F(GL_LINE_STRIP, dl->verts, 0, 0, dl->nr);
					gpuEnableLighting();
					
					if ((dflag & DRAW_CONSTCOLOR) == 0) {
						gpuCurrentColor3ubv(ob_wire_col);
					}
				}
				break;
			case DL_POLY:
				if (ob->type == OB_SURF) {
					gpuDisableLighting();
					gpuSingleClientArrays_V3F(GL_LINE_LOOP, dl->verts, 0, 0, dl->nr);
					gpuEnableLighting();
					break;
				}
			case DL_SURF:

				if (dl->index) {
					GPU_enable_material(dl->col + 1, use_glsl ? &gattribs : NULL);

					glShadeModel((dl->rt & CU_SMOOTH) ? GL_SMOOTH : GL_FLAT);

					gpuSingleClientElements_N3F_V3F(
						GL_QUADS,
						dl->nors,
						0,
						dl->verts,
						0,
						4 * dl->totindex,
						dl->index);
				}
				break;

			case DL_INDEX3:
				GPU_enable_material(dl->col + 1, use_glsl ? &gattribs : NULL);

				if (index3_nors_incr) {
					gpuSingleClientElements_N3F_V3F(
						GL_TRIANGLES,
						dl->nors,
						0,
						dl->verts,
						0,
						3 * dl->parts,
						dl->index);
				}
				else {
					gpuCurrentNormal3fv(dl->nors);
					gpuSingleClientElements_V3F(
						GL_TRIANGLES,
						dl->verts,
						0,
						3 * dl->parts,
						dl->index);
				}

				break;

			case DL_INDEX4:
				GPU_enable_material(dl->col + 1, use_glsl ? &gattribs : NULL);

				gpuSingleClientElements_N3F_V3F(
					GL_QUADS,
					dl->nors,
					0,
					dl->verts,
					0,
					4 * dl->parts,
					dl->index);

				break;
		}
		dl = dl->next;
	}

	glShadeModel(GL_FLAT);
	gpuDisableLighting();
	glFrontFace(GL_CCW);
}

static void drawCurveDMWired(Object *ob)
{
	DerivedMesh *dm = ob->derivedFinal;
	dm->drawEdges(dm, 1, 0);
}

/* return 1 when nothing was drawn */
static int drawCurveDerivedMesh(Scene *scene, View3D *v3d, RegionView3D *rv3d, Base *base, const short dt)
{
	Object *ob = base->object;
	DerivedMesh *dm = ob->derivedFinal;

	if (!dm) {
		return 1;
	}

	if (dt > OB_WIRE && dm->getNumTessFaces(dm)) {
		int glsl = draw_glsl_material(scene, ob, v3d, dt);
		GPU_begin_object_materials(v3d, rv3d, scene, ob, glsl, NULL);

		if (!glsl) {
			gpuEnableLighting();
			dm->drawFacesSolid(dm, NULL, 0, GPU_enable_material);
			gpuDisableLighting();
		}
		else
			dm->drawFacesGLSL(dm, GPU_enable_material);

		GPU_end_object_materials();
	}
	else {
		if (((v3d->flag2 & V3D_RENDER_OVERRIDE) && v3d->drawtype >= OB_SOLID) == 0)
			drawCurveDMWired(ob);
	}

	return 0;
}

/* returns 1 when nothing was drawn */
static int drawDispList(Scene *scene, View3D *v3d, RegionView3D *rv3d, Base *base,
                        const short dt, const short dflag, const unsigned char ob_wire_col[4])
{
	Object *ob = base->object;
	ListBase *lb = NULL;
	DispList *dl;
	Curve *cu;
	const short render_only = (v3d->flag2 & V3D_RENDER_OVERRIDE);
	const short solid = (dt > OB_WIRE);
	int retval = 0;

	/* backface culling */
	if (v3d->flag2 & V3D_BACKFACE_CULLING) {
		/* not all displists use same in/out normal direction convention */
		glEnable(GL_CULL_FACE);
		glCullFace((ob->type == OB_MBALL) ? GL_BACK : GL_FRONT);
	}

	if (drawCurveDerivedMesh(scene, v3d, rv3d, base, dt) == 0) {
		if (v3d->flag2 & V3D_BACKFACE_CULLING)
			glDisable(GL_CULL_FACE);

		return 0;
	}

	switch (ob->type) {
		case OB_FONT:
		case OB_CURVE:
			cu = ob->data;

			lb = &ob->disp;

			if (solid) {
				dl = lb->first;
				if (dl == NULL) return 1;

				if (dl->nors == NULL) BKE_displist_normals_add(lb);
				index3_nors_incr = 0;

				if (BKE_displist_has_faces(lb) == 0) {
					if (!render_only) {
						draw_index_wire = 0;
						drawDispListwire(lb);
						draw_index_wire = 1;
					}
				}
				else {
					if (draw_glsl_material(scene, ob, v3d, dt)) {
						GPU_begin_object_materials(v3d, rv3d, scene, ob, 1, NULL);
						drawDispListsolid(lb, ob, dflag, ob_wire_col, TRUE);
						GPU_end_object_materials();
					}
					else {
						GPU_begin_object_materials(v3d, rv3d, scene, ob, 0, NULL);
						drawDispListsolid(lb, ob, dflag, ob_wire_col, FALSE);
						GPU_end_object_materials();
					}
					if (cu->editnurb && cu->bevobj == NULL && cu->taperobj == NULL && cu->ext1 == 0.0f && cu->ext2 == 0.0f) {
						gpuCurrentColor3x(CPACK_BLACK);
						draw_index_wire = 0;
						drawDispListwire(lb);
						draw_index_wire = 1;
					}
				}
				index3_nors_incr = 1;
			}
			else {
				if (!render_only || (render_only && BKE_displist_has_faces(lb))) {
					draw_index_wire = 0;
					retval = drawDispListwire(lb);
					draw_index_wire = 1;
				}
			}
			break;
		case OB_SURF:

			lb = &ob->disp;

			if (solid) {
				dl = lb->first;
				if (dl == NULL) return 1;

				if (dl->nors == NULL) BKE_displist_normals_add(lb);

				if (draw_glsl_material(scene, ob, v3d, dt)) {
					GPU_begin_object_materials(v3d, rv3d, scene, ob, 1, NULL);
					drawDispListsolid(lb, ob, dflag, ob_wire_col, TRUE);
					GPU_end_object_materials();
				}
				else {
					GPU_begin_object_materials(v3d, rv3d, scene, ob, 0, NULL);
					drawDispListsolid(lb, ob, dflag, ob_wire_col, FALSE);
					GPU_end_object_materials();
				}
			}
			else {
				retval = drawDispListwire(lb);
			}
			break;
		case OB_MBALL:

			if (BKE_mball_is_basis(ob)) {
				lb = &ob->disp;
				if (lb->first == NULL) BKE_displist_make_mball(scene, ob);
				if (lb->first == NULL) return 1;

				if (solid) {

					if (draw_glsl_material(scene, ob, v3d, dt)) {
						GPU_begin_object_materials(v3d, rv3d, scene, ob, 1, NULL);
						drawDispListsolid(lb, ob, dflag, ob_wire_col, TRUE);
						GPU_end_object_materials();
					}
					else {
						GPU_begin_object_materials(v3d, rv3d, scene, ob, 0, NULL);
						drawDispListsolid(lb, ob, dflag, ob_wire_col, FALSE);
						GPU_end_object_materials();
					}
				}
				else {
					/* MetaBalls use DL_INDEX4 type of DispList */
					retval = drawDispListwire(lb);
				}
			}
			break;
	}
	
	if (v3d->flag2 & V3D_BACKFACE_CULLING)
		glDisable(GL_CULL_FACE);

	return retval;
}

/* *********** drawing for particles ************* */
static void draw_particle_arrays(int draw_as, int totpoint, int ob_dt, int select, void* c, void *n, void *v)
{
	if (v) {
		GLenum mode;
		GLint count;

		/* draw created data arrays */
		switch (draw_as) {
			case PART_DRAW_AXIS:
			case PART_DRAW_CROSS:
				mode  = GL_LINES;
				count = 6 * totpoint;
				break;
			case PART_DRAW_LINE:
				mode  = GL_LINES;
				count = 2 * totpoint;
				break;
			case PART_DRAW_BB:
				if (ob_dt <= OB_WIRE || select)
					glPolygonMode(GL_FRONT_AND_BACK, GL_LINE);
				else
					glPolygonMode(GL_FRONT_AND_BACK, GL_FILL);

				mode  = GL_QUADS;
				count = 4 * totpoint;
				break;
			default:
				mode  = GL_POINTS;
				count = totpoint;
				break;
		}

		if (c && n) {
			gpuSingleClientArrays_C3F_N3F_V3F(mode, c, 0, n, 0, v, 0, 0, count);
		}
		else if (c) {
			gpuSingleClientArrays_C3F_V3F(mode, c, 0, v, 0, 0, count);
		}
		else if (n) {
			gpuSingleClientArrays_N3F_V3F(mode, n, 0, v, 0, 0, count);
		}
		else {
			gpuSingleClientArrays_V3F(mode, v, 0, 0, count);
		}
	}
}

static void draw_particle(ParticleKey *state, int draw_as, short draw, float pixsize,
                          float imat[4][4], float *draw_line, ParticleBillboardData *bb, ParticleDrawData *pdd)
{
	float vec[3], vec2[3];
	float *vd = NULL;
	float *cd = NULL;
	float ma_col[3] = {0.0f, 0.0f, 0.0f};

	/* null only for PART_DRAW_CIRC */
	if (pdd) {
		vd = pdd->vd;
		cd = pdd->cd;

		if (pdd->ma_col) {
			copy_v3_v3(ma_col, pdd->ma_col);
		}
	}

	switch (draw_as) {
		case PART_DRAW_DOT:
		{
			if (vd) {
				copy_v3_v3(vd, state->co); pdd->vd += 3;
			}
			if (cd) {
				copy_v3_v3(cd, pdd->ma_col);
				pdd->cd += 3;
			}
			break;
		}
		case PART_DRAW_CROSS:
		case PART_DRAW_AXIS:
		{
			vec[0] = 2.0f * pixsize;
			vec[1] = vec[2] = 0.0;
			mul_qt_v3(state->rot, vec);
			if (draw_as == PART_DRAW_AXIS) {
				if (cd) {
					cd[1] = cd[2] = cd[4] = cd[5] = 0.0;
					cd[0] = cd[3] = 1.0;
					cd[6] = cd[8] = cd[9] = cd[11] = 0.0;
					cd[7] = cd[10] = 1.0;
					cd[13] = cd[12] = cd[15] = cd[16] = 0.0;
					cd[14] = cd[17] = 1.0;
					pdd->cd += 18;
				}

				copy_v3_v3(vec2, state->co);
			}
			else {
				if (cd) {
					cd[0] = cd[3] = cd[6] = cd[9] = cd[12] = cd[15] = ma_col[0];
					cd[1] = cd[4] = cd[7] = cd[10] = cd[13] = cd[16] = ma_col[1];
					cd[2] = cd[5] = cd[8] = cd[11] = cd[14] = cd[17] = ma_col[2];
					pdd->cd += 18;
				}
				sub_v3_v3v3(vec2, state->co, vec);
			}

			add_v3_v3(vec, state->co);
			copy_v3_v3(pdd->vd, vec); pdd->vd += 3;
			copy_v3_v3(pdd->vd, vec2); pdd->vd += 3;

			vec[1] = 2.0f * pixsize;
			vec[0] = vec[2] = 0.0;
			mul_qt_v3(state->rot, vec);
			if (draw_as == PART_DRAW_AXIS) {
				copy_v3_v3(vec2, state->co);
			}
			else sub_v3_v3v3(vec2, state->co, vec);

			add_v3_v3(vec, state->co);
			copy_v3_v3(pdd->vd, vec); pdd->vd += 3;
			copy_v3_v3(pdd->vd, vec2); pdd->vd += 3;

			vec[2] = 2.0f * pixsize;
			vec[0] = vec[1] = 0.0;
			mul_qt_v3(state->rot, vec);
			if (draw_as == PART_DRAW_AXIS) {
				copy_v3_v3(vec2, state->co);
			}
			else sub_v3_v3v3(vec2, state->co, vec);

			add_v3_v3(vec, state->co);

			copy_v3_v3(pdd->vd, vec); pdd->vd += 3;
			copy_v3_v3(pdd->vd, vec2); pdd->vd += 3;
			break;
		}
		case PART_DRAW_LINE:
		{
			copy_v3_v3(vec, state->vel);
			normalize_v3(vec);
			if (draw & PART_DRAW_VEL_LENGTH)
				mul_v3_fl(vec, len_v3(state->vel));
			madd_v3_v3v3fl(pdd->vd, state->co, vec, -draw_line[0]); pdd->vd += 3;
			madd_v3_v3v3fl(pdd->vd, state->co, vec,  draw_line[1]); pdd->vd += 3;
			if (cd) {
				cd[0] = cd[3] = ma_col[0];
				cd[1] = cd[4] = ma_col[1];
				cd[2] = cd[5] = ma_col[2];
				pdd->cd += 6;
			}
			break;
		}
		case PART_DRAW_CIRC:
		{
			gpuDrawFastBall(GL_LINE_LOOP, state->co, pixsize, imat);
			break;
		}
		case PART_DRAW_BB:
		{
			float xvec[3], yvec[3], zvec[3], bb_center[3];
			if (cd) {
				cd[0] = cd[3] = cd[6] = cd[9] = ma_col[0];
				cd[1] = cd[4] = cd[7] = cd[10] = ma_col[1];
				cd[2] = cd[5] = cd[8] = cd[11] = ma_col[2];
				pdd->cd += 12;
			}


			copy_v3_v3(bb->vec, state->co);
			copy_v3_v3(bb->vel, state->vel);

			psys_make_billboard(bb, xvec, yvec, zvec, bb_center);
			
			add_v3_v3v3(pdd->vd, bb_center, xvec);
			add_v3_v3(pdd->vd, yvec); pdd->vd += 3;

			sub_v3_v3v3(pdd->vd, bb_center, xvec);
			add_v3_v3(pdd->vd, yvec); pdd->vd += 3;

			sub_v3_v3v3(pdd->vd, bb_center, xvec);
			sub_v3_v3v3(pdd->vd, pdd->vd, yvec); pdd->vd += 3;

			add_v3_v3v3(pdd->vd, bb_center, xvec);
			sub_v3_v3v3(pdd->vd, pdd->vd, yvec); pdd->vd += 3;

			copy_v3_v3(pdd->nd, zvec); pdd->nd += 3;
			copy_v3_v3(pdd->nd, zvec); pdd->nd += 3;
			copy_v3_v3(pdd->nd, zvec); pdd->nd += 3;
			copy_v3_v3(pdd->nd, zvec); pdd->nd += 3;
			break;
		}
	}
}
/* unified drawing of all new particle systems draw types except dupli ob & group	*/
/* mostly tries to use vertex arrays for speed										*/

/* 1. check that everything is ok & updated */
/* 2. start initializing things				*/
/* 3. initialize according to draw type		*/
/* 4. allocate drawing data arrays			*/
/* 5. start filling the arrays				*/
/* 6. draw the arrays						*/
/* 7. clean up								*/
static void draw_new_particle_system(Scene *scene, View3D *v3d, RegionView3D *rv3d,
                                     Base *base, ParticleSystem *psys, int ob_dt)
{
	Object *ob = base->object;
	ParticleEditSettings *pset = PE_settings(scene);
	ParticleSettings *part = psys->part;
	ParticleData *pars = psys->particles;
	ParticleData *pa;
	ParticleKey state, *states = NULL;
	ParticleBillboardData bb;
	ParticleSimulationData sim = {NULL};
	ParticleDrawData *pdd = psys->pdd;
	Material *ma;
	float vel[3], imat[4][4];
	float timestep, pixsize_scale = 1.0f, pa_size, r_tilt, r_length;
	float pa_time, pa_birthtime, pa_dietime, pa_health, intensity;
	float cfra;
	float ma_col[3] = {0.0f, 0.0f, 0.0f};
	int a, totpart, totpoint = 0, totve = 0, drawn, draw_as, totchild = 0;
	int select = ob->flag & SELECT, create_cdata = 0, need_v = 0;
	GLint polygonmode[2];
	char numstr[32];
	unsigned char tcol[4] = {0, 0, 0, 255};

/* 1. */
	if (part == NULL || !psys_check_enabled(ob, psys))
		return;

	if (pars == NULL) return;

	/* don't draw normal paths in edit mode */
	if (psys_in_edit_mode(scene, psys) && (pset->flag & PE_DRAW_PART) == 0)
		return;

	if (part->draw_as == PART_DRAW_REND)
		draw_as = part->ren_as;
	else
		draw_as = part->draw_as;

	if (draw_as == PART_DRAW_NOT)
		return;

/* 2. */
	sim.scene = scene;
	sim.ob = ob;
	sim.psys = psys;
	sim.psmd = psys_get_modifier(ob, psys);

	if (part->phystype == PART_PHYS_KEYED) {
		if (psys->flag & PSYS_KEYED) {
			psys_count_keyed_targets(&sim);
			if (psys->totkeyed == 0)
				return;
		}
	}

	if (select) {
		select = 0;
		if (psys_get_current(ob) == psys)
			select = 1;
	}

	psys->flag |= PSYS_DRAWING;

	if (part->type == PART_HAIR && !psys->childcache)
		totchild = 0;
	else
		totchild = psys->totchild * part->disp / 100;

	ma = give_current_material(ob, part->omat);

	if (v3d->zbuf) glDepthMask(1);

	if ((ma) && (part->draw_col == PART_DRAW_COL_MAT)) {
		rgb_float_to_uchar(tcol, &(ma->r));
		copy_v3_v3(ma_col, &ma->r);
	}

	gpuCurrentColor3ubv(tcol);

	timestep = psys_get_timestep(&sim);

	if ((base->flag & OB_FROMDUPLI) && (ob->flag & OB_FROMGROUP)) {
		float mat[4][4];
		mult_m4_m4m4(mat, ob->obmat, psys->imat);
		gpuMultMatrix(mat);
	}

	/* needed for text display */
	invert_m4_m4(ob->imat, ob->obmat);

	totpart = psys->totpart;

	cfra = BKE_scene_frame_get(scene);

	if (draw_as == PART_DRAW_PATH && psys->pathcache == NULL && psys->childcache == NULL)
		draw_as = PART_DRAW_DOT;

/* 3. */
	switch (draw_as) {
		case PART_DRAW_DOT:
			if (part->draw_size)
				glPointSize(part->draw_size);
			else
				glPointSize(2.0);  /* default dot size */
			break;
		case PART_DRAW_CIRC:
			/* calculate view aligned matrix: */
			copy_m4_m4(imat, rv3d->viewinv);
			normalize_v3(imat[0]);
			normalize_v3(imat[1]);
		/* no break! */
		case PART_DRAW_CROSS:
		case PART_DRAW_AXIS:
			/* lets calculate the scale: */
			
			if (part->draw_size == 0.0)
				pixsize_scale = 2.0f;
			else
				pixsize_scale = part->draw_size;

			if (draw_as == PART_DRAW_AXIS)
				create_cdata = 1;
			break;
		case PART_DRAW_OB:
			if (part->dup_ob == NULL)
				draw_as = PART_DRAW_DOT;
			else
				draw_as = 0;
			break;
		case PART_DRAW_GR:
			if (part->dup_group == NULL)
				draw_as = PART_DRAW_DOT;
			else
				draw_as = 0;
			break;
		case PART_DRAW_BB:
			if (v3d->camera == NULL && part->bb_ob == NULL) {
				printf("Billboards need an active camera or a target object!\n");

				draw_as = part->draw_as = PART_DRAW_DOT;

				if (part->draw_size)
					glPointSize(part->draw_size);
				else
					glPointSize(2.0);  /* default dot size */
			}
			else if (part->bb_ob)
				bb.ob = part->bb_ob;
			else
				bb.ob = v3d->camera;

			bb.align = part->bb_align;
			bb.anim = part->bb_anim;
			bb.lock = part->draw & PART_DRAW_BB_LOCK;
			break;
		case PART_DRAW_PATH:
			break;
		case PART_DRAW_LINE:
			need_v = 1;
			break;
	}
	if (part->draw & PART_DRAW_SIZE && part->draw_as != PART_DRAW_CIRC) {
		copy_m4_m4(imat, rv3d->viewinv);
		normalize_v3(imat[0]);
		normalize_v3(imat[1]);
	}

	if (ELEM3(draw_as, PART_DRAW_DOT, PART_DRAW_CROSS, PART_DRAW_LINE) &&
	    (part->draw_col > PART_DRAW_COL_MAT))
	{
		create_cdata = 1;
	}

	if (!create_cdata && pdd && pdd->cdata) {
		MEM_freeN(pdd->cdata);
		pdd->cdata = pdd->cd = NULL;
	}

/* 4. */
	if (draw_as && ELEM(draw_as, PART_DRAW_PATH, PART_DRAW_CIRC) == 0) {
		int tot_vec_size = (totpart + totchild) * 3 * sizeof(float);
		int create_ndata = 0;

		if (!pdd)
			pdd = psys->pdd = MEM_callocN(sizeof(ParticleDrawData), "ParticlDrawData");

		if (part->draw_as == PART_DRAW_REND && part->trail_count > 1) {
			tot_vec_size *= part->trail_count;
			psys_make_temp_pointcache(ob, psys);
		}

		switch (draw_as) {
			case PART_DRAW_AXIS:
			case PART_DRAW_CROSS:
				tot_vec_size *= 6;
				if (draw_as != PART_DRAW_CROSS)
					create_cdata = 1;
				break;
			case PART_DRAW_LINE:
				tot_vec_size *= 2;
				break;
			case PART_DRAW_BB:
				tot_vec_size *= 4;
				create_ndata = 1;
				break;
		}

		if (pdd->tot_vec_size != tot_vec_size)
			psys_free_pdd(psys);

		if (!pdd->vdata)
			pdd->vdata = MEM_callocN(tot_vec_size, "particle_vdata");
		if (create_cdata && !pdd->cdata)
			pdd->cdata = MEM_callocN(tot_vec_size, "particle_cdata");
		if (create_ndata && !pdd->ndata)
			pdd->ndata = MEM_callocN(tot_vec_size, "particle_ndata");

		if (part->draw & PART_DRAW_VEL && draw_as != PART_DRAW_LINE) {
			if (!pdd->vedata)
				pdd->vedata = MEM_callocN(2 * (totpart + totchild) * 3 * sizeof(float), "particle_vedata");

			need_v = 1;
		}
		else if (pdd->vedata) {
			/* velocity data not needed, so free it */
			MEM_freeN(pdd->vedata);
			pdd->vedata = NULL;
		}

		pdd->vd = pdd->vdata;
		pdd->ved = pdd->vedata;
		pdd->cd = pdd->cdata;
		pdd->nd = pdd->ndata;
		pdd->tot_vec_size = tot_vec_size;
	}
	else if (psys->pdd) {
		psys_free_pdd(psys);
		MEM_freeN(psys->pdd);
		pdd = psys->pdd = NULL;
	}

	if (pdd) {
		pdd->ma_col = ma_col;
	}

	psys->lattice = psys_get_lattice(&sim);

	/* circles don't use drawdata, so have to add a special case here */
	if ((pdd || draw_as == PART_DRAW_CIRC) && draw_as != PART_DRAW_PATH) {
		/* 5. */
		if (pdd && (pdd->flag & PARTICLE_DRAW_DATA_UPDATED) &&
		    (pdd->vedata || part->draw & (PART_DRAW_SIZE | PART_DRAW_NUM | PART_DRAW_HEALTH)) == 0)
		{
			totpoint = pdd->totpoint; /* draw data is up to date */
		}
		else {
			if (draw_as == PART_DRAW_CIRC) {
				gpuImmediateFormat_V3();
			}

			for (a = 0, pa = pars; a < totpart + totchild; a++, pa++) {
				/* setup per particle individual stuff */
				if (a < totpart) {
					if (totchild && (part->draw & PART_DRAW_PARENT) == 0) continue;
					if (pa->flag & PARS_NO_DISP || pa->flag & PARS_UNEXIST) continue;

					pa_time = (cfra - pa->time) / pa->lifetime;
					pa_birthtime = pa->time;
					pa_dietime = pa->dietime;
					pa_size = pa->size;
					if (part->phystype == PART_PHYS_BOIDS)
						pa_health = pa->boid->data.health;
					else
						pa_health = -1.0;

					r_tilt = 2.0f * (PSYS_FRAND(a + 21) - 0.5f);
					r_length = PSYS_FRAND(a + 22);

					if (part->draw_col > PART_DRAW_COL_MAT) {
						switch (part->draw_col) {
							case PART_DRAW_COL_VEL:
								intensity = len_v3(pa->state.vel) / part->color_vec_max;
								break;
							case PART_DRAW_COL_ACC:
								intensity = len_v3v3(pa->state.vel, pa->prev_state.vel) / ((pa->state.time - pa->prev_state.time) * part->color_vec_max);
								break;
							default:
								intensity = 1.0f; /* should never happen */
						}
						CLAMP(intensity, 0.f, 1.f);
						weight_to_rgb(ma_col, intensity);
					}
				}
				else {
					ChildParticle *cpa = &psys->child[a - totpart];

					pa_time = psys_get_child_time(psys, cpa, cfra, &pa_birthtime, &pa_dietime);
					pa_size = psys_get_child_size(psys, cpa, cfra, NULL);

					pa_health = -1.0;

					r_tilt = 2.0f * (PSYS_FRAND(a + 21) - 0.5f);
					r_length = PSYS_FRAND(a + 22);
				}

				drawn = 0;
				if (part->draw_as == PART_DRAW_REND && part->trail_count > 1) {
					float length = part->path_end * (1.0f - part->randlength * r_length);
					int trail_count = part->trail_count * (1.0f - part->randlength * r_length);
					float ct = ((part->draw & PART_ABS_PATH_TIME) ? cfra : pa_time) - length;
					float dt = length / (trail_count ? (float)trail_count : 1.0f);
					int i = 0;

					ct += dt;
					for (i = 0; i < trail_count; i++, ct += dt) {
						float pixsize;

						if (part->draw & PART_ABS_PATH_TIME) {
							if (ct < pa_birthtime || ct > pa_dietime)
								continue;
						}
						else if (ct < 0.0f || ct > 1.0f)
							continue;

						state.time = (part->draw & PART_ABS_PATH_TIME) ? -ct : -(pa_birthtime + ct * (pa_dietime - pa_birthtime));
						psys_get_particle_on_path(&sim, a, &state, need_v);

						if (psys->parent)
							mul_m4_v3(psys->parent->obmat, state.co);

						/* create actiual particle data */
						if (draw_as == PART_DRAW_BB) {
							bb.offset[0] = part->bb_offset[0];
							bb.offset[1] = part->bb_offset[1];
							bb.size[0] = part->bb_size[0] * pa_size;
							if (part->bb_align == PART_BB_VEL) {
								float pa_vel = len_v3(state.vel);
								float head = part->bb_vel_head * pa_vel;
								float tail = part->bb_vel_tail * pa_vel;
								bb.size[1] = part->bb_size[1] * pa_size + head + tail;
								/* use offset to adjust the particle center. this is relative to size, so need to divide! */
								if (bb.size[1] > 0.0f)
									bb.offset[1] += (head - tail) / bb.size[1];
							}
							else
								bb.size[1] = part->bb_size[1] * pa_size;
							bb.tilt = part->bb_tilt * (1.0f - part->bb_rand_tilt * r_tilt);
							bb.time = ct;
						}

						pixsize = ED_view3d_pixel_size(rv3d, state.co) * pixsize_scale;

						draw_particle(&state, draw_as, part->draw, pixsize, imat, part->draw_line, &bb, psys->pdd);

						totpoint++;
						drawn = 1;
					}
				}
				else {
					state.time = cfra;
					if (psys_get_particle_state(&sim, a, &state, 0)) {
						float pixsize;

						if (psys->parent)
							mul_m4_v3(psys->parent->obmat, state.co);

						/* create actiual particle data */
						if (draw_as == PART_DRAW_BB) {
							bb.offset[0] = part->bb_offset[0];
							bb.offset[1] = part->bb_offset[1];
							bb.size[0] = part->bb_size[0] * pa_size;
							if (part->bb_align == PART_BB_VEL) {
								float pa_vel = len_v3(state.vel);
								float head = part->bb_vel_head * pa_vel;
								float tail = part->bb_vel_tail * pa_vel;
								bb.size[1] = part->bb_size[1] * pa_size + head + tail;
								/* use offset to adjust the particle center. this is relative to size, so need to divide! */
								if (bb.size[1] > 0.0f)
									bb.offset[1] += (head - tail) / bb.size[1];
							}
							else
								bb.size[1] = part->bb_size[1] * pa_size;
							bb.tilt = part->bb_tilt * (1.0f - part->bb_rand_tilt * r_tilt);
							bb.time = pa_time;
						}

						pixsize = ED_view3d_pixel_size(rv3d, state.co) * pixsize_scale;

						draw_particle(&state, draw_as, part->draw, pixsize, imat, part->draw_line, &bb, pdd);

						totpoint++;
						drawn = 1;
					}
				}

				if (drawn) {
					/* additional things to draw for each particle	*/
					/* (velocity, size and number)					*/
					if ((part->draw & PART_DRAW_VEL) && pdd && pdd->vedata) {
						copy_v3_v3(pdd->ved, state.co);
						pdd->ved += 3;
						mul_v3_v3fl(vel, state.vel, timestep);
						add_v3_v3v3(pdd->ved, state.co, vel);
						pdd->ved += 3;

						totve++;
					}

					if (part->draw & PART_DRAW_SIZE) {
						setlinestyle(3);
						gpuDrawFastBall(GL_LINE_LOOP, state.co, pa_size, imat);
						setlinestyle(0);
					}


					if ((part->draw & PART_DRAW_NUM || part->draw & PART_DRAW_HEALTH) &&
					    (v3d->flag2 & V3D_RENDER_OVERRIDE) == 0)
					{
						float vec_txt[3];
						char *val_pos = numstr;
						numstr[0] = '\0';

						if (part->draw & PART_DRAW_NUM) {
							if (a < totpart && (part->draw & PART_DRAW_HEALTH) && (part->phystype == PART_PHYS_BOIDS)) {
								sprintf(val_pos, "%d:%.2f", a, pa_health);
							}
							else {
								sprintf(val_pos, "%d", a);
							}
						}
						else {
							if (a < totpart && (part->draw & PART_DRAW_HEALTH) && (part->phystype == PART_PHYS_BOIDS)) {
								sprintf(val_pos, "%.2f", pa_health);
							}
						}

						/* in path drawing state.co is the end point */
						/* use worldspace beause object matrix is already applied */
						mul_v3_m4v3(vec_txt, ob->imat, state.co);
						view3d_cached_text_draw_add(vec_txt, numstr, 10, V3D_CACHE_TEXT_WORLDSPACE | V3D_CACHE_TEXT_ASCII, tcol);
					}
				}
			}

			if (draw_as == PART_DRAW_CIRC) {
				gpuImmediateUnformat();
			}
		}
	}
/* 6. */

	glGetIntegerv(GL_POLYGON_MODE, polygonmode);

	if (draw_as == PART_DRAW_PATH) {
		ParticleCacheKey **cache, *path;
		float* cdata2 = NULL;

		/* setup gl flags */
		gpuEnableLighting();
		gpuColorMaterial(GL_FRONT_AND_BACK, GL_DIFFUSE);
		gpuEnableColorMaterial();

		if (totchild && (part->draw & PART_DRAW_PARENT) == 0) {
			totpart = 0;
		}
		else if (psys->pathcache == NULL) {
			totpart = 0;
		}

		/* draw actual/parent particles */
		cache = psys->pathcache;
		for (a = 0, pa = psys->particles; a < totpart; a++, pa++) {
			path = cache[a];
			if (path->steps > 0) {
				if (part->draw_col == PART_DRAW_COL_MAT) {
					gpuSingleClientArrays_C3F_N3F_V3F(
						GL_LINE_STRIP,
						path->col,
						sizeof(ParticleCacheKey),
						path->vel,
						sizeof(ParticleCacheKey),
						path->co,
						sizeof(ParticleCacheKey),
						0,
						path->steps + 1);
				}
				else {
					gpuSingleClientArrays_N3F_V3F(
						GL_LINE_STRIP,
						path->vel,
						sizeof(ParticleCacheKey),
						path->co,
						sizeof(ParticleCacheKey),
						0,
						path->steps + 1);
				}
			}
		}

		/* draw child particles */
		cache = psys->childcache;
		for (a = 0; a < totchild; a++) {
			path = cache[a];
			if (part->draw_col == PART_DRAW_COL_MAT) {
				gpuSingleClientArrays_C3F_N3F_V3F(
					GL_LINE_STRIP,
					path->col,
					sizeof(ParticleCacheKey),
					path->vel,
					sizeof(ParticleCacheKey),
					path->co,
					sizeof(ParticleCacheKey),
					0,
					path->steps + 1);
			}
			else {
				gpuSingleClientArrays_N3F_V3F(
					GL_LINE_STRIP,
					path->vel,
					sizeof(ParticleCacheKey),
					path->co,
					sizeof(ParticleCacheKey),
					0,
					path->steps + 1);
			}
		}

		/* restore & clean up */

		gpuDisableColorMaterial();

		if (cdata2) {
			MEM_freeN(cdata2);
<<<<<<< HEAD
			cdata2 = NULL;
		}
=======
		/* cd2 = */ /* UNUSED */ cdata2 = NULL;
>>>>>>> 83de5cb3

		glLineWidth(1.0f);

		if ((part->draw & PART_DRAW_NUM) && (v3d->flag2 & V3D_RENDER_OVERRIDE) == 0) {
			cache = psys->pathcache;

			for (a = 0, pa = psys->particles; a < totpart; a++, pa++) {
				float vec_txt[3];
				BLI_snprintf(numstr, sizeof(numstr), "%i", a);
				/* use worldspace beause object matrix is already applied */
				mul_v3_m4v3(vec_txt, ob->imat, cache[a]->co);
				view3d_cached_text_draw_add(vec_txt, numstr, 10, V3D_CACHE_TEXT_WORLDSPACE | V3D_CACHE_TEXT_ASCII, tcol);
			}
		}
	}
	else if (pdd && !ELEM(draw_as, 0, PART_DRAW_CIRC)) {
		float* cPtr;
		float* nPtr;
		float* vPtr;

		/* enable point data array */
		if (pdd->vdata) {
			vPtr = pdd->vdata;
		}
		else {
			vPtr = NULL;
		}

		if (select) {
			UI_ThemeColor(TH_ACTIVE);
			
			if (part->draw_size) {
				glPointSize(part->draw_size + 2);
			}
			else {
				glPointSize(4.0);
			}

			glLineWidth(3.0);

			draw_particle_arrays(draw_as, totpoint, ob_dt, 1, NULL, NULL, vPtr);
		}

		/* restore from select */
		gpuCurrentColor3fv(ma_col);
		glPointSize(part->draw_size ? part->draw_size : 2.0);
		glLineWidth(1.0);

		/* enable other data arrays */

		/* billboards are drawn this way */
		if (pdd->ndata && ob_dt > OB_WIRE) {
			nPtr = pdd->ndata;
			gpuEnableLighting();
		}
		else {
			nPtr = NULL;
			gpuDisableLighting();
		}

		if (pdd->cdata) {
			cPtr = pdd->cdata;
		}
		else {
			cPtr = NULL;
		}

		draw_particle_arrays(draw_as, totpoint, ob_dt, 0, cPtr, nPtr, vPtr);

		pdd->flag |= PARTICLE_DRAW_DATA_UPDATED;
		pdd->totpoint = totpoint;
	}

	if (pdd && pdd->vedata) {
		gpuCurrentGray3f(0.753f);

		draw_particle_arrays(
			PART_DRAW_LINE,
			totve,
			0,
			0,
			NULL,
			NULL,
			pdd->vedata);
	}

	glPolygonMode(GL_FRONT, polygonmode[0]);
	glPolygonMode(GL_BACK,  polygonmode[1]);

/* 7. */

	gpuDisableLighting();

	if (states) {
		MEM_freeN(states);
		states = NULL;
	}

	psys->flag &= ~PSYS_DRAWING;

	/* draw data can't be saved for billboards as they must update to target changes */
	if (draw_as == PART_DRAW_BB) {
		psys_free_pdd(psys);
		pdd->flag &= ~PARTICLE_DRAW_DATA_UPDATED;
	}

	if (psys->lattice) {
		end_latt_deform(psys->lattice);
		psys->lattice = NULL;
	}

	if (pdd) {
		/* drop references to stack memory */
		pdd->ma_col = NULL;
	}

	if ((base->flag & OB_FROMDUPLI) && (ob->flag & OB_FROMGROUP)) {
		gpuLoadMatrix(rv3d->viewmat);
	}
}

static void draw_update_ptcache_edit(Scene *scene, Object *ob, PTCacheEdit *edit)
{
	if (edit->psys && edit->psys->flag & PSYS_HAIR_UPDATED)
		PE_update_object(scene, ob, 0);

	/* create path and child path cache if it doesn't exist already */
	if (edit->pathcache == NULL)
		psys_cache_edit_paths(scene, ob, edit, CFRA);
}

static void draw_ptcache_edit(Scene *scene, View3D *v3d, PTCacheEdit *edit)
{
	ParticleCacheKey **cache, *path, *pkey;
	PTCacheEditPoint *point;
	PTCacheEditKey *key;
	ParticleEditSettings *pset = PE_settings(scene);
	int i, k, totpoint = edit->totpoint, timed = pset->flag & PE_FADE_TIME ? pset->fade_frames : 0;
	int steps = 1;
	float sel_col[3];
	float nosel_col[3];
	float *pathcol = NULL, *pcol;

	if (edit->pathcache == NULL)
		return;

	PE_hide_keys_time(scene, edit, CFRA);

	/* opengl setup */
	if ((v3d->flag & V3D_ZBUF_SELECT) == 0)
		glDisable(GL_DEPTH_TEST);

	/* get selection theme colors */
	UI_GetThemeColor3fv(TH_VERTEX_SELECT, sel_col);
	UI_GetThemeColor3fv(TH_VERTEX, nosel_col);

	/* draw paths */
	if (timed) {
		glEnable(GL_BLEND);
		steps = (*edit->pathcache)->steps + 1;
		pathcol = MEM_callocN(steps * 4 * sizeof(float), "particle path color data");
	}

	gpuColorMaterial(GL_FRONT_AND_BACK, GL_DIFFUSE);
	gpuEnableColorMaterial();
	glShadeModel(GL_SMOOTH);

	if (pset->brushtype == PE_BRUSH_WEIGHT) {
		glLineWidth(2.0f);
		gpuDisableLighting();
	}

	cache = edit->pathcache;
	for (i = 0; i < totpoint; i++) {
		GLfloat* cPtr;
		GLint    cStride;

		path = cache[i];

		if (timed) {
			for (k = 0, pcol = pathcol, pkey = path; k < steps; k++, pkey++, pcol += 4) {
				copy_v3_v3(pcol, pkey->col);
				pcol[3] = 1.0f - fabsf((float)(CFRA) - pkey->time) / (float)pset->fade_frames;
			}

			cPtr    = pathcol;
			cStride = 0;
		}
		else {
			cPtr    = path->col;
			cStride = sizeof(ParticleCacheKey);
		}

		if (timed) {
			gpuSingleClientArrays_C4F_V3F(
				GL_LINE_STRIP,
				cPtr,
				cStride,
				path->co,
				sizeof(ParticleCacheKey),
				0,
				path->steps + 1);
		}
		else {
			gpuSingleClientArrays_C3F_V3F(
				GL_LINE_STRIP,
				cPtr,
				cStride,
				path->co,
				sizeof(ParticleCacheKey),
				0,
				path->steps + 1);
		}
	}

	if (pathcol) {
		MEM_freeN(pathcol); pathcol = pcol = NULL; 
	}

	/* draw edit vertices */
	if (pset->selectmode != SCE_SELECT_PATH) {
		glPointSize(UI_GetThemeValuef(TH_VERTEX_SIZE));

		if (pset->selectmode == SCE_SELECT_POINT) {
			float *pd = NULL, *pdata = NULL;
			float *cd = NULL, *cdata = NULL;
			int totkeys = 0;

			for (i = 0, point = edit->points; i < totpoint; i++, point++) {
				if (!(point->flag & PEP_HIDE)) {
					totkeys += point->totkey;
				}
			}

			if (edit->points && !(edit->points->keys->flag & PEK_USE_WCO)) {
				pd = pdata = MEM_callocN(totkeys * 3 * sizeof(float), "particle edit point data");
			}

			cd = cdata = MEM_callocN(totkeys * (timed ? 4 : 3) * sizeof(float), "particle edit color data");

			for (i = 0, point = edit->points; i < totpoint; i++, point++) {
				if (point->flag & PEP_HIDE) {
					continue;
				}

				for (k = 0, key = point->keys; k < point->totkey; k++, key++) {
					if (pd) {
						copy_v3_v3(pd, key->co);
						pd += 3;
					}

					if (key->flag & PEK_SELECT) {
						copy_v3_v3(cd, sel_col);
					}
					else {
						copy_v3_v3(cd, nosel_col);
					}

					if (timed) {
						*(cd + 3) = 1.0f - fabsf((float)CFRA - *key->time) / (float)pset->fade_frames;
					}

					cd += (timed ? 4 : 3);
				}
			}
			cd = cdata;
			pd = pdata;
			for (i = 0, point = edit->points; i < totpoint; i++, point++) {
				GLfloat* vPtr;
				GLint vStride;

				if (point->flag & PEP_HIDE || point->totkey == 0) {
					continue;
				}

				if (point->keys->flag & PEK_USE_WCO) {
					vPtr    = point->keys->world_co;
					vStride = sizeof(PTCacheEditKey);
				}
				else {
					vPtr    = pd;
					vStride = 0;
				}

				if (timed) {
					gpuSingleClientArrays_C4F_V3F(
						GL_POINTS,
						cd,
						0,
						vPtr,
						vStride,
						0,
						point->totkey);
				}
				else {
					gpuSingleClientArrays_C3F_V3F(
						GL_POINTS,
						cd,
						0,
						vPtr,
						vStride,
						0,
						point->totkey);
				}

				pd += pd ? 3 * point->totkey : 0;
				cd += (timed ? 4 : 3) * point->totkey;
			}

			if (pdata) {
				MEM_freeN(pdata); pd = pdata = NULL;
			}

			if (cdata) {
				MEM_freeN(cdata); cd = cdata = NULL;
			}
		}
		else if (pset->selectmode == SCE_SELECT_END) {
			gpuImmediateFormat_C4_V3();
			gpuBegin(GL_POINTS);
			for (i = 0, point = edit->points; i < totpoint; i++, point++) {
				if ((point->flag & PEP_HIDE) == 0 && point->totkey) {
					key = point->keys + point->totkey - 1;

					gpuColor3fv(key->flag & PEK_SELECT ? sel_col : nosel_col);
					gpuVertex3fv(key->flag & PEK_USE_WCO ? key->world_co : key->co);
				}
			}
			gpuEnd();
			gpuImmediateUnformat();
		}
	}

	glDisable(GL_BLEND);
	gpuDisableLighting();
	gpuDisableColorMaterial();
	glShadeModel(GL_FLAT);

	if (v3d->zbuf) {
		glEnable(GL_DEPTH_TEST);
	}

	glLineWidth(1.0f);
	glPointSize(1.0);
}
//static void ob_draw_RE_motion(float com[3],float rotscale[3][3],float tw,float th)
static void ob_draw_RE_motion(float com[3], float rotscale[3][3], float itw, float ith, float drw_size)
{
	float tr[3][3];
	float root[3], tip[3];
	float tw, th;
	/* take a copy for not spoiling original */
	copy_m3_m3(tr, rotscale);
	tw = itw * drw_size;
	th = ith * drw_size;

	gpuImmediateFormat_V3();

	gpuCurrentColor4x(0x7F0000, 0.608f);
	gpuBegin(GL_LINES);
	root[1] = root[2] = 0.0f;
	root[0] = -drw_size;
	mul_m3_v3(tr, root);
	add_v3_v3(root, com);
	gpuVertex3fv(root);
	tip[1] = tip[2] = 0.0f;
	tip[0] = drw_size;
	mul_m3_v3(tr, tip);
	add_v3_v3(tip, com);
	gpuVertex3fv(tip);
	gpuEnd();

	root[1] = 0.0f; root[2] = tw;
	root[0] = th;
	gpuBegin(GL_LINES);
	mul_m3_v3(tr, root);
	add_v3_v3(root, com);
	gpuVertex3fv(root);
	gpuVertex3fv(tip);
	gpuEnd();

	root[1] = 0.0f; root[2] = -tw;
	root[0] = th;
	gpuBegin(GL_LINES);
	mul_m3_v3(tr, root);
	add_v3_v3(root, com);
	gpuVertex3fv(root);
	gpuVertex3fv(tip);
	gpuEnd();

	root[1] = tw; root[2] = 0.0f;
	root[0] = th;
	gpuBegin(GL_LINES);
	mul_m3_v3(tr, root);
	add_v3_v3(root, com);
	gpuVertex3fv(root);
	gpuVertex3fv(tip);
	gpuEnd();

	root[1] = -tw; root[2] = 0.0f;
	root[0] = th;
	gpuBegin(GL_LINES);
	mul_m3_v3(tr, root);
	add_v3_v3(root, com);
	gpuVertex3fv(root);
	gpuVertex3fv(tip);
	gpuEnd();

	gpuCurrentColor4x(0x007F00, 0.608f);

	gpuBegin(GL_LINES);
	root[0] = root[2] = 0.0f;
	root[1] = -drw_size;
	mul_m3_v3(tr, root);
	add_v3_v3(root, com);
	gpuVertex3fv(root);
	tip[0] = tip[2] = 0.0f;
	tip[1] = drw_size;
	mul_m3_v3(tr, tip);
	add_v3_v3(tip, com);
	gpuVertex3fv(tip);
	gpuEnd();

	root[0] = 0.0f; root[2] = tw;
	root[1] = th;
	gpuBegin(GL_LINES);
	mul_m3_v3(tr, root);
	add_v3_v3(root, com);
	gpuVertex3fv(root);
	gpuVertex3fv(tip);
	gpuEnd();

	root[0] = 0.0f; root[2] = -tw;
	root[1] = th;
	gpuBegin(GL_LINES);
	mul_m3_v3(tr, root);
	add_v3_v3(root, com);
	gpuVertex3fv(root);
	gpuVertex3fv(tip);
	gpuEnd();

	root[0] = tw; root[2] = 0.0f;
	root[1] = th;
	gpuBegin(GL_LINES);
	mul_m3_v3(tr, root);
	add_v3_v3(root, com);
	gpuVertex3fv(root);
	gpuVertex3fv(tip);
	gpuEnd();

	root[0] = -tw; root[2] = 0.0f;
	root[1] = th;
	gpuBegin(GL_LINES);
	mul_m3_v3(tr, root);
	add_v3_v3(root, com);
	gpuVertex3fv(root);
	gpuVertex3fv(tip);
	gpuEnd();

	gpuCurrentColor4x(0x00007F, 0.608f);
	gpuBegin(GL_LINES);
	root[0] = root[1] = 0.0f;
	root[2] = -drw_size;
	mul_m3_v3(tr, root);
	add_v3_v3(root, com);
	gpuVertex3fv(root);
	tip[0] = tip[1] = 0.0f;
	tip[2] = drw_size;
	mul_m3_v3(tr, tip);
	add_v3_v3(tip, com);
	gpuVertex3fv(tip);
	gpuEnd();

	root[0] = 0.0f; root[1] = tw;
	root[2] = th;
	gpuBegin(GL_LINES);
	mul_m3_v3(tr, root);
	add_v3_v3(root, com);
	gpuVertex3fv(root);
	gpuVertex3fv(tip);
	gpuEnd();

	root[0] = 0.0f; root[1] = -tw;
	root[2] = th;
	gpuBegin(GL_LINES);
	mul_m3_v3(tr, root);
	add_v3_v3(root, com);
	gpuVertex3fv(root);
	gpuVertex3fv(tip);
	gpuEnd();

	root[0] = tw; root[1] = 0.0f;
	root[2] = th;
	gpuBegin(GL_LINES);
	mul_m3_v3(tr, root);
	add_v3_v3(root, com);
	gpuVertex3fv(root);
	gpuVertex3fv(tip);
	gpuEnd();

	root[0] = -tw; root[1] = 0.0f;
	root[2] = th;
	gpuBegin(GL_LINES);
	mul_m3_v3(tr, root);
	add_v3_v3(root, com);
	gpuVertex3fv(root);
	gpuVertex3fv(tip);
	gpuEnd();

	gpuImmediateUnformat();
}

/*place to add drawers */

static void tekenhandlesN(Nurb *nu, short sel, short hide_handles)
{
	BezTriple *bezt;
	float *fp;
	int a;

	if (nu->hide || hide_handles) return;

	gpuBegin(GL_LINES);

	if (nu->type == CU_BEZIER) {

#define TH_HANDLE_COL_TOT ((TH_HANDLE_SEL_FREE - TH_HANDLE_FREE) + 1)
		/* use MIN2 when indexing to ensure newer files don't read outside the array */
		unsigned char handle_cols[TH_HANDLE_COL_TOT][3];
		const int basecol = sel ? TH_HANDLE_SEL_FREE : TH_HANDLE_FREE;

		for (a = 0; a < TH_HANDLE_COL_TOT; a++) {
			UI_GetThemeColor3ubv(basecol + a, handle_cols[a]);
		}

		bezt = nu->bezt;
		a = nu->pntsu;
		while (a--) {
			if (bezt->hide == 0) {
				if ((bezt->f2 & SELECT) == sel) {
					fp = bezt->vec[0];

					gpuColor3ubv(handle_cols[MIN2(bezt->h1, TH_HANDLE_COL_TOT - 1)]);
					gpuVertex3fv(fp);
					gpuVertex3fv(fp + 3);

					gpuColor3ubv(handle_cols[MIN2(bezt->h2, TH_HANDLE_COL_TOT - 1)]);
					gpuVertex3fv(fp + 3);
					gpuVertex3fv(fp + 6);
				}
				else if ((bezt->f1 & SELECT) == sel) {
					fp = bezt->vec[0];

					gpuColor3ubv(handle_cols[MIN2(bezt->h1, TH_HANDLE_COL_TOT - 1)]);
					gpuVertex3fv(fp);
					gpuVertex3fv(fp + 3);
				}
				else if ((bezt->f3 & SELECT) == sel) {
					fp = bezt->vec[1];

					gpuColor3ubv(handle_cols[MIN2(bezt->h2, TH_HANDLE_COL_TOT - 1)]);
					gpuVertex3fv(fp);
					gpuVertex3fv(fp + 3);
				}
			}
			bezt++;
		}

#undef TH_HANDLE_COL_TOT

	}
	gpuEnd();
}

static void tekenhandlesN_active(Nurb *nu)
{
	BezTriple *bezt;
	float *fp;
	int a;

	if (nu->hide) return;

	UI_ThemeColor(TH_ACTIVE_SPLINE);
	glLineWidth(2);

	gpuBegin(GL_LINES);

	if (nu->type == CU_BEZIER) {
		bezt = nu->bezt;
		a = nu->pntsu;
		while (a--) {
			if (bezt->hide == 0) {
				fp = bezt->vec[0];

				gpuVertex3fv(fp);
				gpuVertex3fv(fp + 3);

				gpuVertex3fv(fp + 3);
				gpuVertex3fv(fp + 6);
			}
			bezt++;
		}
	}
	gpuEnd();

	gpuCurrentColor3x(CPACK_BLACK);
	glLineWidth(1);
}

static void tekenvertsN(Nurb *nu, short sel, short hide_handles, void *lastsel)
{
	BezTriple *bezt;
	BPoint *bp;
	float size;
	int a, color;

	if (nu->hide) return;

	if (sel) color = TH_VERTEX_SELECT;
	else color = TH_VERTEX;

	UI_ThemeColor(color);

	size = UI_GetThemeValuef(TH_VERTEX_SIZE);
	glPointSize(size);
	
	gpuBeginSprites();
	
	if (nu->type == CU_BEZIER) {

		bezt = nu->bezt;
		a = nu->pntsu;
		while (a--) {
			if (bezt->hide == 0) {
				if (sel == 1 && bezt == lastsel) {
					UI_ThemeAppendColor(TH_LASTSEL_POINT);
					gpuSprite3fv(bezt->vec[1]);

					if (!hide_handles) {
						if (bezt->f1 & SELECT) gpuSprite3fv(bezt->vec[0]);
						if (bezt->f3 & SELECT) gpuSprite3fv(bezt->vec[2]);
					}

					UI_ThemeAppendColor(color);
				}
				else if (hide_handles) {
					if ((bezt->f2 & SELECT) == sel) gpuSprite3fv(bezt->vec[1]);
				}
				else {
					if ((bezt->f1 & SELECT) == sel) gpuSprite3fv(bezt->vec[0]);
					if ((bezt->f2 & SELECT) == sel) gpuSprite3fv(bezt->vec[1]);
					if ((bezt->f3 & SELECT) == sel) gpuSprite3fv(bezt->vec[2]);
				}
			}
			bezt++;
		}
	}
	else {
		bp = nu->bp;
		a = nu->pntsu * nu->pntsv;
		while (a--) {
			if (bp->hide == 0) {
				if (bp == lastsel) {
					UI_ThemeAppendColor(TH_LASTSEL_POINT);
					gpuSprite3fv(bp->vec);
					UI_ThemeAppendColor(color);
				}
				else {
					if ((bp->f1 & SELECT) == sel) gpuSprite3fv(bp->vec);
				}
			}
			bp++;
		}
	}
	
	gpuEndSprites();
	glPointSize(1.0);
}

static void editnurb_draw_active_poly(Nurb *nu)
{
	BPoint *bp;
	int a, b;

	UI_ThemeColor(TH_ACTIVE_SPLINE);
	glLineWidth(2);

	bp = nu->bp;
	for (b = 0; b < nu->pntsv; b++) {
		if (nu->flagu & 1) gpuBegin(GL_LINE_LOOP);
		else gpuBegin(GL_LINE_STRIP);

		for (a = 0; a < nu->pntsu; a++, bp++) {
			gpuVertex3fv(bp->vec);
		}

		gpuEnd();
	}

	gpuCurrentColor3x(CPACK_BLACK);
	glLineWidth(1);
}

static void editnurb_draw_active_nurbs(Nurb *nu)
{
	BPoint *bp, *bp1;
	int a, b, ofs;

	UI_ThemeColor(TH_ACTIVE_SPLINE);
	glLineWidth(2);

	gpuBegin(GL_LINES);
	bp = nu->bp;
	for (b = 0; b < nu->pntsv; b++) {
		bp1 = bp;
		bp++;

		for (a = nu->pntsu - 1; a > 0; a--, bp++) {
			if (bp->hide == 0 && bp1->hide == 0) {
				gpuVertex3fv(bp->vec);
				gpuVertex3fv(bp1->vec);
			}
			bp1 = bp;
		}
	}

	if (nu->pntsv > 1) {    /* surface */

		ofs = nu->pntsu;
		for (b = 0; b < nu->pntsu; b++) {
			bp1 = nu->bp + b;
			bp = bp1 + ofs;
			for (a = nu->pntsv - 1; a > 0; a--, bp += ofs) {
				if (bp->hide == 0 && bp1->hide == 0) {
					gpuVertex3fv(bp->vec);
					gpuVertex3fv(bp1->vec);
				}
				bp1 = bp;
			}
		}
	}

	gpuEnd();

	gpuCurrentColor3x(CPACK_BLACK);
	glLineWidth(1);
}

static void draw_editnurb(Object *ob, Nurb *nurb, int sel)
{
	Nurb *nu;
	BPoint *bp, *bp1;
	int a, b, ofs, index;
	Curve *cu = (Curve *)ob->data;

	index = 0;
	nu = nurb;
	while (nu) {
		if (nu->hide == 0) {
			switch (nu->type) {
				case CU_POLY:
					if (!sel && index == cu->actnu) {
						/* we should draw active spline highlight below everything */
						editnurb_draw_active_poly(nu);
					}

					UI_ThemeColor(TH_NURB_ULINE);
					bp = nu->bp;
					for (b = 0; b < nu->pntsv; b++) {
						if (nu->flagu & 1) gpuBegin(GL_LINE_LOOP);
						else gpuBegin(GL_LINE_STRIP);

						for (a = 0; a < nu->pntsu; a++, bp++) {
							gpuVertex3fv(bp->vec);
						}

						gpuEnd();
					}
					break;
				case CU_NURBS:
					if (!sel && index == cu->actnu) {
						/* we should draw active spline highlight below everything */
						editnurb_draw_active_nurbs(nu);
					}

					bp = nu->bp;
					for (b = 0; b < nu->pntsv; b++) {
						bp1 = bp;
						bp++;
						for (a = nu->pntsu - 1; a > 0; a--, bp++) {
							if (bp->hide == 0 && bp1->hide == 0) {
								if (sel) {
									if ((bp->f1 & SELECT) && (bp1->f1 & SELECT)) {
										UI_ThemeColor(TH_NURB_SEL_ULINE);

										gpuBegin(GL_LINE_STRIP);
										gpuVertex3fv(bp->vec);
										gpuVertex3fv(bp1->vec);
										gpuEnd();
									}
								}
								else {
									if ((bp->f1 & SELECT) && (bp1->f1 & SELECT)) {
										/* pass */
									}
									else {
										UI_ThemeColor(TH_NURB_ULINE);

										gpuBegin(GL_LINE_STRIP);
										gpuVertex3fv(bp->vec);
										gpuVertex3fv(bp1->vec);
										gpuEnd();
									}
								}
							}
							bp1 = bp;
						}
					}
					if (nu->pntsv > 1) {    /* surface */

						ofs = nu->pntsu;
						for (b = 0; b < nu->pntsu; b++) {
							bp1 = nu->bp + b;
							bp = bp1 + ofs;
							for (a = nu->pntsv - 1; a > 0; a--, bp += ofs) {
								if (bp->hide == 0 && bp1->hide == 0) {
									if (sel) {
										if ((bp->f1 & SELECT) && (bp1->f1 & SELECT)) {
											UI_ThemeColor(TH_NURB_SEL_VLINE);

											gpuBegin(GL_LINE_STRIP);
											gpuVertex3fv(bp->vec);
											gpuVertex3fv(bp1->vec);
											gpuEnd();
										}
									}
									else {
										if ((bp->f1 & SELECT) && (bp1->f1 & SELECT)) {
											/* pass */
										}
										else {
											UI_ThemeColor(TH_NURB_VLINE);

											gpuBegin(GL_LINE_STRIP);
											gpuVertex3fv(bp->vec);
											gpuVertex3fv(bp1->vec);
											gpuEnd();
										}
									}
								}
								bp1 = bp;
							}
						}

					}
					break;
			}
		}

		index++;
		nu = nu->next;
	}
}

static void drawnurb(Scene *scene, View3D *v3d, RegionView3D *rv3d, Base *base, Nurb *nurb,
                     const short dt, const short dflag, const unsigned char ob_wire_col[4])
{
	ToolSettings *ts = scene->toolsettings;
	Object *ob = base->object;
	Curve *cu = ob->data;
	Nurb *nu;
	BevList *bl;
	short hide_handles = (cu->drawflag & CU_HIDE_HANDLES);
	int index;
	unsigned char wire_col[3];

	/* DispList */
	UI_GetThemeColor3ubv(TH_WIRE, wire_col);
	gpuCurrentColor3ubv(wire_col);

	drawDispList(scene, v3d, rv3d, base, dt, dflag, ob_wire_col);

	gpuImmediateFormat_V3();

	if (v3d->zbuf) {
		glDisable(GL_DEPTH_TEST);
	}

	/* first non-selected and active handles */
	index = 0;
	for (nu = nurb; nu; nu = nu->next) {
		if (nu->type == CU_BEZIER) {
			if (index == cu->actnu && !hide_handles)
				tekenhandlesN_active(nu);
			tekenhandlesN(nu, 0, hide_handles);
		}
		index++;
	}

	draw_editnurb(ob, nurb, 0);
	draw_editnurb(ob, nurb, 1);
	/* selected handles */
	for (nu = nurb; nu; nu = nu->next) {
		if (nu->type == CU_BEZIER && (cu->drawflag & CU_HIDE_HANDLES) == 0)
			tekenhandlesN(nu, 1, hide_handles);
		tekenvertsN(nu, 0, hide_handles, NULL);
	}
	
	if (v3d->zbuf) glEnable(GL_DEPTH_TEST);

	/* direction vectors for 3d curve paths
	 * when at its lowest, don't render normals */
	if ((cu->flag & CU_3D) && (ts->normalsize > 0.0015f) && (cu->drawflag & CU_HIDE_NORMALS) == 0) {


		UI_ThemeColor(TH_WIRE);

		for (bl = cu->bev.first, nu = nurb; nu && bl; bl = bl->next, nu = nu->next) {
			BevPoint *bevp = (BevPoint *)(bl + 1);
			int nr = bl->nr;
			int skip = nu->resolu / 16;

			while (nr-- > 0) { /* accounts for empty bevel lists */
				const float fac = bevp->radius * ts->normalsize;
				float vec_a[3]; /* Offset perpendicular to the curve */
				float vec_b[3]; /* Delta along the curve */

				vec_a[0] = fac;
				vec_a[1] = 0.0f;
				vec_a[2] = 0.0f;

				vec_b[0] = -fac;
				vec_b[1] = 0.0f;
				vec_b[2] = 0.0f;

				mul_qt_v3(bevp->quat, vec_a);
				mul_qt_v3(bevp->quat, vec_b);
				add_v3_v3(vec_a, bevp->vec);
				add_v3_v3(vec_b, bevp->vec);

				madd_v3_v3fl(vec_a, bevp->dir, -fac);
				madd_v3_v3fl(vec_b, bevp->dir, -fac);

				gpuBegin(GL_LINE_STRIP);
				gpuVertex3fv(vec_a);
				gpuVertex3fv(bevp->vec);
				gpuVertex3fv(vec_b);
				gpuEnd();

				bevp += skip + 1;
				nr -= skip;
			}
		}

	}

	if (v3d->zbuf) {
		glDisable(GL_DEPTH_TEST);
	}

	for (nu = nurb; nu; nu = nu->next) {
		tekenvertsN(nu, 1, hide_handles, cu->lastsel);
	}

	if (v3d->zbuf) {
		glEnable(GL_DEPTH_TEST);
	}

	gpuImmediateUnformat();
}

/* draw a sphere for use as an empty drawtype */
static void draw_empty_sphere(float size)
{
	gpuPushMatrix();
	gpuScale(size, size, size);

	gpuImmediateFormat_V2();

	gpuDrawCircle(0, 0, 1, 16);

	gpuRotateRight('Y');
	gpuRepeat();

	gpuRotateRight('X');
	gpuRepeat();

	gpuImmediateUnformat();

	gpuPopMatrix();
}

/* draw a cone for use as an empty drawtype */
static void draw_empty_cone(float size)
{
	static GPUimmediate *displist;
	static GPUindex *index;

	gpuPushMatrix();
	gpuScale(size, 2.0f * size, size);
	gpuRotateRight(-'X');

	if (!displist) {
		GPUprim3 prim = GPU_PRIM_LOFI_WIRE;
		prim.vsegs = 1;

		gpuPushImmediate();
		gpuImmediateMaxVertexCount(16);

		index = gpuNewIndex();
		gpuImmediateIndex(index);
		gpuImmediateMaxIndexCount(96);

		//GLU Cylinder(qobj, 1.0, 0.0, 1.0, 8, 1);
		gpuSingleCone(&prim, 1, 1);
		displist = gpuPopImmediate();
	}
	else {
		gpuImmediateSingleDrawElements(GL_LINES, displist);
	}

	gpuPopMatrix();
}

/* draw points on curve speed handles */
#if 0  /* XXX old animation system stuff */
static void curve_draw_speed(Scene *scene, Object *ob)
{
	Curve *cu = ob->data;
	IpoCurve *icu;
	BezTriple *bezt;
	float loc[4], dir[3];
	int a;
	
	if (cu->ipo == NULL)
		return;
	
	icu = cu->ipo->curve.first;
	if (icu == NULL || icu->totvert < 2)
		return;
	
	glPointSize(UI_GetThemeValuef(TH_VERTEX_SIZE));
	gpuBeginSprites();

	for (a = 0, bezt = icu->bezt; a < icu->totvert; a++, bezt++) {
		if (where_on_path(ob, bezt->vec[1][1], loc, dir)) {
			UI_ThemeColor((bezt->f2 & SELECT) && ob == OBACT ? TH_VERTEX_SELECT : TH_VERTEX);
			gpuSprite3fv(loc);
		}
	}

	glPointSize(1.0);
	gpuEndSprites();
}
#endif  /* XXX old animation system stuff */


static void draw_textcurs(float textcurs[4][2])
{
	gpuImmediateFormat_V3();

	gpuCurrentColor3x(CPACK_BLACK);
	set_inverted_drawing(1);
	gpuBegin(GL_QUADS);
	gpuVertex2fv(textcurs[0]);
	gpuVertex2fv(textcurs[1]);
	gpuVertex2fv(textcurs[2]);
	gpuVertex2fv(textcurs[3]);
	gpuEnd();
	set_inverted_drawing(0);
<<<<<<< HEAD
=======
}

static void drawspiral(const float cent[3], float rad, float tmat[][4], int start)
{
	float vec[3], vx[3], vy[3];
	const float tot_inv = (1.0f / (float)CIRCLE_RESOL);
	int a;
	char inverse = FALSE;
	float x, y, fac;

	if (start < 0) {
		inverse = TRUE;
		start = -start;
	}

	mul_v3_v3fl(vx, tmat[0], rad);
	mul_v3_v3fl(vy, tmat[1], rad);

	glBegin(GL_LINE_STRIP);

	if (inverse == 0) {
		copy_v3_v3(vec, cent);
		glVertex3fv(vec);

		for (a = 0; a < CIRCLE_RESOL; a++) {
			if (a + start >= CIRCLE_RESOL)
				start = -a + 1;

			fac = (float)a * tot_inv;
			x = sinval[a + start] * fac;
			y = cosval[a + start] * fac;

			vec[0] = cent[0] + (x * vx[0] + y * vy[0]);
			vec[1] = cent[1] + (x * vx[1] + y * vy[1]);
			vec[2] = cent[2] + (x * vx[2] + y * vy[2]);

			glVertex3fv(vec);
		}
	}
	else {
		fac = (float)(CIRCLE_RESOL - 1) * tot_inv;
		x = sinval[start] * fac;
		y = cosval[start] * fac;

		vec[0] = cent[0] + (x * vx[0] + y * vy[0]);
		vec[1] = cent[1] + (x * vx[1] + y * vy[1]);
		vec[2] = cent[2] + (x * vx[2] + y * vy[2]);

		glVertex3fv(vec);

		for (a = 0; a < CIRCLE_RESOL; a++) {
			if (a + start >= CIRCLE_RESOL)
				start = -a + 1;

			fac = (float)(-a + (CIRCLE_RESOL - 1)) * tot_inv;
			x = sinval[a + start] * fac;
			y = cosval[a + start] * fac;

			vec[0] = cent[0] + (x * vx[0] + y * vy[0]);
			vec[1] = cent[1] + (x * vx[1] + y * vy[1]);
			vec[2] = cent[2] + (x * vx[2] + y * vy[2]);
			glVertex3fv(vec);
		}
	}

	glEnd();
}

/* draws a circle on x-z plane given the scaling of the circle, assuming that
 * all required matrices have been set (used for drawing empties)
 */
static void drawcircle_size(float size)
{
	float x, y;
	short degrees;

	glBegin(GL_LINE_LOOP);

	/* coordinates are: cos(degrees * 11.25) = x, sin(degrees*11.25) = y, 0.0f = z */
	for (degrees = 0; degrees < CIRCLE_RESOL; degrees++) {
		x = cosval[degrees];
		y = sinval[degrees];
		
		glVertex3f(x * size, 0.0f, y * size);
	}
	
	glEnd();
>>>>>>> 83de5cb3

	gpuImmediateUnformat();
}

/* needs fixing if non-identity matrice used */
static void drawtube(const float vec[3], float radius, float height, float tmat[][4])
{
	float cur[3];
	gpuDrawFastBall(GL_LINE_LOOP, vec, radius, tmat);

	copy_v3_v3(cur, vec);
	cur[2] += height;

	gpuDrawFastBall(GL_LINE_LOOP, cur, radius, tmat);

	gpuBegin(GL_LINES);
	gpuVertex3f(vec[0] + radius, vec[1], vec[2]);
	gpuVertex3f(cur[0] + radius, cur[1], cur[2]);
	gpuVertex3f(vec[0] - radius, vec[1], vec[2]);
	gpuVertex3f(cur[0] - radius, cur[1], cur[2]);
	gpuVertex3f(vec[0], vec[1] + radius, vec[2]);
	gpuVertex3f(cur[0], cur[1] + radius, cur[2]);
	gpuVertex3f(vec[0], vec[1] - radius, vec[2]);
	gpuVertex3f(cur[0], cur[1] - radius, cur[2]);
	gpuEnd();
}
/* needs fixing if non-identity matrice used */
static void drawcone(const float vec[3], float radius, float height, float tmat[][4])
{
	float cur[3];

	copy_v3_v3(cur, vec);
	cur[2] += height;

	gpuDrawFastBall(GL_LINE_LOOP, cur, radius, tmat);

	gpuBegin(GL_LINES);
	gpuVertex3f(vec[0], vec[1], vec[2]);
	gpuVertex3f(cur[0] + radius, cur[1], cur[2]);
	gpuVertex3f(vec[0], vec[1], vec[2]);
	gpuVertex3f(cur[0] - radius, cur[1], cur[2]);
	gpuVertex3f(vec[0], vec[1], vec[2]);
	gpuVertex3f(cur[0], cur[1] + radius, cur[2]);
	gpuVertex3f(vec[0], vec[1], vec[2]);
	gpuVertex3f(cur[0], cur[1] - radius, cur[2]);
	gpuEnd();
}

/* return TRUE if nothing was drawn */
static int drawmball(Scene *scene, View3D *v3d, RegionView3D *rv3d, Base *base,
                     const short dt, const short dflag, const unsigned char ob_wire_col[4])
{
	Object *ob = base->object;
	MetaBall *mb;
	MetaElem *ml;
	float imat[4][4];
	int code = 1;

	mb = ob->data;

	if (mb->editelems) {
		if (!(G.f & G_PICKSEL)) {
			unsigned char wire_col[4];
			UI_GetThemeColor4ubv(TH_WIRE, wire_col);
			gpuCurrentColor3ubv(wire_col);

			drawDispList(scene, v3d, rv3d, base, dt, dflag, wire_col);
		}
		ml = mb->editelems->first;
	}
	else {
		if ((base->flag & OB_FROMDUPLI) == 0) {
			drawDispList(scene, v3d, rv3d, base, dt, dflag, ob_wire_col);
		}

		ml = mb->elems.first;
	}

	if (ml == NULL) {
		return TRUE;
	}

	if (v3d->flag2 & V3D_RENDER_OVERRIDE) {
		return FALSE;
	}

	invert_m4_m4(imat, rv3d->viewmatob);
	normalize_v3(imat[0]);
	normalize_v3(imat[1]);

	gpuImmediateFormat_V3();

	if (mb->editelems == NULL) {
		if ((dflag & DRAW_CONSTCOLOR) == 0) {
			gpuCurrentColor3ubv(ob_wire_col);
		}
	}
	
	while (ml) {

		/* draw radius */
		if (mb->editelems) {
			if ((dflag & DRAW_CONSTCOLOR) == 0) {
				if ((ml->flag & SELECT) && (ml->flag & MB_SCALE_RAD)) gpuCurrentColor3x(0xA0A0F0);
				else gpuCurrentColor3x(0x3030A0);
			}
			
			if (G.f & G_PICKSEL) {
				ml->selcol1 = code;
				glLoadName(code++);
			}
		}

		gpuDrawFastBall(GL_LINE_LOOP, &(ml->x), ml->rad, imat);

		/* draw stiffness */
		if (mb->editelems) {
			if ((dflag & DRAW_CONSTCOLOR) == 0) {
				if ((ml->flag & SELECT) && !(ml->flag & MB_SCALE_RAD)) gpuCurrentColor3x(0xA0F0A0);
				else gpuCurrentColor3x(0x30A030);
			}
			
			if (G.f & G_PICKSEL) {
				ml->selcol2 = code;
				glLoadName(code++);
			}
			gpuDrawFastBall(GL_LINE_LOOP, &(ml->x), ml->rad * atanf(ml->s) / (float)M_PI_2, imat);
		}

		ml = ml->next;
	}
	
	gpuImmediateUnformat();

	return FALSE;
}

static void draw_forcefield(Object *ob, RegionView3D *rv3d,
                            const short dflag, const unsigned char ob_wire_col[4])
{
	PartDeflect *pd = ob->pd;
	float imat[4][4], tmat[4][4];
	float vec[3] = {0.0, 0.0, 0.0};
	float size;
	
	gpuImmediateFormat_V3(); // DOODLE: force field

	/* scale size of circle etc with the empty drawsize */
	if (ob->type == OB_EMPTY) size = ob->empty_drawsize;
	else size = 1.0;
	
	/* calculus here, is reused in PFIELD_FORCE */
	invert_m4_m4(imat, rv3d->viewmatob);
//	normalize_v3(imat[0]);  /* we don't do this because field doesnt scale either... apart from wind! */
//	normalize_v3(imat[1]);
	
	if (pd->forcefield == PFIELD_WIND) {
		float force_val;

		if ((dflag & DRAW_CONSTCOLOR) == 0) {
			ob_wire_color_blend_theme_id(ob_wire_col, TH_BACK, 0.5f);
		}

		//if (has_ipo_code(ob->ipo, OB_PD_FSTR))
		//	force_val = IPO_GetFloatValue(ob->ipo, OB_PD_FSTR, scene->r.cfra);
		//else
		{
			force_val = pd->f_strength;
		}

		unit_m4(tmat);
		force_val *= 0.1f;
		gpuDrawFastBall(GL_LINE_LOOP, vec, size, tmat);
		vec[2] = 0.5f * force_val;
		gpuDrawFastBall(GL_LINE_LOOP, vec, size, tmat);
		vec[2] = 1.0f * force_val;
		gpuDrawFastBall(GL_LINE_LOOP, vec, size, tmat);
		vec[2] = 1.5f * force_val;
		gpuDrawFastBall(GL_LINE_LOOP, vec, size, tmat);
		vec[2] = 0.0f; /* reset vec for max dist circle */
	}
	else if (pd->forcefield == PFIELD_FORCE) {
		float ffall_val;

		//if (has_ipo_code(ob->ipo, OB_PD_FFALL))
		//	ffall_val = IPO_GetFloatValue(ob->ipo, OB_PD_FFALL, scene->r.cfra);
		//else
		{
			ffall_val = pd->f_power;
		}

		if ((dflag & DRAW_CONSTCOLOR) == 0) ob_wire_color_blend_theme_id(ob_wire_col, TH_BACK, 0.5f);
		gpuDrawFastBall(GL_LINE_LOOP, vec, size, imat);
		if ((dflag & DRAW_CONSTCOLOR) == 0) ob_wire_color_blend_theme_id(ob_wire_col, TH_BACK, 0.9f - 0.4f / powf(1.5f, ffall_val));
		gpuDrawFastBall(GL_LINE_LOOP, vec, size * 1.5f, imat);
		if ((dflag & DRAW_CONSTCOLOR) == 0) ob_wire_color_blend_theme_id(ob_wire_col, TH_BACK, 0.9f - 0.4f / powf(2.0f, ffall_val));
		gpuDrawFastBall(GL_LINE_LOOP, vec, size * 2.0f, imat);
	}
	else if (pd->forcefield == PFIELD_VORTEX) {
		float /*ffall_val,*/ force_val;

		unit_m4(tmat);
		//if (has_ipo_code(ob->ipo, OB_PD_FFALL))
		//	ffall_val = IPO_GetFloatValue(ob->ipo, OB_PD_FFALL, scene->r.cfra);
		//else
		//	ffall_val = pd->f_power;

		//if (has_ipo_code(ob->ipo, OB_PD_FSTR))
		//	force_val = IPO_GetFloatValue(ob->ipo, OB_PD_FSTR, scene->r.cfra);
		//else
		{
			force_val = pd->f_strength;
		}

		if ((dflag & DRAW_CONSTCOLOR) == 0) {
			ob_wire_color_blend_theme_id(ob_wire_col, TH_BACK, 0.7f);
		}

		if (force_val < 0) {
			gpuDrawSpiral(vec, size, tmat, 1);
			gpuDrawSpiral(vec, size, tmat, 16);
		}
		else {
			gpuDrawSpiral(vec, size, tmat, -1);
			gpuDrawSpiral(vec, size, tmat, -16);
		}
	}
	else if (pd->forcefield == PFIELD_GUIDE && ob->type == OB_CURVE) {
		Curve *cu = ob->data;
		if ((cu->flag & CU_PATH) && cu->path && cu->path->data) {
			float mindist, guidevec1[4], guidevec2[3];

			//if (has_ipo_code(ob->ipo, OB_PD_FSTR))
			//	mindist = IPO_GetFloatValue(ob->ipo, OB_PD_FSTR, scene->r.cfra);
			//else
			{
				mindist = pd->f_strength;
			}

			if ((dflag & DRAW_CONSTCOLOR) == 0) {
				ob_wire_color_blend_theme_id(ob_wire_col, TH_BACK, 0.5f);
			}

			/*path end*/
			setlinestyle(3);
			where_on_path(ob, 1.0f, guidevec1, guidevec2, NULL, NULL, NULL);
			gpuDrawFastBall(GL_LINE_LOOP, guidevec1, mindist, imat);

			/*path beginning*/
			setlinestyle(0);
			where_on_path(ob, 0.0f, guidevec1, guidevec2, NULL, NULL, NULL);
			gpuDrawFastBall(GL_LINE_LOOP, guidevec1, mindist, imat);
			
			copy_v3_v3(vec, guidevec1); /* max center */
		}
	}

	setlinestyle(3);

	if ((dflag & DRAW_CONSTCOLOR) == 0) {
		ob_wire_color_blend_theme_id(ob_wire_col, TH_BACK, 0.5f);
	}

	if (pd->falloff == PFIELD_FALL_SPHERE) {
		/* as last, guide curve alters it */
		if (pd->flag & PFIELD_USEMAX) {
			gpuDrawFastBall(GL_LINE_LOOP, vec, pd->maxdist, imat);
		}

		if (pd->flag & PFIELD_USEMIN) {
			gpuDrawFastBall(GL_LINE_LOOP, vec, pd->mindist, imat);
		}
	}
	else if (pd->falloff == PFIELD_FALL_TUBE) {
		float radius, distance;

		unit_m4(tmat);

		vec[0] = vec[1] = 0.0f;
		radius = (pd->flag & PFIELD_USEMAXR) ? pd->maxrad : 1.0f;
		distance = (pd->flag & PFIELD_USEMAX) ? pd->maxdist : 0.0f;
		vec[2] = distance;
		distance = (pd->flag & PFIELD_POSZ) ? -distance : -2.0f * distance;

		if (pd->flag & (PFIELD_USEMAX | PFIELD_USEMAXR))
			drawtube(vec, radius, distance, tmat);

		radius = (pd->flag & PFIELD_USEMINR) ? pd->minrad : 1.0f;
		distance = (pd->flag & PFIELD_USEMIN) ? pd->mindist : 0.0f;
		vec[2] = distance;
		distance = (pd->flag & PFIELD_POSZ) ? -distance : -2.0f * distance;

		if (pd->flag & (PFIELD_USEMIN | PFIELD_USEMINR))
			drawtube(vec, radius, distance, tmat);
	}
	else if (pd->falloff == PFIELD_FALL_CONE) {
		float radius, distance;

		unit_m4(tmat);

		radius = DEG2RADF((pd->flag & PFIELD_USEMAXR) ? pd->maxrad : 1.0f);
		distance = (pd->flag & PFIELD_USEMAX) ? pd->maxdist : 0.0f;

		if (pd->flag & (PFIELD_USEMAX | PFIELD_USEMAXR)) {
			drawcone(vec, distance * sinf(radius), distance * cosf(radius), tmat);
			if ((pd->flag & PFIELD_POSZ) == 0)
				drawcone(vec, distance * sinf(radius), -distance * cosf(radius), tmat);
		}

		radius = DEG2RADF((pd->flag & PFIELD_USEMINR) ? pd->minrad : 1.0f);
		distance = (pd->flag & PFIELD_USEMIN) ? pd->mindist : 0.0f;

		if (pd->flag & (PFIELD_USEMIN | PFIELD_USEMINR)) {
			drawcone(vec, distance * sinf(radius), distance * cosf(radius), tmat);
			if ((pd->flag & PFIELD_POSZ) == 0)
				drawcone(vec, distance * sinf(radius), -distance * cosf(radius), tmat);
		}
	}
	setlinestyle(0);

	gpuImmediateUnformat();
}

static void draw_box(float vec[8][3])
{
	gpuImmediateFormat_V3();

	gpuBegin(GL_LINE_STRIP);
	gpuVertex3fv(vec[0]); gpuVertex3fv(vec[1]); gpuVertex3fv(vec[2]); gpuVertex3fv(vec[3]);
	gpuVertex3fv(vec[0]); gpuVertex3fv(vec[4]); gpuVertex3fv(vec[5]); gpuVertex3fv(vec[6]);
	gpuVertex3fv(vec[7]); gpuVertex3fv(vec[4]);
	gpuEnd();

	gpuBegin(GL_LINES);
	gpuVertex3fv(vec[1]); gpuVertex3fv(vec[5]);
	gpuVertex3fv(vec[2]); gpuVertex3fv(vec[6]);
	gpuVertex3fv(vec[3]); gpuVertex3fv(vec[7]);
	gpuEnd();

	gpuImmediateUnformat();
}

/* uses boundbox, function used by Ketsji */
#if 0
static void get_local_bounds(Object *ob, float center[3], float size[3])
{
	BoundBox *bb = BKE_object_boundbox_get(ob);
	
	if (bb == NULL) {
		zero_v3(center);
		copy_v3_v3(size, ob->size);
	}
	else {
		size[0] = 0.5 * fabsf(bb->vec[0][0] - bb->vec[4][0]);
		size[1] = 0.5 * fabsf(bb->vec[0][1] - bb->vec[2][1]);
		size[2] = 0.5 * fabsf(bb->vec[0][2] - bb->vec[1][2]);

		center[0] = (bb->vec[0][0] + bb->vec[4][0]) / 2.0;
		center[1] = (bb->vec[0][1] + bb->vec[2][1]) / 2.0;
		center[2] = (bb->vec[0][2] + bb->vec[1][2]) / 2.0;
	}
}
#endif

static void draw_bb_quadric(BoundBox *bb, char type)
{
	float size[3], cent[3];
	size[0] = 0.5f * fabsf(bb->vec[0][0] - bb->vec[4][0]);
	size[1] = 0.5f * fabsf(bb->vec[0][1] - bb->vec[2][1]);
	size[2] = 0.5f * fabsf(bb->vec[0][2] - bb->vec[1][2]);

	cent[0] = 0.5f * (bb->vec[0][0] + bb->vec[4][0]);
	cent[1] = 0.5f * (bb->vec[0][1] + bb->vec[2][1]);
	cent[2] = 0.5f * (bb->vec[0][2] + bb->vec[1][2]);

	gpuPushMatrix();

	if (type == OB_BOUND_SPHERE) {
		static GPUimmediate *displist = NULL;
		static GPUindex *index = NULL;

		gpuTranslate(cent[0], cent[1], cent[2]);
		gpuScale(size[0], size[1], size[2]);

		if (!displist) {
			GPUprim3 prim = GPU_PRIM_LOFI_WIRE;
			prim.usegs = 8;
			prim.vsegs = 5;

			gpuPushImmediate();
			gpuImmediateMaxVertexCount(48);

			index = gpuNewIndex();
			gpuImmediateIndex(index);
			gpuImmediateMaxIndexCount(176);

			gpuSingleSphere(&prim, 1);

			displist = gpuPopImmediate();
		}
		else {
			gpuImmediateSingleRepeatElements(displist);
		}
	}
	else if (type == OB_BOUND_CYLINDER) {
		static GPUimmediate *displist = NULL;
		static GPUindex *index = NULL;

		float radius = size[0] > size[1] ? size[0] : size[1];
		gpuTranslate(cent[0], cent[1], cent[2] - size[2]);
		gpuScale(radius, radius, 2.0f * size[2]);

		if (!displist) {
			GPUprim3 prim = GPU_PRIM_LOFI_WIRE;
			prim.vsegs = 1;

			gpuPushImmediate();
			gpuImmediateMaxVertexCount(16);

			index = gpuNewIndex();
			gpuImmediateIndex(index);
			gpuImmediateMaxIndexCount(48);

			//GLU Cylinder(qobj, 1.0, 1.0, 1.0, 8, 1);
			gpuSingleCylinder(&prim, 1, 1, 1);
			displist = gpuPopImmediate();
		}
		else {
			gpuImmediateSingleRepeatElements(displist);
		}
	}
	else if (type == OB_BOUND_CONE) {
		static GPUimmediate *displist = NULL;
		static GPUindex *index = NULL;

		float radius = size[0] > size[1] ? size[0] : size[1];
		gpuTranslate(cent[0], cent[1], cent[2] - size[2]);
		gpuScale(radius, radius, 2.0f * size[2]);

		if (!displist) {
			GPUprim3 prim = GPU_PRIM_LOFI_WIRE;
			prim.vsegs = 1;

			gpuPushImmediate();
			gpuImmediateMaxVertexCount(16);

			index = gpuNewIndex();
			gpuImmediateIndex(index);
			gpuImmediateMaxIndexCount(48);

			//GLU Cylinder(qobj, 1.0, 0.0, 1.0, 8, 1);
			gpuSingleCone(&prim, 1, 1);
			displist = gpuPopImmediate();
		}
		else {
			gpuImmediateSingleRepeatElements(displist);
		}
	}

	gpuPopMatrix();
}

static void draw_bounding_volume(Scene *scene, Object *ob, char type)
{
	BoundBox *bb = NULL;
	
	if (ob->type == OB_MESH) {
		bb = BKE_mesh_boundbox_get(ob);
	}
	else if (ELEM3(ob->type, OB_CURVE, OB_SURF, OB_FONT)) {
		bb = ob->bb ? ob->bb : ( (Curve *)ob->data)->bb;
	}
	else if (ob->type == OB_MBALL) {
		if (BKE_mball_is_basis(ob)) {
			bb = ob->bb;
			if (bb == NULL) {
				BKE_displist_make_mball(scene, ob);
				bb = ob->bb;
			}
		}
	}
	else if (ob->type == OB_ARMATURE) {
		bb = BKE_armature_boundbox_get(ob);
	}
	else {
		gpuSingleWireUnitCube();
		return;
	}
	
	if (bb == NULL) return;
	
	if (type == OB_BOUND_BOX) draw_box(bb->vec);
	else draw_bb_quadric(bb, type);
	
}

static void drawtexspace(Object *ob)
{
	float vec[8][3], loc[3], size[3];
	
	if (ob->type == OB_MESH) {
		BKE_mesh_texspace_get(ob->data, loc, NULL, size);
	}
	else if (ELEM3(ob->type, OB_CURVE, OB_SURF, OB_FONT)) {
		Curve *cu = ob->data;
		copy_v3_v3(size, cu->size);
		copy_v3_v3(loc, cu->loc);
	}
	else if (ob->type == OB_MBALL) {
		MetaBall *mb = ob->data;
		copy_v3_v3(size, mb->size);
		copy_v3_v3(loc, mb->loc);
	}
	else return;
	
	vec[0][0] = vec[1][0] = vec[2][0] = vec[3][0] = loc[0] - size[0];
	vec[4][0] = vec[5][0] = vec[6][0] = vec[7][0] = loc[0] + size[0];
	
	vec[0][1] = vec[1][1] = vec[4][1] = vec[5][1] = loc[1] - size[1];
	vec[2][1] = vec[3][1] = vec[6][1] = vec[7][1] = loc[1] + size[1];

	vec[0][2] = vec[3][2] = vec[4][2] = vec[7][2] = loc[2] - size[2];
	vec[1][2] = vec[2][2] = vec[5][2] = vec[6][2] = loc[2] + size[2];
	
	setlinestyle(2);

	draw_box(vec);

	setlinestyle(0);
}

/* draws wire outline */
static void drawObjectSelect(Scene *scene, View3D *v3d, ARegion *ar, Base *base,
                             const unsigned char ob_wire_col[4])
{
	RegionView3D *rv3d = ar->regiondata;
	Object *ob = base->object;
	
	glLineWidth(2.0);
	glDepthMask(0);
	
	if (ELEM3(ob->type, OB_FONT, OB_CURVE, OB_SURF)) {
		Curve *cu = ob->data;
		DerivedMesh *dm = ob->derivedFinal;
		int hasfaces = 0;

		if (dm) {
			hasfaces = dm->getNumTessFaces(dm);
		}
		else {
			hasfaces = BKE_displist_has_faces(&ob->disp);
		}

		if (hasfaces && ED_view3d_boundbox_clip(rv3d, ob->obmat, ob->bb ? ob->bb : cu->bb)) {
			draw_index_wire = 0;
			if (dm) {
				draw_mesh_object_outline(v3d, ob, dm);
			}
			else {
				drawDispListwire(&ob->disp);
			}
			draw_index_wire = 1;
		}
	}
	else if (ob->type == OB_MBALL) {
		if (BKE_mball_is_basis(ob)) {
			if ((base->flag & OB_FROMDUPLI) == 0)
				drawDispListwire(&ob->disp);
		}
	}
	else if (ob->type == OB_ARMATURE) {
		if (!(ob->mode & OB_MODE_POSE && base == scene->basact))
			draw_armature(scene, v3d, ar, base, OB_WIRE, FALSE, ob_wire_col, TRUE);
	}

	glLineWidth(1.0);
	glDepthMask(1);
}

static void draw_wire_extra(Scene *scene, RegionView3D *rv3d, Object *ob, unsigned char ob_wire_col[4])
{
	if (ELEM4(ob->type, OB_FONT, OB_CURVE, OB_SURF, OB_MBALL)) {

		if (scene->obedit == ob) {
			UI_ThemeColor(TH_WIRE);
		}
		else {
			gpuCurrentColor3ubv(ob_wire_col);
		}

		bglPolygonOffset(rv3d->dist, 1.0);
		glDepthMask(0);  /* disable write in zbuffer, selected edge wires show better */

		if (ELEM3(ob->type, OB_FONT, OB_CURVE, OB_SURF)) {
			Curve *cu = ob->data;
			if (ED_view3d_boundbox_clip(rv3d, ob->obmat, ob->bb ? ob->bb : cu->bb)) {
				if (ob->type == OB_CURVE)
					draw_index_wire = 0;

				if (ob->derivedFinal) {
					drawCurveDMWired(ob);
				}
				else {
					drawDispListwire(&ob->disp);
				}

				if (ob->type == OB_CURVE)
					draw_index_wire = 1;
			}
		}
		else if (ob->type == OB_MBALL) {
			if (BKE_mball_is_basis(ob)) {
				drawDispListwire(&ob->disp);
			}
		}

		glDepthMask(1);
		bglPolygonOffset(rv3d->dist, 0.0);
	}
}

/* should be called in view space */
static void draw_hooks(Object *ob)
{
	ModifierData *md;
	float vec[3];
	
	gpuImmediateFormat_V3();

	for (md = ob->modifiers.first; md; md = md->next) {
		if (md->type == eModifierType_Hook) {
			HookModifierData *hmd = (HookModifierData *) md;

			mul_v3_m4v3(vec, ob->obmat, hmd->cent);

			if (hmd->object) {
				setlinestyle(3);
				gpuBegin(GL_LINES);
				gpuVertex3fv(hmd->object->obmat[3]);
				gpuVertex3fv(vec);
				gpuEnd();
				setlinestyle(0);
			}

			glPointSize(3.0);
			gpuBeginSprites();
			gpuSprite3fv(vec);
			gpuEndSprites();
			glPointSize(1.0);
		}
	}

	gpuImmediateUnformat();
}

static void draw_rigid_body_pivot(bRigidBodyJointConstraint *data, const short dflag, unsigned char ob_wire_col[4])
{
	const char *axis_str[3] = {"px", "py", "pz"};
	int axis;
	float mat[4][4];

	eul_to_mat4(mat, &data->axX);
	glLineWidth(4.0f);
	setlinestyle(2);
	for (axis = 0; axis < 3; axis++) {
		float dir[3] = {0, 0, 0};
		float v[3];

		copy_v3_v3(v, &data->pivX);

		dir[axis] = 1.0f;
		gpuImmediateFormat_V3();
		gpuBegin(GL_LINES);
		mul_m4_v3(mat, dir);
		add_v3_v3(v, dir);
		gpuVertex3fv(&data->pivX);
		gpuVertex3fv(v);
		gpuEnd();
		gpuImmediateUnformat();

		/* when const color is set wirecolor is NULL - we could get the current color but
		 * with selection and group instancing its not needed to draw the text */
		if ((dflag & DRAW_CONSTCOLOR) == 0) {
			view3d_cached_text_draw_add(v, axis_str[axis], 0, V3D_CACHE_TEXT_ASCII, ob_wire_col);
		}
	}
	glLineWidth(1.0f);
	setlinestyle(0);
}

static void draw_object_wire_color(Scene *scene, Base *base, unsigned char r_ob_wire_col[4],
                                   const int warning_recursive)
{
	Object *ob = base->object;
	int colindex = 0;

	/* confusing logic here, there are 2 methods of setting the color
	 * 'colortab[colindex]' and 'theme_id', colindex overrides theme_id.
	 *
	 * note: no theme yet for 'colindex' */
	int theme_id = TH_WIRE;
	int theme_shade = 0;

	if ((scene->obedit == NULL) &&
	    (G.moving & G_TRANSFORM_OBJ) &&
	    (base->flag & (SELECT + BA_WAS_SEL)))
	{
		theme_id = TH_TRANSFORM;
	}
	else {
		/* Sets the 'colindex' */
		if (ob->id.lib) {
			colindex = (base->flag & (SELECT + BA_WAS_SEL)) ? 4 : 3;
		}
		else if (warning_recursive == 1) {
			if (base->flag & (SELECT + BA_WAS_SEL)) {
				colindex = (scene->basact == base) ? 8 : 7;
			}
			else {
				colindex = 6;
			}
		}
		/* Sets the 'theme_id' or fallback to wire */
		else {
			if (ob->flag & OB_FROMGROUP) {
				if (base->flag & (SELECT + BA_WAS_SEL)) {
					/* uses darker active color for non-active + selected*/
					theme_id = TH_GROUP_ACTIVE;

					if (scene->basact != base) {
						theme_shade = -16;
					}
				}
				else {
					theme_id = TH_GROUP;
				}
			}
			else {
				if (base->flag & (SELECT + BA_WAS_SEL)) {
					theme_id = scene->basact == base ? TH_ACTIVE : TH_SELECT;
				}
				else {
					if (ob->type == OB_LAMP) theme_id = TH_LAMP;
					else if (ob->type == OB_SPEAKER) theme_id = TH_SPEAKER;
					else if (ob->type == OB_CAMERA) theme_id = TH_CAMERA;
					else if (ob->type == OB_EMPTY) theme_id = TH_EMPTY;
					/* fallback to TH_WIRE */
				}
			}
		}
	}

	/* finally set the color */
	if (colindex == 0) {
		if (theme_shade == 0) UI_GetThemeColor3ubv(theme_id, r_ob_wire_col);
		else                  UI_GetThemeColorShade3ubv(theme_id, theme_shade, r_ob_wire_col);
	}
	else {
		cpack_cpy_3ub(r_ob_wire_col, colortab[colindex]);
	}

	/* no reason to use this but some functions take col[4] */
	r_ob_wire_col[3] = 255;
}

/**
 * main object drawing function, draws in selection
 * \param dflag (draw flag) can be DRAW_PICKING and/or DRAW_CONSTCOLOR, DRAW_SCENESET
 */
void draw_object(Scene *scene, ARegion *ar, View3D *v3d, Base *base, const short dflag)
{
	static int warning_recursive = 0;
	ModifierData *md = NULL;
	Object *ob = base->object;
	Curve *cu;
	RegionView3D *rv3d = ar->regiondata;
	float vec1[3], vec2[3];
	unsigned char _ob_wire_col[4];      /* dont initialize this */
	unsigned char *ob_wire_col = NULL;  /* dont initialize this, use NULL crashes as a way to find invalid use */
	int i, selstart, selend, empty_object = 0;
	short dt, dtx, zbufoff = 0;
	const short is_obact = (ob == OBACT);

	if (ob != scene->obedit) {
		if (ob->restrictflag & OB_RESTRICT_VIEW) {
			return;
		}
		else if ((ob->restrictflag & OB_RESTRICT_RENDER) &&
		         (v3d->flag2 & V3D_RENDER_OVERRIDE))
		{
			return;
		}
	}

	/* XXX particles are not safe for simultaneous threaded render */
	if (G.is_rendering && ob->particlesystem.first)
		return;

	/* xray delay? */
	if ((dflag & DRAW_PICKING) == 0 && (base->flag & OB_FROMDUPLI) == 0 && (v3d->flag2 & V3D_RENDER_SHADOW) == 0) {
		/* don't do xray in particle mode, need the z-buffer */
		if (!(ob->mode & OB_MODE_PARTICLE_EDIT)) {
			/* xray and transp are set when it is drawing the 2nd/3rd pass */
			if (!v3d->xray && !v3d->transp && (ob->dtx & OB_DRAWXRAY) && !(ob->dtx & OB_DRAWTRANSP)) {
				ED_view3d_after_add(&v3d->afterdraw_xray, base, dflag);
				return;
			}
		}
	}

	/* no return after this point, otherwise leaks */
	view3d_cached_text_draw_begin();
	
	/* draw motion paths (in view space) */
	if (ob->mpath && (v3d->flag2 & V3D_RENDER_OVERRIDE) == 0) {
		bAnimVizSettings *avs = &ob->avs;
		
		/* setup drawing environment for paths */
		draw_motion_paths_init(v3d, ar);
		
		/* draw motion path for object */
		draw_motion_path_instance(scene, ob, NULL, avs, ob->mpath);
		
		/* cleanup after drawing */
		draw_motion_paths_cleanup(v3d);
	}

	/* multiply view with object matrix.
	 * local viewmat and persmat, to calculate projections */
	ED_view3d_init_mats_rv3d_gl(ob, rv3d);

	/* which wire color */
	if ((dflag & DRAW_CONSTCOLOR) == 0) {

		ED_view3d_project_base(ar, base);

		draw_object_wire_color(scene, base, _ob_wire_col, warning_recursive);
		ob_wire_col = _ob_wire_col;

		gpuCurrentColor3ubv(ob_wire_col);
	}

	/* maximum drawtype */
	dt = v3d->drawtype;
	if (dt == OB_RENDER) dt = OB_SOLID;
	dt = MIN2(dt, ob->dt);
	if (v3d->zbuf == 0 && dt > OB_WIRE) dt = OB_WIRE;
	dtx = 0;

	/* faceselect exception: also draw solid when (dt == wire), except in editmode */
	if (is_obact && (ob->mode & (OB_MODE_VERTEX_PAINT | OB_MODE_WEIGHT_PAINT | OB_MODE_TEXTURE_PAINT))) {
		if (ob->type == OB_MESH) {

			if (ob->mode & OB_MODE_EDIT) {
				/* pass */
			}
			else {
				if (dt < OB_SOLID) {
					zbufoff = 1;
					dt = OB_SOLID;
				}

				if (ob->mode & (OB_MODE_VERTEX_PAINT | OB_MODE_WEIGHT_PAINT)) {
					dt = OB_PAINT;
				}

				glEnable(GL_DEPTH_TEST);
			}
		}
		else {
			if (dt < OB_SOLID) {
				dt = OB_SOLID;
				glEnable(GL_DEPTH_TEST);
				zbufoff = 1;
			}
		}
	}
	
	/* draw-extra supported for boundbox drawmode too */
	if (dt >= OB_BOUNDBOX) {

		dtx = ob->dtx;
		if (ob->mode & OB_MODE_EDIT) {
			// the only 2 extra drawtypes alowed in editmode
			dtx = dtx & (OB_DRAWWIRE | OB_TEXSPACE);
		}

	}

	/* bad exception, solve this! otherwise outline shows too late */
	if (ELEM3(ob->type, OB_CURVE, OB_SURF, OB_FONT)) {
		/* still needed for curves hidden in other layers. depgraph doesnt handle that yet */
		if (ob->disp.first == NULL) BKE_displist_make_curveTypes(scene, ob, 0);
	}
	
	/* draw outline for selected objects, mesh does itself */
	if ((v3d->flag & V3D_SELECT_OUTLINE) && ((v3d->flag2 & V3D_RENDER_OVERRIDE) == 0) && ob->type != OB_MESH) {
		if (dt > OB_WIRE && (ob->mode & OB_MODE_EDIT) == 0 && (dflag & DRAW_SCENESET) == 0) {
			if (!(ob->dtx & OB_DRAWWIRE) && (ob->flag & SELECT) && !(dflag & (DRAW_PICKING | DRAW_CONSTCOLOR))) {
				drawObjectSelect(scene, v3d, ar, base, ob_wire_col);
			}
		}
	}

	switch (ob->type) {
		case OB_MESH:
			empty_object = draw_mesh_object(scene, ar, v3d, rv3d, base, dt, ob_wire_col, dflag);
			if (dflag != DRAW_CONSTCOLOR) dtx &= ~OB_DRAWWIRE;  // mesh draws wire itself

			break;
		case OB_FONT:
			cu = ob->data;
			if (cu->editfont) {
				draw_textcurs(cu->editfont->textcurs);

				if (cu->flag & CU_FAST) {
					gpuCurrentColor3x(CPACK_WHITE);
					set_inverted_drawing(1);
					drawDispList(scene, v3d, rv3d, base, OB_WIRE, dflag, ob_wire_col);
					set_inverted_drawing(0);
				}
				else {
					drawDispList(scene, v3d, rv3d, base, dt, dflag, ob_wire_col);
				}

				if (cu->linewidth != 0.0f) {
					UI_ThemeColor(TH_WIRE);
					copy_v3_v3(vec1, ob->orig);
					copy_v3_v3(vec2, ob->orig);
					vec1[0] += cu->linewidth;
					vec2[0] += cu->linewidth;
					vec1[1] += cu->linedist * cu->fsize;
					vec2[1] -= cu->lines * cu->linedist * cu->fsize;
					setlinestyle(3);
					gpuImmediateFormat_V3();
					gpuBegin(GL_LINE_STRIP);
					gpuVertex2fv(vec1);
					gpuVertex2fv(vec2);
					gpuEnd();
					gpuImmediateUnformat();
					setlinestyle(0);
				}

				setlinestyle(3);
				for (i = 0; i < cu->totbox; i++) {
					if (cu->tb[i].w != 0.0f) {
						UI_ThemeColor(i == (cu->actbox - 1) ? TH_ACTIVE : TH_WIRE);
						vec1[0] = (cu->xof * cu->fsize) + cu->tb[i].x;
						vec1[1] = (cu->yof * cu->fsize) + cu->tb[i].y + cu->fsize;
						vec1[2] = 0.001;
						gpuImmediateFormat_V3();
						gpuBegin(GL_LINE_STRIP);
						gpuVertex3fv(vec1);
						vec1[0] += cu->tb[i].w;
						gpuVertex3fv(vec1);
						vec1[1] -= cu->tb[i].h;
						gpuVertex3fv(vec1);
						vec1[0] -= cu->tb[i].w;
						gpuVertex3fv(vec1);
						vec1[1] += cu->tb[i].h;
						gpuVertex3fv(vec1);
						gpuEnd();
						gpuImmediateUnformat();
					}
				}
				setlinestyle(0);


				if (BKE_vfont_select_get(ob, &selstart, &selend) && cu->selboxes) {
					float selboxw;

					gpuCurrentColor3x(CPACK_WHITE);
					set_inverted_drawing(1);
					for (i = 0; i < (selend - selstart + 1); i++) {
						SelBox *sb = &(cu->selboxes[i]);

						if (i < (selend - selstart)) {
							if (cu->selboxes[i + 1].y == sb->y)
								selboxw = cu->selboxes[i + 1].x - sb->x;
							else
								selboxw = sb->w;
						}
						else {
							selboxw = sb->w;
						}

						gpuImmediateFormat_V3();
						gpuBegin(GL_QUADS);
						gpuVertex3f(sb->x, sb->y, 0.001);
						gpuVertex3f(sb->x + selboxw, sb->y, 0.001);
						gpuVertex3f(sb->x + selboxw, sb->y + sb->h, 0.001);
						gpuVertex3f(sb->x, sb->y + sb->h, 0.001);
						gpuEnd();
						gpuImmediateUnformat();
					}
					set_inverted_drawing(0);
				}
			}
			else if (dt == OB_BOUNDBOX) {
				if (((v3d->flag2 & V3D_RENDER_OVERRIDE) && v3d->drawtype >= OB_WIRE) == 0) {
					draw_bounding_volume(scene, ob, ob->boundtype);
				}
			}
			else if (ED_view3d_boundbox_clip(rv3d, ob->obmat, ob->bb ? ob->bb : cu->bb)) {
				empty_object = drawDispList(scene, v3d, rv3d, base, dt, dflag, ob_wire_col);
			}

			break;
		case OB_CURVE:
		case OB_SURF:
			cu = ob->data;

			if (cu->editnurb) {
				ListBase *nurbs = BKE_curve_editNurbs_get(cu);
				drawnurb(scene, v3d, rv3d, base, nurbs->first, dt, dflag, ob_wire_col);
			}
			else if (dt == OB_BOUNDBOX) {
				if (((v3d->flag2 & V3D_RENDER_OVERRIDE) && (v3d->drawtype >= OB_WIRE)) == 0) {
					draw_bounding_volume(scene, ob, ob->boundtype);
				}
			}
			else if (ED_view3d_boundbox_clip(rv3d, ob->obmat, ob->bb ? ob->bb : cu->bb)) {
				empty_object = drawDispList(scene, v3d, rv3d, base, dt, dflag, ob_wire_col);

//XXX old animsys				if (cu->path)
//                                  curve_draw_speed(scene, ob);
			}
			break;
		case OB_MBALL:
		{
			MetaBall *mb = ob->data;
			
			if (mb->editelems)
				drawmball(scene, v3d, rv3d, base, dt, dflag, ob_wire_col);
			else if (dt == OB_BOUNDBOX) {
				if (((v3d->flag2 & V3D_RENDER_OVERRIDE) && (v3d->drawtype >= OB_WIRE)) == 0) {
					draw_bounding_volume(scene, ob, ob->boundtype);
				}
			}
			else
				empty_object = drawmball(scene, v3d, rv3d, base, dt, dflag, ob_wire_col);
			break;
		}
		case OB_EMPTY:
			if ((v3d->flag2 & V3D_RENDER_OVERRIDE) == 0) {
				if (ob->empty_drawtype == OB_EMPTY_IMAGE) {
					draw_empty_image(ob, dflag, ob_wire_col);
				}
				else {
					drawaxes(ob->empty_drawsize, ob->empty_drawtype);
				}
			}
			break;
		case OB_LAMP:
			if ((v3d->flag2 & V3D_RENDER_OVERRIDE) == 0) {
				drawlamp(scene, v3d, rv3d, base, dt, dflag, ob_wire_col);
				if (dtx || (base->flag & SELECT)) gpuMultMatrix(ob->obmat);
			}
			break;
		case OB_CAMERA:
			if ((v3d->flag2 & V3D_RENDER_OVERRIDE) == 0 ||
			    (rv3d->persp == RV3D_CAMOB && v3d->camera == ob)) /* special exception for active camera */
			{
				drawcamera(scene, v3d, rv3d, base, dflag, ob_wire_col);
				break;
			}
		case OB_SPEAKER:
			if ((v3d->flag2 & V3D_RENDER_OVERRIDE) == 0)
				drawspeaker(scene, v3d, rv3d, ob, dflag);
			break;
		case OB_LATTICE:
			if ((v3d->flag2 & V3D_RENDER_OVERRIDE) == 0) {
				drawlattice(scene, v3d, ob);
			}
			break;
		case OB_ARMATURE:
			if ((v3d->flag2 & V3D_RENDER_OVERRIDE) == 0) {
				/* Do not allow boundbox in edit nor pose mode! */
				if ((dt == OB_BOUNDBOX) && (ob->mode & (OB_MODE_EDIT | OB_MODE_POSE)))
					dt = OB_WIRE;
				if (dt == OB_BOUNDBOX) {
					draw_bounding_volume(scene, ob, ob->boundtype);
				}
				else {
					if (dt > OB_WIRE)
						GPU_enable_material(0, NULL);  /* we use default material */
					empty_object = draw_armature(scene, v3d, ar, base, dt, dflag, ob_wire_col, FALSE);
					if (dt > OB_WIRE)
						GPU_disable_material();
				}
			}
			break;
		default:
			if ((v3d->flag2 & V3D_RENDER_OVERRIDE) == 0) {
				drawaxes(1.0, OB_ARROWS);
			}
	}

	if ((v3d->flag2 & V3D_RENDER_OVERRIDE) == 0) {

		if (ob->soft /*&& dflag & OB_SBMOTION*/) {
			float mrt[3][3], msc[3][3], mtr[3][3];
			SoftBody *sb = NULL;
			float tipw = 0.5f, tiph = 0.5f, drawsize = 4.0f;
			if ((sb = ob->soft)) {
				if (sb->solverflags & SBSO_ESTIMATEIPO) {

					gpuLoadMatrix(rv3d->viewmat);
					copy_m3_m3(msc, sb->lscale);
					copy_m3_m3(mrt, sb->lrot);
					mul_m3_m3m3(mtr, mrt, msc);
					ob_draw_RE_motion(sb->lcom, mtr, tipw, tiph, drawsize);
					gpuMultMatrix(ob->obmat);
				}
			}
		}

		if (ob->pd && ob->pd->forcefield) {
			draw_forcefield(ob, rv3d, dflag, ob_wire_col);
		}
	}

	/* code for new particle system */
	if ((warning_recursive == 0) &&
	    (ob->particlesystem.first) &&
	    (ob != scene->obedit)
	    )
	{
		ParticleSystem *psys;

		if (ob->flag & SELECT) {
			gpuCurrentColor3x(CPACK_WHITE); /* for visibility, also while wpaint */
		}
		//glDepthMask(GL_FALSE);

		gpuLoadMatrix(rv3d->viewmat);
		
		view3d_cached_text_draw_begin();

		for (psys = ob->particlesystem.first; psys; psys = psys->next) {
			/* run this so that possible child particles get cached */
			if (ob->mode & OB_MODE_PARTICLE_EDIT && is_obact) {
				PTCacheEdit *edit = PE_create_current(scene, ob);
				if (edit && edit->psys == psys)
					draw_update_ptcache_edit(scene, ob, edit);
			}

			draw_new_particle_system(scene, v3d, rv3d, base, psys, dt);
		}
		invert_m4_m4(ob->imat, ob->obmat);
		view3d_cached_text_draw_end(v3d, ar, 0, NULL);

		gpuMultMatrix(ob->obmat);

		//glDepthMask(GL_TRUE);
	}

	/* draw edit particles last so that they can draw over child particles */
	if ((warning_recursive == 0) &&
	    (dflag & DRAW_PICKING) == 0 &&
	    (!scene->obedit))
	{

		if (ob->mode & OB_MODE_PARTICLE_EDIT && is_obact) {
			PTCacheEdit *edit = PE_create_current(scene, ob);
			if (edit) {
				gpuLoadMatrix(rv3d->viewmat);
				draw_update_ptcache_edit(scene, ob, edit);
				draw_ptcache_edit(scene, v3d, edit);
				gpuMultMatrix(ob->obmat);
			}
		}
	}

	/* draw code for smoke */
	if ((md = modifiers_findByType(ob, eModifierType_Smoke))) {
		SmokeModifierData *smd = (SmokeModifierData *)md;

		// draw collision objects
		if ((smd->type & MOD_SMOKE_TYPE_COLL) && smd->coll) {
#if 0
			SmokeCollSettings *scs = smd->coll;
			if (scs->points) {
				size_t i;

				gpuLoadMatrix(rv3d->viewmat);

				if (ob->flag & SELECT) {
					gpuCurrentColor3x(CPACK_WHITE);
				}
				glDepthMask(GL_FALSE);
				glEnable(GL_BLEND);
				

				// glPointSize(3.0);
				gpuBeginSprites();

				for (i = 0; i < scs->numpoints; i++)
				{
					gpuSprite3fv(&scs->points[3 * i]);
				}

				gpuEndSprites();
				glPointSize(1.0);

				gpuMultMatrix(ob->obmat);
				glDisable(GL_BLEND);
				glDepthMask(GL_TRUE);
			}
#endif
		}

		/* only draw domains */
<<<<<<< HEAD
		if (smd->domain && smd->domain->fluid) {
			if (CFRA < smd->domain->point_cache[0]->startframe) {
				/* don't show smoke before simulation starts, this could be made an option in the future */
			}
			else if (!smd->domain->wt || !(smd->domain->viewsettings & MOD_SMOKE_VIEW_SHOWBIG)) {
// #if 0
				smd->domain->tex = NULL;
				GPU_create_smoke(smd, 0);
				draw_volume(ar, smd->domain->tex,
				            smd->domain->p0, smd->domain->p1,
				            smd->domain->res, smd->domain->dx * smd->domain->scale,
				            smd->domain->tex_shadow);
				GPU_free_smoke(smd);
// #endif
#if 0
				int x, y, z;
				float *density = smoke_get_density(smd->domain->fluid);

				gpuLoadMatrix(rv3d->viewmat);
				// gpuMultMatrix(ob->obmat);

				if (ob->flag & SELECT) {
					gpuCurrentColor3x(CPACK_WHITE);
				}
				glDepthMask(GL_FALSE);
				glEnable(GL_BLEND);
				

				// glPointSize(3.0);
				gpuBeginSprites();

				for (x = 0; x < smd->domain->res[0]; x++) {
					for (y = 0; y < smd->domain->res[1]; y++) {
						for (z = 0; z < smd->domain->res[2]; z++) {
							float tmp[3];
							int index = smoke_get_index(x, smd->domain->res[0], y, smd->domain->res[1], z);

							if (density[index] > FLT_EPSILON) {
								float color[3];
								copy_v3_v3(tmp, smd->domain->p0);
								tmp[0] += smd->domain->dx * x + smd->domain->dx * 0.5;
								tmp[1] += smd->domain->dx * y + smd->domain->dx * 0.5;
								tmp[2] += smd->domain->dx * z + smd->domain->dx * 0.5;
								color[0] = color[1] = color[2] = density[index];
								gpuColor3fv(color);
								gpuSprite3fv(tmp);
							}
						}
					}
				}

				gpuEndSprites();
				glPointSize(1.0);

				gpuMultMatrix(ob->obmat);
				glDisable(GL_BLEND);
				glDepthMask(GL_TRUE);
#endif
			}
			else if (smd->domain->wt && (smd->domain->viewsettings & MOD_SMOKE_VIEW_SHOWBIG)) {
				smd->domain->tex = NULL;
				GPU_create_smoke(smd, 1);
				draw_volume(ar, smd->domain->tex,
				            smd->domain->p0, smd->domain->p1,
				            smd->domain->res_wt, smd->domain->dx_wt * smd->domain->scale,
				            smd->domain->tex_shadow);
				GPU_free_smoke(smd);
=======
		if (smd->domain) {
			SmokeDomainSettings *sds = smd->domain;
			float p0[3], p1[3], viewnormal[3];
			BoundBox bb;

			glLoadMatrixf(rv3d->viewmat);
			glMultMatrixf(ob->obmat);

			/* draw adaptive domain bounds */
			if (sds->flags & MOD_SMOKE_ADAPTIVE_DOMAIN) {
				/* draw domain max bounds */
				VECSUBFAC(p0, sds->p0, sds->cell_size, sds->adapt_res);
				VECADDFAC(p1, sds->p1, sds->cell_size, sds->adapt_res);
				BKE_boundbox_init_from_minmax(&bb, p0, p1);
				draw_box(bb.vec);

				/* draw base resolution bounds */
#if 0
				BKE_boundbox_init_from_minmax(&bb, sds->p0, sds->p1);
				draw_box(bb.vec);
#endif
			}

			/* don't show smoke before simulation starts, this could be made an option in the future */
			if (smd->domain->fluid && CFRA >= smd->domain->point_cache[0]->startframe) {

				// get view vector
				copy_v3_v3(viewnormal, rv3d->viewinv[2]);
				mul_mat3_m4_v3(ob->imat, viewnormal);
				normalize_v3(viewnormal);

				/* set dynamic boundaries to draw the volume */
				p0[0] = sds->p0[0] + sds->cell_size[0] * sds->res_min[0] + sds->obj_shift_f[0];
				p0[1] = sds->p0[1] + sds->cell_size[1] * sds->res_min[1] + sds->obj_shift_f[1];
				p0[2] = sds->p0[2] + sds->cell_size[2] * sds->res_min[2] + sds->obj_shift_f[2];
				p1[0] = sds->p0[0] + sds->cell_size[0] * sds->res_max[0] + sds->obj_shift_f[0];
				p1[1] = sds->p0[1] + sds->cell_size[1] * sds->res_max[1] + sds->obj_shift_f[1];
				p1[2] = sds->p0[2] + sds->cell_size[2] * sds->res_max[2] + sds->obj_shift_f[2];

				/* scale cube to global space to equalize volume slicing on all axises
				 *  (its scaled back before drawing) */
				mul_v3_v3(p0, ob->size);
				mul_v3_v3(p1, ob->size);

				if (!sds->wt || !(sds->viewsettings & MOD_SMOKE_VIEW_SHOWBIG)) {
					smd->domain->tex = NULL;
					GPU_create_smoke(smd, 0);
					draw_smoke_volume(sds, ob, sds->tex,
					                  p0, p1,
					                  sds->res, sds->dx, sds->scale * sds->maxres,
					                  viewnormal, sds->tex_shadow, sds->tex_flame);
					GPU_free_smoke(smd);
				}
				else if (sds->wt && (sds->viewsettings & MOD_SMOKE_VIEW_SHOWBIG)) {
					sds->tex = NULL;
					GPU_create_smoke(smd, 1);
					draw_smoke_volume(sds, ob, sds->tex,
					                  p0, p1,
					                  sds->res_wt, sds->dx, sds->scale * sds->maxres,
					                  viewnormal, sds->tex_shadow, sds->tex_flame);
					GPU_free_smoke(smd);
				}

				/* smoke debug render */
#ifdef SMOKE_DEBUG_VELOCITY
				draw_smoke_velocity(smd->domain, ob);
#endif
#ifdef SMOKE_DEBUG_HEAT
				draw_smoke_heat(smd->domain, ob);
#endif
>>>>>>> 83de5cb3
			}
		}
	}

	if ((v3d->flag2 & V3D_RENDER_OVERRIDE) == 0) {
		bConstraint *con;

		for (con = ob->constraints.first; con; con = con->next) {
			if (con->type == CONSTRAINT_TYPE_RIGIDBODYJOINT) {
				bRigidBodyJointConstraint *data = (bRigidBodyJointConstraint *)con->data;
				if (data->flag & CONSTRAINT_DRAW_PIVOT)
					draw_rigid_body_pivot(data, dflag, ob_wire_col);
			}
		}

		if (ob->gameflag & OB_BOUNDS) {
			if (ob->boundtype != ob->collision_boundtype || (dtx & OB_BOUNDBOX) == 0) {

				setlinestyle(2);
				draw_bounding_volume(scene, ob, ob->collision_boundtype);
				setlinestyle(0);
			}
		}

		/* draw extra: after normal draw because of makeDispList */
		if (dtx && (G.f & G_RENDER_OGL) == 0) {

			if (dtx & OB_AXIS) {
				drawaxes(1.0f, OB_ARROWS);
			}
			if (dtx & OB_BOUNDBOX) {
				draw_bounding_volume(scene, ob, ob->boundtype);
			}
			if (dtx & OB_TEXSPACE) {
				drawtexspace(ob);
			}
			if (dtx & OB_DRAWNAME) {
				/* patch for several 3d cards (IBM mostly) that crash on GL_SELECT with text drawing */
				/* but, we also don't draw names for sets or duplicators */
				if (dflag == 0) {
					const float zero[3] = {0, 0, 0};
					view3d_cached_text_draw_add(zero, ob->id.name + 2, 10, 0, ob_wire_col);
				}
			}
			/*if (dtx & OB_DRAWIMAGE) drawDispListwire(&ob->disp);*/
			if ((dtx & OB_DRAWWIRE) && dt >= OB_SOLID) {
				if ((dflag & DRAW_CONSTCOLOR) == 0) {
					draw_wire_extra(scene, rv3d, ob, ob_wire_col);
				}
			}
		}
	}

	if (dt <= OB_SOLID && (v3d->flag2 & V3D_RENDER_OVERRIDE) == 0) {
		if (((ob->gameflag & OB_DYNAMIC) &&
		     !ELEM(ob->collision_boundtype, OB_BOUND_TRIANGLE_MESH, OB_BOUND_CONVEX_HULL)) ||

		    ((ob->gameflag & OB_BOUNDS) &&
		     (ob->boundtype == OB_BOUND_SPHERE)))
		{
			float imat[4][4], vec[3] = {0.0f, 0.0f, 0.0f};

			invert_m4_m4(imat, rv3d->viewmatob);

			setlinestyle(2);
			gpuSingleFastBall(GL_LINE_LOOP, vec, ob->inertia, imat);
			setlinestyle(0);
		}
	}

	/* return warning, this is cached text draw */
	invert_m4_m4(ob->imat, ob->obmat);
	view3d_cached_text_draw_end(v3d, ar, 1, NULL);

	gpuLoadMatrix(rv3d->viewmat);

	if (zbufoff) {
		glDisable(GL_DEPTH_TEST);
	}

	if ((warning_recursive) ||
	    (base->flag & OB_FROMDUPLI) ||
	    (v3d->flag2 & V3D_RENDER_OVERRIDE))
	{
		return;
	}

	/* object centers, need to be drawn in viewmat space for speed, but OK for picking select */
	if (!is_obact || !(ob->mode & OB_MODE_ALL_PAINT)) {
		int do_draw_center = -1; /* defines below are zero or positive... */

		if (v3d->flag2 & V3D_RENDER_OVERRIDE) {
			/* don't draw */
		}
		else if ((scene->basact) == base)
			do_draw_center = ACTIVE;
		else if (base->flag & SELECT)
			do_draw_center = SELECT;
		else if (empty_object || (v3d->flag & V3D_DRAW_CENTERS))
			do_draw_center = DESELECT;

		if (do_draw_center != -1) {
			if (dflag & DRAW_PICKING) {
				/* draw a single point for opengl selection */
				gpuImmediateFormat_V3(); // DOODLE: point for selection
				gpuBegin(GL_POINTS);
				gpuVertex3fv(ob->obmat[3]);
				gpuEnd();
				gpuImmediateUnformat();
			}
			else if ((dflag & DRAW_CONSTCOLOR) == 0) {
				/* we don't draw centers for duplicators and sets */
				if (U.obcenter_dia > 0) {
					/* check > 0 otherwise grease pencil can draw into the circle select which is annoying. */
					drawcentercircle(v3d, rv3d, ob->obmat[3], do_draw_center, ob->id.lib || ob->id.us > 1);
				}
			}
		}
	}

	/* not for sets, duplicators or picking */
	if (dflag == 0 && (v3d->flag & V3D_HIDE_HELPLINES) == 0 && (v3d->flag2 & V3D_RENDER_OVERRIDE) == 0) {
		ListBase *list;
		
		/* draw hook center and offset line */
		if (ob != scene->obedit) draw_hooks(ob);
		
		/* help lines and so */
		if (ob != scene->obedit && ob->parent && (ob->parent->lay & v3d->lay)) {
			setlinestyle(3);
			gpuImmediateFormat_V3();
			gpuBegin(GL_LINES);
			gpuVertex3fv(ob->obmat[3]);
			gpuVertex3fv(ob->orig);
			gpuEnd();
			gpuImmediateUnformat();
			setlinestyle(0);
		}

		/* Drawing the constraint lines */
		if (ob->constraints.first) {
			bConstraint *curcon;
			bConstraintOb *cob;
			unsigned char col1[4], col2[4];
			
			list = &ob->constraints;
			
			UI_GetThemeColor3ubv(TH_GRID, col1);
			UI_make_axis_color(col1, col2, 'Z');
			gpuCurrentColor3ubv(col2);
			
			cob = constraints_make_evalob(scene, ob, NULL, CONSTRAINT_OBTYPE_OBJECT);
			
			for (curcon = list->first; curcon; curcon = curcon->next) {
				bConstraintTypeInfo *cti = constraint_get_typeinfo(curcon);
				ListBase targets = {NULL, NULL};
				bConstraintTarget *ct;
				
				if (ELEM(cti->type, CONSTRAINT_TYPE_FOLLOWTRACK, CONSTRAINT_TYPE_OBJECTSOLVER)) {
					/* special case for object solver and follow track constraints because they don't fill
					 * constraint targets properly (design limitation -- scene is needed for their target
					 * but it can't be accessed from get_targets callvack) */

					Object *camob = NULL;

					if (cti->type == CONSTRAINT_TYPE_FOLLOWTRACK) {
						bFollowTrackConstraint *data = (bFollowTrackConstraint *)curcon->data;

						camob = data->camera ? data->camera : scene->camera;
					}
					else if (cti->type == CONSTRAINT_TYPE_OBJECTSOLVER) {
						bObjectSolverConstraint *data = (bObjectSolverConstraint *)curcon->data;

						camob = data->camera ? data->camera : scene->camera;
					}

					if (camob) {
						setlinestyle(3);
						gpuImmediateFormat_V3();
						gpuBegin(GL_LINES);
						gpuVertex3fv(camob->obmat[3]);
						gpuVertex3fv(ob->obmat[3]);
						gpuEnd();
						gpuImmediateUnformat();
						setlinestyle(0);
					}
				}
				else if ((curcon->flag & CONSTRAINT_EXPAND) && (cti->get_constraint_targets)) {
					cti->get_constraint_targets(curcon, &targets);
					
					for (ct = targets.first; ct; ct = ct->next) {
						/* calculate target's matrix */
						if (cti->get_target_matrix)
							cti->get_target_matrix(curcon, cob, ct, BKE_scene_frame_get(scene));
						else
							unit_m4(ct->matrix);
						
						setlinestyle(3);
						gpuImmediateFormat_V3();
						gpuBegin(GL_LINES);
						gpuVertex3fv(ct->matrix[3]);
						gpuVertex3fv(ob->obmat[3]);
						gpuEnd();
						gpuImmediateUnformat();
						setlinestyle(0);
					}
					
					if (cti->flush_constraint_targets)
						cti->flush_constraint_targets(curcon, &targets, 1);
				}
			}
			
			constraints_clear_evalob(cob);
		}
	}

	free_old_images();
}

/* ***************** BACKBUF SEL (BBS) ********* */

static void bbs_obmode_mesh_verts__mapFunc(void *userData, int index, const float co[3],
                                           const float UNUSED(no_f[3]), const short UNUSED(no_s[3]))
{
	bbsObmodeMeshVerts_userData *data = userData;
	MVert *mv = &data->mvert[index];
	int offset = (intptr_t) data->offset;

	if (!(mv->flag & ME_HIDE)) {
		WM_framebuffer_index_set(offset + index);
		gpuSprite3fv(co);
	}
}

static void bbs_obmode_mesh_verts(Object *ob, DerivedMesh *dm, int offset)
{
	bbsObmodeMeshVerts_userData data;
	Mesh *me = ob->data;
	MVert *mvert = me->mvert;
	data.mvert = mvert;
	data.offset = (void *)(intptr_t) offset;
	glPointSize(UI_GetThemeValuef(TH_VERTEX_SIZE));
	gpuBeginSprites();
	dm->foreachMappedVert(dm, bbs_obmode_mesh_verts__mapFunc, &data);
	gpuEndSprites();
	glPointSize(1.0);
}

static void bbs_mesh_verts__mapFunc(void *userData, int index, const float co[3],
                                    const float UNUSED(no_f[3]), const short UNUSED(no_s[3]))
{
	void **ptrs = userData;
	int offset = (intptr_t) ptrs[0];
	BMVert *eve = EDBM_vert_at_index(ptrs[1], index);

	if (!BM_elem_flag_test(eve, BM_ELEM_HIDDEN)) {
		WM_framebuffer_index_set(offset + index);
		gpuSprite3fv(co);
	}
}

static void bbs_mesh_verts(BMEditMesh *em, DerivedMesh *dm, int offset)
{
	void *ptrs[2] = {(void *)(intptr_t) offset, em};

	glPointSize(UI_GetThemeValuef(TH_VERTEX_SIZE));

	gpuImmediateFormat_C4_V3();

	gpuBeginSprites();
	dm->foreachMappedVert(dm, bbs_mesh_verts__mapFunc, ptrs);
	gpuEndSprites();

	gpuImmediateUnformat();

	glPointSize(1.0);
}
<<<<<<< HEAD

typedef struct mesh_wire_options {
	BMEditMesh* em;
	size_t      offset;
} mesh_wire_options;
=======
>>>>>>> 83de5cb3

static DMDrawOption bbs_mesh_wire__setDrawOptions(mesh_wire_options *opts, int index)
{
	BMEdge *eed = EDBM_edge_at_index(opts->em, index);

	if (!BM_elem_flag_test(eed, BM_ELEM_HIDDEN)) {
		WM_framebuffer_index_set(opts->offset + index);
		return DM_DRAW_OPTION_NORMALLY;
	}
	else {
		return DM_DRAW_OPTION_SKIP;
	}
}

static void bbs_mesh_wire(BMEditMesh *em, DerivedMesh *dm, size_t offset)
{
<<<<<<< HEAD
	mesh_wire_options opts;
=======
	void *ptrs[2] = {(void *)(intptr_t) offset, em};
	dm->drawMappedEdges(dm, bbs_mesh_wire__setDrawOptions, ptrs);
}
>>>>>>> 83de5cb3

	opts.em     = em;
	opts.offset = offset;

	gpuImmediateFormat_C4_V3();
	dm->drawMappedEdges(dm, bbs_mesh_wire__setDrawOptions, &opts);
	gpuImmediateUnformat();
}

typedef struct mesh_solid_options {
	BMEditMesh* em;
	int         facecol;
} mesh_solid_options;

static DMDrawOption bbs_mesh_solid__setSolidDrawOptions(mesh_solid_options *opts, int index)
{
	BMFace *efa = EDBM_face_at_index(opts->em, index);
	
	if (efa && !BM_elem_flag_test(efa, BM_ELEM_HIDDEN)) {
		if (opts->facecol) {
			WM_framebuffer_index_set(index + 1);
		}
		return DM_DRAW_OPTION_NORMALLY;
	}
	else {
		return DM_DRAW_OPTION_SKIP;
	}
}

static void bbs_mesh_solid__drawCenter(mesh_solid_options *opts, int index, const float cent[3], const float UNUSED(no[3]))
{
	BMFace *efa = EDBM_face_at_index(opts->em, index);

	if (!BM_elem_flag_test(efa, BM_ELEM_HIDDEN)) {
		WM_framebuffer_index_set(index + 1);

		gpuSprite3fv(cent);
	}
}

/* two options, facecolors or black */
static void bbs_mesh_solid_EM(BMEditMesh *em, Scene *scene, View3D *v3d,
                              Object *ob, DerivedMesh *dm, int facecol)
{
	mesh_solid_options opts;

	opts.em      = em;
	opts.facecol = facecol;

	if (opts.facecol) {
		gpuImmediateFormat_C4_V3();
	}
	else {
		gpuCurrentColor3x(CPACK_BLACK);
		gpuImmediateFormat_V3();
	}

	dm->drawMappedFaces(
		dm,
		bbs_mesh_solid__setSolidDrawOptions,
		GPU_enable_material,
		NULL,
		&opts,
		0);

	if (!(opts.facecol)) {
		gpuImmediateUnformat();
		gpuImmediateFormat_C4_V3();
	}

	if (facecol && check_ob_drawface_dot(scene, v3d, ob->dt)) {
		glPointSize(UI_GetThemeValuef(TH_FACEDOT_SIZE));

		gpuBeginSprites();
		dm->foreachMappedFaceCenter(dm, bbs_mesh_solid__drawCenter, &opts);
		gpuEndSprites();
	}

	gpuImmediateUnformat();
}

static DMDrawOption bbs_mesh_solid__setDrawOpts(void *UNUSED(userData), int index)
{
	WM_set_framebuffer_index_current_color(index + 1);
	return DM_DRAW_OPTION_NORMALLY;
}

static DMDrawOption bbs_mesh_solid_hide__setDrawOpts(Mesh *me, int index)
{
	if (!(me->mpoly[index].flag & ME_HIDE)) {
		WM_set_framebuffer_index_current_color(index + 1);
		return DM_DRAW_OPTION_NORMALLY;
	}
	else {
		return DM_DRAW_OPTION_SKIP;
	}
}

/* must have called WM_framebuffer_index_set beforehand */
static DMDrawOption bbs_mesh_solid_hide2__setDrawOpts(Mesh *me, int index)
{
	if (!(me->mpoly[index].flag & ME_HIDE)) {
		return DM_DRAW_OPTION_NORMALLY;
	}
	else {
		return DM_DRAW_OPTION_SKIP;
	}
}
static void bbs_mesh_solid(Scene *scene, Object *ob)
{
	DerivedMesh *dm = mesh_get_derived_final(scene, ob, scene->customdata_mask);
	Mesh *me = (Mesh *)ob->data;

	gpuImmediateFormat_C4_V3();

	if ((me->editflag & ME_EDIT_PAINT_MASK))
		dm->drawMappedFaces(dm, bbs_mesh_solid_hide__setDrawOpts, GPU_enable_material, NULL, me, 0);
	else
		dm->drawMappedFaces(dm, bbs_mesh_solid__setDrawOpts, GPU_enable_material, NULL, me, 0);

	gpuImmediateUnformat();

	dm->release(dm);
}

void draw_object_backbufsel(Scene *scene, View3D *v3d, RegionView3D *rv3d, Object *ob)
{
	ToolSettings *ts = scene->toolsettings;

	gpuMultMatrix(ob->obmat);

	/*glClearDepth(1.0); */gpuClear(GL_DEPTH_BUFFER_BIT);
	glEnable(GL_DEPTH_TEST);

	switch (ob->type) {
		case OB_MESH:
			if (ob->mode & OB_MODE_EDIT) {
				Mesh *me = ob->data;
				BMEditMesh *em = me->edit_btmesh;

				DerivedMesh *dm = editbmesh_get_derived_cage(scene, ob, em, CD_MASK_BAREMESH);

				EDBM_index_arrays_init(em, 1, 1, 1);

				bbs_mesh_solid_EM(em, scene, v3d, ob, dm, ts->selectmode & SCE_SELECT_FACE);
				if (ts->selectmode & SCE_SELECT_FACE)
					bm_solidoffs = 1 + em->bm->totface;
				else
					bm_solidoffs = 1;

				bglPolygonOffset(rv3d->dist, 1.0);

				/* we draw edges always, for loop (select) tools */
				bbs_mesh_wire(em, dm, bm_solidoffs);
				bm_wireoffs = bm_solidoffs + em->bm->totedge;

				/* we draw verts if vert select mode or if in transform (for snap). */
				if ((ts->selectmode & SCE_SELECT_VERTEX) || (G.moving & G_TRANSFORM_EDIT)) {
					bbs_mesh_verts(em, dm, bm_wireoffs);
					bm_vertoffs = bm_wireoffs + em->bm->totvert;
				}
				else {
					bm_vertoffs = bm_wireoffs;
				}

				bglPolygonOffset(rv3d->dist, 0.0);

				dm->release(dm);

				EDBM_index_arrays_free(em);
			}
			else {
				Mesh *me = ob->data;
				if ((me->editflag & ME_EDIT_VERT_SEL) &&
				    /* currently vertex select only supports weight paint */
				    (ob->mode & OB_MODE_WEIGHT_PAINT))
				{
					DerivedMesh *dm = mesh_get_derived_final(scene, ob, scene->customdata_mask);

					gpuCurrentColor3x(CPACK_BLACK);
					gpuImmediateFormat_V3();
					dm->drawMappedFaces(dm, bbs_mesh_solid_hide2__setDrawOpts, GPU_enable_material, NULL, me, 0);
					gpuImmediateUnformat();

					bbs_obmode_mesh_verts(ob, dm, 1);
					bm_vertoffs = me->totvert + 1;
					dm->release(dm);
				}
				else {
					bbs_mesh_solid(scene, ob);
				}
			}
			break;
		case OB_CURVE:
		case OB_SURF:
			break;
	}

	gpuLoadMatrix(rv3d->viewmat);
}


/* ************* draw object instances for bones, for example ****************** */
/*               assumes all matrices/etc set OK */

/* helper function for drawing object instances - meshes */
static void draw_object_mesh_instance(Scene *scene, View3D *v3d, RegionView3D *rv3d,
                                      Object *ob, const short dt, int outline)
{
	Mesh *me = ob->data;
	DerivedMesh *dm = NULL, *edm = NULL;
	int glsl;
	
	if (ob->mode & OB_MODE_EDIT)
		edm = editbmesh_get_derived_base(ob, me->edit_btmesh);
	else
		dm = mesh_get_derived_final(scene, ob, CD_MASK_BAREMESH);

	if (dt <= OB_WIRE) {
		if (dm)
			dm->drawEdges(dm, 1, 0);
		else if (edm)
			edm->drawEdges(edm, 1, 0);
	}
	else {
		if (outline)
			draw_mesh_object_outline(v3d, ob, dm ? dm : edm);

		if (dm) {
			glsl = draw_glsl_material(scene, ob, v3d, dt);
			GPU_begin_object_materials(v3d, rv3d, scene, ob, glsl, NULL);
		}
		else {
			gpuEnableColorMaterial();
			UI_ThemeColor(TH_BONE_SOLID);
			gpuDisableColorMaterial();
		}
		
		glFrontFace((ob->transflag & OB_NEG_SCALE) ? GL_CW : GL_CCW);
		gpuEnableLighting();
		
		if (dm) {
			dm->drawFacesSolid(dm, NULL, 0, GPU_enable_material);
			GPU_end_object_materials();
		}
		else if (edm) {
			gpuImmediateFormat_N3_V3();
			edm->drawMappedFaces(edm, NULL, GPU_enable_material, NULL, NULL, DM_DRAW_USE_NORMALS);
			gpuImmediateUnformat();
		}

		gpuDisableLighting();
	}

	if (edm) edm->release(edm);
	if (dm) dm->release(dm);
}

void draw_object_instance(Scene *scene, View3D *v3d, RegionView3D *rv3d, Object *ob, const short dt, int outline)
{
	if (ob == NULL)
		return;

	switch (ob->type) {
		case OB_MESH:
			draw_object_mesh_instance(scene, v3d, rv3d, ob, dt, outline);
			break;
		case OB_EMPTY:
			if (ob->empty_drawtype == OB_EMPTY_IMAGE) {
				/* CONSTCOLOR == no wire outline */
				draw_empty_image(ob, DRAW_CONSTCOLOR, NULL);
			}
			else {
				drawaxes(ob->empty_drawsize, ob->empty_drawtype);
			}
			break;
	}
}<|MERGE_RESOLUTION|>--- conflicted
+++ resolved
@@ -764,89 +764,6 @@
 
 /* ******************** primitive drawing ******************* */
 
-<<<<<<< HEAD
-=======
-static void drawcube(void)
-{
-
-	glBegin(GL_LINE_STRIP);
-	glVertex3fv(cube[0]); glVertex3fv(cube[1]); glVertex3fv(cube[2]); glVertex3fv(cube[3]);
-	glVertex3fv(cube[0]); glVertex3fv(cube[4]); glVertex3fv(cube[5]); glVertex3fv(cube[6]);
-	glVertex3fv(cube[7]); glVertex3fv(cube[4]);
-	glEnd();
-
-	glBegin(GL_LINE_STRIP);
-	glVertex3fv(cube[1]); glVertex3fv(cube[5]);
-	glEnd();
-
-	glBegin(GL_LINE_STRIP);
-	glVertex3fv(cube[2]); glVertex3fv(cube[6]);
-	glEnd();
-
-	glBegin(GL_LINE_STRIP);
-	glVertex3fv(cube[3]); glVertex3fv(cube[7]);
-	glEnd();
-}
-
-/* draws a cube on given the scaling of the cube, assuming that
- * all required matrices have been set (used for drawing empties)
- */
-static void drawcube_size(float size)
-{
-	glBegin(GL_LINE_STRIP);
-	glVertex3f(-size, -size, -size); glVertex3f(-size, -size, size);
-	glVertex3f(-size, size, size); glVertex3f(-size, size, -size);
-
-	glVertex3f(-size, -size, -size); glVertex3f(size, -size, -size);
-	glVertex3f(size, -size, size); glVertex3f(size, size, size);
-
-	glVertex3f(size, size, -size); glVertex3f(size, -size, -size);
-	glEnd();
-
-	glBegin(GL_LINE_STRIP);
-	glVertex3f(-size, -size, size); glVertex3f(size, -size, size);
-	glEnd();
-
-	glBegin(GL_LINE_STRIP);
-	glVertex3f(-size, size, size); glVertex3f(size, size, size);
-	glEnd();
-
-	glBegin(GL_LINE_STRIP);
-	glVertex3f(-size, size, -size); glVertex3f(size, size, -size);
-	glEnd();
-}
-
-/* this is an unused (old) cube-drawing function based on a given size */
-#if 0
-static void drawcube_size(const float size[3])
-{
-
-	glPushMatrix();
-	glScalef(size[0],  size[1],  size[2]);
-	
-
-	glBegin(GL_LINE_STRIP);
-	glVertex3fv(cube[0]); glVertex3fv(cube[1]); glVertex3fv(cube[2]); glVertex3fv(cube[3]);
-	glVertex3fv(cube[0]); glVertex3fv(cube[4]); glVertex3fv(cube[5]); glVertex3fv(cube[6]);
-	glVertex3fv(cube[7]); glVertex3fv(cube[4]);
-	glEnd();
-
-	glBegin(GL_LINE_STRIP);
-	glVertex3fv(cube[1]); glVertex3fv(cube[5]);
-	glEnd();
-
-	glBegin(GL_LINE_STRIP);
-	glVertex3fv(cube[2]); glVertex3fv(cube[6]);
-	glEnd();
-
-	glBegin(GL_LINE_STRIP);
-	glVertex3fv(cube[3]); glVertex3fv(cube[7]);
-	glEnd();
-	
-	glPopMatrix();
-}
-#endif
->>>>>>> 83de5cb3
 
 static void drawshadbuflimits(Lamp *la, float mat[][4])
 {
@@ -1177,11 +1094,7 @@
 			gpuEnd();
 		}
 		else {
-<<<<<<< HEAD
 			gpuDrawFastCircleXY(fabsf(z));
-=======
-			circ(0.0, 0.0, fabsf(z));
->>>>>>> 83de5cb3
 		}
 
 		/* draw the circle/square representing spotbl */
@@ -2169,12 +2082,8 @@
 		return DM_DRAW_OPTION_SKIP;
 	}
 }
-<<<<<<< HEAD
-
-static void draw_dm_edges_sel(BMEditMesh *em, DerivedMesh *dm, unsigned char *baseCol, 
-=======
+
 static void draw_dm_edges_sel(BMEditMesh *em, DerivedMesh *dm, unsigned char *baseCol,
->>>>>>> 83de5cb3
                               unsigned char *selCol, unsigned char *actCol, BMEdge *eed_act)
 {
 	drawDMEdgesSel_userData data;
@@ -4514,12 +4423,8 @@
 
 		if (cdata2) {
 			MEM_freeN(cdata2);
-<<<<<<< HEAD
 			cdata2 = NULL;
 		}
-=======
-		/* cd2 = */ /* UNUSED */ cdata2 = NULL;
->>>>>>> 83de5cb3
 
 		glLineWidth(1.0f);
 
@@ -5590,96 +5495,6 @@
 	gpuVertex2fv(textcurs[3]);
 	gpuEnd();
 	set_inverted_drawing(0);
-<<<<<<< HEAD
-=======
-}
-
-static void drawspiral(const float cent[3], float rad, float tmat[][4], int start)
-{
-	float vec[3], vx[3], vy[3];
-	const float tot_inv = (1.0f / (float)CIRCLE_RESOL);
-	int a;
-	char inverse = FALSE;
-	float x, y, fac;
-
-	if (start < 0) {
-		inverse = TRUE;
-		start = -start;
-	}
-
-	mul_v3_v3fl(vx, tmat[0], rad);
-	mul_v3_v3fl(vy, tmat[1], rad);
-
-	glBegin(GL_LINE_STRIP);
-
-	if (inverse == 0) {
-		copy_v3_v3(vec, cent);
-		glVertex3fv(vec);
-
-		for (a = 0; a < CIRCLE_RESOL; a++) {
-			if (a + start >= CIRCLE_RESOL)
-				start = -a + 1;
-
-			fac = (float)a * tot_inv;
-			x = sinval[a + start] * fac;
-			y = cosval[a + start] * fac;
-
-			vec[0] = cent[0] + (x * vx[0] + y * vy[0]);
-			vec[1] = cent[1] + (x * vx[1] + y * vy[1]);
-			vec[2] = cent[2] + (x * vx[2] + y * vy[2]);
-
-			glVertex3fv(vec);
-		}
-	}
-	else {
-		fac = (float)(CIRCLE_RESOL - 1) * tot_inv;
-		x = sinval[start] * fac;
-		y = cosval[start] * fac;
-
-		vec[0] = cent[0] + (x * vx[0] + y * vy[0]);
-		vec[1] = cent[1] + (x * vx[1] + y * vy[1]);
-		vec[2] = cent[2] + (x * vx[2] + y * vy[2]);
-
-		glVertex3fv(vec);
-
-		for (a = 0; a < CIRCLE_RESOL; a++) {
-			if (a + start >= CIRCLE_RESOL)
-				start = -a + 1;
-
-			fac = (float)(-a + (CIRCLE_RESOL - 1)) * tot_inv;
-			x = sinval[a + start] * fac;
-			y = cosval[a + start] * fac;
-
-			vec[0] = cent[0] + (x * vx[0] + y * vy[0]);
-			vec[1] = cent[1] + (x * vx[1] + y * vy[1]);
-			vec[2] = cent[2] + (x * vx[2] + y * vy[2]);
-			glVertex3fv(vec);
-		}
-	}
-
-	glEnd();
-}
-
-/* draws a circle on x-z plane given the scaling of the circle, assuming that
- * all required matrices have been set (used for drawing empties)
- */
-static void drawcircle_size(float size)
-{
-	float x, y;
-	short degrees;
-
-	glBegin(GL_LINE_LOOP);
-
-	/* coordinates are: cos(degrees * 11.25) = x, sin(degrees*11.25) = y, 0.0f = z */
-	for (degrees = 0; degrees < CIRCLE_RESOL; degrees++) {
-		x = cosval[degrees];
-		y = sinval[degrees];
-		
-		glVertex3f(x * size, 0.0f, y * size);
-	}
-	
-	glEnd();
->>>>>>> 83de5cb3
 
 	gpuImmediateUnformat();
 }
@@ -6893,83 +6708,18 @@
 		}
 
 		/* only draw domains */
-<<<<<<< HEAD
-		if (smd->domain && smd->domain->fluid) {
-			if (CFRA < smd->domain->point_cache[0]->startframe) {
-				/* don't show smoke before simulation starts, this could be made an option in the future */
-			}
-			else if (!smd->domain->wt || !(smd->domain->viewsettings & MOD_SMOKE_VIEW_SHOWBIG)) {
-// #if 0
-				smd->domain->tex = NULL;
-				GPU_create_smoke(smd, 0);
-				draw_volume(ar, smd->domain->tex,
-				            smd->domain->p0, smd->domain->p1,
-				            smd->domain->res, smd->domain->dx * smd->domain->scale,
-				            smd->domain->tex_shadow);
-				GPU_free_smoke(smd);
-// #endif
-#if 0
-				int x, y, z;
-				float *density = smoke_get_density(smd->domain->fluid);
-
-				gpuLoadMatrix(rv3d->viewmat);
-				// gpuMultMatrix(ob->obmat);
-
-				if (ob->flag & SELECT) {
-					gpuCurrentColor3x(CPACK_WHITE);
-				}
-				glDepthMask(GL_FALSE);
-				glEnable(GL_BLEND);
-				
-
-				// glPointSize(3.0);
-				gpuBeginSprites();
-
-				for (x = 0; x < smd->domain->res[0]; x++) {
-					for (y = 0; y < smd->domain->res[1]; y++) {
-						for (z = 0; z < smd->domain->res[2]; z++) {
-							float tmp[3];
-							int index = smoke_get_index(x, smd->domain->res[0], y, smd->domain->res[1], z);
-
-							if (density[index] > FLT_EPSILON) {
-								float color[3];
-								copy_v3_v3(tmp, smd->domain->p0);
-								tmp[0] += smd->domain->dx * x + smd->domain->dx * 0.5;
-								tmp[1] += smd->domain->dx * y + smd->domain->dx * 0.5;
-								tmp[2] += smd->domain->dx * z + smd->domain->dx * 0.5;
-								color[0] = color[1] = color[2] = density[index];
-								gpuColor3fv(color);
-								gpuSprite3fv(tmp);
-							}
-						}
-					}
-				}
-
-				gpuEndSprites();
-				glPointSize(1.0);
-
-				gpuMultMatrix(ob->obmat);
-				glDisable(GL_BLEND);
-				glDepthMask(GL_TRUE);
-#endif
-			}
-			else if (smd->domain->wt && (smd->domain->viewsettings & MOD_SMOKE_VIEW_SHOWBIG)) {
-				smd->domain->tex = NULL;
-				GPU_create_smoke(smd, 1);
-				draw_volume(ar, smd->domain->tex,
-				            smd->domain->p0, smd->domain->p1,
-				            smd->domain->res_wt, smd->domain->dx_wt * smd->domain->scale,
-				            smd->domain->tex_shadow);
-				GPU_free_smoke(smd);
-=======
 		if (smd->domain) {
 			SmokeDomainSettings *sds = smd->domain;
 			float p0[3], p1[3], viewnormal[3];
 			BoundBox bb;
 
-			glLoadMatrixf(rv3d->viewmat);
-			glMultMatrixf(ob->obmat);
-
+			gpuLoadMatrix(rv3d->viewmat);
+			gpuMultMatrix(ob->obmat);
+
+			if (ob->flag & SELECT) {
+				gpuCurrentColor3x(CPACK_WHITE);
+			}
+			
 			/* draw adaptive domain bounds */
 			if (sds->flags & MOD_SMOKE_ADAPTIVE_DOMAIN) {
 				/* draw domain max bounds */
@@ -7032,7 +6782,6 @@
 #ifdef SMOKE_DEBUG_HEAT
 				draw_smoke_heat(smd->domain, ob);
 #endif
->>>>>>> 83de5cb3
 			}
 		}
 	}
@@ -7310,14 +7059,11 @@
 
 	glPointSize(1.0);
 }
-<<<<<<< HEAD
 
 typedef struct mesh_wire_options {
 	BMEditMesh* em;
 	size_t      offset;
 } mesh_wire_options;
-=======
->>>>>>> 83de5cb3
 
 static DMDrawOption bbs_mesh_wire__setDrawOptions(mesh_wire_options *opts, int index)
 {
@@ -7334,13 +7080,7 @@
 
 static void bbs_mesh_wire(BMEditMesh *em, DerivedMesh *dm, size_t offset)
 {
-<<<<<<< HEAD
 	mesh_wire_options opts;
-=======
-	void *ptrs[2] = {(void *)(intptr_t) offset, em};
-	dm->drawMappedEdges(dm, bbs_mesh_wire__setDrawOptions, ptrs);
-}
->>>>>>> 83de5cb3
 
 	opts.em     = em;
 	opts.offset = offset;
