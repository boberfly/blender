--- conflicted
+++ resolved
@@ -651,11 +651,7 @@
             if (!GPENCIL_STROKE_TYPE_BEZIER(gps)) \
               continue; \
             bGPDcurve *gpc = gps->editcurve; \
-<<<<<<< HEAD
     /* ... Do Stuff With Curves ...  */
-=======
-    /* ... Do Stuff With Strokes ... */
->>>>>>> 4a7951fe
 
 #define GP_EDITABLE_CURVES_END(gpstroke_iter) \
   } \
