/*
 * ***** BEGIN GPL LICENSE BLOCK *****
 *
 * This program is free software; you can redistribute it and/or
 * modify it under the terms of the GNU General Public License
 * as published by the Free Software Foundation; either version 2
 * of the License, or (at your option) any later version.
 *
 * This program is distributed in the hope that it will be useful,
 * but WITHOUT ANY WARRANTY; without even the implied warranty of
 * MERCHANTABILITY or FITNESS FOR A PARTICULAR PURPOSE.  See the
 * GNU General Public License for more details.
 *
 * You should have received a copy of the GNU General Public License
 * along with this program; if not, write to the Free Software Foundation,
 * Inc., 51 Franklin Street, Fifth Floor, Boston, MA 02110-1301, USA.
 *
 * Contributor(s): Dalai Felinto
 *
 * ***** END GPL LICENSE BLOCK *****
 *
 */

/** \file blender/blenloader/intern/versioning_280.c
 *  \ingroup blenloader
 */

/* allow readfile to use deprecated functionality */
#define DNA_DEPRECATED_ALLOW

#include <string.h>

#include "BLI_listbase.h"
#include "BLI_math.h"
#include "BLI_mempool.h"
#include "BLI_string.h"
#include "BLI_string_utf8.h"
#include "BLI_utildefines.h"

#include "DNA_object_types.h"
#include "DNA_camera_types.h"
#include "DNA_gpu_types.h"
#include "DNA_lamp_types.h"
#include "DNA_layer_types.h"
#include "DNA_material_types.h"
#include "DNA_mesh_types.h"
#include "DNA_scene_types.h"
#include "DNA_screen_types.h"
#include "DNA_view3d_types.h"
#include "DNA_genfile.h"
#include "DNA_gpencil_types.h"
#include "DNA_workspace_types.h"

#include "BKE_collection.h"
#include "BKE_customdata.h"
#include "BKE_freestyle.h"
#include "BKE_idprop.h"
#include "BKE_layer.h"
#include "BKE_main.h"
#include "BKE_mesh.h"
#include "BKE_node.h"
#include "BKE_report.h"
#include "BKE_scene.h"
#include "BKE_workspace.h"
#include "BKE_gpencil.h"
#include "BKE_paint.h"
#include "BKE_object.h"

#include "BLO_readfile.h"
#include "readfile.h"

#include "MEM_guardedalloc.h"


static bScreen *screen_parent_find(const bScreen *screen)
{
	/* can avoid lookup if screen state isn't maximized/full (parent and child store the same state) */
	if (ELEM(screen->state, SCREENMAXIMIZED, SCREENFULL)) {
		for (const ScrArea *sa = screen->areabase.first; sa; sa = sa->next) {
			if (sa->full && sa->full != screen) {
				BLI_assert(sa->full->state == screen->state);
				return sa->full;
			}
		}
	}

	return NULL;
}

static void do_version_workspaces_create_from_screens(Main *bmain)
{
	for (bScreen *screen = bmain->screen.first; screen; screen = screen->id.next) {
		const bScreen *screen_parent = screen_parent_find(screen);
		WorkSpace *workspace;
		ViewLayer *layer = BKE_view_layer_from_scene_get(screen->scene);
		ListBase *transform_orientations;

		if (screen_parent) {
			/* fullscreen with "Back to Previous" option, don't create
			 * a new workspace, add layout workspace containing parent */
			workspace = BLI_findstring(
			        &bmain->workspaces, screen_parent->id.name + 2, offsetof(ID, name) + 2);
		}
		else {
			workspace = BKE_workspace_add(bmain, screen->id.name + 2);
		}
		BKE_workspace_layout_add(workspace, screen, screen->id.name + 2);
		BKE_workspace_view_layer_set(workspace, layer);

#ifdef WITH_CLAY_ENGINE
		BLI_strncpy(workspace->view_render.engine_id, RE_engine_id_BLENDER_CLAY,
		            sizeof(workspace->view_render.engine_id));
#else
		BLI_strncpy(workspace->view_render.engine_id, RE_engine_id_BLENDER_EEVEE,
		            sizeof(workspace->view_render.engine_id));
#endif

		transform_orientations = BKE_workspace_transform_orientations_get(workspace);
		BLI_duplicatelist(transform_orientations, &screen->scene->transform_spaces);
	}
}

/**
 * \brief After lib-link versioning for new workspace design.
 *
 *  *  Adds a workspace for (almost) each screen of the old file
 *     and adds the needed workspace-layout to wrap the screen.
 *  *  Active screen isn't stored directly in window anymore, but in the active workspace.
 *  *  Active scene isn't stored in screen anymore, but in window.
 *  *  Create workspace instance hook for each window.
 *
 * \note Some of the created workspaces might be deleted again in case of reading the default startup.blend.
 */
static void do_version_workspaces_after_lib_link(Main *bmain)
{
	BLI_assert(BLI_listbase_is_empty(&bmain->workspaces));

	do_version_workspaces_create_from_screens(bmain);

	for (wmWindowManager *wm = bmain->wm.first; wm; wm = wm->id.next) {
		for (wmWindow *win = wm->windows.first; win; win = win->next) {
			bScreen *screen_parent = screen_parent_find(win->screen);
			bScreen *screen = screen_parent ? screen_parent : win->screen;
			WorkSpace *workspace = BLI_findstring(&bmain->workspaces, screen->id.name + 2, offsetof(ID, name) + 2);
			ListBase *layouts = BKE_workspace_layouts_get(workspace);

			win->workspace_hook = BKE_workspace_instance_hook_create(bmain);

			BKE_workspace_active_set(win->workspace_hook, workspace);
			BKE_workspace_active_layout_set(win->workspace_hook, layouts->first);

			win->scene = screen->scene;
			/* Deprecated from now on! */
			win->screen = NULL;
		}
	}

	for (bScreen *screen = bmain->screen.first; screen; screen = screen->id.next) {
		/* Deprecated from now on! */
		BLI_freelistN(&screen->scene->transform_spaces);
		screen->scene = NULL;
	}
}

enum {
	DO_VERSION_COLLECTION_VISIBLE     = 0,
	DO_VERSION_COLLECTION_HIDE        = 1,
	DO_VERSION_COLLECTION_HIDE_RENDER = 2,
	DO_VERSION_COLLECTION_HIDE_ALL    = 3,
};

void do_versions_after_linking_280(Main *main)
{
	if (!MAIN_VERSION_ATLEAST(main, 280, 0)) {
		for (Scene *scene = main->scene.first; scene; scene = scene->id.next) {
			/* since we don't have access to FileData we check the (always valid) first render layer instead */
			if (scene->view_layers.first == NULL) {
				SceneCollection *sc_master = BKE_collection_master(scene);
				BLI_strncpy(sc_master->name, "Master Collection", sizeof(sc_master->name));

				struct DoVersionSceneCollections {
					SceneCollection *collections[20];
					int created;
					const char *suffix;
					int flag_viewport;
					int flag_render;
				} collections[] =
				{
					{
						.collections = {NULL},
						.created = 0,
						.suffix = "",
						.flag_viewport = COLLECTION_VISIBLE | COLLECTION_SELECTABLE,
						.flag_render = COLLECTION_VISIBLE | COLLECTION_SELECTABLE
					},
					{
						.collections = {NULL},
						.created = 0,
						.suffix = " - Hide Viewport",
						.flag_viewport = COLLECTION_SELECTABLE,
						.flag_render = COLLECTION_VISIBLE | COLLECTION_SELECTABLE
					},
					{
						.collections = {NULL},
						.created = 0,
						.suffix = " - Hide Render",
						.flag_viewport = COLLECTION_VISIBLE | COLLECTION_SELECTABLE,
						.flag_render = COLLECTION_SELECTABLE | COLLECTION_DISABLED
					},
					{
						.collections = {NULL},
						.created = 0,
						.suffix = " - Hide Render All",
						.flag_viewport = COLLECTION_SELECTABLE | COLLECTION_DISABLED,
						.flag_render = COLLECTION_SELECTABLE | COLLECTION_DISABLED
					}
				};

				for (int layer = 0; layer < 20; layer++) {
					for (Base *base = scene->base.first; base; base = base->next) {
						if (base->lay & (1 << layer)) {
							int collection_index = -1;
							if ((base->object->restrictflag & OB_RESTRICT_VIEW) &&
								(base->object->restrictflag & OB_RESTRICT_RENDER))
							{
								collection_index = DO_VERSION_COLLECTION_HIDE_ALL;
							}
							else if (base->object->restrictflag & OB_RESTRICT_VIEW) {
								collection_index = DO_VERSION_COLLECTION_HIDE;
							}
							else if (base->object->restrictflag & OB_RESTRICT_RENDER) {
								collection_index = DO_VERSION_COLLECTION_HIDE_RENDER;
							}
							else {
								collection_index = DO_VERSION_COLLECTION_VISIBLE;
							}

							/* Create collections when needed only. */
							if ((collections[collection_index].created & (1 << layer)) == 0) {
								char name[MAX_NAME];

								if ((collections[DO_VERSION_COLLECTION_VISIBLE].created & (1 << layer)) == 0) {
									BLI_snprintf(name,
									             sizeof(sc_master->name),
									             "Collection %d%s",
									             layer + 1,
									             collections[DO_VERSION_COLLECTION_VISIBLE].suffix);
									collections[DO_VERSION_COLLECTION_VISIBLE].collections[layer] =
									        BKE_collection_add(scene, sc_master, name);
									collections[DO_VERSION_COLLECTION_VISIBLE].created |= (1 << layer);
								}

								if (collection_index != DO_VERSION_COLLECTION_VISIBLE) {
									SceneCollection *sc_parent;
									sc_parent = collections[DO_VERSION_COLLECTION_VISIBLE].collections[layer];
									BLI_snprintf(name,
									             sizeof(sc_master->name),
									             "Collection %d%s",
									             layer + 1,
									             collections[collection_index].suffix);
									collections[collection_index].collections[layer] = BKE_collection_add(scene, sc_parent, name);
									collections[collection_index].created |= (1 << layer);
								}
							}

							BKE_collection_object_add(scene, collections[collection_index].collections[layer], base->object);
						}

						if (base->flag & SELECT) {
							base->object->flag |= SELECT;
						}
						else {
							base->object->flag &= ~SELECT;
						}
					}
				}

				/* Re-order the nested hidden collections. */
				SceneCollection *scene_collection_parent = sc_master->scene_collections.first;

				for (int layer = 0; layer < 20; layer++) {
					if (collections[DO_VERSION_COLLECTION_VISIBLE].created & (1 << layer)) {

						if ((collections[DO_VERSION_COLLECTION_HIDE].created & (1 << layer)) &&
						    (collections[DO_VERSION_COLLECTION_HIDE].collections[layer] !=
						     scene_collection_parent->scene_collections.first))
						{
							BLI_listbase_swaplinks(&scene_collection_parent->scene_collections,
							                       collections[DO_VERSION_COLLECTION_HIDE].collections[layer],
												   scene_collection_parent->scene_collections.first);
						}

						if ((collections[DO_VERSION_COLLECTION_HIDE_ALL].created & (1 << layer)) &&
						    (collections[DO_VERSION_COLLECTION_HIDE_ALL].collections[layer] !=
						     scene_collection_parent->scene_collections.last))
						{
							BLI_listbase_swaplinks(&scene_collection_parent->scene_collections,
							                       collections[DO_VERSION_COLLECTION_HIDE_ALL].collections[layer],
												   scene_collection_parent->scene_collections.last);
						}

						scene_collection_parent = scene_collection_parent->next;
					}
				}
				BLI_assert(scene_collection_parent == NULL);

				scene->active_view_layer = 0;

				/* Handle legacy render layers. */
				if (!BKE_scene_uses_blender_game(scene)) {
					for (SceneRenderLayer *srl = scene->r.layers.first; srl; srl = srl->next) {

						ViewLayer *view_layer = BKE_view_layer_add(scene, srl->name);

						if (srl->samples != 0) {
							/* It is up to the external engine to handle
							 * its own doversion in this case. */
							BKE_override_view_layer_int_add(
										view_layer,
										ID_SCE,
										"samples",
										srl->samples);
						}

						if (srl->mat_override) {
							BKE_override_view_layer_datablock_add(
							            view_layer,
							            ID_MA,
							            "self",
							            (ID *)srl->mat_override);
						}

						if (srl->layflag & SCE_LAY_DISABLE) {
							view_layer->flag &= ~VIEW_LAYER_RENDER;
						}

						if ((srl->layflag & SCE_LAY_FRS) == 0) {
							view_layer->flag &= ~VIEW_LAYER_FREESTYLE;
						}

						/* XXX If we are to keep layflag it should be merged with flag (dfelinto). */
						view_layer->layflag = srl->layflag;
						/* XXX Not sure if we should keep the passes (dfelinto). */
						view_layer->passflag = srl->passflag;
						view_layer->pass_xor = srl->pass_xor;
						view_layer->pass_alpha_threshold = srl->pass_alpha_threshold;

						BKE_freestyle_config_free(&view_layer->freestyle_config);
						view_layer->freestyle_config = srl->freestyleConfig;
						view_layer->id_properties = srl->prop;

						/* unlink master collection  */
						BKE_collection_unlink(view_layer, view_layer->layer_collections.first);

						/* Add new collection bases. */
						for (int layer = 0; layer < 20; layer++) {
							if ((scene->lay & srl->lay & ~(srl->lay_exclude) & (1 << layer)) ||
								(srl->lay_zmask & (scene->lay | srl->lay_exclude) & (1 << layer)))
							{
								if (collections[DO_VERSION_COLLECTION_VISIBLE].created & (1 << layer)) {

									LayerCollection *layer_collection_parent;
									layer_collection_parent = BKE_collection_link(view_layer,
											collections[DO_VERSION_COLLECTION_VISIBLE].collections[layer]);

									if (srl->lay_zmask & (1 << layer)) {
										BKE_override_layer_collection_boolean_add(
													layer_collection_parent,
													ID_OB,
													"cycles.is_holdout",
													true);
									}

									if ((srl->lay & (1 << layer)) == 0) {
										BKE_override_layer_collection_boolean_add(
													layer_collection_parent,
													ID_OB,
													"cycles_visibility.camera",
													false);
									}

									LayerCollection *layer_collection_child;
									layer_collection_child = layer_collection_parent->layer_collections.first;

									for (int j = 1; j < 4; j++) {
										if (collections[j].created & (1 << layer)) {
											layer_collection_child->flag = collections[j].flag_render & (~COLLECTION_DISABLED);

											if (collections[j].flag_render & COLLECTION_DISABLED) {
												BKE_collection_disable(view_layer, layer_collection_child);
											}

											layer_collection_child = layer_collection_child->next;
										}
									}
									BLI_assert(layer_collection_child == NULL);
								}
							}
						}

						/* for convenience set the same active object in all the layers */
						if (scene->basact) {
							view_layer->basact = BKE_view_layer_base_find(view_layer, scene->basact->object);
						}

						for (Base *base = view_layer->object_bases.first; base; base = base->next) {
							if ((base->flag & BASE_SELECTABLED) && (base->object->flag & SELECT)) {
								base->flag |= BASE_SELECTED;
							}
						}
					}

					if (BLI_findlink(&scene->view_layers, scene->r.actlay)) {
						scene->active_view_layer = scene->r.actlay;
					}
				}
				else {
					for (SceneRenderLayer *srl = scene->r.layers.first; srl; srl = srl->next) {
						if (srl->prop) {
							IDP_FreeProperty(srl->prop);
							MEM_freeN(srl->prop);
						}
						BKE_freestyle_config_free(&srl->freestyleConfig);
					}
				}
				BLI_freelistN(&scene->r.layers);

				ViewLayer *view_layer = BKE_view_layer_add(scene, "Viewport");
				/* If we ported all the original render layers, we don't need to make the viewport layer renderable. */
				if (!BLI_listbase_is_single(&scene->view_layers)) {
					view_layer->flag &= ~VIEW_LAYER_RENDER;
				}

				/* If layer was not set, disable it. */
				LayerCollection *layer_collection_parent;
				layer_collection_parent = ((LayerCollection *)view_layer->layer_collections.first)->layer_collections.first;

				for (int layer = 0; layer < 20; layer++) {
					if (collections[DO_VERSION_COLLECTION_VISIBLE].created & (1 << layer)) {
						const bool is_disabled = (scene->lay & (1 << layer)) == 0;

						/* We only need to disable the parent collection. */
						if (is_disabled) {
							BKE_collection_disable(view_layer, layer_collection_parent);
						}

						LayerCollection *layer_collection_child;
						layer_collection_child = layer_collection_parent->layer_collections.first;

						for (int j = 1; j < 4; j++) {
							if (collections[j].created & (1 << layer)) {
								layer_collection_child->flag = collections[j].flag_viewport & (~COLLECTION_DISABLED);

								if (collections[j].flag_viewport & COLLECTION_DISABLED) {
									BKE_collection_disable(view_layer, layer_collection_child);
								}
								layer_collection_child = layer_collection_child->next;
							}
						}
						BLI_assert(layer_collection_child == NULL);
						layer_collection_parent = layer_collection_parent->next;
					}
				}
				BLI_assert(layer_collection_parent == NULL);

				/* convert active base */
				if (scene->basact) {
					view_layer->basact = BKE_view_layer_base_find(view_layer, scene->basact->object);
				}

				/* convert selected bases */
				for (Base *base = scene->base.first; base; base = base->next) {
					if ((base->flag & BASE_SELECTABLED) && (base->object->flag & SELECT)) {
						base->flag |= BASE_SELECTED;
					}

					/* keep lay around for forward compatibility (open those files in 2.79) */
					base->lay = base->object->lay;
				}

				/* Fallback name if only one layer was found in the original file */
				if (BLI_listbase_count_ex(&sc_master->scene_collections, 2) == 1) {
					BKE_collection_rename(scene, sc_master->scene_collections.first, "Default Collection");
				}

				/* remove bases once and for all */
				for (Base *base = scene->base.first; base; base = base->next) {
					id_us_min(&base->object->id);
				}
				BLI_freelistN(&scene->base);
				scene->basact = NULL;
			}
		}
	}

	if (!MAIN_VERSION_ATLEAST(main, 280, 0)) {
		for (bScreen *screen = main->screen.first; screen; screen = screen->id.next) {
			/* same render-layer as do_version_workspaces_after_lib_link will activate,
			 * so same layer as BKE_view_layer_from_workspace_get would return */
			ViewLayer *layer = screen->scene->view_layers.first;

			for (ScrArea *sa = screen->areabase.first; sa; sa = sa->next) {
				for (SpaceLink *view_layer = sa->spacedata.first; view_layer; view_layer = view_layer->next) {
					if (view_layer->spacetype == SPACE_OUTLINER) {
						SpaceOops *soutliner = (SpaceOops *)view_layer;

						soutliner->outlinevis = SO_ACT_LAYER;

						if (BLI_listbase_count_ex(&layer->layer_collections, 2) == 1) {
							if (soutliner->treestore == NULL) {
								soutliner->treestore = BLI_mempool_create(
								        sizeof(TreeStoreElem), 1, 512, BLI_MEMPOOL_ALLOW_ITER);
							}

							/* Create a tree store element for the collection. This is normally
							 * done in check_persistent (outliner_tree.c), but we need to access
							 * it here :/ (expand element if it's the only one) */
							TreeStoreElem *tselem = BLI_mempool_calloc(soutliner->treestore);
							tselem->type = TSE_LAYER_COLLECTION;
							tselem->id = layer->layer_collections.first;
							tselem->nr = tselem->used = 0;
							tselem->flag &= ~TSE_CLOSED;
						}
					}
				}
			}
		}
	}

	/* New workspace design */
	if (!MAIN_VERSION_ATLEAST(main, 280, 1)) {
		do_version_workspaces_after_lib_link(main);
	}

<<<<<<< HEAD
	/* Grease Pencil Object */
	if (!MAIN_VERSION_ATLEAST(main, 280, 2)) {
		/* Convert grease pencil datablock to GP object */
		for (Scene *scene = main->scene.first; scene; scene = scene->id.next) {
			if (scene->gpd) {
				Object *ob;
				SceneLayer *scene_layer = BKE_scene_layer_from_scene_get(scene);
				if (scene_layer == NULL) {
					scene_layer = BKE_scene_layer_add(scene, "Viewport");
					printf("added scene layer again - %p\n", scene_layer);
				}

				ob = BKE_object_add_for_data(main, scene, scene_layer, OB_GPENCIL, "GP_Scene", &scene->gpd->id, false);
				zero_v3(ob->loc);
				scene->gpd = NULL;

				/* set cache as dirty */
				BKE_gpencil_batch_cache_dirty(ob->data);
			}
		}
	}
	
	/* XXX: Merge back into previous case... leaving like this so the Hero animatic/production files so far don't break */
	if (!MAIN_VERSION_ATLEAST(main, 280, 3)) {
		/* Handle object-linked grease pencil datablocks */
		for (Object *ob = main->object.first; ob; ob = ob->id.next) {
			if (ob->gpd) {
				if (ob->type == OB_GPENCIL) {
					/* GP Object - remap the links */
					ob->data = ob->gpd;
					ob->gpd = NULL;
				}
				else if (ob->type == OB_EMPTY) {
					/* Empty with GP data - This should be able to be converted
					 * to a GP object with little data loss
					 */
					ob->data = ob->gpd;
					ob->gpd = NULL;
					ob->type = OB_GPENCIL;
				}
				else {
					/* FIXME: What to do in this case?
					 *
					 * We cannot create new objects for these, as we don't have a scene & scene layer
					 * to put them into from here...
					 */
					printf("WARNING: Old Grease Pencil data ('%s') still exists on Object '%s'\n",
					       ob->gpd->id.name+2, ob->id.name+2);
				}
			}
		}
	}

	{
=======
	if (!MAIN_VERSION_ATLEAST(main, 280, 2)) {
>>>>>>> 3abe8b32
		/* Cleanup any remaining SceneRenderLayer data for files that were created
		* with Blender 2.8 before the SceneRenderLayer > RenderLayer refactor. */
		for (Scene *scene = main->scene.first; scene; scene = scene->id.next) {
			for (SceneRenderLayer *srl = scene->r.layers.first; srl; srl = srl->next) {
				if (srl->prop) {
					IDP_FreeProperty(srl->prop);
					MEM_freeN(srl->prop);
				}
				BKE_freestyle_config_free(&srl->freestyleConfig);
			}
			BLI_freelistN(&scene->r.layers);
		}
	}
}

static void do_version_layer_collections_idproperties(ListBase *lb)
{
	IDPropertyTemplate val = {0};
	for (LayerCollection *lc = lb->first; lc; lc = lc->next) {
		lc->properties = IDP_New(IDP_GROUP, &val, ROOT_PROP);
		BKE_layer_collection_engine_settings_create(lc->properties);

		/* No overrides at first */
		for (IDProperty *prop = lc->properties->data.group.first; prop; prop = prop->next) {
			while (prop->data.group.first) {
				IDP_FreeFromGroup(prop, prop->data.group.first);
			}
		}

		/* Do it recursively */
		do_version_layer_collections_idproperties(&lc->layer_collections);
	}
}

void blo_do_versions_280(FileData *fd, Library *UNUSED(lib), Main *main)
{

	if (!MAIN_VERSION_ATLEAST(main, 280, 0)) {
		for (Scene *scene = main->scene.first; scene; scene = scene->id.next) {
			if (STREQ(scene->r.engine, RE_engine_id_BLENDER_RENDER)) {
#ifdef WITH_CLAY_ENGINE
				BLI_strncpy(scene->r.engine, RE_engine_id_BLENDER_CLAY, sizeof(scene->r.engine));
#else
				BLI_strncpy(scene->r.engine, RE_engine_id_BLENDER_EEVEE, sizeof(scene->r.engine));
#endif
			}
		}

		if (!DNA_struct_elem_find(fd->filesdna, "Scene", "ListBase", "view_layers")) {
			for (Scene *scene = main->scene.first; scene; scene = scene->id.next) {
				/* Master Collection */
				scene->collection = MEM_callocN(sizeof(SceneCollection), "Master Collection");
				BLI_strncpy(scene->collection->name, "Master Collection", sizeof(scene->collection->name));
			}
		}

		if (DNA_struct_elem_find(fd->filesdna, "LayerCollection", "ListBase", "engine_settings") &&
		    !DNA_struct_elem_find(fd->filesdna, "LayerCollection", "IDProperty", "properties"))
		{
			for (Scene *scene = main->scene.first; scene; scene = scene->id.next) {
				for (ViewLayer *view_layer = scene->view_layers.first; view_layer; view_layer = view_layer->next) {
					do_version_layer_collections_idproperties(&view_layer->layer_collections);
				}
			}
		}
	}

	if (!MAIN_VERSION_ATLEAST(main, 280, 1)) {
		if (!DNA_struct_elem_find(fd->filesdna, "Lamp", "float", "bleedexp")) {
			for (Lamp *la = main->lamp.first; la; la = la->id.next) {
				la->bleedexp = 2.5f;
			}
		}

		if (!DNA_struct_elem_find(fd->filesdna, "GPUDOFSettings", "float", "ratio")) {
			for (Camera *ca = main->camera.first; ca; ca = ca->id.next) {
				ca->gpu_dof.ratio = 1.0f;
			}
		}

		if (!DNA_struct_elem_find(fd->filesdna, "ViewLayer", "IDProperty", "*properties")) {
			for (Scene *scene = main->scene.first; scene; scene = scene->id.next) {
				for (ViewLayer *view_layer = scene->view_layers.first; view_layer; view_layer = view_layer->next) {
					IDPropertyTemplate val = {0};
					view_layer->properties = IDP_New(IDP_GROUP, &val, ROOT_PROP);
					BKE_view_layer_engine_settings_create(view_layer->properties);
				}
			}
		}

		/* MTexPoly now removed. */
		if (DNA_struct_find(fd->filesdna, "MTexPoly")) {
			const int cd_mtexpoly = 15;  /* CD_MTEXPOLY, deprecated */
			for (Mesh *me = main->mesh.first; me; me = me->id.next) {
				/* If we have UV's, so this file will have MTexPoly layers too! */
				if (me->mloopuv != NULL) {
					CustomData_update_typemap(&me->pdata);
					CustomData_free_layers(&me->pdata, cd_mtexpoly, me->totpoly);
					BKE_mesh_update_customdata_pointers(me, false);
				}
			}
		}
	}

	if (!MAIN_VERSION_ATLEAST(main, 280, 2)) {
<<<<<<< HEAD
		/* NOTE: See also do_versions_after_linking_280()
		 * Some GP datablock link changes happen there instead, otherwise we get weird
		 * crashes and corrupt data when trying to move linked datablocks around.
		 */

		/* Convert grease pencil palettes to blender palettes */
		if (!DNA_struct_elem_find(fd->filesdna, "bGPDstroke", "Palette", "*palette")) {
			for (bGPdata *gpd = main->gpencil.first; gpd; gpd = gpd->id.next) {
				/* first create all palettes and colors */
				Palette *first = NULL;
				for (bGPDpalette *oldpalette = gpd->palettes.first; oldpalette; oldpalette = oldpalette->next) {
					/* create palette */
					bGPDpaletteref *palslot = BKE_gpencil_paletteslot_addnew(main, gpd, oldpalette->info);
					Palette *newpalette = palslot->palette;

					/* save first to use later */
					if (first == NULL) {
						first = newpalette;
					}

					for (bGPDpalettecolor *oldcolor = oldpalette->colors.first; oldcolor; oldcolor = oldcolor->next) {
						PaletteColor *newcolor = BKE_palette_color_add_name(newpalette, oldcolor->info);
						/* set color attributes */
						copy_v4_v4(newcolor->rgb, oldcolor->color);
						copy_v4_v4(newcolor->fill, oldcolor->fill);
						newcolor->flag = oldcolor->flag;
					}
					/* set first color active by default */
					if (!BLI_listbase_is_empty(&newpalette->colors)) {
						newpalette->active_color = 0;
					}
				}
				/* second, assign the palette and the color (always to first palette) */
				for (bGPDlayer *gpl = gpd->layers.first; gpl; gpl = gpl->next) {
					for (bGPDframe *gpf = gpl->frames.first; gpf; gpf = gpf->next) {
						for (bGPDstroke *gps = gpf->strokes.first; gps; gps = gps->next) {
							Palette *palette = first;
							PaletteColor *palcolor = BKE_palette_color_getbyname(first, gps->colorname);

							gps->palette = palette;
							gps->palcolor = palcolor;
						}
					}
				}
				gpd->id.tag &= ~LIB_TAG_NEED_LINK; // XXX: WHY?!
			}
		}

		/* Grease pencil sculpt and paint cursors */
		if (!DNA_struct_elem_find(fd->filesdna, "GP_BrushEdit_Settings", "int", "weighttype")) {
			for (Scene *scene = main->scene.first; scene; scene = scene->id.next) {
				/* sculpt brushes */
				GP_BrushEdit_Settings *gset = &scene->toolsettings->gp_sculpt;
				if (gset) {
					gset->alpha = 1.0f;
					gset->weighttype = GP_EDITBRUSH_TYPE_WEIGHT;
				}
			}
		}

		if (!DNA_struct_elem_find(fd->filesdna, "bGPDbrush", "float", "curcolor[3]")) {
			float curcolor[3], curcolor_add[3], curcolor_sub[3];
			ARRAY_SET_ITEMS(curcolor, 1.0f, 1.0f, 1.0f);
			ARRAY_SET_ITEMS(curcolor_add, 1.0f, 0.6f, 0.6f);
			ARRAY_SET_ITEMS(curcolor_sub, 0.6f, 0.6f, 1.0f);
			GP_EditBrush_Data *gp_brush;

			for (Scene *scene = main->scene.first; scene; scene = scene->id.next) {
				/* drawing brushes */
				ToolSettings *ts = scene->toolsettings;
				for (bGPDbrush *brush = ts->gp_brushes.first; brush; brush = brush->next) {
					brush->flag |= GP_BRUSH_ENABLE_CURSOR;
					copy_v3_v3(brush->curcolor, curcolor);
				}
				/* sculpt brushes */
				GP_BrushEdit_Settings *gset = &ts->gp_sculpt;
				for (int i = 0; i < TOT_GP_EDITBRUSH_TYPES; ++i) {
					gp_brush = &gset->brush[i];
					gp_brush->flag |= GP_EDITBRUSH_FLAG_ENABLE_CURSOR;
					copy_v3_v3(gp_brush->curcolor_add, curcolor_add);
					copy_v3_v3(gp_brush->curcolor_sub, curcolor_sub);
				}
			}
		}

		/* Init grease pencil vertex groups */
		if (!DNA_struct_elem_find(fd->filesdna, "bGPDweight", "int", "index")) {
			for (bGPdata *gpd = main->gpencil.first; gpd; gpd = gpd->id.next) {
				for (bGPDlayer *gpl = gpd->layers.first; gpl; gpl = gpl->next) {
					for (bGPDframe *gpf = gpl->frames.first; gpf; gpf = gpf->next) {
						for (bGPDstroke *gps = gpf->strokes.first; gps; gps = gps->next) {
							for (int i = 0; i < gps->totpoints; ++i) {
								bGPDspoint *pt = &gps->points[i];
								pt->totweight = 0;
								pt->weights = NULL;
							}
						}
					}
				}
			}
		}

		/* Init grease pencil edit line color */
		if (!DNA_struct_elem_find(fd->filesdna, "bGPdata", "float", "line_color[4]")) {
			for (bGPdata *gpd = main->gpencil.first; gpd; gpd = gpd->id.next) {
				ARRAY_SET_ITEMS(gpd->line_color, 0.6f, 0.6f, 0.6f, 0.3f);
			}
		}

		/* Init grease pencil pixel size factor */
		if (!DNA_struct_elem_find(fd->filesdna, "bGPDdata", "int", "pixfactor")) {
			for (bGPdata *gpd = main->gpencil.first; gpd; gpd = gpd->id.next) {
				gpd->pixfactor = GP_DEFAULT_PIX_FACTOR;
			}
		}
	}

	{
=======
>>>>>>> 3abe8b32
		if (!DNA_struct_elem_find(fd->filesdna, "View3D", "short", "custom_orientation_index")) {
			for (bScreen *screen = main->screen.first; screen; screen = screen->id.next) {
				for (ScrArea *area = screen->areabase.first; area; area = area->next) {
					for (SpaceLink *sl = area->spacedata.first; sl; sl = sl->next) {
						if (sl->spacetype == SPACE_VIEW3D) {
							View3D *v3d = (View3D *)sl;
							if (v3d->twmode >= V3D_MANIP_CUSTOM) {
								v3d->custom_orientation_index = v3d->twmode - V3D_MANIP_CUSTOM;
								v3d->twmode = V3D_MANIP_CUSTOM;
							}
							else {
								v3d->custom_orientation_index = -1;
							}
						}
					}
				}
			}
		}

		if (!DNA_struct_elem_find(fd->filesdna, "Lamp", "float", "cascade_max_dist")) {
			for (Lamp *la = main->lamp.first; la; la = la->id.next) {
				la->cascade_max_dist = 1000.0f;
				la->cascade_count = 4;
				la->cascade_exponent = 0.8f;
				la->cascade_fade = 0.1f;
			}
		}

		if (!DNA_struct_elem_find(fd->filesdna, "Lamp", "float", "contact_dist")) {
			for (Lamp *la = main->lamp.first; la; la = la->id.next) {
				la->contact_dist = 1.0f;
				la->contact_bias = 0.03f;
				la->contact_spread = 0.2f;
				la->contact_thickness = 0.5f;
			}
		}

		typedef enum eNTreeDoVersionErrors {
			NTREE_DOVERSION_NO_ERROR = 0,
			NTREE_DOVERSION_NEED_OUTPUT = (1 << 0),
			NTREE_DOVERSION_TRANSPARENCY_EMISSION = (1 << 1),
		} eNTreeDoVersionErrors;

		/* Eevee shader nodes renamed because of the output node system.
		 * Note that a new output node is not being added here, because it would be overkill
		 * to handle this case in lib_verify_nodetree.
		 *
		 * Also, metallic node is now unified into the principled node. */
		eNTreeDoVersionErrors error = NTREE_DOVERSION_NO_ERROR;

		FOREACH_NODETREE(main, ntree, id) {
			if (ntree->type == NTREE_SHADER) {
				for (bNode *node = ntree->nodes.first; node; node = node->next) {
					if (node->type == 194 /* SH_NODE_EEVEE_METALLIC */ &&
					    STREQ(node->idname, "ShaderNodeOutputMetallic"))
					{
						BLI_strncpy(node->idname, "ShaderNodeEeveeMetallic", sizeof(node->idname));
						error |= NTREE_DOVERSION_NEED_OUTPUT;
					}

					else if (node->type == SH_NODE_EEVEE_SPECULAR && STREQ(node->idname, "ShaderNodeOutputSpecular")) {
						BLI_strncpy(node->idname, "ShaderNodeEeveeSpecular", sizeof(node->idname));
						error |= NTREE_DOVERSION_NEED_OUTPUT;
					}

					else if (node->type == 196 /* SH_NODE_OUTPUT_EEVEE_MATERIAL */ &&
					         STREQ(node->idname, "ShaderNodeOutputEeveeMaterial"))
					{
						node->type = SH_NODE_OUTPUT_MATERIAL;
						BLI_strncpy(node->idname, "ShaderNodeOutputMaterial", sizeof(node->idname));
					}

					else if (node->type == 194 /* SH_NODE_EEVEE_METALLIC */ &&
					         STREQ(node->idname, "ShaderNodeEeveeMetallic"))
					{
						node->type = SH_NODE_BSDF_PRINCIPLED;
						BLI_strncpy(node->idname, "ShaderNodeBsdfPrincipled", sizeof(node->idname));
						node->custom1 = SHD_GLOSSY_MULTI_GGX;
						error |= NTREE_DOVERSION_TRANSPARENCY_EMISSION;
					}
				}
			}
		} FOREACH_NODETREE_END

		if (error & NTREE_DOVERSION_NEED_OUTPUT) {
			BKE_report(fd->reports, RPT_ERROR, "Eevee material conversion problem. Error in console");
			printf("You need to connect Principled and Eevee Specular shader nodes to new material output nodes.\n");
		}

		if (error & NTREE_DOVERSION_TRANSPARENCY_EMISSION) {
			BKE_report(fd->reports, RPT_ERROR, "Eevee material conversion problem. Error in console");
			printf("You need to combine transparency and emission shaders to the converted Principled shader nodes.\n");
		}

		if (!DNA_struct_elem_find(fd->filesdna, "Scene", "ViewRender", "view_render")) {
			for (Scene *scene = main->scene.first; scene; scene = scene->id.next) {
				BLI_strncpy_utf8(scene->view_render.engine_id, scene->r.engine,
				                 sizeof(scene->view_render.engine_id));
			}

			for (WorkSpace *workspace = main->workspaces.first; workspace; workspace = workspace->id.next) {
				BKE_viewrender_init(&workspace->view_render);
			}
		}

		if ((DNA_struct_elem_find(fd->filesdna, "ViewLayer", "FreestyleConfig", "freestyle_config") == false) &&
		    DNA_struct_elem_find(fd->filesdna, "Scene", "ListBase", "view_layers"))
		{
			for (Scene *scene = main->scene.first; scene; scene = scene->id.next) {
				ViewLayer *view_layer;
				for (view_layer = scene->view_layers.first; view_layer; view_layer = view_layer->next) {
					view_layer->flag |= VIEW_LAYER_FREESTYLE;
					view_layer->layflag = 0x7FFF;   /* solid ztra halo edge strand */
					view_layer->passflag = SCE_PASS_COMBINED | SCE_PASS_Z;
					view_layer->pass_alpha_threshold = 0.5f;
					BKE_freestyle_config_init(&view_layer->freestyle_config);
				}
			}
		}
	}
}<|MERGE_RESOLUTION|>--- conflicted
+++ resolved
@@ -532,20 +532,34 @@
 		do_version_workspaces_after_lib_link(main);
 	}
 
-<<<<<<< HEAD
+	if (!MAIN_VERSION_ATLEAST(main, 280, 2)) {
+		/* Cleanup any remaining SceneRenderLayer data for files that were created
+		* with Blender 2.8 before the SceneRenderLayer > RenderLayer refactor. */
+		for (Scene *scene = main->scene.first; scene; scene = scene->id.next) {
+			for (SceneRenderLayer *srl = scene->r.layers.first; srl; srl = srl->next) {
+				if (srl->prop) {
+					IDP_FreeProperty(srl->prop);
+					MEM_freeN(srl->prop);
+				}
+				BKE_freestyle_config_free(&srl->freestyleConfig);
+			}
+			BLI_freelistN(&scene->r.layers);
+		}
+	}
+
 	/* Grease Pencil Object */
 	if (!MAIN_VERSION_ATLEAST(main, 280, 2)) {
 		/* Convert grease pencil datablock to GP object */
 		for (Scene *scene = main->scene.first; scene; scene = scene->id.next) {
 			if (scene->gpd) {
 				Object *ob;
-				SceneLayer *scene_layer = BKE_scene_layer_from_scene_get(scene);
-				if (scene_layer == NULL) {
-					scene_layer = BKE_scene_layer_add(scene, "Viewport");
-					printf("added scene layer again - %p\n", scene_layer);
-				}
-
-				ob = BKE_object_add_for_data(main, scene, scene_layer, OB_GPENCIL, "GP_Scene", &scene->gpd->id, false);
+				ViewLayer *view_layer = BKE_view_layer_from_scene_get(scene);
+				if (view_layer == NULL) {
+					view_layer = BKE_view_layer_add(scene, "Viewport");
+					printf("added scene layer again - %p\n", view_layer);
+				}
+
+				ob = BKE_object_add_for_data(main, scene, view_layer, OB_GPENCIL, "GP_Scene", &scene->gpd->id, false);
 				zero_v3(ob->loc);
 				scene->gpd = NULL;
 
@@ -554,7 +568,7 @@
 			}
 		}
 	}
-	
+
 	/* XXX: Merge back into previous case... leaving like this so the Hero animatic/production files so far don't break */
 	if (!MAIN_VERSION_ATLEAST(main, 280, 3)) {
 		/* Handle object-linked grease pencil datablocks */
@@ -585,24 +599,6 @@
 			}
 		}
 	}
-
-	{
-=======
-	if (!MAIN_VERSION_ATLEAST(main, 280, 2)) {
->>>>>>> 3abe8b32
-		/* Cleanup any remaining SceneRenderLayer data for files that were created
-		* with Blender 2.8 before the SceneRenderLayer > RenderLayer refactor. */
-		for (Scene *scene = main->scene.first; scene; scene = scene->id.next) {
-			for (SceneRenderLayer *srl = scene->r.layers.first; srl; srl = srl->next) {
-				if (srl->prop) {
-					IDP_FreeProperty(srl->prop);
-					MEM_freeN(srl->prop);
-				}
-				BKE_freestyle_config_free(&srl->freestyleConfig);
-			}
-			BLI_freelistN(&scene->r.layers);
-		}
-	}
 }
 
 static void do_version_layer_collections_idproperties(ListBase *lb)
@@ -695,127 +691,6 @@
 	}
 
 	if (!MAIN_VERSION_ATLEAST(main, 280, 2)) {
-<<<<<<< HEAD
-		/* NOTE: See also do_versions_after_linking_280()
-		 * Some GP datablock link changes happen there instead, otherwise we get weird
-		 * crashes and corrupt data when trying to move linked datablocks around.
-		 */
-
-		/* Convert grease pencil palettes to blender palettes */
-		if (!DNA_struct_elem_find(fd->filesdna, "bGPDstroke", "Palette", "*palette")) {
-			for (bGPdata *gpd = main->gpencil.first; gpd; gpd = gpd->id.next) {
-				/* first create all palettes and colors */
-				Palette *first = NULL;
-				for (bGPDpalette *oldpalette = gpd->palettes.first; oldpalette; oldpalette = oldpalette->next) {
-					/* create palette */
-					bGPDpaletteref *palslot = BKE_gpencil_paletteslot_addnew(main, gpd, oldpalette->info);
-					Palette *newpalette = palslot->palette;
-
-					/* save first to use later */
-					if (first == NULL) {
-						first = newpalette;
-					}
-
-					for (bGPDpalettecolor *oldcolor = oldpalette->colors.first; oldcolor; oldcolor = oldcolor->next) {
-						PaletteColor *newcolor = BKE_palette_color_add_name(newpalette, oldcolor->info);
-						/* set color attributes */
-						copy_v4_v4(newcolor->rgb, oldcolor->color);
-						copy_v4_v4(newcolor->fill, oldcolor->fill);
-						newcolor->flag = oldcolor->flag;
-					}
-					/* set first color active by default */
-					if (!BLI_listbase_is_empty(&newpalette->colors)) {
-						newpalette->active_color = 0;
-					}
-				}
-				/* second, assign the palette and the color (always to first palette) */
-				for (bGPDlayer *gpl = gpd->layers.first; gpl; gpl = gpl->next) {
-					for (bGPDframe *gpf = gpl->frames.first; gpf; gpf = gpf->next) {
-						for (bGPDstroke *gps = gpf->strokes.first; gps; gps = gps->next) {
-							Palette *palette = first;
-							PaletteColor *palcolor = BKE_palette_color_getbyname(first, gps->colorname);
-
-							gps->palette = palette;
-							gps->palcolor = palcolor;
-						}
-					}
-				}
-				gpd->id.tag &= ~LIB_TAG_NEED_LINK; // XXX: WHY?!
-			}
-		}
-
-		/* Grease pencil sculpt and paint cursors */
-		if (!DNA_struct_elem_find(fd->filesdna, "GP_BrushEdit_Settings", "int", "weighttype")) {
-			for (Scene *scene = main->scene.first; scene; scene = scene->id.next) {
-				/* sculpt brushes */
-				GP_BrushEdit_Settings *gset = &scene->toolsettings->gp_sculpt;
-				if (gset) {
-					gset->alpha = 1.0f;
-					gset->weighttype = GP_EDITBRUSH_TYPE_WEIGHT;
-				}
-			}
-		}
-
-		if (!DNA_struct_elem_find(fd->filesdna, "bGPDbrush", "float", "curcolor[3]")) {
-			float curcolor[3], curcolor_add[3], curcolor_sub[3];
-			ARRAY_SET_ITEMS(curcolor, 1.0f, 1.0f, 1.0f);
-			ARRAY_SET_ITEMS(curcolor_add, 1.0f, 0.6f, 0.6f);
-			ARRAY_SET_ITEMS(curcolor_sub, 0.6f, 0.6f, 1.0f);
-			GP_EditBrush_Data *gp_brush;
-
-			for (Scene *scene = main->scene.first; scene; scene = scene->id.next) {
-				/* drawing brushes */
-				ToolSettings *ts = scene->toolsettings;
-				for (bGPDbrush *brush = ts->gp_brushes.first; brush; brush = brush->next) {
-					brush->flag |= GP_BRUSH_ENABLE_CURSOR;
-					copy_v3_v3(brush->curcolor, curcolor);
-				}
-				/* sculpt brushes */
-				GP_BrushEdit_Settings *gset = &ts->gp_sculpt;
-				for (int i = 0; i < TOT_GP_EDITBRUSH_TYPES; ++i) {
-					gp_brush = &gset->brush[i];
-					gp_brush->flag |= GP_EDITBRUSH_FLAG_ENABLE_CURSOR;
-					copy_v3_v3(gp_brush->curcolor_add, curcolor_add);
-					copy_v3_v3(gp_brush->curcolor_sub, curcolor_sub);
-				}
-			}
-		}
-
-		/* Init grease pencil vertex groups */
-		if (!DNA_struct_elem_find(fd->filesdna, "bGPDweight", "int", "index")) {
-			for (bGPdata *gpd = main->gpencil.first; gpd; gpd = gpd->id.next) {
-				for (bGPDlayer *gpl = gpd->layers.first; gpl; gpl = gpl->next) {
-					for (bGPDframe *gpf = gpl->frames.first; gpf; gpf = gpf->next) {
-						for (bGPDstroke *gps = gpf->strokes.first; gps; gps = gps->next) {
-							for (int i = 0; i < gps->totpoints; ++i) {
-								bGPDspoint *pt = &gps->points[i];
-								pt->totweight = 0;
-								pt->weights = NULL;
-							}
-						}
-					}
-				}
-			}
-		}
-
-		/* Init grease pencil edit line color */
-		if (!DNA_struct_elem_find(fd->filesdna, "bGPdata", "float", "line_color[4]")) {
-			for (bGPdata *gpd = main->gpencil.first; gpd; gpd = gpd->id.next) {
-				ARRAY_SET_ITEMS(gpd->line_color, 0.6f, 0.6f, 0.6f, 0.3f);
-			}
-		}
-
-		/* Init grease pencil pixel size factor */
-		if (!DNA_struct_elem_find(fd->filesdna, "bGPDdata", "int", "pixfactor")) {
-			for (bGPdata *gpd = main->gpencil.first; gpd; gpd = gpd->id.next) {
-				gpd->pixfactor = GP_DEFAULT_PIX_FACTOR;
-			}
-		}
-	}
-
-	{
-=======
->>>>>>> 3abe8b32
 		if (!DNA_struct_elem_find(fd->filesdna, "View3D", "short", "custom_orientation_index")) {
 			for (bScreen *screen = main->screen.first; screen; screen = screen->id.next) {
 				for (ScrArea *area = screen->areabase.first; area; area = area->next) {
@@ -936,4 +811,122 @@
 			}
 		}
 	}
+
+	if (!MAIN_VERSION_ATLEAST(main, 280, 2)) {
+		/* NOTE: See also do_versions_after_linking_280()
+		 * Some GP datablock link changes happen there instead, otherwise we get weird
+		 * crashes and corrupt data when trying to move linked datablocks around.
+		 */
+
+		/* Convert grease pencil palettes to blender palettes */
+		if (!DNA_struct_elem_find(fd->filesdna, "bGPDstroke", "Palette", "*palette")) {
+			for (bGPdata *gpd = main->gpencil.first; gpd; gpd = gpd->id.next) {
+				/* first create all palettes and colors */
+				Palette *first = NULL;
+				for (bGPDpalette *oldpalette = gpd->palettes.first; oldpalette; oldpalette = oldpalette->next) {
+					/* create palette */
+					bGPDpaletteref *palslot = BKE_gpencil_paletteslot_addnew(main, gpd, oldpalette->info);
+					Palette *newpalette = palslot->palette;
+
+					/* save first to use later */
+					if (first == NULL) {
+						first = newpalette;
+					}
+
+					for (bGPDpalettecolor *oldcolor = oldpalette->colors.first; oldcolor; oldcolor = oldcolor->next) {
+						PaletteColor *newcolor = BKE_palette_color_add_name(newpalette, oldcolor->info);
+						/* set color attributes */
+						copy_v4_v4(newcolor->rgb, oldcolor->color);
+						copy_v4_v4(newcolor->fill, oldcolor->fill);
+						newcolor->flag = oldcolor->flag;
+					}
+					/* set first color active by default */
+					if (!BLI_listbase_is_empty(&newpalette->colors)) {
+						newpalette->active_color = 0;
+					}
+				}
+				/* second, assign the palette and the color (always to first palette) */
+				for (bGPDlayer *gpl = gpd->layers.first; gpl; gpl = gpl->next) {
+					for (bGPDframe *gpf = gpl->frames.first; gpf; gpf = gpf->next) {
+						for (bGPDstroke *gps = gpf->strokes.first; gps; gps = gps->next) {
+							Palette *palette = first;
+							PaletteColor *palcolor = BKE_palette_color_getbyname(first, gps->colorname);
+
+							gps->palette = palette;
+							gps->palcolor = palcolor;
+						}
+					}
+				}
+				gpd->id.tag &= ~LIB_TAG_NEED_LINK; // XXX: WHY?!
+			}
+		}
+
+		/* Grease pencil sculpt and paint cursors */
+		if (!DNA_struct_elem_find(fd->filesdna, "GP_BrushEdit_Settings", "int", "weighttype")) {
+			for (Scene *scene = main->scene.first; scene; scene = scene->id.next) {
+				/* sculpt brushes */
+				GP_BrushEdit_Settings *gset = &scene->toolsettings->gp_sculpt;
+				if (gset) {
+					gset->alpha = 1.0f;
+					gset->weighttype = GP_EDITBRUSH_TYPE_WEIGHT;
+				}
+			}
+		}
+
+		if (!DNA_struct_elem_find(fd->filesdna, "bGPDbrush", "float", "curcolor[3]")) {
+			float curcolor[3], curcolor_add[3], curcolor_sub[3];
+			ARRAY_SET_ITEMS(curcolor, 1.0f, 1.0f, 1.0f);
+			ARRAY_SET_ITEMS(curcolor_add, 1.0f, 0.6f, 0.6f);
+			ARRAY_SET_ITEMS(curcolor_sub, 0.6f, 0.6f, 1.0f);
+			GP_EditBrush_Data *gp_brush;
+
+			for (Scene *scene = main->scene.first; scene; scene = scene->id.next) {
+				/* drawing brushes */
+				ToolSettings *ts = scene->toolsettings;
+				for (bGPDbrush *brush = ts->gp_brushes.first; brush; brush = brush->next) {
+					brush->flag |= GP_BRUSH_ENABLE_CURSOR;
+					copy_v3_v3(brush->curcolor, curcolor);
+				}
+				/* sculpt brushes */
+				GP_BrushEdit_Settings *gset = &ts->gp_sculpt;
+				for (int i = 0; i < TOT_GP_EDITBRUSH_TYPES; ++i) {
+					gp_brush = &gset->brush[i];
+					gp_brush->flag |= GP_EDITBRUSH_FLAG_ENABLE_CURSOR;
+					copy_v3_v3(gp_brush->curcolor_add, curcolor_add);
+					copy_v3_v3(gp_brush->curcolor_sub, curcolor_sub);
+				}
+			}
+		}
+
+		/* Init grease pencil vertex groups */
+		if (!DNA_struct_elem_find(fd->filesdna, "bGPDweight", "int", "index")) {
+			for (bGPdata *gpd = main->gpencil.first; gpd; gpd = gpd->id.next) {
+				for (bGPDlayer *gpl = gpd->layers.first; gpl; gpl = gpl->next) {
+					for (bGPDframe *gpf = gpl->frames.first; gpf; gpf = gpf->next) {
+						for (bGPDstroke *gps = gpf->strokes.first; gps; gps = gps->next) {
+							for (int i = 0; i < gps->totpoints; ++i) {
+								bGPDspoint *pt = &gps->points[i];
+								pt->totweight = 0;
+								pt->weights = NULL;
+							}
+						}
+					}
+				}
+			}
+		}
+
+		/* Init grease pencil edit line color */
+		if (!DNA_struct_elem_find(fd->filesdna, "bGPdata", "float", "line_color[4]")) {
+			for (bGPdata *gpd = main->gpencil.first; gpd; gpd = gpd->id.next) {
+				ARRAY_SET_ITEMS(gpd->line_color, 0.6f, 0.6f, 0.6f, 0.3f);
+			}
+		}
+
+		/* Init grease pencil pixel size factor */
+		if (!DNA_struct_elem_find(fd->filesdna, "bGPDdata", "int", "pixfactor")) {
+			for (bGPdata *gpd = main->gpencil.first; gpd; gpd = gpd->id.next) {
+				gpd->pixfactor = GP_DEFAULT_PIX_FACTOR;
+			}
+		}
+	}
 }