--- conflicted
+++ resolved
@@ -96,15 +96,10 @@
   }
 }
 
-<<<<<<< HEAD
-/** converts error to report and clears it */
-bool BPy_errors_to_report_ex(ReportList *reports, const bool use_full, const bool use_location)
-=======
 bool BPy_errors_to_report_ex(ReportList *reports,
                              const char *error_prefix,
                              const bool use_full,
                              const bool use_location)
->>>>>>> 3b9e16a4
 {
   PyObject *pystring;
 
@@ -152,17 +147,6 @@
                 _PyUnicode_AsString(pystring),
                 filename,
                 lineno);
-<<<<<<< HEAD
-#else
-    pystring_format = PyUnicode_FromFormat(
-        TIP_("%s\nlocation: %s:%d\n"), _PyUnicode_AsString(pystring), filename, lineno);
-
-    cstring = _PyUnicode_AsString(pystring_format);
-    BKE_report(reports, RPT_ERROR, cstring);
-
-    Py_DECREF(pystring_format); /* workaround */
-#endif
-=======
 
     /* Not exactly needed. Useful for developers tracking down issues. */
     fprintf(stderr,
@@ -171,7 +155,6 @@
             _PyUnicode_AsString(pystring),
             filename,
             lineno);
->>>>>>> 3b9e16a4
   }
   else {
     BKE_reportf(reports, RPT_ERROR, "%s: %s", error_prefix, _PyUnicode_AsString(pystring));
