/*
 * Copyright 2011-2014 Blender Foundation
 *
 * Licensed under the Apache License, Version 2.0 (the "License");
 * you may not use this file except in compliance with the License.
 * You may obtain a copy of the License at
 *
 * http://www.apache.org/licenses/LICENSE-2.0
 *
 * Unless required by applicable law or agreed to in writing, software
 * distributed under the License is distributed on an "AS IS" BASIS,
 * WITHOUT WARRANTIES OR CONDITIONS OF ANY KIND, either express or implied.
 * See the License for the specific language governing permissions and
 * limitations under the License.
 */

#ifndef __UTIL_LOGGING_H__
#define __UTIL_LOGGING_H__

#if defined(WITH_CYCLES_LOGGING) && !defined(__KERNEL_GPU__)
#  include <gflags/gflags.h>
#  include <glog/logging.h>
#endif

#include <iostream>

CCL_NAMESPACE_BEGIN

#if !defined(WITH_CYCLES_LOGGING) || defined(__KERNEL_GPU__)
class StubStream {
 public:
  template<class T> StubStream &operator<<(const T &)
  {
    return *this;
  }
};

class LogMessageVoidify {
 public:
  LogMessageVoidify()
  {
  }
  void operator&(const StubStream &)
  {
  }
};

#  define LOG_SUPPRESS() (true) ? ((void)0) : LogMessageVoidify() & StubStream()
#  define LOG(severity) LOG_SUPPRESS()
#  define VLOG(severity) LOG_SUPPRESS()
#  define VLOG_IF(severity, condition) LOG_SUPPRESS()
<<<<<<< HEAD
#  define VLOG_IS_ON(severity) false
=======

#  define CHECK(expression) LOG_SUPPRESS()

#  define CHECK_NOTNULL(expression) LOG_SUPPRESS()
#  define CHECK_NULL(expression) LOG_SUPPRESS()

#  define CHECK_NEAR(actual, expected, eps) LOG_SUPPRESS()

#  define CHECK_GE(a, b) LOG_SUPPRESS()
#  define CHECK_NE(a, b) LOG_SUPPRESS()
#  define CHECK_EQ(a, b) LOG_SUPPRESS()
#  define CHECK_GT(a, b) LOG_SUPPRESS()
#  define CHECK_LT(a, b) LOG_SUPPRESS()
#  define CHECK_LE(a, b) LOG_SUPPRESS()

#  define DCHECK(expression) LOG_SUPPRESS()

#  define DCHECK_NOTNULL(expression) LOG_SUPPRESS()
#  define DCHECK_NULL(expression) LOG_SUPPRESS()

#  define DCHECK_NEAR(actual, expected, eps) LOG_SUPPRESS()

#  define DCHECK_GE(a, b) LOG_SUPPRESS()
#  define DCHECK_NE(a, b) LOG_SUPPRESS()
#  define DCHECK_EQ(a, b) LOG_SUPPRESS()
#  define DCHECK_GT(a, b) LOG_SUPPRESS()
#  define DCHECK_LT(a, b) LOG_SUPPRESS()
#  define DCHECK_LE(a, b) LOG_SUPPRESS()

#  define LOG_ASSERT(expression) LOG_SUPPRESS()
>>>>>>> 810c88b5
#endif

#define VLOG_ONCE(level, flag) \
  if (!flag) \
  flag = true, VLOG(level)

struct int2;
struct float3;

void util_logging_init(const char *argv0);
void util_logging_start();
void util_logging_verbosity_set(int verbosity);

std::ostream &operator<<(std::ostream &os, const int2 &value);
std::ostream &operator<<(std::ostream &os, const float3 &value);

CCL_NAMESPACE_END

#endif /* __UTIL_LOGGING_H__ */<|MERGE_RESOLUTION|>--- conflicted
+++ resolved
@@ -49,9 +49,7 @@
 #  define LOG(severity) LOG_SUPPRESS()
 #  define VLOG(severity) LOG_SUPPRESS()
 #  define VLOG_IF(severity, condition) LOG_SUPPRESS()
-<<<<<<< HEAD
 #  define VLOG_IS_ON(severity) false
-=======
 
 #  define CHECK(expression) LOG_SUPPRESS()
 
@@ -82,7 +80,6 @@
 #  define DCHECK_LE(a, b) LOG_SUPPRESS()
 
 #  define LOG_ASSERT(expression) LOG_SUPPRESS()
->>>>>>> 810c88b5
 #endif
 
 #define VLOG_ONCE(level, flag) \
