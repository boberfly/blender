--- conflicted
+++ resolved
@@ -1813,11 +1813,7 @@
 	Scene *scene = CTX_data_scene(C);
 	ViewLayer *view_layer = CTX_data_view_layer(C);
 	Base *basen = NULL, *basact = NULL;
-<<<<<<< HEAD
-	Object *ob1, *newob, *obact = CTX_data_active_object(C);
-=======
-	Object *ob, *ob1, *obact = CTX_data_active_object(C);
->>>>>>> cab013bc
+	Object *ob1, *obact = CTX_data_active_object(C);
 	DerivedMesh *dm;
 	Curve *cu;
 	Nurb *nu;
