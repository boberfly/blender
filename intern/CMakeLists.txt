--- conflicted
+++ resolved
@@ -44,13 +44,6 @@
   add_subdirectory(elbeem)
 endif()
 
-<<<<<<< HEAD
-=======
-if(WITH_MOD_SMOKE)
-  add_subdirectory(smoke)
-endif()
-
->>>>>>> 3076d95b
 if(WITH_IK_SOLVER)
   add_subdirectory(iksolver)
 endif()
@@ -77,7 +70,7 @@
 endif()
 
 if(WITH_MOD_MANTA)
-	add_subdirectory(mantaflow)
+  add_subdirectory(mantaflow)
 endif()
 
 if(WITH_OPENVDB)
