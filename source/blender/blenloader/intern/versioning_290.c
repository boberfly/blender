--- conflicted
+++ resolved
@@ -1429,21 +1429,6 @@
    */
   {
     /* Keep this block, even when empty. */
-<<<<<<< HEAD
-    /* Initialize the opacity of the overlay wireframe */
-    if (!DNA_struct_elem_find(fd->filesdna, "View3DOverlay", "float", "wireframe_opacity")) {
-      for (bScreen *screen = bmain->screens.first; screen; screen = screen->id.next) {
-        LISTBASE_FOREACH (ScrArea *, area, &screen->areabase) {
-          LISTBASE_FOREACH (SpaceLink *, sl, &area->spacedata) {
-            if (sl->spacetype == SPACE_VIEW3D) {
-              View3D *v3d = (View3D *)sl;
-              v3d->overlay.wireframe_opacity = 1.0f;
-            }
-          }
-        }
-      }
-    }
-=======
 
     FOREACH_NODETREE_BEGIN (bmain, ntree, id) {
       if (ntree->type == NTREE_GEOMETRY) {
@@ -1465,17 +1450,5 @@
       }
     }
     FOREACH_NODETREE_END;
-
-    if (!DNA_struct_find(fd->filesdna, "SceneLineArt")) {
-      LISTBASE_FOREACH (Scene *, sc, &bmain->scenes) {
-        sc->lineart.crease_threshold = DEG2RAD(140.0f);
-        sc->lineart.line_types |= LRT_EDGE_FLAG_ALL_TYPE;
-        sc->lineart.flags |= (LRT_ALLOW_DUPLI_OBJECTS | LRT_REMOVE_DOUBLES);
-        sc->lineart.angle_splitting_threshold = DEG2RAD(60.0f);
-        sc->lineart.chaining_geometry_threshold = 0.001f;
-        sc->lineart.chaining_image_threshold = 0.001f;
-      }
-    }
->>>>>>> c2f0ee01
   }
 }