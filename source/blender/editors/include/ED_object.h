/*
 * ***** BEGIN GPL LICENSE BLOCK *****
 *
 * This program is free software; you can redistribute it and/or
 * modify it under the terms of the GNU General Public License
 * as published by the Free Software Foundation; either version 2
 * of the License, or (at your option) any later version.
 *
 * This program is distributed in the hope that it will be useful,
 * but WITHOUT ANY WARRANTY; without even the implied warranty of
 * MERCHANTABILITY or FITNESS FOR A PARTICULAR PURPOSE.  See the
 * GNU General Public License for more details.
 *
 * You should have received a copy of the GNU General Public License
 * along with this program; if not, write to the Free Software Foundation,
 * Inc., 51 Franklin Street, Fifth Floor, Boston, MA 02110-1301, USA.
 *
 * The Original Code is Copyright (C) 2008 Blender Foundation.
 * All rights reserved.
 *
 *
 * Contributor(s): Blender Foundation
 *
 * ***** END GPL LICENSE BLOCK *****
 */

/** \file ED_object.h
 *  \ingroup editors
 */

#ifndef __ED_OBJECT_H__
#define __ED_OBJECT_H__

#ifdef __cplusplus
extern "C" {
#endif

struct Base;
struct EnumPropertyItem;
struct ID;
struct Main;
struct ModifierData;
struct Object;
struct ReportList;
struct Scene;
struct bConstraint;
struct bContext;
struct bPoseChannel;
struct wmKeyConfig;
struct wmKeyMap;
struct wmOperator;
struct wmOperatorType;
struct PointerRNA;
struct PropertyRNA;
struct EnumPropertyItem;

#include "DNA_object_enums.h"

/* object_edit.c */
struct Object *ED_object_context(struct bContext *C);               /* context.object */
struct Object *ED_object_active_context(struct bContext *C); /* context.object or context.active_object */

/* object_ops.c */
void ED_operatortypes_object(void);
void ED_operatormacros_object(void);
void ED_keymap_object(struct wmKeyConfig *keyconf);

/* object_relations.c */
typedef enum eParentType {
	PAR_OBJECT,
	PAR_ARMATURE,
	PAR_ARMATURE_NAME,
	PAR_ARMATURE_ENVELOPE,
	PAR_ARMATURE_AUTO,
	PAR_BONE,
	PAR_BONE_RELATIVE,
	PAR_CURVE,
	PAR_FOLLOW,
	PAR_PATH_CONST,
	PAR_LATTICE,
	PAR_VERTEX,
	PAR_VERTEX_TRI,
} eParentType;

#ifdef __RNA_TYPES_H__
extern struct EnumPropertyItem prop_clear_parent_types[];
extern struct EnumPropertyItem prop_make_parent_types[];
#endif

bool ED_object_parent_set(struct ReportList *reports, struct Main *bmain, struct Scene *scene, struct Object *ob,
                          struct Object *par, int partype, const bool xmirror, const bool keep_transform,
                          const int vert_par[3]);
void ED_object_parent_clear(struct Object *ob, const int type);
struct Base *ED_object_scene_link(struct Scene *scene, struct Object *ob);

void ED_keymap_proportional_cycle(struct wmKeyConfig *keyconf, struct wmKeyMap *keymap);
void ED_keymap_proportional_obmode(struct wmKeyConfig *keyconf, struct wmKeyMap *keymap);
void ED_keymap_proportional_maskmode(struct wmKeyConfig *keyconf, struct wmKeyMap *keymap);
void ED_keymap_proportional_editmode(struct wmKeyConfig *keyconf, struct wmKeyMap *keymap,
                                     const bool do_connected);

/* send your own notifier for select! */
void ED_base_object_select(struct Base *base, short mode);
/* includes notifier */
void ED_base_object_activate(struct bContext *C, struct Base *base);

void ED_base_object_free_and_unlink(struct Main *bmain, struct Scene *scene, struct Base *base);

/* single object duplicate, if (dupflag == 0), fully linked, else it uses the flags given */
struct Base *ED_object_add_duplicate(struct Main *bmain, struct Scene *scene, struct Base *base, int dupflag);

void ED_object_parent(struct Object *ob, struct Object *parent, const int type, const char *substr);

/* bitflags for enter/exit editmode */
enum {
	EM_FREEDATA         = (1 << 0),
	EM_WAITCURSOR       = (1 << 1),
	EM_IGNORE_LAYER     = (1 << 3),
};
<<<<<<< HEAD
bool ED_object_editmode_exit_ex(struct Scene *scene, struct Object *obedit, int flag);
bool ED_object_editmode_exit(struct bContext *C, int flag);
bool ED_object_editmode_enter(struct bContext *C, int flag);
bool ED_object_editmode_load(struct Object *obedit);
=======
bool ED_object_editmode_exit_ex(struct Main *bmain, struct Scene *scene, struct Object *obedit, int flag);
bool ED_object_editmode_exit(struct bContext *C, int flag);
bool ED_object_editmode_enter(struct bContext *C, int flag);
bool ED_object_editmode_load(struct Main *bmain, struct Object *obedit);
>>>>>>> 7b6af843

bool ED_object_editmode_calc_active_center(struct Object *obedit, const bool select_only, float r_center[3]);


void ED_object_vpaintmode_enter_ex(
        struct wmWindowManager *wm,
        struct Scene *scene, struct Object *ob);
void ED_object_vpaintmode_enter(struct bContext *C);
void ED_object_wpaintmode_enter_ex(
        struct wmWindowManager *wm,
        struct Scene *scene, struct Object *ob);
void ED_object_wpaintmode_enter(struct bContext *C);

void ED_object_vpaintmode_exit_ex(struct Object *ob);
void ED_object_vpaintmode_exit(struct bContext *C);
void ED_object_wpaintmode_exit_ex(struct Object *ob);
void ED_object_wpaintmode_exit(struct bContext *C);

void ED_object_sculptmode_enter_ex(
        struct Main *bmain, struct Scene *scene, struct Object *ob,
        struct ReportList *reports);
void ED_object_sculptmode_enter(struct bContext *C, struct ReportList *reports);
void ED_object_sculptmode_exit_ex(
        struct Scene *scene, struct Object *ob);
void ED_object_sculptmode_exit(struct bContext *C);

void ED_object_location_from_view(struct bContext *C, float loc[3]);
void ED_object_rotation_from_quat(float rot[3], const float quat[4], const char align_axis);
void ED_object_rotation_from_view(struct bContext *C, float rot[3], const char align_axis);
void ED_object_base_init_transform(struct bContext *C, struct Base *base, const float loc[3], const float rot[3]);
float ED_object_new_primitive_matrix(
        struct bContext *C, struct Object *editob,
        const float loc[3], const float rot[3], float primmat[4][4]);


/* Avoid allowing too much insane values even by typing (typos can hang/crash Blender otherwise). */
#define OBJECT_ADD_SIZE_MAXF 1.0e12f

void ED_object_add_unit_props(struct wmOperatorType *ot);
void ED_object_add_generic_props(struct wmOperatorType *ot, bool do_editmode);
void ED_object_add_mesh_props(struct wmOperatorType *ot);
bool ED_object_add_generic_get_opts(struct bContext *C, struct wmOperator *op, const char view_align_axis,
                                    float loc[3], float rot[3],
                                    bool *enter_editmode, unsigned int *layer, bool *is_view_aligned);

struct Object *ED_object_add_type(
        struct bContext *C,
        int type, const char *name, const float loc[3], const float rot[3],
        bool enter_editmode, unsigned int layer)
        ATTR_NONNULL(1) ATTR_RETURNS_NONNULL;

void ED_object_single_users(struct Main *bmain, struct Scene *scene, const bool full, const bool copy_groups);
void ED_object_single_user(struct Main *bmain, struct Scene *scene, struct Object *ob);

/* object motion paths */
void ED_objects_clear_paths(struct bContext *C, bool only_selected);
void ED_objects_recalculate_paths(struct bContext *C, struct Scene *scene);

/* constraints */
struct ListBase *get_active_constraints(struct Object *ob);
struct ListBase *get_constraint_lb(struct Object *ob, struct bConstraint *con, struct bPoseChannel **r_pchan);
struct bConstraint *get_active_constraint(struct Object *ob);

void object_test_constraints(struct Main *bmain, struct Object *ob);

void ED_object_constraint_set_active(struct Object *ob, struct bConstraint *con);
void ED_object_constraint_update(struct Main *bmain, struct Object *ob);
void ED_object_constraint_dependency_update(struct Main *bmain, struct Object *ob);

void ED_object_constraint_tag_update(struct Main *bmain, struct Object *ob, struct bConstraint *con);
void ED_object_constraint_dependency_tag_update(struct Main *bmain, struct Object *ob, struct bConstraint *con);

/* object_modes.c */
bool ED_object_mode_compat_test(const struct Object *ob, eObjectMode mode);
bool ED_object_mode_compat_set(struct bContext *C, struct Object *ob, eObjectMode mode, struct ReportList *reports);
void ED_object_mode_toggle(struct bContext *C, eObjectMode mode);
void ED_object_mode_set(struct bContext *C, eObjectMode mode);

/* object_modifier.c */
enum {
	MODIFIER_APPLY_DATA = 1,
	MODIFIER_APPLY_SHAPE
};

struct ModifierData *ED_object_modifier_add(
        struct ReportList *reports, struct Main *bmain, struct Scene *scene,
        struct Object *ob, const char *name, int type);
bool ED_object_modifier_remove(struct ReportList *reports, struct Main *bmain,
                               struct Object *ob, struct ModifierData *md);
void ED_object_modifier_clear(struct Main *bmain, struct Object *ob);
int ED_object_modifier_move_down(struct ReportList *reports, struct Object *ob, struct ModifierData *md);
int ED_object_modifier_move_up(struct ReportList *reports, struct Object *ob, struct ModifierData *md);
int ED_object_modifier_convert(
        struct ReportList *reports, struct Main *bmain, struct Scene *scene,
        struct Object *ob, struct ModifierData *md);
int ED_object_modifier_apply(struct ReportList *reports, struct Scene *scene,
                             struct Object *ob, struct ModifierData *md, int mode);
int ED_object_modifier_copy(struct ReportList *reports, struct Object *ob, struct ModifierData *md);

bool ED_object_iter_other(
        struct Main *bmain, struct Object *orig_ob, const bool include_orig,
        bool (*callback)(struct Object *ob, void *callback_data),
        void *callback_data);

bool ED_object_multires_update_totlevels_cb(struct Object *ob, void *totlevel_v);

/* object_select.c */
void ED_object_select_linked_by_id(struct bContext *C, struct ID *id);

const struct EnumPropertyItem *ED_object_vgroup_selection_itemf_helper(
        const struct bContext *C,
        struct PointerRNA *ptr,
        struct PropertyRNA *prop,
        bool *r_free,
        const unsigned int selection_mask);

void ED_object_check_force_modifiers(
        struct Main *bmain, struct Scene *scene, struct Object *object);

#ifdef __cplusplus
}
#endif

#endif /* __ED_OBJECT_H__ */<|MERGE_RESOLUTION|>--- conflicted
+++ resolved
@@ -117,17 +117,10 @@
 	EM_WAITCURSOR       = (1 << 1),
 	EM_IGNORE_LAYER     = (1 << 3),
 };
-<<<<<<< HEAD
-bool ED_object_editmode_exit_ex(struct Scene *scene, struct Object *obedit, int flag);
-bool ED_object_editmode_exit(struct bContext *C, int flag);
-bool ED_object_editmode_enter(struct bContext *C, int flag);
-bool ED_object_editmode_load(struct Object *obedit);
-=======
 bool ED_object_editmode_exit_ex(struct Main *bmain, struct Scene *scene, struct Object *obedit, int flag);
 bool ED_object_editmode_exit(struct bContext *C, int flag);
 bool ED_object_editmode_enter(struct bContext *C, int flag);
 bool ED_object_editmode_load(struct Main *bmain, struct Object *obedit);
->>>>>>> 7b6af843
 
 bool ED_object_editmode_calc_active_center(struct Object *obedit, const bool select_only, float r_center[3]);
 
