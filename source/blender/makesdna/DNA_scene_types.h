/*
 * ***** BEGIN GPL LICENSE BLOCK *****
 *
 * This program is free software; you can redistribute it and/or
 * modify it under the terms of the GNU General Public License
 * as published by the Free Software Foundation; either version 2
 * of the License, or (at your option) any later version.
 *
 * This program is distributed in the hope that it will be useful,
 * but WITHOUT ANY WARRANTY; without even the implied warranty of
 * MERCHANTABILITY or FITNESS FOR A PARTICULAR PURPOSE.  See the
 * GNU General Public License for more details.
 *
 * You should have received a copy of the GNU General Public License
 * along with this program; if not, write to the Free Software Foundation,
 * Inc., 51 Franklin Street, Fifth Floor, Boston, MA 02110-1301, USA.
 *
 * The Original Code is Copyright (C) 2001-2002 by NaN Holding BV.
 * All rights reserved.
 *
 * The Original Code is: all of this file.
 *
 * Contributor(s): none yet.
 *
 * ***** END GPL LICENSE BLOCK *****
 */

/** \file DNA_scene_types.h
 *  \ingroup DNA
 */

#ifndef __DNA_SCENE_TYPES_H__
#define __DNA_SCENE_TYPES_H__

#include "DNA_defs.h"

/* XXX, temp feature - campbell */
#define DURIAN_CAMERA_SWITCH

#ifdef __cplusplus
extern "C" {
#endif

#include "DNA_color_types.h"  /* color management */
#include "DNA_vec_types.h"
#include "DNA_listBase.h"
#include "DNA_ID.h"
#include "DNA_freestyle_types.h"
#include "DNA_gpu_types.h"
#include "DNA_userdef_types.h"

struct CurveMapping;
struct Object;
struct Brush;
struct World;
struct Scene;
struct Image;
struct Group;
struct Text;
struct bNodeTree;
struct AnimData;
struct Editing;
struct SceneStats;
struct bGPdata;
struct bGPDbrush;
struct MovieClip;
struct ColorSpace;

/* ************************************************************* */
/* Scene Data */

/* Base - Wrapper for referencing Objects in a Scene */
typedef struct Base {
	struct Base *next, *prev;
	unsigned int lay, selcol;
	int flag;
	short sx, sy;
	struct Object *object;
} Base;

/* ************************************************************* */
/* Output Format Data */

typedef struct AviCodecData {
	void			*lpFormat;  /* save format */
	void			*lpParms;   /* compressor options */
	unsigned int	cbFormat;	    /* size of lpFormat buffer */
	unsigned int	cbParms;	    /* size of lpParms buffer */

	unsigned int	fccType;            /* stream type, for consistency */
	unsigned int	fccHandler;         /* compressor */
	unsigned int	dwKeyFrameEvery;    /* keyframe rate */
	unsigned int	dwQuality;          /* compress quality 0-10,000 */
	unsigned int	dwBytesPerSecond;   /* bytes per second */
	unsigned int	dwFlags;            /* flags... see below */
	unsigned int	dwInterleaveEvery;  /* for non-video streams only */
	unsigned int	pad;

	char			avicodecname[128];
} AviCodecData;

typedef enum eFFMpegPreset {
	FFM_PRESET_NONE,
	FFM_PRESET_ULTRAFAST,
	FFM_PRESET_SUPERFAST,
	FFM_PRESET_VERYFAST,
	FFM_PRESET_FASTER,
	FFM_PRESET_FAST,
	FFM_PRESET_MEDIUM,
	FFM_PRESET_SLOW,
	FFM_PRESET_SLOWER,
	FFM_PRESET_VERYSLOW,
} eFFMpegPreset;


/* Mapping from easily-understandable descriptions to CRF values.
 * Assumes we output 8-bit video. Needs to be remapped if 10-bit
 * is output.
 * We use a slightly wider than "subjectively sane range" according
 * to https://trac.ffmpeg.org/wiki/Encode/H.264#a1.ChooseaCRFvalue
 */
typedef enum eFFMpegCrf {
	FFM_CRF_NONE = -1,
	FFM_CRF_LOSSLESS = 0,
	FFM_CRF_PERC_LOSSLESS = 17,
	FFM_CRF_HIGH = 20,
	FFM_CRF_MEDIUM = 23,
	FFM_CRF_LOW = 26,
	FFM_CRF_VERYLOW = 29,
	FFM_CRF_LOWEST = 32,
} eFFMpegCrf;

typedef struct FFMpegCodecData {
	int type;
	int codec;
	int audio_codec;
	int video_bitrate;
	int audio_bitrate;
	int audio_mixrate;
	int audio_channels;
	int audio_pad;
	float audio_volume;
	int gop_size;
	int max_b_frames; /* only used if FFMPEG_USE_MAX_B_FRAMES flag is set. */
	int flags;
	int constant_rate_factor;
	int ffmpeg_preset; /* see eFFMpegPreset */

	int rc_min_rate;
	int rc_max_rate;
	int rc_buffer_size;
	int mux_packet_size;
	int mux_rate;
	int pad1;

	IDProperty *properties;
} FFMpegCodecData;

/* ************************************************************* */
/* Audio */

typedef struct AudioData {
	int mixrate; // 2.5: now in FFMpegCodecData: audio_mixrate
	float main; // 2.5: now in FFMpegCodecData: audio_volume
	float speed_of_sound;
	float doppler_factor;
	int distance_model;
	short flag;
	short pad;
	float volume;
	float pad2;
} AudioData;

/* *************************************************************** */
/* Render Layers */

/* Render Layer */
typedef struct SceneRenderLayer {
	struct SceneRenderLayer *next, *prev;
	
	char name[64];	/* MAX_NAME */
	
	struct Material *mat_override;
	struct Group *light_override;
	
	unsigned int lay;		  /* Scene.lay itself has priority over this */
	unsigned int lay_zmask;	  /* has to be after lay, this is for Z-masking */
	unsigned int lay_exclude; /* not used by internal, exclude */
	int layflag;

	/* pass_xor has to be after passflag */
	/* note, this is treestore element 'nr' in outliner, short still... */
	int passflag;
	int pass_xor;

	int samples;
	float pass_alpha_threshold;

	IDProperty *prop;

	struct FreestyleConfig freestyleConfig;
} SceneRenderLayer;

/* SceneRenderLayer.layflag */
#define SCE_LAY_SOLID	1
#define SCE_LAY_ZTRA	2
#define SCE_LAY_HALO	4
#define SCE_LAY_EDGE	8
#define SCE_LAY_SKY		16
#define SCE_LAY_STRAND	32
#define SCE_LAY_FRS		64
#define SCE_LAY_AO		128
	/* flags between 256 and 0x8000 are set to 1 already, for future options */

#define SCE_LAY_ALL_Z		0x8000
#define SCE_LAY_XOR			0x10000
#define SCE_LAY_DISABLE		0x20000
#define SCE_LAY_ZMASK		0x40000
#define SCE_LAY_NEG_ZMASK	0x80000

/* SceneRenderLayer.passflag */
typedef enum eScenePassType {
	SCE_PASS_COMBINED                 = (1 << 0),
	SCE_PASS_Z                        = (1 << 1),
	SCE_PASS_RGBA                     = (1 << 2),
	SCE_PASS_DIFFUSE                  = (1 << 3),
	SCE_PASS_SPEC                     = (1 << 4),
	SCE_PASS_SHADOW                   = (1 << 5),
	SCE_PASS_AO                       = (1 << 6),
	SCE_PASS_REFLECT                  = (1 << 7),
	SCE_PASS_NORMAL                   = (1 << 8),
	SCE_PASS_VECTOR                   = (1 << 9),
	SCE_PASS_REFRACT                  = (1 << 10),
	SCE_PASS_INDEXOB                  = (1 << 11),
	SCE_PASS_UV                       = (1 << 12),
	SCE_PASS_INDIRECT                 = (1 << 13),
	SCE_PASS_MIST                     = (1 << 14),
	SCE_PASS_RAYHITS                  = (1 << 15),
	SCE_PASS_EMIT                     = (1 << 16),
	SCE_PASS_ENVIRONMENT              = (1 << 17),
	SCE_PASS_INDEXMA                  = (1 << 18),
	SCE_PASS_DIFFUSE_DIRECT           = (1 << 19),
	SCE_PASS_DIFFUSE_INDIRECT         = (1 << 20),
	SCE_PASS_DIFFUSE_COLOR            = (1 << 21),
	SCE_PASS_GLOSSY_DIRECT            = (1 << 22),
	SCE_PASS_GLOSSY_INDIRECT          = (1 << 23),
	SCE_PASS_GLOSSY_COLOR             = (1 << 24),
	SCE_PASS_TRANSM_DIRECT            = (1 << 25),
	SCE_PASS_TRANSM_INDIRECT          = (1 << 26),
	SCE_PASS_TRANSM_COLOR             = (1 << 27),
	SCE_PASS_SUBSURFACE_DIRECT        = (1 << 28),
	SCE_PASS_SUBSURFACE_INDIRECT      = (1 << 29),
	SCE_PASS_SUBSURFACE_COLOR         = (1 << 30),
} eScenePassType;

#define RE_PASSNAME_COMBINED "Combined"
#define RE_PASSNAME_Z "Depth"
#define RE_PASSNAME_VECTOR "Vector"
#define RE_PASSNAME_NORMAL "Normal"
#define RE_PASSNAME_UV "UV"
#define RE_PASSNAME_RGBA "Color"
#define RE_PASSNAME_EMIT "Emit"
#define RE_PASSNAME_DIFFUSE "Diffuse"
#define RE_PASSNAME_SPEC "Spec"
#define RE_PASSNAME_SHADOW "Shadow"

#define RE_PASSNAME_AO "AO"
#define RE_PASSNAME_ENVIRONMENT "Env"
#define RE_PASSNAME_INDIRECT "Indirect"
#define RE_PASSNAME_REFLECT "Reflect"
#define RE_PASSNAME_REFRACT "Refract"
#define RE_PASSNAME_INDEXOB "IndexOB"
#define RE_PASSNAME_INDEXMA "IndexMA"
#define RE_PASSNAME_MIST "Mist"

#define RE_PASSNAME_RAYHITS "RayHits"
#define RE_PASSNAME_DIFFUSE_DIRECT "DiffDir"
#define RE_PASSNAME_DIFFUSE_INDIRECT "DiffInd"
#define RE_PASSNAME_DIFFUSE_COLOR "DiffCol"
#define RE_PASSNAME_GLOSSY_DIRECT "GlossDir"
#define RE_PASSNAME_GLOSSY_INDIRECT "GlossInd"
#define RE_PASSNAME_GLOSSY_COLOR "GlossCol"
#define RE_PASSNAME_TRANSM_DIRECT "TransDir"
#define RE_PASSNAME_TRANSM_INDIRECT "TransInd"
#define RE_PASSNAME_TRANSM_COLOR "TransCol"

#define RE_PASSNAME_SUBSURFACE_DIRECT "SubsurfaceDir"
#define RE_PASSNAME_SUBSURFACE_INDIRECT "SubsurfaceInd"
#define RE_PASSNAME_SUBSURFACE_COLOR "SubsurfaceCol"


/* View - MultiView */
typedef struct SceneRenderView {
	struct SceneRenderView *next, *prev;

	char name[64];	/* MAX_NAME */
	char suffix[64];	/* MAX_NAME */

	int viewflag;
	int pad[2];
	char pad2[4];

} SceneRenderView;

/* SceneRenderView.viewflag */
#define SCE_VIEW_DISABLE		(1<<0)

/* RenderData.views_format */
enum {
	SCE_VIEWS_FORMAT_STEREO_3D = 0,
	SCE_VIEWS_FORMAT_MULTIVIEW = 1,
};

/* ImageFormatData.views_format (also used for Sequence.views_format) */
enum {
	R_IMF_VIEWS_INDIVIDUAL = 0,
	R_IMF_VIEWS_STEREO_3D  = 1,
	R_IMF_VIEWS_MULTIVIEW  = 2,
};

typedef struct Stereo3dFormat {
	short flag;
	char display_mode; /* encoding mode */
	char anaglyph_type; /* anaglyph scheme for the user display */
	char interlace_type;  /* interlace type for the user display */
	char pad[3];
} Stereo3dFormat;

/* Stereo3dFormat.display_mode */
typedef enum eStereoDisplayMode {
	S3D_DISPLAY_ANAGLYPH    = 0,
	S3D_DISPLAY_INTERLACE   = 1,
	S3D_DISPLAY_PAGEFLIP    = 2,
	S3D_DISPLAY_SIDEBYSIDE  = 3,
	S3D_DISPLAY_TOPBOTTOM   = 4,
} eStereoDisplayMode;

/* Stereo3dFormat.flag */
typedef enum eStereo3dFlag {
	S3D_INTERLACE_SWAP        = (1 << 0),
	S3D_SIDEBYSIDE_CROSSEYED  = (1 << 1),
	S3D_SQUEEZED_FRAME        = (1 << 2),
} eStereo3dFlag;

/* Stereo3dFormat.anaglyph_type */
typedef enum eStereo3dAnaglyphType {
	S3D_ANAGLYPH_REDCYAN      = 0,
	S3D_ANAGLYPH_GREENMAGENTA = 1,
	S3D_ANAGLYPH_YELLOWBLUE   = 2,
} eStereo3dAnaglyphType;

/* Stereo3dFormat.interlace_type */
typedef enum eStereo3dInterlaceType {
	S3D_INTERLACE_ROW          = 0,
	S3D_INTERLACE_COLUMN       = 1,
	S3D_INTERLACE_CHECKERBOARD = 2,
} eStereo3dInterlaceType;

/* *************************************************************** */

/* Generic image format settings,
 * this is used for NodeImageFile and IMAGE_OT_save_as operator too.
 *
 * note: its a bit strange that even though this is an image format struct
 *  the imtype can still be used to select video formats.
 *  RNA ensures these enum's are only selectable for render output.
 */
typedef struct ImageFormatData {
	char imtype;   /* R_IMF_IMTYPE_PNG, R_... */
	               /* note, video types should only ever be set from this
	                * structure when used from RenderData */
	char depth;    /* bits per channel, R_IMF_CHAN_DEPTH_8 -> 32,
	                * not a flag, only set 1 at a time */

	char planes;   /* - R_IMF_PLANES_BW, R_IMF_PLANES_RGB, R_IMF_PLANES_RGBA */
	char flag;     /* generic options for all image types, alpha zbuffer */

	char quality;  /* (0 - 100), eg: jpeg quality */
	char compress; /* (0 - 100), eg: png compression */


	/* --- format specific --- */

	/* OpenEXR */
	char  exr_codec;

	/* Cineon */
	char  cineon_flag;
	short cineon_white, cineon_black;
	float cineon_gamma;

	/* Jpeg2000 */
	char  jp2_flag;
	char jp2_codec;

	/* TIFF */
	char tiff_codec;

	char pad[4];

	/* Multiview */
	char views_format;
	Stereo3dFormat stereo3d_format;

	/* color management */
	ColorManagedViewSettings view_settings;
	ColorManagedDisplaySettings display_settings;
} ImageFormatData;


/* ImageFormatData.imtype */
#define R_IMF_IMTYPE_TARGA           0
#define R_IMF_IMTYPE_IRIS            1
/* #define R_HAMX                    2 */ /* hamx is nomore */
/* #define R_FTYPE                   3 */ /* ftype is nomore */
#define R_IMF_IMTYPE_JPEG90          4
/* #define R_MOVIE                   5 */ /* movie is nomore */
#define R_IMF_IMTYPE_IRIZ            7
#define R_IMF_IMTYPE_RAWTGA         14
#define R_IMF_IMTYPE_AVIRAW         15
#define R_IMF_IMTYPE_AVIJPEG        16
#define R_IMF_IMTYPE_PNG            17
/* #define R_IMF_IMTYPE_AVICODEC    18 */ /* avicodec is nomore */
/* #define R_IMF_IMTYPE_QUICKTIME   19 */ /* quicktime is nomore */
#define R_IMF_IMTYPE_BMP            20
#define R_IMF_IMTYPE_RADHDR         21
#define R_IMF_IMTYPE_TIFF           22
#define R_IMF_IMTYPE_OPENEXR        23
#define R_IMF_IMTYPE_FFMPEG         24
#define R_IMF_IMTYPE_FRAMESERVER    25
#define R_IMF_IMTYPE_CINEON         26
#define R_IMF_IMTYPE_DPX            27
#define R_IMF_IMTYPE_MULTILAYER     28
#define R_IMF_IMTYPE_DDS            29
#define R_IMF_IMTYPE_JP2            30
#define R_IMF_IMTYPE_H264           31
#define R_IMF_IMTYPE_XVID           32
#define R_IMF_IMTYPE_THEORA         33
#define R_IMF_IMTYPE_PSD            34

#define R_IMF_IMTYPE_INVALID        255

/* ImageFormatData.flag */
#define R_IMF_FLAG_ZBUF         (1<<0)   /* was R_OPENEXR_ZBUF */
#define R_IMF_FLAG_PREVIEW_JPG  (1<<1)   /* was R_PREVIEW_JPG */

/* return values from BKE_imtype_valid_depths, note this is depts per channel */
#define R_IMF_CHAN_DEPTH_1  (1<<0) /* 1bits  (unused) */
#define R_IMF_CHAN_DEPTH_8  (1<<1) /* 8bits  (default) */
#define R_IMF_CHAN_DEPTH_10 (1<<2) /* 10bits (uncommon, Cineon/DPX support) */
#define R_IMF_CHAN_DEPTH_12 (1<<3) /* 12bits (uncommon, jp2/DPX support) */
#define R_IMF_CHAN_DEPTH_16 (1<<4) /* 16bits (tiff, halff float exr) */
#define R_IMF_CHAN_DEPTH_24 (1<<5) /* 24bits (unused) */
#define R_IMF_CHAN_DEPTH_32 (1<<6) /* 32bits (full float exr) */

/* ImageFormatData.planes */
#define R_IMF_PLANES_RGB   24
#define R_IMF_PLANES_RGBA  32
#define R_IMF_PLANES_BW    8

/* ImageFormatData.exr_codec */
#define R_IMF_EXR_CODEC_NONE  0
#define R_IMF_EXR_CODEC_PXR24 1
#define R_IMF_EXR_CODEC_ZIP   2
#define R_IMF_EXR_CODEC_PIZ   3
#define R_IMF_EXR_CODEC_RLE   4
#define R_IMF_EXR_CODEC_ZIPS  5
#define R_IMF_EXR_CODEC_B44   6
#define R_IMF_EXR_CODEC_B44A  7
#define R_IMF_EXR_CODEC_DWAA  8
#define R_IMF_EXR_CODEC_DWAB  9
#define R_IMF_EXR_CODEC_MAX  10

/* ImageFormatData.jp2_flag */
#define R_IMF_JP2_FLAG_YCC          (1<<0)  /* when disabled use RGB */ /* was R_JPEG2K_YCC */
#define R_IMF_JP2_FLAG_CINE_PRESET  (1<<1)  /* was R_JPEG2K_CINE_PRESET */
#define R_IMF_JP2_FLAG_CINE_48      (1<<2)  /* was R_JPEG2K_CINE_48FPS */

/* ImageFormatData.jp2_codec */
#define R_IMF_JP2_CODEC_JP2  0
#define R_IMF_JP2_CODEC_J2K  1

/* ImageFormatData.cineon_flag */
#define R_IMF_CINEON_FLAG_LOG (1<<0)  /* was R_CINEON_LOG */

/* ImageFormatData.tiff_codec */
enum {
	R_IMF_TIFF_CODEC_DEFLATE   = 0,
	R_IMF_TIFF_CODEC_LZW       = 1,
	R_IMF_TIFF_CODEC_PACKBITS  = 2,
	R_IMF_TIFF_CODEC_NONE      = 3,
};

typedef struct BakeData {
	struct ImageFormatData im_format;

	char filepath[1024]; /* FILE_MAX */

	short width, height;
	short margin, flag;

	float cage_extrusion;
	int pass_filter;

	char normal_swizzle[3];
	char normal_space;

	char save_mode;
	char pad[3];

	char cage[64];  /* MAX_NAME */
} BakeData;

/* BakeData.normal_swizzle (char) */
typedef enum eBakeNormalSwizzle {
	R_BAKE_POSX = 0,
	R_BAKE_POSY = 1,
	R_BAKE_POSZ = 2,
	R_BAKE_NEGX = 3,
	R_BAKE_NEGY = 4,
	R_BAKE_NEGZ = 5,
} eBakeNormalSwizzle;

/* BakeData.save_mode (char) */
typedef enum eBakeSaveMode {
	R_BAKE_SAVE_INTERNAL = 0,
	R_BAKE_SAVE_EXTERNAL = 1,
} eBakeSaveMode;

/* BakeData.pass_filter */
typedef enum eBakePassFilter {
	R_BAKE_PASS_FILTER_NONE           = 0,
	R_BAKE_PASS_FILTER_AO             = (1 << 0),
	R_BAKE_PASS_FILTER_EMIT           = (1 << 1),
	R_BAKE_PASS_FILTER_DIFFUSE        = (1 << 2),
	R_BAKE_PASS_FILTER_GLOSSY         = (1 << 3),
	R_BAKE_PASS_FILTER_TRANSM         = (1 << 4),
	R_BAKE_PASS_FILTER_SUBSURFACE     = (1 << 5),
	R_BAKE_PASS_FILTER_DIRECT         = (1 << 6),
	R_BAKE_PASS_FILTER_INDIRECT       = (1 << 7),
	R_BAKE_PASS_FILTER_COLOR          = (1 << 8),
} eBakePassFilter;

#define R_BAKE_PASS_FILTER_ALL (~0)

/* *************************************************************** */
/* Render Data */

typedef struct RenderData {
	struct ImageFormatData im_format;
	
	struct AviCodecData *avicodecdata;
	struct FFMpegCodecData ffcodecdata;

	int cfra, sfra, efra;	/* frames as in 'images' */
	float subframe;			/* subframe offset from cfra, in 0.0-1.0 */
	int psfra, pefra;		/* start+end frames of preview range */

	int images, framapto;
	short flag, threads;

	float framelen, blurfac;

	/** For UR edge rendering: give the edges this color */
	float edgeR, edgeG, edgeB;


	/* standalone player */  //  XXX deprecated since 2.5
	short fullscreen  DNA_DEPRECATED, xplay  DNA_DEPRECATED, yplay  DNA_DEPRECATED;
	short freqplay  DNA_DEPRECATED;
	/* standalone player */  //  XXX deprecated since 2.5
	short depth  DNA_DEPRECATED, attrib  DNA_DEPRECATED;


	int frame_step;		/* frames to jump during render/playback */

	short stereomode  DNA_DEPRECATED;	/* standalone player stereo settings */  //  XXX deprecated since 2.5
	
	short dimensionspreset;		/* for the dimensions presets menu */

	short filtertype;	/* filter is box, tent, gauss, mitch, etc */

	short size; /* size in % */
	
	short maximsize DNA_DEPRECATED; /* max in Kb */

	short pad6;

	/* from buttons: */
	/**
	 * The desired number of pixels in the x direction
	 */
	int xsch;
	/**
	 * The desired number of pixels in the y direction
	 */
	int ysch;

	/**
	 * The number of part to use in the x direction
	 */
	short xparts DNA_DEPRECATED;
	/**
	 * The number of part to use in the y direction
	 */
	short yparts DNA_DEPRECATED;

	/**
	 * render tile dimensions
	 */
	int tilex, tiley;

	short planes  DNA_DEPRECATED, imtype  DNA_DEPRECATED, subimtype  DNA_DEPRECATED, quality  DNA_DEPRECATED; /*deprecated!*/
	
	/**
	 * Render to image editor, fullscreen or to new window.
	 */
	short displaymode;
	char use_lock_interface;
	char pad7;

	/**
	 * Flags for render settings. Use bit-masking to access the settings.
	 */
	int scemode;

	/**
	 * Flags for render settings. Use bit-masking to access the settings.
	 */
	int mode;

	/**
	 * Flags for raytrace settings. Use bit-masking to access the settings.
	 */
	int raytrace_options;
	
	/**
	 * Raytrace acceleration structure
	 */
	short raytrace_structure;

	short pad1;

	/* octree resolution */
	short ocres;
	short pad4;
	
	/**
	 * What to do with the sky/background. Picks sky/premul/key
	 * blending for the background
	 */
	short alphamode;

	/**
	 * The number of samples to use per pixel.
	 */
	short osa;

	short frs_sec, edgeint;

	
	/* safety, border and display rect */
	rctf safety, border;
	rcti disprect;
	
	/* information on different layers to be rendered */
	ListBase layers;
	short actlay;
	
	/* number of mblur samples */
	short mblur_samples;
	
	/**
	 * Adjustment factors for the aspect ratio in the x direction, was a short in 2.45
	 */
	float xasp, yasp;

	float frs_sec_base;
	
	/**
	 * Value used to define filter size for all filter options  */
	float gauss;
	
	
	/* color management settings - color profiles, gamma correction, etc */
	int color_mgt_flag;
	
	/** post-production settings. deprecated, but here for upwards compat (initialized to 1) */
	float postgamma, posthue, postsat;
	
	 /* Dither noise intensity */
	float dither_intensity;
	
	/* Bake Render options */
	short bake_osa, bake_filter, bake_mode, bake_flag;
	short bake_normal_space, bake_quad_split;
	float bake_maxdist, bake_biasdist;
	short bake_samples, bake_pad;
	float bake_user_scale, bake_pad1;

	/* path to render output */
	char pic[1024]; /* 1024 = FILE_MAX */

	/* stamps flags. */
	int stamp;
	short stamp_font_id, pad3; /* select one of blenders bitmap fonts */

	/* stamp info user data. */
	char stamp_udata[768];

	/* foreground/background color. */
	float fg_stamp[4];
	float bg_stamp[4];

	/* sequencer options */
	char seq_prev_type;
	char seq_rend_type;  /* UNUSED! */
	char seq_flag; /* flag use for sequence render/draw */
	char pad5[5];

	/* render simplify */
	int simplify_flag;
	short simplify_subsurf;
	short simplify_subsurf_render;
	short simplify_shadowsamples, pad9;
	float simplify_particles;
	float simplify_particles_render;
	float simplify_aosss;

	/* cineon */
	short cineonwhite  DNA_DEPRECATED, cineonblack  DNA_DEPRECATED;  /*deprecated*/
	float cineongamma  DNA_DEPRECATED;  /*deprecated*/
	
	/* jpeg2000 */
	short jp2_preset  DNA_DEPRECATED, jp2_depth  DNA_DEPRECATED;  /*deprecated*/
	int rpad3;

	/* Dome variables */ //  XXX deprecated since 2.5
	short domeres  DNA_DEPRECATED, domemode  DNA_DEPRECATED;	//  XXX deprecated since 2.5
	short domeangle  DNA_DEPRECATED, dometilt  DNA_DEPRECATED;	//  XXX deprecated since 2.5
	float domeresbuf  DNA_DEPRECATED;	//  XXX deprecated since 2.5
	float pad2;
	struct Text *dometext  DNA_DEPRECATED;	//  XXX deprecated since 2.5

	/* Freestyle line thickness options */
	int line_thickness_mode;
	float unit_line_thickness; /* in pixels */

	/* render engine */
	char engine[32];

	/* Cycles baking */
	struct BakeData bake;

	int preview_start_resolution;
	short preview_pixel_size;

	/* Type of the debug pass to use.
	 * Only used when built with debug passes support.
	 */
	short debug_pass_type;

	/* MultiView */
	ListBase views;  /* SceneRenderView */
	short actview;
	short views_format;
	short pad8[2];

	/* Motion blur shutter */
	struct CurveMapping mblur_shutter_curve;
} RenderData;

/* *************************************************************** */
/* Render Conversion/Simplfication Settings */

/* control render convert and shading engine */
typedef struct RenderProfile {
	struct RenderProfile *next, *prev;
	char name[32];
	
	short particle_perc;
	short subsurf_max;
	short shadbufsample_max;
	short pad1;
	
	float ao_error, pad2;
	
} RenderProfile;

/* *************************************************************** */
/* Game Engine - Dome */

typedef struct GameDome {
	short res, mode;
	short angle, tilt;
	float resbuf, pad2;
	struct Text *warptext;
} GameDome;

/* GameDome.mode */
#define DOME_FISHEYE			1
#define DOME_TRUNCATED_FRONT	2
#define DOME_TRUNCATED_REAR		3
#define DOME_ENVMAP				4
#define DOME_PANORAM_SPH		5
#define DOME_NUM_MODES			6

/* *************************************************************** */
/* Game Engine */

typedef struct GameFraming {
	float col[3];
	char type, pad1, pad2, pad3;
} GameFraming;

/* GameFraming.type */
#define SCE_GAMEFRAMING_BARS   0
#define SCE_GAMEFRAMING_EXTEND 1
#define SCE_GAMEFRAMING_SCALE  2

typedef struct RecastData {
	float cellsize;
	float cellheight;
	float agentmaxslope;
	float agentmaxclimb;
	float agentheight;
	float agentradius;
	float edgemaxlen;
	float edgemaxerror;
	float regionminsize;
	float regionmergesize;
	int vertsperpoly;
	float detailsampledist;
	float detailsamplemaxerror;
	char partitioning;
	char pad1;
	short pad2;
} RecastData;

/* RecastData.partitioning */
#define RC_PARTITION_WATERSHED 0
#define RC_PARTITION_MONOTONE 1
#define RC_PARTITION_LAYERS 2

typedef struct GameData {

	/* standalone player */
	struct GameFraming framing;
	short playerflag, xplay, yplay, freqplay;
	short depth, attrib, rt1, rt2;
	short aasamples, pad4[3];

	/* stereo/dome mode */
	struct GameDome dome;
	short stereoflag, stereomode;
	float eyeseparation;
	RecastData recastData;


	/* physics (it was in world)*/
	float gravity; /*Gravitation constant for the game world*/

	/*
	 * Radius of the activity bubble, in Manhattan length. Objects
	 * outside the box are activity-culled. */
	float activityBoxRadius;

	/*
	 * bit 3: (gameengine): Activity culling is enabled.
	 * bit 5: (gameengine) : enable Bullet DBVT tree for view frustum culling
	 */
	int flag;
	short mode, matmode;
	short occlusionRes;		/* resolution of occlusion Z buffer in pixel */
	short physicsEngine;
	short exitkey;
	short vsync; /* Controls vsync: off, on, or adaptive (if supported) */
	short ticrate, maxlogicstep, physubstep, maxphystep;
	short obstacleSimulation;
	short raster_storage;
	float levelHeight;
	float deactivationtime, lineardeactthreshold, angulardeactthreshold;

	/* Scene LoD */
	short lodflag, pad2;
	int scehysteresis, pad5;

} GameData;

/* GameData.stereoflag */
#define STEREO_NOSTEREO		1
#define STEREO_ENABLED		2
#define STEREO_DOME			3

/* GameData.stereomode */
//#define STEREO_NOSTEREO		 1
#define STEREO_QUADBUFFERED 2
#define STEREO_ABOVEBELOW	 3
#define STEREO_INTERLACED	 4
#define STEREO_ANAGLYPH		5
#define STEREO_SIDEBYSIDE	6
#define STEREO_VINTERLACE	7
//#define STEREO_DOME		8
#define STEREO_3DTVTOPBOTTOM 9

/* GameData.physicsEngine */
#define WOPHY_NONE		0
#define WOPHY_BULLET	5

/* obstacleSimulation */
#define OBSTSIMULATION_NONE		0
#define OBSTSIMULATION_TOI_rays		1
#define OBSTSIMULATION_TOI_cells	2

/* GameData.raster_storage */
#define RAS_STORE_AUTO		0
/* #define RAS_STORE_IMMEDIATE	1 */  /* DEPRECATED */
#define RAS_STORE_VA		2
#define RAS_STORE_VBO		3

/* GameData.vsync */
#define VSYNC_ON	0
#define VSYNC_OFF	1
#define VSYNC_ADAPTIVE	2

/* GameData.flag */
#define GAME_RESTRICT_ANIM_UPDATES			(1 << 0)
#define GAME_ENABLE_ALL_FRAMES				(1 << 1)
#define GAME_SHOW_DEBUG_PROPS				(1 << 2)
#define GAME_SHOW_FRAMERATE					(1 << 3)
#define GAME_SHOW_PHYSICS					(1 << 4)
#define GAME_DISPLAY_LISTS					(1 << 5)
#define GAME_GLSL_NO_LIGHTS					(1 << 6)
#define GAME_GLSL_NO_SHADERS				(1 << 7)
#define GAME_GLSL_NO_SHADOWS				(1 << 8)
#define GAME_GLSL_NO_RAMPS					(1 << 9)
#define GAME_GLSL_NO_NODES					(1 << 10)
#define GAME_GLSL_NO_EXTRA_TEX				(1 << 11)
#define GAME_IGNORE_DEPRECATION_WARNINGS	(1 << 12)
#define GAME_ENABLE_ANIMATION_RECORD		(1 << 13)
#define GAME_SHOW_MOUSE						(1 << 14)
#define GAME_GLSL_NO_COLOR_MANAGEMENT		(1 << 15)
#define GAME_SHOW_OBSTACLE_SIMULATION		(1 << 16)
#define GAME_NO_MATERIAL_CACHING			(1 << 17)
#define GAME_GLSL_NO_ENV_LIGHTING			(1 << 18)
/* Note: GameData.flag is now an int (max 32 flags). A short could only take 16 flags */

/* GameData.playerflag */
#define GAME_PLAYER_FULLSCREEN				(1 << 0)
#define GAME_PLAYER_DESKTOP_RESOLUTION		(1 << 1)

/* GameData.matmode */
enum {
#ifdef DNA_DEPRECATED
	GAME_MAT_TEXFACE    = 0, /* deprecated */
#endif
	GAME_MAT_MULTITEX   = 1,
	GAME_MAT_GLSL       = 2,
};

/* GameData.lodflag */
#define SCE_LOD_USE_HYST		(1 << 0)

/* UV Paint */
/* ToolSettings.uv_sculpt_settings */
#define UV_SCULPT_LOCK_BORDERS				1
#define UV_SCULPT_ALL_ISLANDS				2

/* ToolSettings.uv_sculpt_tool */
#define UV_SCULPT_TOOL_PINCH				1
#define UV_SCULPT_TOOL_RELAX				2
#define UV_SCULPT_TOOL_GRAB					3

/* ToolSettings.uv_relax_method */
#define UV_SCULPT_TOOL_RELAX_LAPLACIAN	1
#define UV_SCULPT_TOOL_RELAX_HC			2

/* Stereo Flags */
#define STEREO_RIGHT_NAME "right"
#define STEREO_LEFT_NAME "left"
#define STEREO_RIGHT_SUFFIX "_R"
#define STEREO_LEFT_SUFFIX "_L"

/* View3D.stereo3d_camera / View3D.multiview_eye / ImageUser.multiview_eye */
typedef enum eStereoViews {
	STEREO_LEFT_ID = 0,
	STEREO_RIGHT_ID = 1,
	STEREO_3D_ID = 2,
	STEREO_MONO_ID = 3,
} eStereoViews;

/* *************************************************************** */
/* Markers */

typedef struct TimeMarker {
	struct TimeMarker *next, *prev;
	int frame;
	char name[64];
	unsigned int flag;
	struct Object *camera;
} TimeMarker;

/* *************************************************************** */
/* Paint Mode/Tool Data */

#define PAINT_MAX_INPUT_SAMPLES 64

/* Paint Tool Base */
typedef struct Paint {
	struct Brush *brush;
	struct Palette *palette;
	struct CurveMapping *cavity_curve; /* cavity curve */

	/* WM Paint cursor */
	void *paint_cursor;
	unsigned char paint_cursor_col[4];

	/* enum ePaintFlags */
	int flags;

	/* Paint stroke can use up to PAINT_MAX_INPUT_SAMPLES inputs to
	 * smooth the stroke */
	int num_input_samples;
	
	/* flags used for symmetry */
	int symmetry_flags;

	float tile_offset[3];
	int pad2;
} Paint;

/* ------------------------------------------- */
/* Image Paint */

/* Texture/Image Editor */
typedef struct ImagePaintSettings {
	Paint paint;

	short flag, missing_data;
	
	/* for projection painting only */
	short seam_bleed, normal_angle;
	short screen_grab_size[2]; /* capture size for re-projection */

	int mode;                  /* mode used for texture painting */

	void *paintcursor;		   /* wm handle */
	struct Image *stencil;     /* workaround until we support true layer masks */
	struct Image *clone;       /* clone layer for image mode for projective texture painting */
	struct Image *canvas;      /* canvas when the explicit system is used for painting */
	float stencil_col[3];
	float dither;              /* dither amount used when painting on byte images */
} ImagePaintSettings;

/* ------------------------------------------- */
/* Particle Edit */

/* Settings for a Particle Editing Brush */
typedef struct ParticleBrushData {
	short size;						/* common setting */
	short step, invert, count;		/* for specific brushes only */
	int flag;
	float strength;
} ParticleBrushData;

/* Particle Edit Mode Settings */
typedef struct ParticleEditSettings {
	short flag;
	short totrekey;
	short totaddkey;
	short brushtype;

	ParticleBrushData brush[7];
	void *paintcursor;			/* runtime */

	float emitterdist, rt;

	int selectmode;
	int edittype;

	int draw_step, fade_frames;

	struct Scene *scene;
	struct Object *object;
	struct Object *shape_object;
} ParticleEditSettings;

/* ------------------------------------------- */
/* Sculpt */

/* Sculpt */
typedef struct Sculpt {
	Paint paint;

	/* For rotating around a pivot point */
	//float pivot[3]; XXX not used?
	int flags;

	/* Control tablet input */
	//char tablet_size, tablet_strength; XXX not used?
	int radial_symm[3];

	/* Maximum edge length for dynamic topology sculpting (in pixels) */
	float detail_size;

	/* Direction used for SCULPT_OT_symmetrize operator */
	int symmetrize_direction;

	/* gravity factor for sculpting */
	float gravity_factor;

	/* scale for constant detail size */
	float constant_detail; /* Constant detail resolution (Blender unit / constant_detail) */
	float detail_percent;
	float pad;

	struct Object *gravity_object;
} Sculpt;

typedef struct UvSculpt {
	Paint paint;
} UvSculpt;

/* ------------------------------------------- */
/* Vertex Paint */

/* Vertex Paint */
typedef struct VPaint {
	Paint paint;
	char flag;
	char pad[3];
	int radial_symm[3]; /* For mirrored painting */
} VPaint;

/* VPaint.flag */
enum {
	/* weight paint only */
	VP_FLAG_VGROUP_RESTRICT     = (1 << 7)
};

/* ------------------------------------------- */
/* GPencil Stroke Sculpting */

/* GP_BrushEdit_Settings.brushtype */
typedef enum eGP_EditBrush_Types {
	GP_EDITBRUSH_TYPE_SMOOTH    = 0,
	GP_EDITBRUSH_TYPE_THICKNESS = 1,
	GP_EDITBRUSH_TYPE_GRAB      = 2,
	GP_EDITBRUSH_TYPE_PUSH      = 3,
	GP_EDITBRUSH_TYPE_TWIST     = 4,
	GP_EDITBRUSH_TYPE_PINCH     = 5,
	GP_EDITBRUSH_TYPE_RANDOMIZE = 6,
	GP_EDITBRUSH_TYPE_SUBDIVIDE = 7,
	GP_EDITBRUSH_TYPE_SIMPLIFY  = 8,
	GP_EDITBRUSH_TYPE_CLONE     = 9,
	GP_EDITBRUSH_TYPE_STRENGTH  = 10,

	/* !!! Update GP_EditBrush_Data brush[###]; below !!! */
	TOT_GP_EDITBRUSH_TYPES
} eGP_EditBrush_Types;

/* GP_BrushEdit_Settings.lock_axis */
typedef enum eGP_Lockaxis_Types {
	GP_LOCKAXIS_NONE = 0,
	GP_LOCKAXIS_X = 1,
	GP_LOCKAXIS_Y = 2,
	GP_LOCKAXIS_Z = 3
} eGP_Lockaxis_Types;

/* Settings for a GPencil Stroke Sculpting Brush */
typedef struct GP_EditBrush_Data {
	short size;             /* radius of brush */
	short flag;             /* eGP_EditBrush_Flag */
	float strength;         /* strength of effect */
} GP_EditBrush_Data;

/* GP_EditBrush_Data.flag */
typedef enum eGP_EditBrush_Flag {
	/* invert the effect of the brush */
	GP_EDITBRUSH_FLAG_INVERT       = (1 << 0),
	/* adjust strength using pen pressure */
	GP_EDITBRUSH_FLAG_USE_PRESSURE = (1 << 1),
	
	/* strength of brush falls off with distance from cursor */
	GP_EDITBRUSH_FLAG_USE_FALLOFF  = (1 << 2),
	
	/* smooth brush affects pressure values as well */
	GP_EDITBRUSH_FLAG_SMOOTH_PRESSURE  = (1 << 3)
} eGP_EditBrush_Flag;



/* GPencil Stroke Sculpting Settings */
typedef struct GP_BrushEdit_Settings {
	GP_EditBrush_Data brush[11];  /* TOT_GP_EDITBRUSH_TYPES */
	void *paintcursor;            /* runtime */
	
	int brushtype;                /* eGP_EditBrush_Types */
	int flag;                     /* eGP_BrushEdit_SettingsFlag */
	int lock_axis;                /* eGP_Lockaxis_Types lock drawing to one axis */
	float alpha;                  /* alpha factor for selection color */
} GP_BrushEdit_Settings;

/* GP_BrushEdit_Settings.flag */
typedef enum eGP_BrushEdit_SettingsFlag {
	/* only affect selected points */
	GP_BRUSHEDIT_FLAG_SELECT_MASK = (1 << 0),
	/* apply brush to position */
	GP_BRUSHEDIT_FLAG_APPLY_POSITION = (1 << 1),
	/* apply brush to strength */
	GP_BRUSHEDIT_FLAG_APPLY_STRENGTH = (1 << 2),
	/* apply brush to thickness */
	GP_BRUSHEDIT_FLAG_APPLY_THICKNESS = (1 << 3),
} eGP_BrushEdit_SettingsFlag;


/* Settings for GP Interpolation Operators */
typedef struct GP_Interpolate_Settings {
	short flag;                        /* eGP_Interpolate_SettingsFlag */
	
	char type;                         /* eGP_Interpolate_Type - Interpolation Mode */ 
	char easing;                       /* eBezTriple_Easing - Easing mode (if easing equation used) */
	
	float back;                        /* BEZT_IPO_BACK */
	float amplitude, period;           /* BEZT_IPO_ELASTIC */
	
	struct CurveMapping *custom_ipo;   /* custom interpolation curve (for use with GP_IPO_CURVEMAP) */
} GP_Interpolate_Settings;

/* GP_Interpolate_Settings.flag */
typedef enum eGP_Interpolate_SettingsFlag {
	/* apply interpolation to all layers */
	GP_TOOLFLAG_INTERPOLATE_ALL_LAYERS    = (1 << 0),
	/* apply interpolation to only selected */
	GP_TOOLFLAG_INTERPOLATE_ONLY_SELECTED = (1 << 1),
} eGP_Interpolate_SettingsFlag;

/* GP_Interpolate_Settings.type */
typedef enum eGP_Interpolate_Type {
	/* Traditional Linear Interpolation */
	GP_IPO_LINEAR   = 0,
	
	/* CurveMap Defined Interpolation */
	GP_IPO_CURVEMAP = 1,
	
	/* Easing Equations */
	GP_IPO_BACK = 3,
	GP_IPO_BOUNCE = 4,
	GP_IPO_CIRC = 5,
	GP_IPO_CUBIC = 6,
	GP_IPO_ELASTIC = 7,
	GP_IPO_EXPO = 8,
	GP_IPO_QUAD = 9,
	GP_IPO_QUART = 10,
	GP_IPO_QUINT = 11,
	GP_IPO_SINE = 12,
} eGP_Interpolate_Type;


/* *************************************************************** */
/* Transform Orientations */

typedef struct TransformOrientation {
	struct TransformOrientation *next, *prev;
	char name[64];	/* MAX_NAME */
	float mat[3][3];
	int pad;
} TransformOrientation;

/* *************************************************************** */
/* Unified Paint Settings
 */

/* These settings can override the equivalent fields in the active
 * Brush for any paint mode; the flag field controls whether these
 * values are used */
typedef struct UnifiedPaintSettings {
	/* unified radius of brush in pixels */
	int size;

	/* unified radius of brush in Blender units */
	float unprojected_radius;

	/* unified strength of brush */
	float alpha;

	/* unified brush weight, [0, 1] */
	float weight;

	/* unified brush color */
	float rgb[3];
	/* unified brush secondary color */
	float secondary_rgb[3];

	/* user preferences for sculpt and paint */
	int flag;

	/* rake rotation */

	/* record movement of mouse so that rake can start at an intuitive angle */
	float last_rake[2];
	float last_rake_angle;
	
	int last_stroke_valid;
	float average_stroke_accum[3];
	int average_stroke_counter;
	

	float brush_rotation;
	float brush_rotation_sec;

	/*********************************************************************************
	 *  all data below are used to communicate with cursor drawing and tex sampling  *
	 *********************************************************************************/
	int anchored_size;

	float overlap_factor; /* normalization factor due to accumulated value of curve along spacing.
	                       * Calculated when brush spacing changes to dampen strength of stroke
	                       * if space attenuation is used*/
	char draw_inverted;
	/* check is there an ongoing stroke right now */
	char stroke_active;

	char draw_anchored;
	char do_linear_conversion;

	/* store last location of stroke or whether the mesh was hit. Valid only while stroke is active */
	float last_location[3];
	int last_hit;

	float anchored_initial_mouse[2];

	/* radius of brush, premultiplied with pressure.
	 * In case of anchored brushes contains the anchored radius */
	float pixel_radius;

	/* drawing pressure */
	float size_pressure_value;

	/* position of mouse, used to sample the texture */
	float tex_mouse[2];

	/* position of mouse, used to sample the mask texture */
	float mask_tex_mouse[2];

	/* ColorSpace cache to avoid locking up during sampling */
	struct ColorSpace *colorspace;
} UnifiedPaintSettings;

/* UnifiedPaintSettings.flag */
typedef enum {
	UNIFIED_PAINT_SIZE  = (1 << 0),
	UNIFIED_PAINT_ALPHA = (1 << 1),
	UNIFIED_PAINT_WEIGHT = (1 << 5),
	UNIFIED_PAINT_COLOR = (1 << 6),

	/* only used if unified size is enabled, mirrors the brush flags
	 * BRUSH_LOCK_SIZE and BRUSH_SIZE_PRESSURE */
	UNIFIED_PAINT_BRUSH_LOCK_SIZE = (1 << 2),
	UNIFIED_PAINT_BRUSH_SIZE_PRESSURE   = (1 << 3),

	/* only used if unified alpha is enabled, mirrors the brush flag
	 * BRUSH_ALPHA_PRESSURE */
	UNIFIED_PAINT_BRUSH_ALPHA_PRESSURE  = (1 << 4)
} eUnifiedPaintSettingsFlags;


typedef struct CurvePaintSettings {
	char curve_type;
	char flag;
	char depth_mode;
	char surface_plane;
	char fit_method;
	char pad;
	short error_threshold;
	float radius_min, radius_max;
	float radius_taper_start, radius_taper_end;
	float surface_offset;
	float corner_angle;
} CurvePaintSettings;

/* CurvePaintSettings.flag */
enum {
	CURVE_PAINT_FLAG_CORNERS_DETECT             = (1 << 0),
	CURVE_PAINT_FLAG_PRESSURE_RADIUS            = (1 << 1),
	CURVE_PAINT_FLAG_DEPTH_STROKE_ENDPOINTS     = (1 << 2),
	CURVE_PAINT_FLAG_DEPTH_STROKE_OFFSET_ABS    = (1 << 3),
};

/* CurvePaintSettings.fit_method */
enum {
	CURVE_PAINT_FIT_METHOD_REFIT            = 0,
	CURVE_PAINT_FIT_METHOD_SPLIT            = 1,
};

/* CurvePaintSettings.depth_mode */
enum {
	CURVE_PAINT_PROJECT_CURSOR              = 0,
	CURVE_PAINT_PROJECT_SURFACE             = 1,
};

/* CurvePaintSettings.surface_plane */
enum {
	CURVE_PAINT_SURFACE_PLANE_NORMAL_VIEW           = 0,
	CURVE_PAINT_SURFACE_PLANE_NORMAL_SURFACE        = 1,
	CURVE_PAINT_SURFACE_PLANE_VIEW                  = 2,
};


/* *************************************************************** */
/* Stats */

/* Stats for Meshes */
typedef struct MeshStatVis {
	char type;
	char _pad1[2];

	/* overhang */
	char  overhang_axis;
	float overhang_min, overhang_max;

	/* thickness */
	float thickness_min, thickness_max;
	char thickness_samples;
	char _pad2[3];

	/* distort */
	float distort_min, distort_max;

	/* sharp */
	float sharp_min, sharp_max;
} MeshStatVis;


/* *************************************************************** */
/* Tool Settings */

typedef struct ToolSettings {
	VPaint *vpaint;		/* vertex paint */
	VPaint *wpaint;		/* weight paint */
	Sculpt *sculpt;
	UvSculpt *uvsculpt;	/* uv smooth */
	
	/* Vertex group weight - used only for editmode, not weight
	 * paint */
	float vgroup_weight;

	float doublimit;	/* remove doubles limit */
	float normalsize;	/* size of normals */
	short automerge;

	/* Selection Mode for Mesh */
	short selectmode;

	/* UV Calculation */
	char unwrapper;
	char uvcalc_flag;
	char uv_flag;
	char uv_selectmode;

	float uvcalc_margin;

	/* Auto-IK */
	short autoik_chainlen;  /* runtime only */

	/* Grease Pencil */
	char gpencil_flags;		/* flags/options for how the tool works */
	char gpencil_src;		/* for main 3D view Grease Pencil, where data comes from */

	char gpencil_v3d_align; /* stroke placement settings: 3D View */
	char gpencil_v2d_align; /*                          : General 2D Editor */
	char gpencil_seq_align; /*                          : Sequencer Preview */
	char gpencil_ima_align; /*                          : Image Editor */
	
	/* Grease Pencil Sculpt */
	struct GP_BrushEdit_Settings gp_sculpt;
	
	/* Grease Pencil Interpolation Tool(s) */
	struct GP_Interpolate_Settings gp_interpolate;
	
	/* Grease Pencil Drawing Brushes (bGPDbrush) */
	ListBase gp_brushes; 

	/* Image Paint (8 byttse aligned please!) */
	struct ImagePaintSettings imapaint;

	/* Particle Editing */
	struct ParticleEditSettings particle;
	
	/* Transform Proportional Area of Effect */
	float proportional_size;

	/* Select Group Threshold */
	float select_thresh;

	/* Auto-Keying Mode */
	short autokey_mode, autokey_flag;	/* defines in DNA_userdef_types.h */
	char keyframe_type;                 /* keyframe type (see DNA_curve_types.h) */

	/* Multires */
	char multires_subdiv_type;

	/* Skeleton generation */
	short skgen_resolution;
	float skgen_threshold_internal;
	float skgen_threshold_external;
	float skgen_length_ratio;
	float skgen_length_limit;
	float skgen_angle_limit;
	float skgen_correlation_limit;
	float skgen_symmetry_limit;
	float skgen_retarget_angle_weight;
	float skgen_retarget_length_weight;
	float skgen_retarget_distance_weight;
	short skgen_options;
	char  skgen_postpro;
	char  skgen_postpro_passes;
	char  skgen_subdivisions[3];
	char  skgen_multi_level;

	/* Skeleton Sketching */
	struct Object *skgen_template;
	char bone_sketching;
	char bone_sketching_convert;
	char skgen_subdivision_number;
	char skgen_retarget_options;
	char skgen_retarget_roll;
	char skgen_side_string[8];
	char skgen_num_string[8];
	
	/* Alt+RMB option */
	char edge_mode;
	char edge_mode_live_unwrap;

	/* Transform */
	char snap_mode, snap_node_mode;
	char snap_uv_mode;
	short snap_flag, snap_target;
	short proportional, prop_mode;
	char proportional_objects; /* proportional edit, object mode */
	char proportional_mask; /* proportional edit, mask editing */
	char proportional_action; /* proportional edit, action editor */
	char proportional_fcurve; /* proportional edit, graph editor */
	char lock_markers; /* lock marker editing */
	char pad4[5];

	char auto_normalize; /*auto normalizing mode in wpaint*/
	char multipaint; /* paint multiple bones in wpaint */
	char weightuser;
	char vgroupsubset; /* subset selection filter in wpaint */

	/* UV painting */
	int use_uv_sculpt;
	int uv_sculpt_settings;
	int uv_sculpt_tool;
	int uv_relax_method;
	/* XXX: these sculpt_paint_* fields are deprecated, use the
	 * unified_paint_settings field instead! */
	short sculpt_paint_settings DNA_DEPRECATED;	short pad5;
	int sculpt_paint_unified_size DNA_DEPRECATED;
	float sculpt_paint_unified_unprojected_radius DNA_DEPRECATED;
	float sculpt_paint_unified_alpha DNA_DEPRECATED;

	/* Unified Paint Settings */
	struct UnifiedPaintSettings unified_paint_settings;

	struct CurvePaintSettings curve_paint_settings;

	struct MeshStatVis statvis;

	/* Normal Editing */
	float normal_vector[3];
	int face_strength;
} ToolSettings;

/* *************************************************************** */
/* Assorted Scene Data */

/* ------------------------------------------- */
/* Stats (show in Info header) */

typedef struct bStats {
	/* scene totals for visible layers */
	int totobj, totlamp, totobjsel, totcurve, totmesh, totarmature;
	int totvert, totface;
} bStats;

/* ------------------------------------------- */
/* Unit Settings */

typedef struct UnitSettings {
	/* Display/Editing unit options for each scene */
	float scale_length; /* maybe have other unit conversions? */
	char system; /* imperial, metric etc */
	char system_rotation; /* not implemented as a proper unit system yet */
	short flag;
} UnitSettings;

/* ------------------------------------------- */
/* Global/Common Physics Settings */

typedef struct PhysicsSettings {
	float gravity[3];
	int flag, quick_cache_step, rt;
} PhysicsSettings;

/* ------------------------------------------- */
/* Safe Area options used in Camera View & VSE
 */
typedef struct DisplaySafeAreas {
	/* each value represents the (x,y) margins as a multiplier.
	 * 'center' in this context is just the name for a different kind of safe-area */

	float title[2];		/* Title Safe */
	float action[2];	/* Image/Graphics Safe */

	/* use for alternate aspect ratio */
	float title_center[2];
	float action_center[2];
} DisplaySafeAreas;

/* *************************************************************** */
/* Scene ID-Block */

typedef struct Scene {
	ID id;
	struct AnimData *adt;	/* animation data (must be immediately after id for utilities to use it) */ 
	
	struct Object *camera;
	struct World *world;
	
	struct Scene *set;
	
	ListBase base;
	struct Base *basact;		/* active base */
	struct Object *obedit;		/* name replaces old G.obedit */
	
	float cursor[3];			/* 3d cursor location */
	char _pad[4];
	
	unsigned int lay;			/* bitflags for layer visibility */
	int layact;		/* active layer */
	unsigned int lay_updated;       /* runtime flag, has layer ever been updated since load? */
	
	short flag;								/* various settings */
	
	char use_nodes;
	char pad[1];
	
	struct bNodeTree *nodetree;
	
	struct Editing *ed;								/* sequence editor data is allocated here */
	
	struct ToolSettings *toolsettings;		/* default allocated now */
	struct SceneStats *stats;				/* default allocated now */
	struct DisplaySafeAreas safe_areas;

	/* migrate or replace? depends on some internal things... */
	/* no, is on the right place (ton) */
	struct RenderData r;
	struct AudioData audio;
	
	ListBase markers;
	ListBase transform_spaces;
	
	void *sound_scene;
	void *playback_handle;
	void *sound_scrub_handle;
	void *speaker_handles;
	
	void *fps_info;					/* (runtime) info/cache used for presenting playback framerate info to the user */
	
	/* none of the dependency graph  vars is mean to be saved */
	struct Depsgraph *depsgraph;
	void *pad1;
	struct  DagForest *theDag;
	short dagflags;
	short pad3;

	/* User-Defined KeyingSets */
	int active_keyingset;			/* index of the active KeyingSet. first KeyingSet has index 1, 'none' active is 0, 'add new' is -1 */
	ListBase keyingsets;			/* KeyingSets for this scene */
	
	/* Game Settings */
	struct GameFraming framing  DNA_DEPRECATED; // XXX  deprecated since 2.5
	struct GameData gm;

	/* Units */
	struct UnitSettings unit;
	
	/* Grease Pencil */
	struct bGPdata *gpd;

	/* Movie Tracking */
	struct MovieClip *clip;			/* active movie clip */

	/* Physics simulation settings */
	struct PhysicsSettings physics_settings;

	uint64_t customdata_mask;	/* XXX. runtime flag for drawing, actually belongs in the window, only used by BKE_object_handle_update() */
	uint64_t customdata_mask_modal; /* XXX. same as above but for temp operator use (gl renders) */

	/* Color Management */
	ColorManagedViewSettings view_settings;
	ColorManagedDisplaySettings display_settings;
	ColorManagedColorspaceSettings sequencer_colorspace_settings;
	
	/* RigidBody simulation world+settings */
	struct RigidBodyWorld *rigidbody_world;

	struct PreviewImage *preview;
} Scene;

/* **************** RENDERDATA ********************* */

/* RenderData.flag */
	/* use preview range */
#define SCER_PRV_RANGE	(1<<0)
#define SCER_LOCK_FRAME_SELECTION	(1<<1)
	/* show/use subframes (for checking motion blur) */
#define SCER_SHOW_SUBFRAME	(1<<3)

/* RenderData.mode */
#define R_OSA			0x0001
#define R_SHADOW		0x0002
#define R_GAMMA			0x0004
#define R_ORTHO			0x0008
#define R_ENVMAP		0x0010
#define R_EDGE			0x0020
#define R_FIELDS		0x0040
#define R_FIELDSTILL	0x0080
/*#define R_RADIO			0x0100 */ /* deprecated */
#define R_BORDER		0x0200
#define R_PANORAMA		0x0400	/* deprecated as scene option, still used in renderer */
#define R_CROP			0x0800
		/* Disable camera switching: runtime (DURIAN_CAMERA_SWITCH) */
#define R_NO_CAMERA_SWITCH	0x1000
#define R_ODDFIELD		0x2000
#define R_MBLUR			0x4000
		/* unified was here */
#define R_RAYTRACE      0x10000
		/* R_GAUSS is obsolete, but used to retrieve setting from old files */
#define R_GAUSS      	0x20000
		/* fbuf obsolete... */
/*#define R_FBUF			0x40000*/
		/* threads obsolete... is there for old files, now use for autodetect threads */
#define R_THREADS		0x80000
		/* Use the same flag for autothreads */
#define R_FIXED_THREADS		0x80000 

#define R_SPEED				0x100000
#define R_SSS				0x200000
#define R_NO_OVERWRITE		0x400000  /* skip existing files */
#define R_TOUCH				0x800000  /* touch files before rendering */
#define R_SIMPLIFY			0x1000000
#define R_EDGE_FRS			0x2000000 /* R_EDGE reserved for Freestyle */
#define R_PERSISTENT_DATA	0x4000000 /* keep data around for re-render */
#define R_USE_WS_SHADING	0x8000000 /* use world space interpretation of lighting data */

/* RenderData.seq_flag */
enum {
	// R_SEQ_GL_PREV = (1 << 1),  // UNUSED, we just use setting from seq_prev_type now.
	// R_SEQ_GL_REND = (1 << 2),  // UNUSED, opengl render has its own operator now.
	R_SEQ_SOLID_TEX  = (1 << 3),
	R_SEQ_CAMERA_DOF = (1 << 4),
};

/* RenderData.displaymode */
#define R_OUTPUT_SCREEN	0
#define R_OUTPUT_AREA	1
#define R_OUTPUT_WINDOW	2
#define R_OUTPUT_NONE	3
/*#define R_OUTPUT_FORKED	4*/

/* RenderData.filtertype */
#define R_FILTER_BOX	0
#define R_FILTER_TENT	1
#define R_FILTER_QUAD	2
#define R_FILTER_CUBIC	3
#define R_FILTER_CATROM	4
#define R_FILTER_GAUSS	5
#define R_FILTER_MITCH	6
#define R_FILTER_FAST_GAUSS	7 /* note, this is only used for nodes at the moment */

/* RenderData.raytrace_structure */
#define R_RAYSTRUCTURE_AUTO				0
#define R_RAYSTRUCTURE_OCTREE			1
#define R_RAYSTRUCTURE_BLIBVH			2	/* removed */
#define R_RAYSTRUCTURE_VBVH				3
#define R_RAYSTRUCTURE_SIMD_SVBVH		4	/* needs SIMD */
#define R_RAYSTRUCTURE_SIMD_QBVH		5	/* needs SIMD */

/* RenderData.raytrace_options */
#define R_RAYTRACE_USE_LOCAL_COORDS		0x0001
#define R_RAYTRACE_USE_INSTANCES		0x0002

/* RenderData.scemode (int now) */
#define R_DOSEQ				0x0001
#define R_BG_RENDER			0x0002
		/* passepartout is camera option now, keep this for backward compatibility */
#define R_PASSEPARTOUT		0x0004
#define R_BUTS_PREVIEW		0x0008
#define R_EXTENSION			0x0010
#define R_MATNODE_PREVIEW	0x0020
#define R_DOCOMP			0x0040
#define R_COMP_CROP			0x0080
#define R_FREE_IMAGE		0x0100
#define R_SINGLE_LAYER		0x0200
#define R_EXR_TILE_FILE		0x0400
/* #define R_COMP_FREE			0x0800 */
#define R_NO_IMAGE_LOAD		0x1000
#define R_NO_TEX			0x2000
#define R_NO_FRAME_UPDATE	0x4000
#define R_FULL_SAMPLE		0x8000
/* #define R_DEPRECATED		0x10000 */
/* #define R_RECURS_PROTECTION	0x20000 */
#define R_TEXNODE_PREVIEW	0x40000
#define R_VIEWPORT_PREVIEW	0x80000
#define R_EXR_CACHE_FILE	0x100000
#define R_MULTIVIEW			0x200000

/* RenderData.stamp */
#define R_STAMP_TIME 	0x0001
#define R_STAMP_FRAME	0x0002
#define R_STAMP_DATE	0x0004
#define R_STAMP_CAMERA	0x0008
#define R_STAMP_SCENE	0x0010
#define R_STAMP_NOTE	0x0020
#define R_STAMP_DRAW	0x0040 /* draw in the image */
#define R_STAMP_MARKER	0x0080
#define R_STAMP_FILENAME	0x0100
#define R_STAMP_SEQSTRIP	0x0200
#define R_STAMP_RENDERTIME	0x0400
#define R_STAMP_CAMERALENS	0x0800
#define R_STAMP_STRIPMETA	0x1000
#define R_STAMP_MEMORY		0x2000
#define R_STAMP_HIDE_LABELS	0x4000
#define R_STAMP_ALL (R_STAMP_TIME|R_STAMP_FRAME|R_STAMP_DATE|R_STAMP_CAMERA|R_STAMP_SCENE| \
                     R_STAMP_NOTE|R_STAMP_MARKER|R_STAMP_FILENAME|R_STAMP_SEQSTRIP|        \
                     R_STAMP_RENDERTIME|R_STAMP_CAMERALENS|R_STAMP_MEMORY|                 \
                     R_STAMP_HIDE_LABELS)

/* RenderData.alphamode */
#define R_ADDSKY		0
#define R_ALPHAPREMUL	1
/*#define R_ALPHAKEY		2*/ /* deprecated, shouldn't be used */

/* RenderData.color_mgt_flag */
enum {
	R_COLOR_MANAGEMENT              = (1 << 0),  /* deprecated, should only be used in versioning code only */
	/*R_COLOR_MANAGEMENT_PREDIVIDE    = (1 << 1)*/  /* deprecated, shouldn't be used */
};

#ifdef DNA_DEPRECATED
/* RenderData.subimtype flag options for imtype */
enum {
	R_OPENEXR_HALF	= 1,  /*deprecated*/
	R_OPENEXR_ZBUF	= 2,  /*deprecated*/
	R_PREVIEW_JPG	= 4,  /*deprecated*/
	R_CINEON_LOG	= 8,  /*deprecated*/
	R_TIFF_16BIT	= 16, /*deprecated*/

	R_JPEG2K_12BIT			=     32,  /* Jpeg2000 */                    /*deprecated*/
	R_JPEG2K_16BIT			=     64,                                    /*deprecated*/
	R_JPEG2K_YCC			=     128,  /* when disabled use RGB */      /*deprecated*/
	R_JPEG2K_CINE_PRESET	=     256,                                   /*deprecated*/
	R_JPEG2K_CINE_48FPS		=     512,                                   /*deprecated*/
};
#endif

/* bake_mode: same as RE_BAKE_xxx defines */
/* RenderData.bake_flag */
#define R_BAKE_CLEAR		1
#define R_BAKE_OSA			2
#define R_BAKE_TO_ACTIVE	4
#define R_BAKE_NORMALIZE	8
#define R_BAKE_MULTIRES		16
#define R_BAKE_LORES_MESH	32
#define R_BAKE_VCOL			64
#define R_BAKE_USERSCALE	128
#define R_BAKE_CAGE			256
#define R_BAKE_SPLIT_MAT	512
#define R_BAKE_AUTO_NAME	1024

/* RenderData.bake_normal_space */
#define R_BAKE_SPACE_CAMERA	 0
#define R_BAKE_SPACE_WORLD	 1
#define R_BAKE_SPACE_OBJECT	 2
#define R_BAKE_SPACE_TANGENT 3

/* RenderData.simplify_flag */
#define R_SIMPLE_NO_TRIANGULATE		1

/* RenderData.line_thickness_mode */
#define R_LINE_THICKNESS_ABSOLUTE 1
#define R_LINE_THICKNESS_RELATIVE 2

/* sequencer seq_prev_type seq_rend_type */

/* RenderData.engine (scene.c) */
extern const char *RE_engine_id_BLENDER_RENDER;
extern const char *RE_engine_id_BLENDER_GAME;
extern const char *RE_engine_id_CYCLES;

/* **************** SCENE ********************* */

/* note that much higher maxframes give imprecise sub-frames, see: T46859 */
/* Current precision is 16 for the sub-frames closer to MAXFRAME. */

/* for general use */
#define MAXFRAME	1048574
#define MAXFRAMEF	1048574.0f

#define MINFRAME	0
#define MINFRAMEF	0.0f

/* (minimum frame number for current-frame) */
#define MINAFRAME	-1048574
#define MINAFRAMEF	-1048574.0f

/* depricate this! */
#define TESTBASE(v3d, base)  (                                                \
	((base)->flag & SELECT) &&                                                \
	((base)->lay & v3d->lay) &&                                               \
	(((base)->object->restrictflag & OB_RESTRICT_VIEW) == 0))
#define TESTBASELIB(v3d, base)  (                                             \
	((base)->flag & SELECT) &&                                                \
	((base)->lay & v3d->lay) &&                                               \
	((base)->object->id.lib == NULL) &&                                       \
	(((base)->object->restrictflag & OB_RESTRICT_VIEW) == 0))
#define TESTBASELIB_BGMODE(v3d, scene, base)  (                               \
	((base)->flag & SELECT) &&                                                \
	((base)->lay & (v3d ? v3d->lay : scene->lay)) &&                          \
	((base)->object->id.lib == NULL) &&                                       \
	(((base)->object->restrictflag & OB_RESTRICT_VIEW) == 0))
#define BASE_EDITABLE_BGMODE(v3d, scene, base)  (                             \
	((base)->lay & (v3d ? v3d->lay : scene->lay)) &&                          \
	((base)->object->id.lib == NULL) &&                                       \
	(((base)->object->restrictflag & OB_RESTRICT_VIEW) == 0))
#define BASE_SELECTABLE(v3d, base)  (                                         \
	(base->lay & v3d->lay) &&                                                 \
	(base->object->restrictflag & (OB_RESTRICT_SELECT | OB_RESTRICT_VIEW)) == 0)
#define BASE_VISIBLE(v3d, base)  (                                            \
	(base->lay & v3d->lay) &&                                                 \
	(base->object->restrictflag & OB_RESTRICT_VIEW) == 0)
#define BASE_VISIBLE_BGMODE(v3d, scene, base)  (                              \
	(base->lay & (v3d ? v3d->lay : scene->lay)) &&                            \
	(base->object->restrictflag & OB_RESTRICT_VIEW) == 0)

#define FIRSTBASE		scene->base.first
#define LASTBASE		scene->base.last
#define BASACT			(scene->basact)
#define OBACT			(BASACT ? BASACT->object: NULL)

#define V3D_CAMERA_LOCAL(v3d) ((!(v3d)->scenelock && (v3d)->camera) ? (v3d)->camera : NULL)
#define V3D_CAMERA_SCENE(scene, v3d) ((!(v3d)->scenelock && (v3d)->camera) ? (v3d)->camera : (scene)->camera)

#define CFRA            (scene->r.cfra)
#define SUBFRA          (scene->r.subframe)
#define SFRA            (scene->r.sfra)
#define EFRA            (scene->r.efra)
#define PRVRANGEON      (scene->r.flag & SCER_PRV_RANGE)
#define PSFRA           ((PRVRANGEON) ? (scene->r.psfra) : (scene->r.sfra))
#define PEFRA           ((PRVRANGEON) ? (scene->r.pefra) : (scene->r.efra))
#define FRA2TIME(a)     ((((double) scene->r.frs_sec_base) * (double)(a)) / (double)scene->r.frs_sec)
#define TIME2FRA(a)     ((((double) scene->r.frs_sec) * (double)(a)) / (double)scene->r.frs_sec_base)
#define FPS              (((double) scene->r.frs_sec) / (double)scene->r.frs_sec_base)

/* Base.flag is in DNA_object_types.h */

/* ToolSettings.snap_flag */
#define SCE_SNAP				1
#define SCE_SNAP_ROTATE			2
#define SCE_SNAP_PEEL_OBJECT	4
#define SCE_SNAP_PROJECT		8
#define SCE_SNAP_NO_SELF		16
#define SCE_SNAP_ABS_GRID		32

/* ToolSettings.snap_target */
#define SCE_SNAP_TARGET_CLOSEST	0
#define SCE_SNAP_TARGET_CENTER	1
#define SCE_SNAP_TARGET_MEDIAN	2
#define SCE_SNAP_TARGET_ACTIVE	3
/* ToolSettings.snap_mode */
#define SCE_SNAP_MODE_INCREMENT	0
#define SCE_SNAP_MODE_VERTEX	1
#define SCE_SNAP_MODE_EDGE		2
#define SCE_SNAP_MODE_FACE		3
#define SCE_SNAP_MODE_VOLUME	4
#define SCE_SNAP_MODE_NODE_X	5
#define SCE_SNAP_MODE_NODE_Y	6
#define SCE_SNAP_MODE_NODE_XY	7
#define SCE_SNAP_MODE_GRID		8

/* ToolSettings.selectmode */
#define SCE_SELECT_VERTEX	1 /* for mesh */
#define SCE_SELECT_EDGE		2
#define SCE_SELECT_FACE		4

/* MeshStatVis.type */
#define SCE_STATVIS_OVERHANG	0
#define SCE_STATVIS_THICKNESS	1
#define SCE_STATVIS_INTERSECT	2
#define SCE_STATVIS_DISTORT		3
#define SCE_STATVIS_SHARP		4

/* ParticleEditSettings.selectmode for particles */
#define SCE_SELECT_PATH		1
#define SCE_SELECT_POINT	2
#define SCE_SELECT_END		4

/* ToolSettings.prop_mode (proportional falloff) */
#define PROP_SMOOTH            0
#define PROP_SPHERE            1
#define PROP_ROOT              2
#define PROP_SHARP             3
#define PROP_LIN               4
#define PROP_CONST             5
#define PROP_RANDOM            6
#define PROP_INVSQUARE         7
#define PROP_MODE_MAX          8

/* ToolSettings.proportional */
#define PROP_EDIT_OFF			0
#define PROP_EDIT_ON			1
#define PROP_EDIT_CONNECTED		2
#define PROP_EDIT_PROJECTED		3

/* ToolSettings.weightuser */
enum {
	OB_DRAW_GROUPUSER_NONE      = 0,
	OB_DRAW_GROUPUSER_ACTIVE    = 1,
	OB_DRAW_GROUPUSER_ALL       = 2
};

<<<<<<< HEAD
/* toolsettings->face_strength */
enum {
	FACE_STRENGTH_WEAK = 1,
	FACE_STRENGTH_MEDIUM = 0,
	FACE_STRENGTH_STRONG = 2,
};

/* toolsettings->vgroupsubset */
=======
>>>>>>> 37beac8e
/* object_vgroup.c */
/* ToolSettings.vgroupsubset */
typedef enum eVGroupSelect {
	WT_VGROUP_ALL = 0,
	WT_VGROUP_ACTIVE = 1,
	WT_VGROUP_BONE_SELECT = 2,
	WT_VGROUP_BONE_DEFORM = 3,
	WT_VGROUP_BONE_DEFORM_OFF = 4
} eVGroupSelect;

#define WT_VGROUP_MASK_ALL \
	((1 << WT_VGROUP_ACTIVE) | \
	 (1 << WT_VGROUP_BONE_SELECT) | \
	 (1 << WT_VGROUP_BONE_DEFORM) | \
	 (1 << WT_VGROUP_BONE_DEFORM_OFF) | \
	 (1 << WT_VGROUP_ALL))


/* Scene.flag */
#define SCE_DS_SELECTED			(1<<0)
#define SCE_DS_COLLAPSED		(1<<1)
#define SCE_NLA_EDIT_ON			(1<<2)
#define SCE_FRAME_DROP			(1<<3)
#define SCE_KEYS_NO_SELONLY	    (1<<4)

	/* return flag BKE_scene_base_iter_next functions */
/* #define F_ERROR			-1 */  /* UNUSED */
#define F_START			0
#define F_SCENE			1
#define F_DUPLI			3

/* AudioData.flag */
#define AUDIO_MUTE                (1<<0)
#define AUDIO_SYNC                (1<<1)
#define AUDIO_SCRUB		          (1<<2)
#define AUDIO_VOLUME_ANIMATED     (1<<3)

/* FFMpegCodecData.flags */
enum {
#ifdef DNA_DEPRECATED
	FFMPEG_MULTIPLEX_AUDIO  = 1,  /* deprecated, you can choose none as audiocodec now */
#endif
	FFMPEG_AUTOSPLIT_OUTPUT = 2,
	FFMPEG_LOSSLESS_OUTPUT  = 4,
	FFMPEG_USE_MAX_B_FRAMES = (1 << 3),
};

/* Paint.flags */
typedef enum ePaintFlags {
	PAINT_SHOW_BRUSH = (1 << 0),
	PAINT_FAST_NAVIGATE = (1 << 1),
	PAINT_SHOW_BRUSH_ON_SURFACE = (1 << 2),
	PAINT_USE_CAVITY_MASK = (1 << 3)
} ePaintFlags;

/* Paint.symmetry_flags
 * (for now just a duplicate of sculpt symmetry flags) */
typedef enum ePaintSymmetryFlags {
	PAINT_SYMM_X = (1 << 0),
	PAINT_SYMM_Y = (1 << 1),
	PAINT_SYMM_Z = (1 << 2),
	PAINT_SYMMETRY_FEATHER = (1 << 3),
	PAINT_TILE_X = (1 << 4),
	PAINT_TILE_Y = (1 << 5),
	PAINT_TILE_Z = (1 << 6),
} ePaintSymmetryFlags;

#define PAINT_SYMM_AXIS_ALL (PAINT_SYMM_X | PAINT_SYMM_Y | PAINT_SYMM_Z)

/* Sculpt.flags */
/* These can eventually be moved to paint flags? */
typedef enum eSculptFlags {
#ifdef DNA_DEPRECATED
	/* deprecated, part of paint struct symmetry_flags now */
	SCULPT_SYMM_X = (1 << 0),
	SCULPT_SYMM_Y = (1 << 1),
	SCULPT_SYMM_Z = (1 << 2),
#endif

	SCULPT_LOCK_X = (1 << 3),
	SCULPT_LOCK_Y = (1 << 4),
	SCULPT_LOCK_Z = (1 << 5),
	/* deprecated, part of paint struct symmetry_flags now */
	SCULPT_SYMMETRY_FEATHER = (1 << 6),

	SCULPT_USE_OPENMP = (1 << 7),
	SCULPT_ONLY_DEFORM = (1 << 8),
	SCULPT_SHOW_DIFFUSE = (1 << 9),

	/* If set, the mesh will be drawn with smooth-shading in
	 * dynamic-topology mode */
	SCULPT_DYNTOPO_SMOOTH_SHADING = (1 << 10),

	/* If set, dynamic-topology brushes will subdivide short edges */
	SCULPT_DYNTOPO_SUBDIVIDE = (1 << 12),
	/* If set, dynamic-topology brushes will collapse short edges */
	SCULPT_DYNTOPO_COLLAPSE = (1 << 11),

	/* If set, dynamic-topology detail size will be constant in object space */
	SCULPT_DYNTOPO_DETAIL_CONSTANT = (1 << 13),
	SCULPT_DYNTOPO_DETAIL_BRUSH = (1 << 14),

	/* Don't display mask in viewport, but still use it for strokes. */
	SCULPT_HIDE_MASK = (1 << 15),
} eSculptFlags;

/* ImagePaintSettings.mode */
typedef enum eImagePaintMode {
	IMAGEPAINT_MODE_MATERIAL, /* detect texture paint slots from the material */
	IMAGEPAINT_MODE_IMAGE,    /* select texture paint image directly */
} eImagePaintMode;

/* ImagePaintSettings.flag */
#define IMAGEPAINT_DRAWING				1
// #define IMAGEPAINT_DRAW_TOOL			2 // deprecated
// #define IMAGEPAINT_DRAW_TOOL_DRAWING	4 // deprecated

/* projection painting only */
/* ImagePaintSettings.flag */
#define IMAGEPAINT_PROJECT_XRAY			(1 << 4)
#define IMAGEPAINT_PROJECT_BACKFACE		(1 << 5)
#define IMAGEPAINT_PROJECT_FLAT			(1 << 6)
#define IMAGEPAINT_PROJECT_LAYER_CLONE	(1 << 7)
#define IMAGEPAINT_PROJECT_LAYER_STENCIL	(1 << 8)
#define IMAGEPAINT_PROJECT_LAYER_STENCIL_INV	(1 << 9)

/* ImagePaintSettings.missing_data */
#define IMAGEPAINT_MISSING_UVS       (1 << 0)
#define IMAGEPAINT_MISSING_MATERIAL  (1 << 1)
#define IMAGEPAINT_MISSING_TEX       (1 << 2)
#define IMAGEPAINT_MISSING_STENCIL   (1 << 3)

/* ToolSettings.uvcalc_flag */
#define UVCALC_FILLHOLES			1
#define UVCALC_NO_ASPECT_CORRECT	2	/* would call this UVCALC_ASPECT_CORRECT, except it should be default with old file */
#define UVCALC_TRANSFORM_CORRECT	4	/* adjust UV's while transforming to avoid distortion */
#define UVCALC_USESUBSURF			8	/* Use mesh data after subsurf to compute UVs*/

/* ToolSettings.uv_flag */
#define UV_SYNC_SELECTION	1
#define UV_SHOW_SAME_IMAGE	2

/* ToolSettings.uv_selectmode */
#define UV_SELECT_VERTEX	1
#define UV_SELECT_EDGE		2
#define UV_SELECT_FACE		4
#define UV_SELECT_ISLAND	8

/* ToolSettings.edge_mode */
#define EDGE_MODE_SELECT				0
#define EDGE_MODE_TAG_SEAM				1
#define EDGE_MODE_TAG_SHARP				2
#define EDGE_MODE_TAG_CREASE			3
#define EDGE_MODE_TAG_BEVEL				4
#define EDGE_MODE_TAG_FREESTYLE			5

/* ToolSettings.gpencil_flags */
typedef enum eGPencil_Flags {
	/* "Continuous Drawing" - The drawing operator enters a mode where multiple strokes can be drawn */
	GP_TOOL_FLAG_PAINTSESSIONS_ON       = (1 << 0),
	/* When creating new frames, the last frame gets used as the basis for the new one */
	GP_TOOL_FLAG_RETAIN_LAST            = (1 << 1),
	/* Add the strokes below all strokes in the layer */
	GP_TOOL_FLAG_PAINT_ONBACK = (1 << 2)
} eGPencil_Flags;

/* ToolSettings.gpencil_src */
typedef enum eGPencil_Source_3D {
	GP_TOOL_SOURCE_SCENE    = 0,
	GP_TOOL_SOURCE_OBJECT   = 1
} eGPencil_Source_3d;

/* ToolSettings.gpencil_*_align - Stroke Placement mode flags */
typedef enum eGPencil_Placement_Flags {
	/* New strokes are added in viewport/data space (i.e. not screen space) */
	GP_PROJECT_VIEWSPACE    = (1 << 0),
	
	/* Viewport space, but relative to render canvas (Sequencer Preview Only) */
	GP_PROJECT_CANVAS       = (1 << 1),
	
	/* Project into the screen's Z values */
	GP_PROJECT_DEPTH_VIEW	= (1 << 2),
	GP_PROJECT_DEPTH_STROKE = (1 << 3),
	
	/* "Use Endpoints" */
	GP_PROJECT_DEPTH_STROKE_ENDPOINTS = (1 << 4),
} eGPencil_Placement_Flags;

/* ToolSettings.particle flag */
#define PE_KEEP_LENGTHS			1
#define PE_LOCK_FIRST			2
#define PE_DEFLECT_EMITTER		4
#define PE_INTERPOLATE_ADDED	8
#define PE_DRAW_PART			16
/* #define PE_X_MIRROR			64 */	/* deprecated */
#define PE_FADE_TIME			128
#define PE_AUTO_VELOCITY		256

/* ParticleEditSettings.brushtype */
#define PE_BRUSH_NONE		-1
#define PE_BRUSH_COMB		0
#define PE_BRUSH_CUT		1
#define PE_BRUSH_LENGTH		2
#define PE_BRUSH_PUFF		3
#define PE_BRUSH_ADD		4
#define PE_BRUSH_SMOOTH		5
#define PE_BRUSH_WEIGHT		6

/* ParticleBrushData.flag */
#define PE_BRUSH_DATA_PUFF_VOLUME 1

/* ParticleBrushData.edittype */
#define PE_TYPE_PARTICLES	0
#define PE_TYPE_SOFTBODY	1
#define PE_TYPE_CLOTH		2

/* ToolSettings.skgen_options */
#define SKGEN_FILTER_INTERNAL	(1 << 0)
#define SKGEN_FILTER_EXTERNAL	(1 << 1)
#define	SKGEN_SYMMETRY			(1 << 2)
#define	SKGEN_CUT_LENGTH		(1 << 3)
#define	SKGEN_CUT_ANGLE			(1 << 4)
#define	SKGEN_CUT_CORRELATION	(1 << 5)
#define	SKGEN_HARMONIC			(1 << 6)
#define	SKGEN_STICK_TO_EMBEDDING	(1 << 7)
#define	SKGEN_ADAPTIVE_DISTANCE		(1 << 8)
#define SKGEN_FILTER_SMART		(1 << 9)
#define SKGEN_DISP_LENGTH		(1 << 10)
#define SKGEN_DISP_WEIGHT		(1 << 11)
#define SKGEN_DISP_ORIG			(1 << 12)
#define SKGEN_DISP_EMBED		(1 << 13)
#define SKGEN_DISP_INDEX		(1 << 14)

#define	SKGEN_SUB_LENGTH		0
#define	SKGEN_SUB_ANGLE			1
#define	SKGEN_SUB_CORRELATION	2
#define	SKGEN_SUB_TOTAL			3

/* ToolSettings.skgen_postpro */
#define SKGEN_SMOOTH			0
#define SKGEN_AVERAGE			1
#define SKGEN_SHARPEN			2

/* ToolSettings.bone_sketching */
#define BONE_SKETCHING			1
#define BONE_SKETCHING_QUICK	2
#define BONE_SKETCHING_ADJUST	4

/* ToolSettings.bone_sketching_convert */
#define	SK_CONVERT_CUT_FIXED			0
#define	SK_CONVERT_CUT_LENGTH			1
#define	SK_CONVERT_CUT_ADAPTATIVE		2
#define	SK_CONVERT_RETARGET				3

/* ToolSettings.skgen_retarget_options */
#define	SK_RETARGET_AUTONAME			1

/* ToolSettings.skgen_retarget_roll */
#define	SK_RETARGET_ROLL_NONE			0
#define	SK_RETARGET_ROLL_VIEW			1
#define	SK_RETARGET_ROLL_JOINT			2

/* PhysicsSettings.flag */
#define PHYS_GLOBAL_GRAVITY		1

/* UnitSettings */

/* UnitSettings.system */
#define	USER_UNIT_NONE			0
#define	USER_UNIT_METRIC		1
#define	USER_UNIT_IMPERIAL		2
/* UnitSettings.flag */
#define	USER_UNIT_OPT_SPLIT		1
#define USER_UNIT_ROT_RADIANS	2

#ifdef __cplusplus
}
#endif

#endif  /* __DNA_SCENE_TYPES_H__ */<|MERGE_RESOLUTION|>--- conflicted
+++ resolved
@@ -2033,7 +2033,6 @@
 	OB_DRAW_GROUPUSER_ALL       = 2
 };
 
-<<<<<<< HEAD
 /* toolsettings->face_strength */
 enum {
 	FACE_STRENGTH_WEAK = 1,
@@ -2041,9 +2040,6 @@
 	FACE_STRENGTH_STRONG = 2,
 };
 
-/* toolsettings->vgroupsubset */
-=======
->>>>>>> 37beac8e
 /* object_vgroup.c */
 /* ToolSettings.vgroupsubset */
 typedef enum eVGroupSelect {
