/*
 * This program is free software; you can redistribute it and/or
 * modify it under the terms of the GNU General Public License
 * as published by the Free Software Foundation; either version 2
 * of the License, or (at your option) any later version.
 *
 * This program is distributed in the hope that it will be useful,
 * but WITHOUT ANY WARRANTY; without even the implied warranty of
 * MERCHANTABILITY or FITNESS FOR A PARTICULAR PURPOSE.  See the
 * GNU General Public License for more details.
 *
 * You should have received a copy of the GNU General Public License
 * along with this program; if not, write to the Free Software Foundation,
 * Inc., 51 Franklin Street, Fifth Floor, Boston, MA 02110-1301, USA.
 */

/** \file
 * \ingroup edinterface
 */

#include <assert.h>
#include <limits.h>
#include <math.h>
#include <stdlib.h>
#include <string.h>

#include "MEM_guardedalloc.h"

#include "DNA_armature_types.h"
#include "DNA_screen_types.h"
#include "DNA_userdef_types.h"

#include "BLI_alloca.h"
#include "BLI_listbase.h"
#include "BLI_math.h"
#include "BLI_rect.h"
#include "BLI_string.h"
#include "BLI_utildefines.h"

#include "BLT_translation.h"

#include "BKE_anim_data.h"
#include "BKE_context.h"
#include "BKE_global.h"
#include "BKE_idprop.h"
#include "BKE_screen.h"

#include "RNA_access.h"

#include "UI_interface.h"

#include "ED_armature.h"

#include "WM_api.h"
#include "WM_types.h"

#include "interface_intern.h"

/* Show an icon button after each RNA button to use to quickly set keyframes,
 * this is a way to display animation/driven/override status, see T54951. */
#define UI_PROP_DECORATE
/* Alternate draw mode where some buttons can use single icon width,
 * giving more room for the text at the expense of nicely aligned text. */
#define UI_PROP_SEP_ICON_WIDTH_EXCEPTION

/* -------------------------------------------------------------------- */
/** \name Structs and Defines
 * \{ */

#define UI_OPERATOR_ERROR_RET(_ot, _opname, return_statement) \
  if (ot == NULL) { \
    ui_item_disabled(layout, _opname); \
    RNA_warning("'%s' unknown operator", _opname); \
    return_statement; \
  } \
  (void)0

#define UI_ITEM_PROP_SEP_DIVIDE 0.4f

/* uiLayoutRoot */

typedef struct uiLayoutRoot {
  struct uiLayoutRoot *next, *prev;

  int type;
  int opcontext;

  /** If true, the root will be removed as part of the property search process.
   * Necessary for cases like searching the contents of closed panels, where the
   * block-level tag isn't enough because there might be buttons in the header. */
  bool search_only;

  int emw, emh;
  int padding;

  uiMenuHandleFunc handlefunc;
  void *argv;

  const uiStyle *style;
  uiBlock *block;
  uiLayout *layout;
} uiLayoutRoot;

/* Item */

typedef enum uiItemType {
  ITEM_BUTTON,

  ITEM_LAYOUT_ROW,
  ITEM_LAYOUT_COLUMN,
  ITEM_LAYOUT_COLUMN_FLOW,
  ITEM_LAYOUT_ROW_FLOW,
  ITEM_LAYOUT_GRID_FLOW,
  ITEM_LAYOUT_BOX,
  ITEM_LAYOUT_ABSOLUTE,
  ITEM_LAYOUT_SPLIT,
  ITEM_LAYOUT_OVERLAP,
  ITEM_LAYOUT_RADIAL,

  ITEM_LAYOUT_ROOT
#if 0
      TEMPLATE_COLUMN_FLOW,
  TEMPLATE_SPLIT,
  TEMPLATE_BOX,

  TEMPLATE_HEADER,
  TEMPLATE_HEADER_ID,
#endif
} uiItemType;

typedef struct uiItem {
  void *next, *prev;
  uiItemType type;
  int flag;
} uiItem;

enum {
  UI_ITEM_AUTO_FIXED_SIZE = 1 << 0,
  UI_ITEM_FIXED_SIZE = 1 << 1,

  UI_ITEM_BOX_ITEM = 1 << 2, /* The item is "inside" a box item */
  UI_ITEM_PROP_SEP = 1 << 3,
  UI_ITEM_INSIDE_PROP_SEP = 1 << 4,
  /* Show an icon button next to each property (to set keyframes, show status).
   * Enabled by default, depends on 'UI_ITEM_PROP_SEP'. */
  UI_ITEM_PROP_DECORATE = 1 << 5,
  UI_ITEM_PROP_DECORATE_NO_PAD = 1 << 6,
  UI_ITEM_USE_SEARCH_FILTER = 1 << 7,
};

typedef struct uiButtonItem {
  uiItem item;
  uiBut *but;
} uiButtonItem;

struct uiLayout {
  uiItem item;

  uiLayoutRoot *root;
  bContextStore *context;
  uiLayout *parent;
  ListBase items;

  char heading[UI_MAX_NAME_STR];

  /** Sub layout to add child items, if not the layout itself. */
  uiLayout *child_items_layout;

  int x, y, w, h;
  float scale[2];
  short space;
  bool align;
  bool active;
  bool active_default;
  bool activate_init;
  bool enabled;
  bool redalert;
  bool keepaspect;
  /** For layouts inside gridflow, they and their items shall never have a fixed maximal size. */
  bool variable_size;
  char alignment;
  char emboss;
  /** for fixed width or height to avoid UI size changes */
  float units[2];

  bool property_search_layout_temp_debug;
};

typedef struct uiLayoutItemFlow {
  uiLayout litem;
  int number;
  int totcol;
} uiLayoutItemFlow;

typedef struct uiLayoutItemGridFlow {
  uiLayout litem;

  /* Extra parameters */
  bool row_major;    /* Fill first row first, instead of filling first column first. */
  bool even_columns; /* Same width for all columns. */
  bool even_rows;    /* Same height for all rows. */
  /**
   * - If positive, absolute fixed number of columns.
   * - If 0, fully automatic (based on available width).
   * - If negative, automatic but only generates number of columns/rows
   *   multiple of given (absolute) value.
   */
  int columns_len;

  /* Pure internal runtime storage. */
  int tot_items, tot_columns, tot_rows;
} uiLayoutItemGridFlow;

typedef struct uiLayoutItemBx {
  uiLayout litem;
  uiBut *roundbox;
} uiLayoutItemBx;

typedef struct uiLayoutItemSplit {
  uiLayout litem;
  float percentage;
} uiLayoutItemSplit;

typedef struct uiLayoutItemRoot {
  uiLayout litem;
} uiLayoutItemRoot;

/** \} */

static uiBut *uiItemL_(uiLayout *layout, const char *name, int icon);

/* -------------------------------------------------------------------- */
/** \name Item
 * \{ */

static const char *ui_item_name_add_colon(const char *name, char namestr[UI_MAX_NAME_STR])
{
  int len = strlen(name);

  if (len != 0 && len + 1 < UI_MAX_NAME_STR) {
    memcpy(namestr, name, len);
    namestr[len] = ':';
    namestr[len + 1] = '\0';
    return namestr;
  }

  return name;
}

static int ui_item_fit(
    int item, int pos, int all, int available, bool is_last, int alignment, float *extra_pixel)
{
  /* available == 0 is unlimited */
  if (ELEM(0, available, all)) {
    return item;
  }

  if (all > available) {
    /* contents is bigger than available space */
    if (is_last) {
      return available - pos;
    }

    float width = *extra_pixel + (item * available) / (float)all;
    *extra_pixel = width - (int)width;
    return (int)width;
  }

  /* contents is smaller or equal to available space */
  if (alignment == UI_LAYOUT_ALIGN_EXPAND) {
    if (is_last) {
      return available - pos;
    }

    float width = *extra_pixel + (item * available) / (float)all;
    *extra_pixel = width - (int)width;
    return (int)width;
  }
  return item;
}

/* variable button size in which direction? */
#define UI_ITEM_VARY_X 1
#define UI_ITEM_VARY_Y 2

static int ui_layout_vary_direction(uiLayout *layout)
{
  return ((ELEM(layout->root->type, UI_LAYOUT_HEADER, UI_LAYOUT_PIEMENU) ||
           (layout->alignment != UI_LAYOUT_ALIGN_EXPAND)) ?
              UI_ITEM_VARY_X :
              UI_ITEM_VARY_Y);
}

static bool ui_layout_variable_size(uiLayout *layout)
{
  /* Note that this code is probably a bit flakey, we'd probably want to know whether it's
   * variable in X and/or Y, etc. But for now it mimics previous one,
   * with addition of variable flag set for children of grid-flow layouts. */
  return ui_layout_vary_direction(layout) == UI_ITEM_VARY_X || layout->variable_size;
}

/* estimated size of text + icon */
static int ui_text_icon_width(uiLayout *layout, const char *name, int icon, bool compact)
{
  bool variable;
  const int unit_x = UI_UNIT_X * (layout->scale[0] ? layout->scale[0] : 1.0f);

  if (icon && !name[0]) {
    return unit_x; /* icon only */
  }

  variable = ui_layout_variable_size(layout);

  if (variable) {
    if (!icon && !name[0]) {
      return unit_x; /* No icon or name. */
    }
    if (layout->alignment != UI_LAYOUT_ALIGN_EXPAND) {
      layout->item.flag |= UI_ITEM_FIXED_SIZE;
    }
    const uiFontStyle *fstyle = UI_FSTYLE_WIDGET;
    float margin = compact ? 1.25 : 1.50;
    if (icon) {
      /* It may seem odd that the icon only adds (unit_x / 4)
       * but taking margins into account its fine, except
       * in compact mode a bit more margin is required. */
      margin += compact ? 0.35 : 0.25;
    }
    return UI_fontstyle_string_width(fstyle, name) + (unit_x * margin);
  }
  return unit_x * 10;
}

static void ui_item_size(uiItem *item, int *r_w, int *r_h)
{
  if (item->type == ITEM_BUTTON) {
    uiButtonItem *bitem = (uiButtonItem *)item;

    if (r_w) {
      *r_w = BLI_rctf_size_x(&bitem->but->rect);
    }
    if (r_h) {
      *r_h = BLI_rctf_size_y(&bitem->but->rect);
    }
  }
  else {
    uiLayout *litem = (uiLayout *)item;

    if (r_w) {
      *r_w = litem->w;
    }
    if (r_h) {
      *r_h = litem->h;
    }
  }
}

static void ui_item_offset(uiItem *item, int *r_x, int *r_y)
{
  if (item->type == ITEM_BUTTON) {
    uiButtonItem *bitem = (uiButtonItem *)item;

    if (r_x) {
      *r_x = bitem->but->rect.xmin;
    }
    if (r_y) {
      *r_y = bitem->but->rect.ymin;
    }
  }
  else {
    if (r_x) {
      *r_x = 0;
    }
    if (r_y) {
      *r_y = 0;
    }
  }
}

static void ui_item_position(uiItem *item, int x, int y, int w, int h)
{
  if (item->type == ITEM_BUTTON) {
    uiButtonItem *bitem = (uiButtonItem *)item;

    bitem->but->rect.xmin = x;
    bitem->but->rect.ymin = y;
    bitem->but->rect.xmax = x + w;
    bitem->but->rect.ymax = y + h;

    ui_but_update(bitem->but); /* for strlen */
  }
  else {
    uiLayout *litem = (uiLayout *)item;

    litem->x = x;
    litem->y = y + h;
    litem->w = w;
    litem->h = h;
  }
}

static void ui_item_move(uiItem *item, int delta_xmin, int delta_xmax)
{
  if (item->type == ITEM_BUTTON) {
    uiButtonItem *bitem = (uiButtonItem *)item;

    bitem->but->rect.xmin += delta_xmin;
    bitem->but->rect.xmax += delta_xmax;

    ui_but_update(bitem->but); /* for strlen */
  }
  else {
    uiLayout *litem = (uiLayout *)item;

    if (delta_xmin > 0) {
      litem->x += delta_xmin;
    }
    else {
      litem->w += delta_xmax;
    }
  }
}

/** \} */

/* -------------------------------------------------------------------- */
/** \name Special RNA Items
 * \{ */

int uiLayoutGetLocalDir(const uiLayout *layout)
{
  switch (layout->item.type) {
    case ITEM_LAYOUT_ROW:
    case ITEM_LAYOUT_ROOT:
    case ITEM_LAYOUT_OVERLAP:
      return UI_LAYOUT_HORIZONTAL;
    case ITEM_LAYOUT_COLUMN:
    case ITEM_LAYOUT_COLUMN_FLOW:
    case ITEM_LAYOUT_GRID_FLOW:
    case ITEM_LAYOUT_SPLIT:
    case ITEM_LAYOUT_ABSOLUTE:
    case ITEM_LAYOUT_BOX:
    default:
      return UI_LAYOUT_VERTICAL;
  }
}

static uiLayout *ui_item_local_sublayout(uiLayout *test, uiLayout *layout, bool align)
{
  uiLayout *sub;

  if (uiLayoutGetLocalDir(test) == UI_LAYOUT_HORIZONTAL) {
    sub = uiLayoutRow(layout, align);
  }
  else {
    sub = uiLayoutColumn(layout, align);
  }

  sub->space = 0;
  return sub;
}

static void ui_layer_but_cb(bContext *C, void *arg_but, void *arg_index)
{
  wmWindow *win = CTX_wm_window(C);
  uiBut *but = arg_but, *cbut;
  PointerRNA *ptr = &but->rnapoin;
  PropertyRNA *prop = but->rnaprop;
  int i, index = POINTER_AS_INT(arg_index);
  int shift = win->eventstate->shift;
  int len = RNA_property_array_length(ptr, prop);

  if (!shift) {
    RNA_property_boolean_set_index(ptr, prop, index, true);

    for (i = 0; i < len; i++) {
      if (i != index) {
        RNA_property_boolean_set_index(ptr, prop, i, 0);
      }
    }

    RNA_property_update(C, ptr, prop);

    for (cbut = but->block->buttons.first; cbut; cbut = cbut->next) {
      ui_but_update(cbut);
    }
  }
}

/* create buttons for an item with an RNA array */
static void ui_item_array(uiLayout *layout,
                          uiBlock *block,
                          const char *name,
                          int icon,
                          PointerRNA *ptr,
                          PropertyRNA *prop,
                          int len,
                          int x,
                          int y,
                          int w,
                          int UNUSED(h),
                          bool expand,
                          bool slider,
                          int toggle,
                          bool icon_only,
                          bool compact,
                          bool show_text,
                          uiBut *label_but)
{
  const uiStyle *style = layout->root->style;
  uiBut *but;
  PropertyType type;
  PropertySubType subtype;
  uiLayout *sub;
  uint a, b;

  /* retrieve type and subtype */
  type = RNA_property_type(prop);
  subtype = RNA_property_subtype(prop);

  sub = ui_item_local_sublayout(layout, layout, 1);
  UI_block_layout_set_current(block, sub);

  /* create label */
  if (name[0] && show_text) {
    uiDefBut(block, UI_BTYPE_LABEL, 0, name, 0, 0, w, UI_UNIT_Y, NULL, 0.0, 0.0, 0, 0, "");
  }

  /* create buttons */
  if (type == PROP_BOOLEAN && ELEM(subtype, PROP_LAYER, PROP_LAYER_MEMBER)) {
    /* special check for layer layout */
    int butw, buth, unit;
    int cols = (len >= 20) ? 2 : 1;
    const uint colbuts = len / (2 * cols);
    uint layer_used = 0;
    uint layer_active = 0;

    UI_block_layout_set_current(block, uiLayoutAbsolute(layout, false));

    unit = UI_UNIT_X * 0.75;
    butw = unit;
    buth = unit;

    if (ptr->type == &RNA_Armature) {
      bArmature *arm = ptr->data;

      layer_used = arm->layer_used;

      if (arm->edbo) {
        if (arm->act_edbone) {
          layer_active |= arm->act_edbone->layer;
        }
      }
      else {
        if (arm->act_bone) {
          layer_active |= arm->act_bone->layer;
        }
      }
    }

    for (b = 0; b < cols; b++) {
      UI_block_align_begin(block);

      for (a = 0; a < colbuts; a++) {
        const int layer_num = a + b * colbuts;
        const uint layer_flag = (1u << layer_num);

        if (layer_used & layer_flag) {
          if (layer_active & layer_flag) {
            icon = ICON_LAYER_ACTIVE;
          }
          else {
            icon = ICON_LAYER_USED;
          }
        }
        else {
          icon = ICON_BLANK1;
        }

        but = uiDefAutoButR(
            block, ptr, prop, layer_num, "", icon, x + butw * a, y + buth, butw, buth);
        if (subtype == PROP_LAYER_MEMBER) {
          UI_but_func_set(but, ui_layer_but_cb, but, POINTER_FROM_INT(layer_num));
        }
      }
      for (a = 0; a < colbuts; a++) {
        const int layer_num = a + len / 2 + b * colbuts;
        const uint layer_flag = (1u << layer_num);

        if (layer_used & layer_flag) {
          if (layer_active & layer_flag) {
            icon = ICON_LAYER_ACTIVE;
          }
          else {
            icon = ICON_LAYER_USED;
          }
        }
        else {
          icon = ICON_BLANK1;
        }

        but = uiDefAutoButR(block, ptr, prop, layer_num, "", icon, x + butw * a, y, butw, buth);
        if (subtype == PROP_LAYER_MEMBER) {
          UI_but_func_set(but, ui_layer_but_cb, but, POINTER_FROM_INT(layer_num));
        }
      }
      UI_block_align_end(block);

      x += colbuts * butw + style->buttonspacex;
    }
  }
  else if (subtype == PROP_MATRIX) {
    int totdim, dim_size[3]; /* 3 == RNA_MAX_ARRAY_DIMENSION */
    int row, col;

    UI_block_layout_set_current(block, uiLayoutAbsolute(layout, true));

    totdim = RNA_property_array_dimension(ptr, prop, dim_size);
    if (totdim != 2) {
      /* Only 2D matrices supported in UI so far. */
      return;
    }

    w /= dim_size[0];
    /* h /= dim_size[1]; */ /* UNUSED */

    for (a = 0; a < len; a++) {
      col = a % dim_size[0];
      row = a / dim_size[0];

      but = uiDefAutoButR(block,
                          ptr,
                          prop,
                          a,
                          "",
                          ICON_NONE,
                          x + w * col,
                          y + (dim_size[1] * UI_UNIT_Y) - (row * UI_UNIT_Y),
                          w,
                          UI_UNIT_Y);
      if (slider && but->type == UI_BTYPE_NUM) {
        but->type = UI_BTYPE_NUM_SLIDER;
      }
    }
  }
  else if (subtype == PROP_DIRECTION && !expand) {
    uiDefButR_prop(block,
                   UI_BTYPE_UNITVEC,
                   0,
                   name,
                   x,
                   y,
                   UI_UNIT_X * 3,
                   UI_UNIT_Y * 3,
                   ptr,
                   prop,
                   -1,
                   0,
                   0,
                   -1,
                   -1,
                   NULL);
  }
  else {
    /* note, this block of code is a bit arbitrary and has just been made
     * to work with common cases, but may need to be re-worked */

    /* special case, boolean array in a menu, this could be used in a more generic way too */
    if (ELEM(subtype, PROP_COLOR, PROP_COLOR_GAMMA) && !expand && ELEM(len, 3, 4)) {
      but = uiDefAutoButR(block, ptr, prop, -1, "", ICON_NONE, 0, 0, w, UI_UNIT_Y);
      if (label_but != NULL) {
        but->label_but = label_but;
      }
    }
    else {
      bool *boolarr = NULL;

      /* even if 'expand' is fale, expanding anyway */

      /* layout for known array subtypes */
      char str[3] = {'\0'};

      if (!icon_only && show_text) {
        if (type != PROP_BOOLEAN) {
          str[1] = ':';
        }
      }

      /* show checkboxes for rna on a non-emboss block (menu for eg) */
      if (type == PROP_BOOLEAN &&
          ELEM(layout->root->block->emboss, UI_EMBOSS_NONE, UI_EMBOSS_PULLDOWN)) {
        boolarr = MEM_callocN(sizeof(bool) * len, __func__);
        RNA_property_boolean_get_array(ptr, prop, boolarr);
      }

      const char *str_buf = show_text ? str : "";
      for (a = 0; a < len; a++) {
        int width_item;

        if (!icon_only && show_text) {
          str[0] = RNA_property_array_item_char(prop, a);
        }
        if (boolarr) {
          icon = boolarr[a] ? ICON_CHECKBOX_HLT : ICON_CHECKBOX_DEHLT;
        }

        width_item = ((compact && type == PROP_BOOLEAN) ?
                          min_ii(w, ui_text_icon_width(layout, str_buf, icon, false)) :
                          w);

        but = uiDefAutoButR(block, ptr, prop, a, str_buf, icon, 0, 0, width_item, UI_UNIT_Y);
        if (slider && but->type == UI_BTYPE_NUM) {
          but->type = UI_BTYPE_NUM_SLIDER;
        }
        if ((toggle == 1) && but->type == UI_BTYPE_CHECKBOX) {
          but->type = UI_BTYPE_TOGGLE;
        }
        if ((a == 0) && (subtype == PROP_AXISANGLE)) {
          UI_but_unit_type_set(but, PROP_UNIT_ROTATION);
        }

        /* Set the label button for the array item. */
        if (label_but != NULL) {
          but->label_but = label_but;
          label_but = label_but->next;
          BLI_assert(label_but != NULL);
        }
      }

      if (boolarr) {
        MEM_freeN(boolarr);
      }
    }
  }

  UI_block_layout_set_current(block, layout);
}

static void ui_item_enum_expand_handle(bContext *C, void *arg1, void *arg2)
{
  wmWindow *win = CTX_wm_window(C);

  if (!win->eventstate->shift) {
    uiBut *but = (uiBut *)arg1;
    int enum_value = POINTER_AS_INT(arg2);

    int current_value = RNA_property_enum_get(&but->rnapoin, but->rnaprop);
    if (!(current_value & enum_value)) {
      current_value = enum_value;
    }
    else {
      current_value &= enum_value;
    }
    RNA_property_enum_set(&but->rnapoin, but->rnaprop, current_value);
  }
}

/**
 * Draw a single enum button, a utility for #ui_item_enum_expand_exec
 */
static void ui_item_enum_expand_elem_exec(uiLayout *layout,
                                          uiBlock *block,
                                          PointerRNA *ptr,
                                          PropertyRNA *prop,
                                          const char *uiname,
                                          const int h,
                                          const eButType but_type,
                                          const bool icon_only,
                                          const EnumPropertyItem *item,
                                          const bool is_first,
                                          uiBut *label_but)
{
  const char *name = (!uiname || uiname[0]) ? item->name : "";
  const int icon = item->icon;
  const int value = item->value;
  const int itemw = ui_text_icon_width(block->curlayout, icon_only ? "" : name, icon, 0);

  uiBut *but;

  if (icon && name[0] && !icon_only) {
    but = uiDefIconTextButR_prop(
        block, but_type, 0, icon, name, 0, 0, itemw, h, ptr, prop, -1, 0, value, -1, -1, NULL);
  }
  else if (icon) {
    const int w = (is_first) ? itemw : ceilf(itemw - U.pixelsize);
    but = uiDefIconButR_prop(
        block, but_type, 0, icon, 0, 0, w, h, ptr, prop, -1, 0, value, -1, -1, NULL);
  }
  else {
    but = uiDefButR_prop(
        block, but_type, 0, name, 0, 0, itemw, h, ptr, prop, -1, 0, value, -1, -1, NULL);
  }

  if (RNA_property_flag(prop) & PROP_ENUM_FLAG) {
    /* If this is set, assert since we're clobbering someone elses callback. */
    /* Buttons get their block's func by default, so we cannot assert in that case either. */
    BLI_assert(ELEM(but->func, NULL, block->func));
    UI_but_func_set(but, ui_item_enum_expand_handle, but, POINTER_FROM_INT(value));
  }

  if (uiLayoutGetLocalDir(layout) != UI_LAYOUT_HORIZONTAL) {
    but->drawflag |= UI_BUT_TEXT_LEFT;
  }

  /* Allow quick, inaccurate swipe motions to switch tabs
   * (no need to keep cursor over them). */
  if (but_type == UI_BTYPE_TAB) {
    but->flag |= UI_BUT_DRAG_LOCK;
  }

  if (label_but != NULL) {
    but->label_but = label_but;
  }
}

static void ui_item_enum_expand_exec(uiLayout *layout,
                                     uiBlock *block,
                                     PointerRNA *ptr,
                                     PropertyRNA *prop,
                                     const char *uiname,
                                     const int h,
                                     const eButType but_type,
                                     const bool icon_only,
                                     uiBut *label_but)
{
  /* XXX: The way this function currently handles uiname parameter
   * is insane and inconsistent with general UI API:
   *
   * - uiname is the *enum property* label.
   * - when it is NULL or empty, we do not draw *enum items* labels,
   *   this doubles the icon_only parameter.
   * - we *never* draw (i.e. really use) the enum label uiname, it is just used as a mere flag!
   *
   * Unfortunately, fixing this implies an API "soft break", so better to defer it for later...
   * :/
   * - mont29
   */

  const EnumPropertyItem *item, *item_array;
  bool free;

  BLI_assert(RNA_property_type(prop) == PROP_ENUM);

  uiLayout *layout_radial = NULL;
  bool radial = (layout->root->type == UI_LAYOUT_PIEMENU);
  if (radial) {
    RNA_property_enum_items_gettexted_all(block->evil_C, ptr, prop, &item_array, NULL, &free);
  }
  else {
    RNA_property_enum_items_gettexted(block->evil_C, ptr, prop, &item_array, NULL, &free);
  }

  /* we dont want nested rows, cols in menus */
  if (radial) {
    if (layout->root->layout == layout) {
      layout_radial = uiLayoutRadial(layout);
      UI_block_layout_set_current(block, layout_radial);
    }
    else {
      if (layout->item.type == ITEM_LAYOUT_RADIAL) {
        layout_radial = layout;
      }
      UI_block_layout_set_current(block, layout);
    }
  }
  else if (ELEM(layout->item.type, ITEM_LAYOUT_GRID_FLOW, ITEM_LAYOUT_COLUMN_FLOW) ||
           layout->root->type == UI_LAYOUT_MENU) {
    UI_block_layout_set_current(block, layout);
  }
  else {
    UI_block_layout_set_current(block, ui_item_local_sublayout(layout, layout, 1));
  }

  for (item = item_array; item->identifier; item++) {
    const bool is_first = item == item_array;

    if (!item->identifier[0]) {
      const EnumPropertyItem *next_item = item + 1;

      /* Separate items, potentially with a label. */
      if (next_item->identifier) {
        /* Item without identifier but with name:
         * Add group label for the following items. */
        if (item->name) {
          if (!is_first) {
            uiItemS(block->curlayout);
          }
          uiItemL(block->curlayout, item->name, item->icon);
        }
        else if (radial && layout_radial) {
          uiItemS(layout_radial);
        }
        else {
          uiItemS(block->curlayout);
        }
      }
      continue;
    }

    ui_item_enum_expand_elem_exec(
        layout, block, ptr, prop, uiname, h, but_type, icon_only, item, is_first, label_but);
  }

  UI_block_layout_set_current(block, layout);

  if (free) {
    MEM_freeN((void *)item_array);
  }
}
static void ui_item_enum_expand(uiLayout *layout,
                                uiBlock *block,
                                PointerRNA *ptr,
                                PropertyRNA *prop,
                                const char *uiname,
                                const int h,
                                const bool icon_only,
                                uiBut *label_but)
{
  ui_item_enum_expand_exec(
      layout, block, ptr, prop, uiname, h, UI_BTYPE_ROW, icon_only, label_but);
}
static void ui_item_enum_expand_tabs(uiLayout *layout,
                                     bContext *C,
                                     uiBlock *block,
                                     PointerRNA *ptr,
                                     PropertyRNA *prop,
                                     PointerRNA *ptr_highlight,
                                     PropertyRNA *prop_highlight,
                                     const char *uiname,
                                     const int h,
                                     const bool icon_only)
{
  uiBut *last = block->buttons.last;

  ui_item_enum_expand_exec(layout, block, ptr, prop, uiname, h, UI_BTYPE_TAB, icon_only, NULL);
  BLI_assert(last != block->buttons.last);

  const bool use_custom_highlight = (prop_highlight != NULL);

  int custom_highlight_flag = 0; /* Max of 32 tabs. */
  if (use_custom_highlight) {
    BLI_assert(prop_highlight != NULL);
    BLI_assert(RNA_property_flag(prop_highlight) & PROP_ENUM_FLAG);
    custom_highlight_flag = RNA_property_enum_get(ptr_highlight, prop_highlight);
  }

  int i = 0;
  for (uiBut *tab = last ? last->next : block->buttons.first; tab; tab = tab->next) {
    UI_but_drawflag_enable(tab, ui_but_align_opposite_to_area_align_get(CTX_wm_region(C)));

    if (use_custom_highlight) {
      if (!(custom_highlight_flag & (1 << i))) {
        tab->flag |= UI_BUT_INACTIVE;
      }
    }
    i++;
  }
}

/* callback for keymap item change button */
static void ui_keymap_but_cb(bContext *UNUSED(C), void *but_v, void *UNUSED(key_v))
{
  uiBut *but = but_v;

  RNA_boolean_set(&but->rnapoin, "shift", (but->modifier_key & KM_SHIFT) != 0);
  RNA_boolean_set(&but->rnapoin, "ctrl", (but->modifier_key & KM_CTRL) != 0);
  RNA_boolean_set(&but->rnapoin, "alt", (but->modifier_key & KM_ALT) != 0);
  RNA_boolean_set(&but->rnapoin, "oskey", (but->modifier_key & KM_OSKEY) != 0);
}

/**
 * Create label + button for RNA property
 *
 * \param w_hint: For varying width layout, this becomes the label width.
 *                Otherwise it's used to fit both items into it.
 */
static uiBut *ui_item_with_label(uiLayout *layout,
                                 uiBlock *block,
                                 const char *name,
                                 int icon,
                                 PointerRNA *ptr,
                                 PropertyRNA *prop,
                                 int index,
                                 int x,
                                 int y,
                                 int w_hint,
                                 int h,
                                 int flag)
{
  uiLayout *sub = layout;
  uiBut *but = NULL;
  uiBut *label_but = NULL;
  PropertyType type;
  PropertySubType subtype;
  int prop_but_width = w_hint;
#ifdef UI_PROP_DECORATE
  uiBut *decorator_but = NULL;
  uiLayout *layout_prop_decorate = NULL;
  const bool use_prop_sep = ((layout->item.flag & UI_ITEM_PROP_SEP) != 0);
  const bool use_prop_decorate = use_prop_sep && (layout->item.flag & UI_ITEM_PROP_DECORATE) &&
                                 (layout->item.flag & UI_ITEM_PROP_DECORATE_NO_PAD) == 0;
#endif

  UI_block_layout_set_current(block, layout);

  /* Only add new row if more than 1 item will be added. */
  if (name[0] || use_prop_decorate) {
    /* Also avoid setting 'align' if possible. Set the space to zero instead as aligning a large
     * number of labels can end up aligning thousands of buttons when displaying key-map search (a
     * heavy operation), see: T78636. */
    sub = uiLayoutRow(layout, layout->align);
    sub->space = 0;
  }

#ifdef UI_PROP_DECORATE
  if (name[0]) {
    if (use_prop_sep) {
      label_but = uiItemL_respect_property_split(layout, name, 0, &layout_prop_decorate);
    }
    else
#endif
    {
      int w_label;

      if (ui_layout_variable_size(layout)) {
        /* w_hint is width for label in this case.
         * Use a default width for property button(s) */
        prop_but_width = UI_UNIT_X * 5;
        w_label = w_hint;
      }
      else {
        w_label = w_hint / 3;
      }
      label_but = uiDefBut(
          block, UI_BTYPE_LABEL, 0, name, x, y, w_label, h, NULL, 0.0, 0.0, 0, 0, "");
    }
  }

  type = RNA_property_type(prop);
  subtype = RNA_property_subtype(prop);

  if (subtype == PROP_FILEPATH || subtype == PROP_DIRPATH) {
    UI_block_layout_set_current(block, uiLayoutRow(sub, true));
    but = uiDefAutoButR(block, ptr, prop, index, "", icon, x, y, prop_but_width - UI_UNIT_X, h);

    /* BUTTONS_OT_file_browse calls UI_context_active_but_prop_get_filebrowser */
    uiDefIconButO(block,
                  UI_BTYPE_BUT,
                  subtype == PROP_DIRPATH ? "BUTTONS_OT_directory_browse" :
                                            "BUTTONS_OT_file_browse",
                  WM_OP_INVOKE_DEFAULT,
                  ICON_FILEBROWSER,
                  x,
                  y,
                  UI_UNIT_X,
                  h,
                  NULL);
  }
  else if (flag & UI_ITEM_R_EVENT) {
    but = uiDefButR_prop(block,
                         UI_BTYPE_KEY_EVENT,
                         0,
                         name,
                         x,
                         y,
                         prop_but_width,
                         h,
                         ptr,
                         prop,
                         index,
                         0,
                         0,
                         -1,
                         -1,
                         NULL);
  }
  else if (flag & UI_ITEM_R_FULL_EVENT) {
    if (RNA_struct_is_a(ptr->type, &RNA_KeyMapItem)) {
      char buf[128];

      WM_keymap_item_to_string(ptr->data, false, buf, sizeof(buf));

      but = uiDefButR_prop(block,
                           UI_BTYPE_HOTKEY_EVENT,
                           0,
                           buf,
                           x,
                           y,
                           prop_but_width,
                           h,
                           ptr,
                           prop,
                           0,
                           0,
                           0,
                           -1,
                           -1,
                           NULL);
      UI_but_func_set(but, ui_keymap_but_cb, but, NULL);
      if (flag & UI_ITEM_R_IMMEDIATE) {
        UI_but_flag_enable(but, UI_BUT_IMMEDIATE);
      }
    }
  }
  else {
    const char *str = (type == PROP_ENUM && !(flag & UI_ITEM_R_ICON_ONLY)) ? NULL : "";
    but = uiDefAutoButR(block, ptr, prop, index, str, icon, x, y, prop_but_width, h);
  }

#ifdef UI_PROP_DECORATE
  /* Only for alignment. */
<<<<<<< HEAD
  if (use_prop_sep) { /* Flag may have been unset meanwhile. */
    if ((layout->item.flag & UI_ITEM_PROP_DECORATE) &&
        (layout->item.flag & UI_ITEM_PROP_DECORATE_NO_PAD) == 0) {
      decorator_but = uiItemL_(
          layout_prop_decorate ? layout_prop_decorate : sub, NULL, ICON_BLANK1);
    }
=======
  if (use_prop_decorate) { /* Note that sep flag may have been unset meanwhile. */
    uiItemL(layout_prop_decorate ? layout_prop_decorate : sub, NULL, ICON_BLANK1);
>>>>>>> ec5f3920
  }
#endif /* UI_PROP_DECORATE */

  /* Set the button's label and decorator even if they are NULL. They can be changed
   * further with the return value of this function anyway. */
  but->label_but = label_but;
  but->decorator_but = decorator_but;

  UI_block_layout_set_current(block, layout);
  return but;
}

void UI_context_active_but_prop_get_filebrowser(const bContext *C,
                                                PointerRNA *r_ptr,
                                                PropertyRNA **r_prop,
                                                bool *r_is_undo,
                                                bool *r_is_userdef)
{
  ARegion *region = CTX_wm_menu(C) ? CTX_wm_menu(C) : CTX_wm_region(C);
  uiBlock *block;
  uiBut *but, *prevbut = NULL;

  memset(r_ptr, 0, sizeof(*r_ptr));
  *r_prop = NULL;
  *r_is_undo = false;
  *r_is_userdef = false;

  if (!region) {
    return;
  }

  for (block = region->uiblocks.first; block; block = block->next) {
    for (but = block->buttons.first; but; but = but->next) {
      if (but && but->rnapoin.data) {
        if (RNA_property_type(but->rnaprop) == PROP_STRING) {
          prevbut = but;
        }
      }

      /* find the button before the active one */
      if ((but->flag & UI_BUT_LAST_ACTIVE) && prevbut) {
        *r_ptr = prevbut->rnapoin;
        *r_prop = prevbut->rnaprop;
        *r_is_undo = (prevbut->flag & UI_BUT_UNDO) != 0;
        *r_is_userdef = UI_but_is_userdef(prevbut);
        return;
      }
    }
  }
}

/** \} */

/* -------------------------------------------------------------------- */
/** \name Button Items
 * \{ */

/**
 * Update a buttons tip with an enum's description if possible.
 */
static void ui_but_tip_from_enum_item(uiBut *but, const EnumPropertyItem *item)
{
  if (but->tip == NULL || but->tip[0] == '\0') {
    if (item->description && item->description[0] &&
        !(but->optype && but->optype->get_description)) {
      but->tip = item->description;
    }
  }
}

/* disabled item */
static void ui_item_disabled(uiLayout *layout, const char *name)
{
  uiBlock *block = layout->root->block;
  uiBut *but;
  int w;

  UI_block_layout_set_current(block, layout);

  if (!name) {
    name = "";
  }

  w = ui_text_icon_width(layout, name, 0, 0);

  but = uiDefBut(block, UI_BTYPE_LABEL, 0, name, 0, 0, w, UI_UNIT_Y, NULL, 0.0, 0.0, 0, 0, "");
  but->flag |= UI_BUT_DISABLED;
  but->disabled_info = "";
}

/**
 * Operator Item
 * \param r_opptr: Optional, initialize with operator properties when not NULL.
 * Will always be written to even in the case of errors.
 */
static uiBut *uiItemFullO_ptr_ex(uiLayout *layout,
                                 wmOperatorType *ot,
                                 const char *name,
                                 int icon,
                                 IDProperty *properties,
                                 int context,
                                 int flag,
                                 PointerRNA *r_opptr)
{
  /* Take care to fill 'r_opptr' whatever happens. */
  uiBlock *block = layout->root->block;
  uiBut *but;
  int w;

  if (!name) {
    if (ot && ot->srna && (flag & UI_ITEM_R_ICON_ONLY) == 0) {
      name = WM_operatortype_name(ot, NULL);
    }
    else {
      name = "";
    }
  }

  if (layout->root->type == UI_LAYOUT_MENU && !icon) {
    icon = ICON_BLANK1;
  }

  /* create button */
  UI_block_layout_set_current(block, layout);

  w = ui_text_icon_width(layout, name, icon, 0);

  int prev_emboss = layout->emboss;
  if (flag & UI_ITEM_R_NO_BG) {
    layout->emboss = UI_EMBOSS_NONE;
  }

  /* create the button */
  if (icon) {
    if (name[0]) {
      but = uiDefIconTextButO_ptr(
          block, UI_BTYPE_BUT, ot, context, icon, name, 0, 0, w, UI_UNIT_Y, NULL);
    }
    else {
      but = uiDefIconButO_ptr(block, UI_BTYPE_BUT, ot, context, icon, 0, 0, w, UI_UNIT_Y, NULL);
    }
  }
  else {
    but = uiDefButO_ptr(block, UI_BTYPE_BUT, ot, context, name, 0, 0, w, UI_UNIT_Y, NULL);
  }

  assert(but->optype != NULL);

  if (flag & UI_ITEM_R_NO_BG) {
    layout->emboss = prev_emboss;
  }

  if (flag & UI_ITEM_O_DEPRESS) {
    but->flag |= UI_SELECT_DRAW;
  }

  if (layout->redalert) {
    UI_but_flag_enable(but, UI_BUT_REDALERT);
  }

  if (layout->active_default) {
    UI_but_flag_enable(but, UI_BUT_ACTIVE_DEFAULT);
  }

  /* assign properties */
  if (properties || r_opptr) {
    PointerRNA *opptr = UI_but_operator_ptr_get(but);
    if (properties) {
      opptr->data = properties;
    }
    else {
      IDPropertyTemplate val = {0};
      opptr->data = IDP_New(IDP_GROUP, &val, "wmOperatorProperties");
    }
    if (r_opptr) {
      *r_opptr = *opptr;
    }
  }

  return but;
}

static void ui_item_menu_hold(struct bContext *C, ARegion *butregion, uiBut *but)
{
  uiPopupMenu *pup = UI_popup_menu_begin(C, "", ICON_NONE);
  uiLayout *layout = UI_popup_menu_layout(pup);
  uiBlock *block = layout->root->block;
  UI_popup_menu_but_set(pup, butregion, but);

  block->flag |= UI_BLOCK_POPUP_HOLD;
  block->flag |= UI_BLOCK_IS_FLIP;

  char direction = UI_DIR_DOWN;
  if (!but->drawstr[0]) {
    switch (RGN_ALIGN_ENUM_FROM_MASK(butregion->alignment)) {
      case RGN_ALIGN_LEFT:
        direction = UI_DIR_RIGHT;
        break;
      case RGN_ALIGN_RIGHT:
        direction = UI_DIR_LEFT;
        break;
      case RGN_ALIGN_BOTTOM:
        direction = UI_DIR_UP;
        break;
      default:
        direction = UI_DIR_DOWN;
        break;
    }
  }
  UI_block_direction_set(block, direction);

  const char *menu_id = but->hold_argN;
  MenuType *mt = WM_menutype_find(menu_id, true);
  if (mt) {
    uiLayoutSetContextFromBut(layout, but);
    UI_menutype_draw(C, mt, layout);
  }
  else {
    uiItemL(layout, "Menu Missing:", ICON_NONE);
    uiItemL(layout, menu_id, ICON_NONE);
  }
  UI_popup_menu_end(C, pup);
}

void uiItemFullO_ptr(uiLayout *layout,
                     wmOperatorType *ot,
                     const char *name,
                     int icon,
                     IDProperty *properties,
                     int context,
                     int flag,
                     PointerRNA *r_opptr)
{
  uiItemFullO_ptr_ex(layout, ot, name, icon, properties, context, flag, r_opptr);
}

void uiItemFullOMenuHold_ptr(uiLayout *layout,
                             wmOperatorType *ot,
                             const char *name,
                             int icon,
                             IDProperty *properties,
                             int context,
                             int flag,
                             const char *menu_id,
                             PointerRNA *r_opptr)
{
  uiBut *but = uiItemFullO_ptr_ex(layout, ot, name, icon, properties, context, flag, r_opptr);
  UI_but_func_hold_set(but, ui_item_menu_hold, BLI_strdup(menu_id));
}

void uiItemFullO(uiLayout *layout,
                 const char *opname,
                 const char *name,
                 int icon,
                 IDProperty *properties,
                 int context,
                 int flag,
                 PointerRNA *r_opptr)
{
  wmOperatorType *ot = WM_operatortype_find(opname, 0); /* print error next */

  UI_OPERATOR_ERROR_RET(ot, opname, {
    if (r_opptr) {
      *r_opptr = PointerRNA_NULL;
    }
    return;
  });

  uiItemFullO_ptr(layout, ot, name, icon, properties, context, flag, r_opptr);
}

static const char *ui_menu_enumpropname(uiLayout *layout,
                                        PointerRNA *ptr,
                                        PropertyRNA *prop,
                                        int retval)
{
  const EnumPropertyItem *item;
  bool free;
  const char *name;

  RNA_property_enum_items(layout->root->block->evil_C, ptr, prop, &item, NULL, &free);
  if (RNA_enum_name(item, retval, &name)) {
    name = CTX_IFACE_(RNA_property_translation_context(prop), name);
  }
  else {
    name = "";
  }

  if (free) {
    MEM_freeN((void *)item);
  }

  return name;
}

void uiItemEnumO_ptr(uiLayout *layout,
                     wmOperatorType *ot,
                     const char *name,
                     int icon,
                     const char *propname,
                     int value)
{
  PointerRNA ptr;
  PropertyRNA *prop;

  WM_operator_properties_create_ptr(&ptr, ot);

  if ((prop = RNA_struct_find_property(&ptr, propname))) {
    /* pass */
  }
  else {
    RNA_warning("%s.%s not found", RNA_struct_identifier(ptr.type), propname);
    return;
  }

  RNA_property_enum_set(&ptr, prop, value);

  if (!name) {
    name = ui_menu_enumpropname(layout, &ptr, prop, value);
  }

  uiItemFullO_ptr(layout, ot, name, icon, ptr.data, layout->root->opcontext, 0, NULL);
}
void uiItemEnumO(uiLayout *layout,
                 const char *opname,
                 const char *name,
                 int icon,
                 const char *propname,
                 int value)
{
  wmOperatorType *ot = WM_operatortype_find(opname, 0); /* print error next */

  if (ot) {
    uiItemEnumO_ptr(layout, ot, name, icon, propname, value);
  }
  else {
    ui_item_disabled(layout, opname);
    RNA_warning("unknown operator '%s'", opname);
  }
}

BLI_INLINE bool ui_layout_is_radial(const uiLayout *layout)
{
  return (layout->item.type == ITEM_LAYOUT_RADIAL) ||
         ((layout->item.type == ITEM_LAYOUT_ROOT) && (layout->root->type == UI_LAYOUT_PIEMENU));
}

/**
 * Create ui items for enum items in \a item_array.
 *
 * A version of #uiItemsFullEnumO that takes pre-calculated item array.
 */
void uiItemsFullEnumO_items(uiLayout *layout,
                            wmOperatorType *ot,
                            PointerRNA ptr,
                            PropertyRNA *prop,
                            IDProperty *properties,
                            int context,
                            int flag,
                            const EnumPropertyItem *item_array,
                            int totitem)
{
  const char *propname = RNA_property_identifier(prop);
  if (RNA_property_type(prop) != PROP_ENUM) {
    RNA_warning("%s.%s, not an enum type", RNA_struct_identifier(ptr.type), propname);
    return;
  }

  uiLayout *target, *split = NULL;
  const EnumPropertyItem *item;
  uiBlock *block = layout->root->block;
  const bool radial = ui_layout_is_radial(layout);

  if (radial) {
    target = uiLayoutRadial(layout);
  }
  else {
    split = uiLayoutSplit(layout, 0.0f, false);
    target = uiLayoutColumn(split, layout->align);
  }

  int i;
  bool last_iter = false;

  for (i = 1, item = item_array; item->identifier && !last_iter; i++, item++) {
    /* handle oversized pies */
    if (radial && (totitem > PIE_MAX_ITEMS) && (i >= PIE_MAX_ITEMS)) {
      if (item->name) { /* only visible items */
        const EnumPropertyItem *tmp;

        /* Check if there are more visible items for the next level. If not, we don't
         * add a new level and add the remaining item instead of the 'more' button. */
        for (tmp = item + 1; tmp->identifier; tmp++) {
          if (tmp->name) {
            break;
          }
        }

        if (tmp->identifier) { /* only true if loop above found item and did early-exit */
          ui_pie_menu_level_create(
              block, ot, propname, properties, item_array, totitem, context, flag);
          /* break since rest of items is handled in new pie level */
          break;
        }
        last_iter = true;
      }
      else {
        continue;
      }
    }

    if (item->identifier[0]) {
      PointerRNA tptr;

      WM_operator_properties_create_ptr(&tptr, ot);
      if (properties) {
        if (tptr.data) {
          IDP_FreeProperty(tptr.data);
        }
        tptr.data = IDP_CopyProperty(properties);
      }
      RNA_property_enum_set(&tptr, prop, item->value);

      uiItemFullO_ptr(target, ot, item->name, item->icon, tptr.data, context, flag, NULL);

      ui_but_tip_from_enum_item(block->buttons.last, item);
    }
    else {
      if (item->name) {
        uiBut *but;

        if (item != item_array && !radial) {
          target = uiLayoutColumn(split, layout->align);

          /* inconsistent, but menus with labels do not look good flipped */
          block->flag |= UI_BLOCK_NO_FLIP;
        }

        if (item->icon || radial) {
          uiItemL(target, item->name, item->icon);

          but = block->buttons.last;
        }
        else {
          /* Do not use uiItemL here, as our root layout is a menu one,
           * it will add a fake blank icon! */
          but = uiDefBut(block,
                         UI_BTYPE_LABEL,
                         0,
                         item->name,
                         0,
                         0,
                         UI_UNIT_X * 5,
                         UI_UNIT_Y,
                         NULL,
                         0.0,
                         0.0,
                         0,
                         0,
                         "");
        }
        ui_but_tip_from_enum_item(but, item);
      }
      else {
        if (radial) {
          /* invisible dummy button to ensure all items are
           * always at the same position */
          uiItemS(target);
        }
        else {
          /* XXX bug here, columns draw bottom item badly */
          uiItemS(target);
        }
      }
    }
  }
}

void uiItemsFullEnumO(uiLayout *layout,
                      const char *opname,
                      const char *propname,
                      IDProperty *properties,
                      int context,
                      int flag)
{
  wmOperatorType *ot = WM_operatortype_find(opname, 0); /* print error next */

  PointerRNA ptr;
  PropertyRNA *prop;
  uiBlock *block = layout->root->block;

  if (!ot || !ot->srna) {
    ui_item_disabled(layout, opname);
    RNA_warning("%s '%s'", ot ? "unknown operator" : "operator missing srna", opname);
    return;
  }

  WM_operator_properties_create_ptr(&ptr, ot);
  /* so the context is passed to itemf functions (some need it) */
  WM_operator_properties_sanitize(&ptr, false);
  prop = RNA_struct_find_property(&ptr, propname);

  /* don't let bad properties slip through */
  BLI_assert((prop == NULL) || (RNA_property_type(prop) == PROP_ENUM));

  if (prop && RNA_property_type(prop) == PROP_ENUM) {
    const EnumPropertyItem *item_array = NULL;
    int totitem;
    bool free;

    if (ui_layout_is_radial(layout)) {
      /* XXX: While "_all()" guarantees spatial stability,
       * it's bad when an enum has > 8 items total,
       * but only a small subset will ever be shown at once
       * (e.g. Mode Switch menu, after the introduction of GP editing modes).
       */
#if 0
      RNA_property_enum_items_gettexted_all(
          block->evil_C, &ptr, prop, &item_array, &totitem, &free);
#else
      RNA_property_enum_items_gettexted(block->evil_C, &ptr, prop, &item_array, &totitem, &free);
#endif
    }
    else {
      RNA_property_enum_items_gettexted(block->evil_C, &ptr, prop, &item_array, &totitem, &free);
    }

    /* add items */
    uiItemsFullEnumO_items(layout, ot, ptr, prop, properties, context, flag, item_array, totitem);

    if (free) {
      MEM_freeN((void *)item_array);
    }

    /* intentionally don't touch UI_BLOCK_IS_FLIP here,
     * we don't know the context this is called in */
  }
  else if (prop && RNA_property_type(prop) != PROP_ENUM) {
    RNA_warning("%s.%s, not an enum type", RNA_struct_identifier(ptr.type), propname);
    return;
  }
  else {
    RNA_warning("%s.%s not found", RNA_struct_identifier(ptr.type), propname);
    return;
  }
}

void uiItemsEnumO(uiLayout *layout, const char *opname, const char *propname)
{
  uiItemsFullEnumO(layout, opname, propname, NULL, layout->root->opcontext, 0);
}

/* for use in cases where we have */
void uiItemEnumO_value(uiLayout *layout,
                       const char *name,
                       int icon,
                       const char *opname,
                       const char *propname,
                       int value)
{
  wmOperatorType *ot = WM_operatortype_find(opname, 0); /* print error next */
  PointerRNA ptr;
  PropertyRNA *prop;

  UI_OPERATOR_ERROR_RET(ot, opname, return );

  WM_operator_properties_create_ptr(&ptr, ot);

  /* enum lookup */
  if ((prop = RNA_struct_find_property(&ptr, propname))) {
    /* pass */
  }
  else {
    RNA_warning("%s.%s not found", RNA_struct_identifier(ptr.type), propname);
    return;
  }

  RNA_property_enum_set(&ptr, prop, value);

  /* same as uiItemEnumO */
  if (!name) {
    name = ui_menu_enumpropname(layout, &ptr, prop, value);
  }

  uiItemFullO_ptr(layout, ot, name, icon, ptr.data, layout->root->opcontext, 0, NULL);
}

void uiItemEnumO_string(uiLayout *layout,
                        const char *name,
                        int icon,
                        const char *opname,
                        const char *propname,
                        const char *value_str)
{
  wmOperatorType *ot = WM_operatortype_find(opname, 0); /* print error next */
  PointerRNA ptr;
  PropertyRNA *prop;

  const EnumPropertyItem *item;
  int value;
  bool free;

  UI_OPERATOR_ERROR_RET(ot, opname, return );

  WM_operator_properties_create_ptr(&ptr, ot);

  /* enum lookup */
  if ((prop = RNA_struct_find_property(&ptr, propname))) {
    /* no need for translations here */
    RNA_property_enum_items(layout->root->block->evil_C, &ptr, prop, &item, NULL, &free);
    if (item == NULL || RNA_enum_value_from_id(item, value_str, &value) == 0) {
      if (free) {
        MEM_freeN((void *)item);
      }
      RNA_warning(
          "%s.%s, enum %s not found", RNA_struct_identifier(ptr.type), propname, value_str);
      return;
    }

    if (free) {
      MEM_freeN((void *)item);
    }
  }
  else {
    RNA_warning("%s.%s not found", RNA_struct_identifier(ptr.type), propname);
    return;
  }

  RNA_property_enum_set(&ptr, prop, value);

  /* same as uiItemEnumO */
  if (!name) {
    name = ui_menu_enumpropname(layout, &ptr, prop, value);
  }

  uiItemFullO_ptr(layout, ot, name, icon, ptr.data, layout->root->opcontext, 0, NULL);
}

void uiItemBooleanO(uiLayout *layout,
                    const char *name,
                    int icon,
                    const char *opname,
                    const char *propname,
                    int value)
{
  wmOperatorType *ot = WM_operatortype_find(opname, 0); /* print error next */
  PointerRNA ptr;

  UI_OPERATOR_ERROR_RET(ot, opname, return );

  WM_operator_properties_create_ptr(&ptr, ot);
  RNA_boolean_set(&ptr, propname, value);

  uiItemFullO_ptr(layout, ot, name, icon, ptr.data, layout->root->opcontext, 0, NULL);
}

void uiItemIntO(uiLayout *layout,
                const char *name,
                int icon,
                const char *opname,
                const char *propname,
                int value)
{
  wmOperatorType *ot = WM_operatortype_find(opname, 0); /* print error next */
  PointerRNA ptr;

  UI_OPERATOR_ERROR_RET(ot, opname, return );

  WM_operator_properties_create_ptr(&ptr, ot);
  RNA_int_set(&ptr, propname, value);

  uiItemFullO_ptr(layout, ot, name, icon, ptr.data, layout->root->opcontext, 0, NULL);
}

void uiItemFloatO(uiLayout *layout,
                  const char *name,
                  int icon,
                  const char *opname,
                  const char *propname,
                  float value)
{
  wmOperatorType *ot = WM_operatortype_find(opname, 0); /* print error next */
  PointerRNA ptr;

  UI_OPERATOR_ERROR_RET(ot, opname, return );

  WM_operator_properties_create_ptr(&ptr, ot);
  RNA_float_set(&ptr, propname, value);

  uiItemFullO_ptr(layout, ot, name, icon, ptr.data, layout->root->opcontext, 0, NULL);
}

void uiItemStringO(uiLayout *layout,
                   const char *name,
                   int icon,
                   const char *opname,
                   const char *propname,
                   const char *value)
{
  wmOperatorType *ot = WM_operatortype_find(opname, 0); /* print error next */
  PointerRNA ptr;

  UI_OPERATOR_ERROR_RET(ot, opname, return );

  WM_operator_properties_create_ptr(&ptr, ot);
  RNA_string_set(&ptr, propname, value);

  uiItemFullO_ptr(layout, ot, name, icon, ptr.data, layout->root->opcontext, 0, NULL);
}

void uiItemO(uiLayout *layout, const char *name, int icon, const char *opname)
{
  uiItemFullO(layout, opname, name, icon, NULL, layout->root->opcontext, 0, NULL);
}

/* RNA property items */

static void ui_item_rna_size(uiLayout *layout,
                             const char *name,
                             int icon,
                             PointerRNA *ptr,
                             PropertyRNA *prop,
                             int index,
                             bool icon_only,
                             bool compact,
                             int *r_w,
                             int *r_h)
{
  PropertyType type;
  PropertySubType subtype;
  int len, w = 0, h;
  bool is_checkbox_only = false;

  /* arbitrary extended width by type */
  type = RNA_property_type(prop);
  subtype = RNA_property_subtype(prop);
  len = RNA_property_array_length(ptr, prop);

  if (!name[0] && !icon_only) {
    if (ELEM(type, PROP_STRING, PROP_POINTER)) {
      name = "non-empty text";
    }
    else if (type == PROP_BOOLEAN) {
      if (icon == ICON_NONE) {
        /* Exception for checkboxes, they need a little less space to align nicely. */
        is_checkbox_only = true;
      }
      icon = ICON_DOT;
    }
    else if (type == PROP_ENUM) {
      /* Find the longest enum item name, instead of using a dummy text! */
      const EnumPropertyItem *item, *item_array;
      bool free;

      RNA_property_enum_items_gettexted(
          layout->root->block->evil_C, ptr, prop, &item_array, NULL, &free);
      for (item = item_array; item->identifier; item++) {
        if (item->identifier[0]) {
          w = max_ii(w, ui_text_icon_width(layout, item->name, item->icon, compact));
        }
      }
      if (free) {
        MEM_freeN((void *)item_array);
      }
    }
  }

  if (!w) {
    if (type == PROP_ENUM && icon_only) {
      w = ui_text_icon_width(layout, "", ICON_BLANK1, compact);
      if (index != RNA_ENUM_VALUE) {
        w += 0.6f * UI_UNIT_X;
      }
    }
    else {
      /* not compact for float/int buttons, looks too squashed */
      w = ui_text_icon_width(
          layout, name, icon, ELEM(type, PROP_FLOAT, PROP_INT) ? false : compact);
    }
  }
  h = UI_UNIT_Y;

  /* increase height for arrays */
  if (index == RNA_NO_INDEX && len > 0) {
    if (!name[0] && icon == ICON_NONE) {
      h = 0;
    }
    if (layout->item.flag & UI_ITEM_PROP_SEP) {
      h = 0;
    }
    if (ELEM(subtype, PROP_LAYER, PROP_LAYER_MEMBER)) {
      h += 2 * UI_UNIT_Y;
    }
    else if (subtype == PROP_MATRIX) {
      h += ceilf(sqrtf(len)) * UI_UNIT_Y;
    }
    else {
      h += len * UI_UNIT_Y;
    }
  }

  /* Increase width requirement if in a variable size layout. */
  if (ui_layout_variable_size(layout)) {
    if (type == PROP_BOOLEAN && name[0]) {
      w += UI_UNIT_X / 5;
    }
    else if (is_checkbox_only) {
      w -= UI_UNIT_X / 4;
    }
    else if (type == PROP_ENUM && !icon_only) {
      w += UI_UNIT_X / 4;
    }
    else if (type == PROP_FLOAT || type == PROP_INT) {
      w += UI_UNIT_X * 3;
    }
  }

  *r_w = w;
  *r_h = h;
}

static bool ui_item_rna_is_expand(PropertyRNA *prop, int index, int item_flag)
{
  const bool is_array = RNA_property_array_check(prop);
  const int subtype = RNA_property_subtype(prop);
  return is_array && (index == RNA_NO_INDEX) &&
         ((item_flag & UI_ITEM_R_EXPAND) ||
          !ELEM(subtype, PROP_COLOR, PROP_COLOR_GAMMA, PROP_DIRECTION));
}

/**
 * Find first layout ancestor (or self) with a heading set.
 *
 * \returns the layout to add the heading to as fallback (i.e. if it can't be placed in a split
 *          layout). Its #uiLayout.heading member can be cleared to mark the heading as added (so
 *          it's not added multiple times). Returns a pointer to the heading
 */
static uiLayout *ui_layout_heading_find(uiLayout *cur_layout)
{
  for (uiLayout *parent = cur_layout; parent; parent = parent->parent) {
    if (parent->heading[0]) {
      return parent;
    }
  }

  return NULL;
}

/**
 * \return The label button added.
 */
static uiBut *ui_layout_heading_label_add(uiLayout *layout,
                                          uiLayout *heading_layout,
                                          bool right_align,
                                          bool respect_prop_split)
{
  const int prev_alignment = layout->alignment;
  uiBut *label_but = NULL;

  if (right_align) {
    uiLayoutSetAlignment(layout, UI_LAYOUT_ALIGN_RIGHT);
  }

  if (respect_prop_split) {
    label_but = uiItemL_respect_property_split(layout, heading_layout->heading, ICON_NONE, NULL);
  }
  else {
    label_but = uiItemL_(layout, heading_layout->heading, ICON_NONE);
  }
  /* After adding the heading label, we have to mark it somehow as added, so it's not added again
   * for other items in this layout. For now just clear it. */
  heading_layout->heading[0] = '\0';

  layout->alignment = prev_alignment;

  return label_but;
}

/**
 * Hack to add further items in a row into the second part of the split layout, so the label part
 * keeps a fixed size.
 * \return The layout to place further items in for the split layout.
 */
static uiLayout *ui_item_prop_split_layout_hack(uiLayout *layout_parent, uiLayout *layout_split)
{
  /* Tag item as using property split layout, this is inherited to children so they can get
   * special treatment if needed. */
  layout_parent->item.flag |= UI_ITEM_INSIDE_PROP_SEP;

  if (layout_parent->item.type == ITEM_LAYOUT_ROW) {
    /* Prevent further splits within the row. */
    uiLayoutSetPropSep(layout_parent, false);

    layout_parent->child_items_layout = uiLayoutRow(layout_split, true);
    return layout_parent->child_items_layout;
  }
  return layout_split;
}

void uiItemFullR(uiLayout *layout,
                 PointerRNA *ptr,
                 PropertyRNA *prop,
                 int index,
                 int value,
                 int flag,
                 const char *name,
                 int icon)
{
  uiBlock *block = layout->root->block;
  char namestr[UI_MAX_NAME_STR];
  const bool use_prop_sep = ((layout->item.flag & UI_ITEM_PROP_SEP) != 0);
  const bool inside_prop_sep = ((layout->item.flag & UI_ITEM_INSIDE_PROP_SEP) != 0);
  /* Columns can define a heading to insert. If the first item added to a split layout doesn't
   * have a label to display in the first column, the heading is inserted there. Otherwise it's
   * inserted as a new row before the first item. */
  uiLayout *heading_layout = ui_layout_heading_find(layout);
  /* Although checkboxes use the split layout, they are an exception and should only place their
   * label in the second column, to not make that almost empty.
   *
   * Keep using 'use_prop_sep' instead of disabling it entirely because
   * we need the ability to have decorators still. */
  bool use_prop_sep_split_label = use_prop_sep;
  bool use_split_empty_name = (flag & UI_ITEM_R_SPLIT_EMPTY_NAME);

#ifdef UI_PROP_DECORATE
  struct {
    bool use_prop_decorate;
    int len;
    uiLayout *layout;
    uiBut *but;
  } ui_decorate = {
      .use_prop_decorate = (((layout->item.flag & UI_ITEM_PROP_DECORATE) != 0) &&
                            (use_prop_sep && ptr->owner_id &&
                             id_can_have_animdata(ptr->owner_id))),
  };
#endif /* UI_PROP_DECORATE */

  UI_block_layout_set_current(block, layout);

  /* retrieve info */
  const PropertyType type = RNA_property_type(prop);
  const bool is_array = RNA_property_array_check(prop);
  const int len = (is_array) ? RNA_property_array_length(ptr, prop) : 0;

  const bool icon_only = (flag & UI_ITEM_R_ICON_ONLY) != 0;

  /* Boolean with -1 to signify that the value depends on the presence of an icon. */
  const int toggle = ((flag & UI_ITEM_R_TOGGLE) ? 1 : ((flag & UI_ITEM_R_ICON_NEVER) ? 0 : -1));
  const bool no_icon = (toggle == 0);

  /* set name and icon */
  if (!name) {
    if (!icon_only) {
      name = RNA_property_ui_name(prop);
    }
    else {
      name = "";
    }
  }

  if (type != PROP_BOOLEAN) {
    flag &= ~UI_ITEM_R_CHECKBOX_INVERT;
  }

  if (flag & UI_ITEM_R_ICON_ONLY) {
    /* pass */
  }
  else if (ELEM(type, PROP_INT, PROP_FLOAT, PROP_STRING, PROP_POINTER)) {
    if (use_prop_sep == false) {
      name = ui_item_name_add_colon(name, namestr);
    }
  }
  else if (type == PROP_BOOLEAN && is_array && index == RNA_NO_INDEX) {
    if (use_prop_sep == false) {
      name = ui_item_name_add_colon(name, namestr);
    }
  }
  else if (type == PROP_ENUM && index != RNA_ENUM_VALUE) {
    if (flag & UI_ITEM_R_COMPACT) {
      name = "";
    }
    else {
      if (use_prop_sep == false) {
        name = ui_item_name_add_colon(name, namestr);
      }
    }
  }

  if (no_icon == false) {
    if (icon == ICON_NONE) {
      icon = RNA_property_ui_icon(prop);
    }

    /* Menus and pie-menus don't show checkbox without this. */
    if ((layout->root->type == UI_LAYOUT_MENU) ||
        /* Use checkboxes only as a fallback in pie-menu's, when no icon is defined. */
        ((layout->root->type == UI_LAYOUT_PIEMENU) && (icon == ICON_NONE))) {
      int prop_flag = RNA_property_flag(prop);
      if (type == PROP_BOOLEAN) {
        if ((is_array == false) || (index != RNA_NO_INDEX)) {
          if (prop_flag & PROP_ICONS_CONSECUTIVE) {
            icon = ICON_CHECKBOX_DEHLT; /* but->iconadd will set to correct icon */
          }
          else if (is_array) {
            icon = (RNA_property_boolean_get_index(ptr, prop, index)) ? ICON_CHECKBOX_HLT :
                                                                        ICON_CHECKBOX_DEHLT;
          }
          else {
            icon = (RNA_property_boolean_get(ptr, prop)) ? ICON_CHECKBOX_HLT : ICON_CHECKBOX_DEHLT;
          }
        }
      }
      else if (type == PROP_ENUM) {
        if (index == RNA_ENUM_VALUE) {
          int enum_value = RNA_property_enum_get(ptr, prop);
          if (prop_flag & PROP_ICONS_CONSECUTIVE) {
            icon = ICON_CHECKBOX_DEHLT; /* but->iconadd will set to correct icon */
          }
          else if (prop_flag & PROP_ENUM_FLAG) {
            icon = (enum_value & value) ? ICON_CHECKBOX_HLT : ICON_CHECKBOX_DEHLT;
          }
          else {
            icon = (enum_value == value) ? ICON_CHECKBOX_HLT : ICON_CHECKBOX_DEHLT;
          }
        }
      }
    }
  }

#ifdef UI_PROP_SEP_ICON_WIDTH_EXCEPTION
  if (use_prop_sep) {
    if (type == PROP_BOOLEAN && (icon == ICON_NONE) && !icon_only) {
      use_prop_sep_split_label = false;
      /* For check-boxes we make an exception: We allow showing them in a split row even without
       * label. It typically relates to its neighbor items, so no need for an extra label. */
      use_split_empty_name = true;
    }
  }
#endif

  if ((type == PROP_ENUM) && (RNA_property_flag(prop) & PROP_ENUM_FLAG)) {
    flag |= UI_ITEM_R_EXPAND;
  }

  const bool slider = (flag & UI_ITEM_R_SLIDER) != 0;
  const bool expand = (flag & UI_ITEM_R_EXPAND) != 0;
  const bool no_bg = (flag & UI_ITEM_R_NO_BG) != 0;
  const bool compact = (flag & UI_ITEM_R_COMPACT) != 0;

  /* get size */
  int w, h;
  ui_item_rna_size(layout, name, icon, ptr, prop, index, icon_only, compact, &w, &h);

  int prev_emboss = layout->emboss;
  if (no_bg) {
    layout->emboss = UI_EMBOSS_NONE;
  }

  uiBut *but = NULL;
  /* Store the label to assign it to the button afterwards. This is the first
   * label button if the item is an array and there are a series of buttons.
   * Decorators are assigned as they are built later on. */
  uiBut *label_but = NULL;

  /* Split the label / property. */
  uiLayout *layout_parent = layout;

  if (use_prop_sep) {
    uiLayout *layout_row = NULL;
#ifdef UI_PROP_DECORATE
    if (ui_decorate.use_prop_decorate) {
      layout_row = uiLayoutRow(layout, true);
      layout_row->space = 0;
      ui_decorate.len = max_ii(1, len);
    }
#endif /* UI_PROP_DECORATE */

    if ((name[0] == '\0') && !use_split_empty_name) {
      /* Ensure we get a column when text is not set. */
      layout = uiLayoutColumn(layout_row ? layout_row : layout, true);
      layout->space = 0;
      if (heading_layout) {
        label_but = ui_layout_heading_label_add(layout, heading_layout, false, false);
      }
    }
    else {
      uiLayout *layout_split = uiLayoutSplit(
          layout_row ? layout_row : layout, UI_ITEM_PROP_SEP_DIVIDE, true);
      bool label_added = false; /* HANS-TODO: Replace with checking if label_but == NULL. */
      layout_split->space = 0;
      uiLayout *layout_sub = uiLayoutColumn(layout_split, true);
      layout_sub->space = 0;

      if (!use_prop_sep_split_label) {
        /* Pass */
      }
      else if (ui_item_rna_is_expand(prop, index, flag)) {
        char name_with_suffix[UI_MAX_DRAW_STR + 2];
        char str[2] = {'\0'};
        for (int a = 0; a < len; a++) {
          str[0] = RNA_property_array_item_char(prop, a);
          const bool use_prefix = (a == 0 && name && name[0]);
          if (use_prefix) {
            char *s = name_with_suffix;
            s += STRNCPY_RLEN(name_with_suffix, name);
            *s++ = ' ';
            *s++ = str[0];
            *s++ = '\0';
          }
          uiBut *new_label = uiDefBut(block,
                                      UI_BTYPE_LABEL,
                                      0,
                                      use_prefix ? name_with_suffix : str,
                                      0,
                                      0,
                                      w,
                                      UI_UNIT_Y,
                                      NULL,
                                      0.0,
                                      0.0,
                                      0,
                                      0,
                                      "");
          new_label->drawflag |= UI_BUT_TEXT_RIGHT;
          new_label->drawflag &= ~UI_BUT_TEXT_LEFT;

          if (a == 0) {
            label_but = new_label;
          }
          label_added = true;
        }
      }
      else {
        if (name) {
          label_but = uiDefBut(
              block, UI_BTYPE_LABEL, 0, name, 0, 0, w, UI_UNIT_Y, NULL, 0.0, 0.0, 0, 0, "");
          label_but->drawflag |= UI_BUT_TEXT_RIGHT;
          label_but->drawflag &= ~UI_BUT_TEXT_LEFT;

          label_added = true;
        }
      }

      if (!label_added && heading_layout) {
        label_but = ui_layout_heading_label_add(layout_sub, heading_layout, true, false);
        label_added = true;
      }

      /* Add an empty label button so the empty column isn't removed during property search. */
      if (!label_added && !use_prop_sep_split_label) {
        label_but = uiItemL_(layout_sub, "", ICON_NONE);
        label_added = true;
      }

      layout_split = ui_item_prop_split_layout_hack(layout_parent, layout_split);

      /* Watch out! We can only write into the new layout now. */
      if ((type == PROP_ENUM) && (flag & UI_ITEM_R_EXPAND)) {
        /* Expanded enums each have their own name. */

        /* Often expanded enum's are better arranged into a row,
         * so check the existing layout. */
        if (uiLayoutGetLocalDir(layout) == UI_LAYOUT_HORIZONTAL) {
          layout = uiLayoutRow(layout_split, true);
        }
        else {
          layout = uiLayoutColumn(layout_split, true);
        }
      }
      else {
        if (use_prop_sep_split_label) {
          name = "";
        }
        layout = uiLayoutColumn(layout_split, true);
      }
      layout->space = 0;
    }

#ifdef UI_PROP_DECORATE
    if (ui_decorate.use_prop_decorate) {
      ui_decorate.layout = uiLayoutColumn(layout_row, true);
      ui_decorate.layout->space = 0;
      UI_block_layout_set_current(block, layout);
      ui_decorate.but = block->buttons.last;

      /* Clear after. */
      layout->item.flag |= UI_ITEM_PROP_DECORATE_NO_PAD;
    }
#endif /* UI_PROP_DECORATE */
  }
  /* End split. */
  else if (heading_layout) {
    /* Could not add heading to split layout, fallback to inserting it to the layout with the
     * heading itself. */
    label_but = ui_layout_heading_label_add(heading_layout, heading_layout, false, false);
  }

  /* array property */
  if (index == RNA_NO_INDEX && is_array) {
    if (inside_prop_sep) {
      /* Within a split row, add array items to a column so they match the column layout of
       * previous items (e.g. transform vector with lock icon for each item). */
      layout = uiLayoutColumn(layout, true);
    }

    ui_item_array(layout,
                  block,
                  name,
                  icon,
                  ptr,
                  prop,
                  len,
                  0,
                  0,
                  w,
                  h,
                  expand,
                  slider,
                  toggle,
                  icon_only,
                  compact,
                  !use_prop_sep_split_label,
                  label_but);
  }
  /* enum item */
  else if (type == PROP_ENUM && index == RNA_ENUM_VALUE) {
    if (icon && name[0] && !icon_only) {
      but = uiDefIconTextButR_prop(
          block, UI_BTYPE_ROW, 0, icon, name, 0, 0, w, h, ptr, prop, -1, 0, value, -1, -1, NULL);
    }
    else if (icon) {
      but = uiDefIconButR_prop(
          block, UI_BTYPE_ROW, 0, icon, 0, 0, w, h, ptr, prop, -1, 0, value, -1, -1, NULL);
    }
    else {
      but = uiDefButR_prop(
          block, UI_BTYPE_ROW, 0, name, 0, 0, w, h, ptr, prop, -1, 0, value, -1, -1, NULL);
    }
    BLI_assert(but != NULL);
    but->label_but = label_but;
  }
  /* expanded enum */
  else if (type == PROP_ENUM && expand) {
    ui_item_enum_expand(layout, block, ptr, prop, name, h, icon_only, label_but);
  }
  /* property with separate label */
  else if (type == PROP_ENUM || type == PROP_STRING || type == PROP_POINTER) {
    but = ui_item_with_label(layout, block, name, icon, ptr, prop, index, 0, 0, w, h, flag);
    but = ui_but_add_search(but, ptr, prop, NULL, NULL);

    if (layout->redalert) {
      UI_but_flag_enable(but, UI_BUT_REDALERT);
    }

    if (layout->activate_init) {
      UI_but_flag_enable(but, UI_BUT_ACTIVATE_ON_INIT);
    }
    BLI_assert(but != NULL);
    but->label_but = label_but;
  }
  /* single button */
  else {
    but = uiDefAutoButR(block, ptr, prop, index, name, icon, 0, 0, w, h);

    if (slider && but->type == UI_BTYPE_NUM) {
      but->type = UI_BTYPE_NUM_SLIDER;
    }

    if (flag & UI_ITEM_R_CHECKBOX_INVERT) {
      if (ELEM(but->type,
               UI_BTYPE_CHECKBOX,
               UI_BTYPE_CHECKBOX_N,
               UI_BTYPE_ICON_TOGGLE,
               UI_BTYPE_ICON_TOGGLE_N)) {
        but->drawflag |= UI_BUT_CHECKBOX_INVERT;
      }
    }

    if ((toggle == 1) && but->type == UI_BTYPE_CHECKBOX) {
      but->type = UI_BTYPE_TOGGLE;
    }

    if (layout->redalert) {
      UI_but_flag_enable(but, UI_BUT_REDALERT);
    }

    if (layout->activate_init) {
      UI_but_flag_enable(but, UI_BUT_ACTIVATE_ON_INIT);
    }

    but->label_but = label_but;
  }

  /* The resulting button may have the icon set since boolean button drawing
   * is being 'helpful' and adding an icon for us.
   * In this case we want the ability not to have an icon.
   *
   * We could pass an argument not to set the icon to begin with however this is the one case
   * the functionality is needed.  */
  if (but && no_icon) {
    if ((icon == ICON_NONE) && (but->icon != ICON_NONE)) {
      ui_def_but_icon_clear(but);
    }
  }

  /* Mark non-embossed textfields inside a listbox. */
  if (but && (block->flag & UI_BLOCK_LIST_ITEM) && (but->type == UI_BTYPE_TEXT) &&
      (but->emboss & UI_EMBOSS_NONE)) {
    UI_but_flag_enable(but, UI_BUT_LIST_ITEM);
  }

#ifdef UI_PROP_DECORATE
  if (ui_decorate.use_prop_decorate) {
    uiBut *but_decorate = ui_decorate.but ? ui_decorate.but->next : block->buttons.first;
    const bool use_blank_decorator = (flag & UI_ITEM_R_FORCE_BLANK_DECORATE);
    uiLayout *layout_col = uiLayoutColumn(ui_decorate.layout, false);
    layout_col->space = 0;
    layout_col->emboss = UI_EMBOSS_NONE;

    int i;
    for (i = 0; i < ui_decorate.len && but_decorate; i++) {
      PointerRNA *ptr_dec = use_blank_decorator ? NULL : &but_decorate->rnapoin;
      PropertyRNA *prop_dec = use_blank_decorator ? NULL : but_decorate->rnaprop;

      /* The icons are set in 'ui_but_anim_flag' */
      uiItemDecoratorR_prop(layout_col, ptr_dec, prop_dec, but_decorate->rnaindex);
      uiBut *decorator = block->buttons.last;
      but_decorate->decorator_but = decorator;

      /* Order the decorator after the button we decorate, this is used so we can always
       * do a quick lookup. */
      BLI_remlink(&block->buttons, decorator);
      BLI_insertlinkafter(&block->buttons, but_decorate, decorator);

      /* Assign decorator to the property's button so that they can be filtered together. */
      but_decorate = decorator->next;
    }
    BLI_assert(ELEM(i, 1, ui_decorate.len));

    layout->item.flag &= ~UI_ITEM_PROP_DECORATE_NO_PAD;
  }
#endif /* UI_PROP_DECORATE */

  if (no_bg) {
    layout->emboss = prev_emboss;
  }

  /* ensure text isn't added to icon_only buttons */
  if (but && icon_only) {
    BLI_assert(but->str[0] == '\0');
  }
}

void uiItemR(
    uiLayout *layout, PointerRNA *ptr, const char *propname, int flag, const char *name, int icon)
{
  PropertyRNA *prop = RNA_struct_find_property(ptr, propname);

  if (!prop) {
    ui_item_disabled(layout, propname);
    RNA_warning("property not found: %s.%s", RNA_struct_identifier(ptr->type), propname);
    return;
  }

  uiItemFullR(layout, ptr, prop, RNA_NO_INDEX, 0, flag, name, icon);
}

/**
 * Use a wrapper function since re-implementing all the logic in this function would be messy.
 */
void uiItemFullR_with_popover(uiLayout *layout,
                              PointerRNA *ptr,
                              PropertyRNA *prop,
                              int index,
                              int value,
                              int flag,
                              const char *name,
                              int icon,
                              const char *panel_type)
{
  uiBlock *block = layout->root->block;
  uiBut *but = block->buttons.last;
  uiItemFullR(layout, ptr, prop, index, value, flag, name, icon);
  but = but->next;
  while (but) {
    if (but->rnaprop == prop && ELEM(but->type, UI_BTYPE_MENU, UI_BTYPE_COLOR)) {
      ui_but_rna_menu_convert_to_panel_type(but, panel_type);
      break;
    }
    but = but->next;
  }
  if (but == NULL) {
    const char *propname = RNA_property_identifier(prop);
    ui_item_disabled(layout, panel_type);
    RNA_warning("property could not use a popover: %s.%s (%s)",
                RNA_struct_identifier(ptr->type),
                propname,
                panel_type);
  }
}

void uiItemFullR_with_menu(uiLayout *layout,
                           PointerRNA *ptr,
                           PropertyRNA *prop,
                           int index,
                           int value,
                           int flag,
                           const char *name,
                           int icon,
                           const char *menu_type)
{
  uiBlock *block = layout->root->block;
  uiBut *but = block->buttons.last;
  uiItemFullR(layout, ptr, prop, index, value, flag, name, icon);
  but = but->next;
  while (but) {
    if (but->rnaprop == prop && but->type == UI_BTYPE_MENU) {
      ui_but_rna_menu_convert_to_menu_type(but, menu_type);
      break;
    }
    but = but->next;
  }
  if (but == NULL) {
    const char *propname = RNA_property_identifier(prop);
    ui_item_disabled(layout, menu_type);
    RNA_warning("property could not use a menu: %s.%s (%s)",
                RNA_struct_identifier(ptr->type),
                propname,
                menu_type);
  }
}

void uiItemEnumR_prop(uiLayout *layout,
                      const char *name,
                      int icon,
                      struct PointerRNA *ptr,
                      PropertyRNA *prop,
                      int value)
{
  if (RNA_property_type(prop) != PROP_ENUM) {
    const char *propname = RNA_property_identifier(prop);
    ui_item_disabled(layout, propname);
    RNA_warning("property not an enum: %s.%s", RNA_struct_identifier(ptr->type), propname);
    return;
  }

  uiItemFullR(layout, ptr, prop, RNA_ENUM_VALUE, value, 0, name, icon);
}

void uiItemEnumR(uiLayout *layout,
                 const char *name,
                 int icon,
                 struct PointerRNA *ptr,
                 const char *propname,
                 int value)
{
  PropertyRNA *prop = RNA_struct_find_property(ptr, propname);

  if (prop == NULL) {
    ui_item_disabled(layout, propname);
    RNA_warning("property not found: %s.%s", RNA_struct_identifier(ptr->type), propname);
    return;
  }

  uiItemFullR(layout, ptr, prop, RNA_ENUM_VALUE, value, 0, name, icon);
}

void uiItemEnumR_string_prop(uiLayout *layout,
                             struct PointerRNA *ptr,
                             PropertyRNA *prop,
                             const char *value,
                             const char *name,
                             int icon)
{
  const EnumPropertyItem *item;
  int ivalue, a;
  bool free;

  if (UNLIKELY(RNA_property_type(prop) != PROP_ENUM)) {
    const char *propname = RNA_property_identifier(prop);
    ui_item_disabled(layout, propname);
    RNA_warning("not an enum property: %s.%s", RNA_struct_identifier(ptr->type), propname);
    return;
  }

  RNA_property_enum_items(layout->root->block->evil_C, ptr, prop, &item, NULL, &free);

  if (!RNA_enum_value_from_id(item, value, &ivalue)) {
    const char *propname = RNA_property_identifier(prop);
    if (free) {
      MEM_freeN((void *)item);
    }
    ui_item_disabled(layout, propname);
    RNA_warning("enum property value not found: %s", value);
    return;
  }

  for (a = 0; item[a].identifier; a++) {
    if (item[a].identifier[0] == '\0') {
      /* Skip enum item separators. */
      continue;
    }
    if (item[a].value == ivalue) {
      const char *item_name = name ?
                                  name :
                                  CTX_IFACE_(RNA_property_translation_context(prop), item[a].name);
      const int flag = item_name[0] ? 0 : UI_ITEM_R_ICON_ONLY;

      uiItemFullR(
          layout, ptr, prop, RNA_ENUM_VALUE, ivalue, flag, item_name, icon ? icon : item[a].icon);
      break;
    }
  }

  if (free) {
    MEM_freeN((void *)item);
  }
}

void uiItemEnumR_string(uiLayout *layout,
                        struct PointerRNA *ptr,
                        const char *propname,
                        const char *value,
                        const char *name,
                        int icon)
{
  PropertyRNA *prop = RNA_struct_find_property(ptr, propname);
  if (UNLIKELY(prop == NULL)) {
    ui_item_disabled(layout, propname);
    RNA_warning("enum property not found: %s.%s", RNA_struct_identifier(ptr->type), propname);
    return;
  }
  uiItemEnumR_string_prop(layout, ptr, prop, value, name, icon);
}

void uiItemsEnumR(uiLayout *layout, struct PointerRNA *ptr, const char *propname)
{
  PropertyRNA *prop;
  uiBlock *block = layout->root->block;
  uiBut *bt;

  prop = RNA_struct_find_property(ptr, propname);

  if (!prop) {
    ui_item_disabled(layout, propname);
    RNA_warning("enum property not found: %s.%s", RNA_struct_identifier(ptr->type), propname);
    return;
  }

  if (RNA_property_type(prop) != PROP_ENUM) {
    RNA_warning("not an enum property: %s.%s", RNA_struct_identifier(ptr->type), propname);
    return;
  }

  const EnumPropertyItem *item;
  int totitem, i;
  bool free;
  uiLayout *split = uiLayoutSplit(layout, 0.0f, false);
  uiLayout *column = uiLayoutColumn(split, false);

  RNA_property_enum_items_gettexted(block->evil_C, ptr, prop, &item, &totitem, &free);

  for (i = 0; i < totitem; i++) {
    if (item[i].identifier[0]) {
      uiItemEnumR_prop(column, item[i].name, item[i].icon, ptr, prop, item[i].value);
      ui_but_tip_from_enum_item(block->buttons.last, &item[i]);
    }
    else {
      if (item[i].name) {
        if (i != 0) {
          column = uiLayoutColumn(split, false);
          /* inconsistent, but menus with labels do not look good flipped */
          block->flag |= UI_BLOCK_NO_FLIP;
        }

        uiItemL(column, item[i].name, ICON_NONE);
        bt = block->buttons.last;
        bt->drawflag = UI_BUT_TEXT_LEFT;

        ui_but_tip_from_enum_item(bt, &item[i]);
      }
      else {
        uiItemS(column);
      }
    }
  }

  if (free) {
    MEM_freeN((void *)item);
  }

  /* intentionally don't touch UI_BLOCK_IS_FLIP here,
   * we don't know the context this is called in */
}

/* Pointer RNA button with search */

static void search_id_collection(StructRNA *ptype, PointerRNA *r_ptr, PropertyRNA **r_prop)
{
  StructRNA *srna;

  /* look for collection property in Main */
  /* Note: using global Main is OK-ish here, UI shall not access other Mains anyay... */
  RNA_main_pointer_create(G_MAIN, r_ptr);

  *r_prop = NULL;

  RNA_STRUCT_BEGIN (r_ptr, iprop) {
    /* if it's a collection and has same pointer type, we've got it */
    if (RNA_property_type(iprop) == PROP_COLLECTION) {
      srna = RNA_property_pointer_type(r_ptr, iprop);

      if (ptype == srna) {
        *r_prop = iprop;
        break;
      }
    }
  }
  RNA_STRUCT_END;
}

static void ui_rna_collection_search_arg_free_fn(void *ptr)
{
  uiRNACollectionSearch *coll_search = ptr;
  UI_butstore_free(coll_search->butstore_block, coll_search->butstore);
  MEM_freeN(ptr);
}

/**
 * \note May reallocate \a but, so the possibly new address is returned.
 */
uiBut *ui_but_add_search(
    uiBut *but, PointerRNA *ptr, PropertyRNA *prop, PointerRNA *searchptr, PropertyRNA *searchprop)
{
  StructRNA *ptype;
  PointerRNA sptr;

  /* for ID's we do automatic lookup */
  if (!searchprop) {
    if (RNA_property_type(prop) == PROP_POINTER) {
      ptype = RNA_property_pointer_type(ptr, prop);
      search_id_collection(ptype, &sptr, &searchprop);
      searchptr = &sptr;
    }
  }

  /* turn button into search button */
  if (searchprop) {
    uiRNACollectionSearch *coll_search = MEM_mallocN(sizeof(*coll_search), __func__);
    uiButSearch *search_but;

    but = ui_but_change_type(but, UI_BTYPE_SEARCH_MENU);
    search_but = (uiButSearch *)but;
    search_but->rnasearchpoin = *searchptr;
    search_but->rnasearchprop = searchprop;
    but->hardmax = MAX2(but->hardmax, 256.0f);
    but->drawflag |= UI_BUT_ICON_LEFT | UI_BUT_TEXT_LEFT;
    if (RNA_property_is_unlink(prop)) {
      but->flag |= UI_BUT_VALUE_CLEAR;
    }

    coll_search->target_ptr = *ptr;
    coll_search->target_prop = prop;
    coll_search->search_ptr = *searchptr;
    coll_search->search_prop = searchprop;
    coll_search->search_but = but;
    coll_search->butstore_block = but->block;
    coll_search->butstore = UI_butstore_create(coll_search->butstore_block);
    UI_butstore_register(coll_search->butstore, &coll_search->search_but);

    if (RNA_property_type(prop) == PROP_ENUM) {
      /* XXX, this will have a menu string,
       * but in this case we just want the text */
      but->str[0] = 0;
    }

    UI_but_func_search_set(but,
                           ui_searchbox_create_generic,
                           ui_rna_collection_search_update_fn,
                           coll_search,
                           ui_rna_collection_search_arg_free_fn,
                           NULL,
                           NULL);
  }
  else if (but->type == UI_BTYPE_SEARCH_MENU) {
    /* In case we fail to find proper searchprop,
     * so other code might have already set but->type to search menu... */
    but->flag |= UI_BUT_DISABLED;
  }

  return but;
}

void uiItemPointerR_prop(uiLayout *layout,
                         PointerRNA *ptr,
                         PropertyRNA *prop,
                         PointerRNA *searchptr,
                         PropertyRNA *searchprop,
                         const char *name,
                         int icon)
{
  PropertyType type;
  uiBut *but;
  uiBlock *block;
  StructRNA *icontype;
  int w, h;
  char namestr[UI_MAX_NAME_STR];
  const bool use_prop_sep = ((layout->item.flag & UI_ITEM_PROP_SEP) != 0);

  type = RNA_property_type(prop);
  if (!ELEM(type, PROP_POINTER, PROP_STRING, PROP_ENUM)) {
    RNA_warning("Property %s.%s must be a pointer, string or enum",
                RNA_struct_identifier(ptr->type),
                RNA_property_identifier(prop));
    return;
  }
  if (RNA_property_type(searchprop) != PROP_COLLECTION) {
    RNA_warning("search collection property is not a collection type: %s.%s",
                RNA_struct_identifier(searchptr->type),
                RNA_property_identifier(searchprop));
    return;
  }

  /* get icon & name */
  if (icon == ICON_NONE) {
    if (type == PROP_POINTER) {
      icontype = RNA_property_pointer_type(ptr, prop);
    }
    else {
      icontype = RNA_property_pointer_type(searchptr, searchprop);
    }

    icon = RNA_struct_ui_icon(icontype);
  }
  if (!name) {
    name = RNA_property_ui_name(prop);
  }

  if (use_prop_sep == false) {
    name = ui_item_name_add_colon(name, namestr);
  }

  /* create button */
  block = uiLayoutGetBlock(layout);

  ui_item_rna_size(layout, name, icon, ptr, prop, 0, 0, false, &w, &h);
  w += UI_UNIT_X; /* X icon needs more space */
  but = ui_item_with_label(layout, block, name, icon, ptr, prop, 0, 0, 0, w, h, 0);

  ui_but_add_search(but, ptr, prop, searchptr, searchprop);
}

void uiItemPointerR(uiLayout *layout,
                    PointerRNA *ptr,
                    const char *propname,
                    PointerRNA *searchptr,
                    const char *searchpropname,
                    const char *name,
                    int icon)
{
  PropertyRNA *prop, *searchprop;

  /* validate arguments */
  prop = RNA_struct_find_property(ptr, propname);
  if (!prop) {
    RNA_warning("property not found: %s.%s", RNA_struct_identifier(ptr->type), propname);
    return;
  }
  searchprop = RNA_struct_find_property(searchptr, searchpropname);
  if (!searchprop) {
    RNA_warning("search collection property not found: %s.%s",
                RNA_struct_identifier(searchptr->type),
                searchpropname);
    return;
  }

  uiItemPointerR_prop(layout, ptr, prop, searchptr, searchprop, name, icon);
}

/* menu item */
void ui_item_menutype_func(bContext *C, uiLayout *layout, void *arg_mt)
{
  MenuType *mt = (MenuType *)arg_mt;

  UI_menutype_draw(C, mt, layout);

  /* menus are created flipped (from event handling pov) */
  layout->root->block->flag ^= UI_BLOCK_IS_FLIP;
}

void ui_item_paneltype_func(bContext *C, uiLayout *layout, void *arg_pt)
{
  PanelType *pt = (PanelType *)arg_pt;
  UI_paneltype_draw(C, pt, layout);

  /* panels are created flipped (from event handling pov) */
  layout->root->block->flag ^= UI_BLOCK_IS_FLIP;
}

static uiBut *ui_item_menu(uiLayout *layout,
                           const char *name,
                           int icon,
                           uiMenuCreateFunc func,
                           void *arg,
                           void *argN,
                           const char *tip,
                           bool force_menu)
{
  uiBlock *block = layout->root->block;
  uiLayout *heading_layout = ui_layout_heading_find(layout);
  uiBut *but;
  int w, h;

  UI_block_layout_set_current(block, layout);

  if (!name) {
    name = "";
  }
  if (layout->root->type == UI_LAYOUT_MENU && !icon) {
    icon = ICON_BLANK1;
  }

  w = ui_text_icon_width(layout, name, icon, 1);
  h = UI_UNIT_Y;

  if (layout->root->type == UI_LAYOUT_HEADER) { /* ugly .. */
    if (icon == ICON_NONE && force_menu) {
      /* pass */
    }
    else if (force_menu) {
      w += 0.6f * UI_UNIT_X;
    }
    else {
      if (name[0]) {
        w -= UI_UNIT_X / 2;
      }
    }
  }

  if (heading_layout) {
    ui_layout_heading_label_add(layout, heading_layout, true, true);
  }

  if (name[0] && icon) {
    but = uiDefIconTextMenuBut(block, func, arg, icon, name, 0, 0, w, h, tip);
  }
  else if (icon) {
    but = uiDefIconMenuBut(block, func, arg, icon, 0, 0, w, h, tip);
    if (force_menu && name[0]) {
      UI_but_drawflag_enable(but, UI_BUT_ICON_LEFT);
    }
  }
  else {
    but = uiDefMenuBut(block, func, arg, name, 0, 0, w, h, tip);
  }

  if (argN) {
    /* ugly .. */
    if (arg != argN) {
      but->poin = (char *)but;
    }
    but->func_argN = argN;
  }

  if (ELEM(layout->root->type, UI_LAYOUT_PANEL, UI_LAYOUT_TOOLBAR) ||
      /* We never want a dropdown in menu! */
      (force_menu && layout->root->type != UI_LAYOUT_MENU)) {
    UI_but_type_set_menu_from_pulldown(but);
  }

  return but;
}

void uiItemM_ptr(uiLayout *layout, MenuType *mt, const char *name, int icon)
{
  if (!name) {
    name = CTX_IFACE_(mt->translation_context, mt->label);
  }

  if (layout->root->type == UI_LAYOUT_MENU && !icon) {
    icon = ICON_BLANK1;
  }

  ui_item_menu(layout,
               name,
               icon,
               ui_item_menutype_func,
               mt,
               NULL,
               mt->description ? TIP_(mt->description) : "",
               false);
}

void uiItemM(uiLayout *layout, const char *menuname, const char *name, int icon)
{
  MenuType *mt = WM_menutype_find(menuname, false);
  if (mt == NULL) {
    RNA_warning("not found %s", menuname);
    return;
  }
  uiItemM_ptr(layout, mt, name, icon);
}

void uiItemMContents(uiLayout *layout, const char *menuname)
{
  MenuType *mt = WM_menutype_find(menuname, false);
  if (mt == NULL) {
    RNA_warning("not found %s", menuname);
    return;
  }

  uiBlock *block = layout->root->block;
  bContext *C = block->evil_C;
  UI_menutype_draw(C, mt, layout);
}

/**
 * Insert a decorator item for a button with the same property as \a prop.
 * To force inserting a blank dummy element, NULL can be passed for \a ptr and \a prop.
 */
void uiItemDecoratorR_prop(uiLayout *layout, PointerRNA *ptr, PropertyRNA *prop, int index)
{
  uiBlock *block = layout->root->block;
  uiLayout *col;

  UI_block_layout_set_current(block, layout);
  col = uiLayoutColumn(layout, false);
  col->space = 0;
  col->emboss = UI_EMBOSS_NONE;

  if (ELEM(NULL, ptr, prop) || !RNA_property_animateable(ptr, prop)) {
    uiBut *but = uiDefIconBut(block,
                              UI_BTYPE_DECORATOR,
                              0,
                              ICON_BLANK1,
                              0,
                              0,
                              UI_UNIT_X,
                              UI_UNIT_Y,
                              NULL,
                              0.0,
                              0.0,
                              0.0,
                              0.0,
                              "");
    but->flag |= UI_BUT_DISABLED;
    return;
  }

  const bool is_expand = ui_item_rna_is_expand(prop, index, 0);
  const bool is_array = RNA_property_array_check(prop);

  /* Loop for the array-case, but only do in case of an expanded array. */
  for (int i = 0; i < (is_expand ? RNA_property_array_length(ptr, prop) : 1); i++) {
    uiButDecorator *decorator_but = (uiButDecorator *)uiDefIconBut(block,
                                                                   UI_BTYPE_DECORATOR,
                                                                   0,
                                                                   ICON_DOT,
                                                                   0,
                                                                   0,
                                                                   UI_UNIT_X,
                                                                   UI_UNIT_Y,
                                                                   NULL,
                                                                   0.0,
                                                                   0.0,
                                                                   0.0,
                                                                   0.0,
                                                                   TIP_("Animate property"));

    UI_but_func_set(&decorator_but->but, ui_but_anim_decorate_cb, decorator_but, NULL);
    decorator_but->but.flag |= UI_BUT_UNDO | UI_BUT_DRAG_LOCK;
    /* Reusing RNA search members, setting actual RNA data has many side-effects. */
    decorator_but->rnapoin = *ptr;
    decorator_but->rnaprop = prop;
    /* ui_def_but_rna() sets non-array buttons to have a RNA index of 0. */
    decorator_but->rnaindex = (!is_array || is_expand) ? i : index;
  }
}

/**
 * Insert a decorator item for a button with the same property as \a prop.
 * To force inserting a blank dummy element, NULL can be passed for \a ptr and \a propname.
 */
void uiItemDecoratorR(uiLayout *layout, PointerRNA *ptr, const char *propname, int index)
{
  PropertyRNA *prop = NULL;

  if (ptr && propname) {
    /* validate arguments */
    prop = RNA_struct_find_property(ptr, propname);
    if (!prop) {
      ui_item_disabled(layout, propname);
      RNA_warning("property not found: %s.%s", RNA_struct_identifier(ptr->type), propname);
      return;
    }
  }

  /* ptr and prop are allowed to be NULL here. */
  uiItemDecoratorR_prop(layout, ptr, prop, index);
}

/* popover */
void uiItemPopoverPanel_ptr(
    uiLayout *layout, bContext *C, PanelType *pt, const char *name, int icon)
{
  if (!name) {
    name = CTX_IFACE_(pt->translation_context, pt->label);
  }

  if (layout->root->type == UI_LAYOUT_MENU && !icon) {
    icon = ICON_BLANK1;
  }

  const bool ok = (pt->poll == NULL) || pt->poll(C, pt);
  if (ok && (pt->draw_header != NULL)) {
    layout = uiLayoutRow(layout, true);
    Panel panel = {
        .type = pt,
        .layout = layout,
        .flag = PNL_POPOVER,
    };
    pt->draw_header(C, &panel);
  }
  uiBut *but = ui_item_menu(layout, name, icon, ui_item_paneltype_func, pt, NULL, NULL, true);
  but->type = UI_BTYPE_POPOVER;
  if (!ok) {
    but->flag |= UI_BUT_DISABLED;
  }
}

void uiItemPopoverPanel(
    uiLayout *layout, bContext *C, const char *panel_type, const char *name, int icon)
{
  PanelType *pt = WM_paneltype_find(panel_type, true);
  if (pt == NULL) {
    RNA_warning("Panel type not found '%s'", panel_type);
    return;
  }
  uiItemPopoverPanel_ptr(layout, C, pt, name, icon);
}

void uiItemPopoverPanelFromGroup(uiLayout *layout,
                                 bContext *C,
                                 int space_id,
                                 int region_id,
                                 const char *context,
                                 const char *category)
{
  SpaceType *st = BKE_spacetype_from_id(space_id);
  if (st == NULL) {
    RNA_warning("space type not found %d", space_id);
    return;
  }
  ARegionType *art = BKE_regiontype_from_id(st, region_id);
  if (art == NULL) {
    RNA_warning("region type not found %d", region_id);
    return;
  }

  LISTBASE_FOREACH (PanelType *, pt, &art->paneltypes) {
    /* Causes too many panels, check context. */
    if (pt->parent_id[0] == '\0') {
      if (/* (*context == '\0') || */ STREQ(pt->context, context)) {
        if ((*category == '\0') || STREQ(pt->category, category)) {
          if (pt->poll == NULL || pt->poll(C, pt)) {
            uiItemPopoverPanel_ptr(layout, C, pt, NULL, ICON_NONE);
          }
        }
      }
    }
  }
}

/* label item */
static uiBut *uiItemL_(uiLayout *layout, const char *name, int icon)
{
  uiBlock *block = layout->root->block;
  uiBut *but;
  int w;

  UI_block_layout_set_current(block, layout);

  if (!name) {
    name = "";
  }
  if (layout->root->type == UI_LAYOUT_MENU && !icon) {
    icon = ICON_BLANK1;
  }

  w = ui_text_icon_width(layout, name, icon, 0);

  if (icon && name[0]) {
    but = uiDefIconTextBut(
        block, UI_BTYPE_LABEL, 0, icon, name, 0, 0, w, UI_UNIT_Y, NULL, 0.0, 0.0, 0, 0, NULL);
  }
  else if (icon) {
    but = uiDefIconBut(
        block, UI_BTYPE_LABEL, 0, icon, 0, 0, w, UI_UNIT_Y, NULL, 0.0, 0.0, 0, 0, NULL);
  }
  else {
    but = uiDefBut(block, UI_BTYPE_LABEL, 0, name, 0, 0, w, UI_UNIT_Y, NULL, 0.0, 0.0, 0, 0, NULL);
  }

  /* to compensate for string size padding in ui_text_icon_width,
   * make text aligned right if the layout is aligned right.
   */
  if (uiLayoutGetAlignment(layout) == UI_LAYOUT_ALIGN_RIGHT) {
    but->drawflag &= ~UI_BUT_TEXT_LEFT; /* default, needs to be unset */
    but->drawflag |= UI_BUT_TEXT_RIGHT;
  }

  /* Mark as a label inside a listbox. */
  if (block->flag & UI_BLOCK_LIST_ITEM) {
    but->flag |= UI_BUT_LIST_ITEM;
  }

  if (layout->redalert) {
    UI_but_flag_enable(but, UI_BUT_REDALERT);
  }

  return but;
}

void uiItemL_ex(
    uiLayout *layout, const char *name, int icon, const bool highlight, const bool redalert)
{
  uiBut *but = uiItemL_(layout, name, icon);

  if (highlight) {
    /* TODO: add another flag for this. */
    UI_but_flag_enable(but, UI_SELECT_DRAW);
  }

  if (redalert) {
    UI_but_flag_enable(but, UI_BUT_REDALERT);
  }
}

void uiItemL(uiLayout *layout, const char *name, int icon)
{
  uiItemL_(layout, name, icon);
}

/**
 * Normally, we handle the split layout in #uiItemFullR(), but there are other cases where the
 * logic is needed. Ideally, #uiItemFullR() could just call this, but it currently has too many
 * special needs.
 */
uiPropertySplitWrapper uiItemPropertySplitWrapperCreate(uiLayout *parent_layout)
{
  uiPropertySplitWrapper split_wrapper = {NULL};

  uiLayout *layout_row = uiLayoutRow(parent_layout, true);
  uiLayout *layout_split = uiLayoutSplit(layout_row, UI_ITEM_PROP_SEP_DIVIDE, true);

  layout_split->space = 0;
  split_wrapper.label_column = uiLayoutColumn(layout_split, true);
  split_wrapper.label_column->alignment = UI_LAYOUT_ALIGN_RIGHT;
  split_wrapper.property_row = ui_item_prop_split_layout_hack(parent_layout, layout_split);
  split_wrapper.decorate_column = uiLayoutColumn(layout_row, true);

  return split_wrapper;
}

/**
 * Helper to add a label and creates a property split layout if needed.
 *
 * \param r_layout: Returns a column to put decorators in if property separate is on, otherwise
 * returns the original layout.
 */
uiBut *uiItemL_respect_property_split(uiLayout *layout,
                                      const char *text,
                                      int icon,
                                      uiLayout **r_layout)
{
  uiBut *label_but;
  if (layout->item.flag & UI_ITEM_PROP_SEP) {
    uiBlock *block = uiLayoutGetBlock(layout);
    uiPropertySplitWrapper split_wrapper = uiItemPropertySplitWrapperCreate(layout);
    /* Further items added to 'layout' will automatically be added to split_wrapper.property_row
     */

    label_but = uiItemL_(split_wrapper.label_column, text, icon);
    UI_block_layout_set_current(block, split_wrapper.property_row);

    if (r_layout != NULL) {
      *r_layout = split_wrapper.decorate_column;
    }
  }
  else {
    char namestr[UI_MAX_NAME_STR];
    if (text) {
      text = ui_item_name_add_colon(text, namestr);
    }
    label_but = uiItemL_(layout, text, icon);

    if (r_layout != NULL) {
      *r_layout = layout;
    }
  }
  return label_but;
}

void uiItemLDrag(uiLayout *layout, PointerRNA *ptr, const char *name, int icon)
{
  uiBut *but = uiItemL_(layout, name, icon);

  if (ptr && ptr->type) {
    if (RNA_struct_is_ID(ptr->type)) {
      UI_but_drag_set_id(but, ptr->owner_id);
    }
  }
}

/* value item */
void uiItemV(uiLayout *layout, const char *name, int icon, int argval)
{
  /* label */
  uiBlock *block = layout->root->block;
  int *retvalue = (block->handle) ? &block->handle->retvalue : NULL;
  int w;

  UI_block_layout_set_current(block, layout);

  if (!name) {
    name = "";
  }
  if (layout->root->type == UI_LAYOUT_MENU && !icon) {
    icon = ICON_BLANK1;
  }

  w = ui_text_icon_width(layout, name, icon, 0);

  if (icon && name[0]) {
    uiDefIconTextButI(block,
                      UI_BTYPE_BUT,
                      argval,
                      icon,
                      name,
                      0,
                      0,
                      w,
                      UI_UNIT_Y,
                      retvalue,
                      0.0,
                      0.0,
                      0,
                      -1,
                      "");
  }
  else if (icon) {
    uiDefIconButI(
        block, UI_BTYPE_BUT, argval, icon, 0, 0, w, UI_UNIT_Y, retvalue, 0.0, 0.0, 0, -1, "");
  }
  else {
    uiDefButI(
        block, UI_BTYPE_BUT, argval, name, 0, 0, w, UI_UNIT_Y, retvalue, 0.0, 0.0, 0, -1, "");
  }
}

/* separator item */
void uiItemS_ex(uiLayout *layout, float factor)
{
  uiBlock *block = layout->root->block;
  bool is_menu = ui_block_is_menu(block);
  if (is_menu && !UI_block_can_add_separator(block)) {
    return;
  }
  int space = (is_menu) ? 0.45f * UI_UNIT_X : 0.3f * UI_UNIT_X;
  space *= factor;

  UI_block_layout_set_current(block, layout);
  uiDefBut(block,
           (is_menu) ? UI_BTYPE_SEPR_LINE : UI_BTYPE_SEPR,
           0,
           "",
           0,
           0,
           space,
           space,
           NULL,
           0.0,
           0.0,
           0,
           0,
           "");
}

/* separator item */
void uiItemS(uiLayout *layout)
{
  uiItemS_ex(layout, 1.0f);
}

/* Flexible spacing. */
void uiItemSpacer(uiLayout *layout)
{
  uiBlock *block = layout->root->block;
  const bool is_popup = ui_block_is_popup_any(block);

  if (is_popup) {
    printf("Error: separator_spacer() not supported in popups.\n");
    return;
  }

  if (block->direction & UI_DIR_RIGHT) {
    printf("Error: separator_spacer() only supported in horizontal blocks.\n");
    return;
  }

  UI_block_layout_set_current(block, layout);
  uiDefBut(block,
           UI_BTYPE_SEPR_SPACER,
           0,
           "",
           0,
           0,
           0.3f * UI_UNIT_X,
           UI_UNIT_Y,
           NULL,
           0.0,
           0.0,
           0,
           0,
           "");
}

/* level items */
void uiItemMenuF(uiLayout *layout, const char *name, int icon, uiMenuCreateFunc func, void *arg)
{
  if (!func) {
    return;
  }

  ui_item_menu(layout, name, icon, func, arg, NULL, "", false);
}

/**
 * Version of #uiItemMenuF that free's `argN`.
 */
void uiItemMenuFN(uiLayout *layout, const char *name, int icon, uiMenuCreateFunc func, void *argN)
{
  if (!func) {
    return;
  }

  /* Second 'argN' only ensures it gets freed. */
  ui_item_menu(layout, name, icon, func, argN, argN, "", false);
}

typedef struct MenuItemLevel {
  int opcontext;
  /* don't use pointers to the strings because python can dynamically
   * allocate strings and free before the menu draws, see [#27304] */
  char opname[OP_MAX_TYPENAME];
  char propname[MAX_IDPROP_NAME];
  PointerRNA rnapoin;
} MenuItemLevel;

static void menu_item_enum_opname_menu(bContext *UNUSED(C), uiLayout *layout, void *arg)
{
  MenuItemLevel *lvl = (MenuItemLevel *)(((uiBut *)arg)->func_argN);

  uiLayoutSetOperatorContext(layout, lvl->opcontext);
  uiItemsEnumO(layout, lvl->opname, lvl->propname);

  layout->root->block->flag |= UI_BLOCK_IS_FLIP;

  /* override default, needed since this was assumed pre 2.70 */
  UI_block_direction_set(layout->root->block, UI_DIR_DOWN);
}

void uiItemMenuEnumO_ptr(uiLayout *layout,
                         bContext *C,
                         wmOperatorType *ot,
                         const char *propname,
                         const char *name,
                         int icon)
{
  MenuItemLevel *lvl;
  uiBut *but;

  /* Caller must check */
  BLI_assert(ot->srna != NULL);

  if (name == NULL) {
    name = WM_operatortype_name(ot, NULL);
  }

  if (layout->root->type == UI_LAYOUT_MENU && !icon) {
    icon = ICON_BLANK1;
  }

  lvl = MEM_callocN(sizeof(MenuItemLevel), "MenuItemLevel");
  BLI_strncpy(lvl->opname, ot->idname, sizeof(lvl->opname));
  BLI_strncpy(lvl->propname, propname, sizeof(lvl->propname));
  lvl->opcontext = layout->root->opcontext;

  but = ui_item_menu(layout,
                     name,
                     icon,
                     menu_item_enum_opname_menu,
                     NULL,
                     lvl,
                     RNA_struct_ui_description(ot->srna),
                     true);

  /* add hotkey here, lower UI code can't detect it */
  if ((layout->root->block->flag & UI_BLOCK_LOOP) && (ot->prop && ot->invoke)) {
    char keybuf[128];
    if (WM_key_event_operator_string(
            C, ot->idname, layout->root->opcontext, NULL, false, keybuf, sizeof(keybuf))) {
      ui_but_add_shortcut(but, keybuf, false);
    }
  }
}

void uiItemMenuEnumO(uiLayout *layout,
                     bContext *C,
                     const char *opname,
                     const char *propname,
                     const char *name,
                     int icon)
{
  wmOperatorType *ot = WM_operatortype_find(opname, 0); /* print error next */

  UI_OPERATOR_ERROR_RET(ot, opname, return );

  if (!ot->srna) {
    ui_item_disabled(layout, opname);
    RNA_warning("operator missing srna '%s'", opname);
    return;
  }

  uiItemMenuEnumO_ptr(layout, C, ot, propname, name, icon);
}

static void menu_item_enum_rna_menu(bContext *UNUSED(C), uiLayout *layout, void *arg)
{
  MenuItemLevel *lvl = (MenuItemLevel *)(((uiBut *)arg)->func_argN);

  uiLayoutSetOperatorContext(layout, lvl->opcontext);
  uiItemsEnumR(layout, &lvl->rnapoin, lvl->propname);
  layout->root->block->flag |= UI_BLOCK_IS_FLIP;
}

void uiItemMenuEnumR_prop(
    uiLayout *layout, struct PointerRNA *ptr, PropertyRNA *prop, const char *name, int icon)
{
  MenuItemLevel *lvl;

  if (!name) {
    name = RNA_property_ui_name(prop);
  }
  if (layout->root->type == UI_LAYOUT_MENU && !icon) {
    icon = ICON_BLANK1;
  }

  lvl = MEM_callocN(sizeof(MenuItemLevel), "MenuItemLevel");
  lvl->rnapoin = *ptr;
  BLI_strncpy(lvl->propname, RNA_property_identifier(prop), sizeof(lvl->propname));
  lvl->opcontext = layout->root->opcontext;

  ui_item_menu(layout,
               name,
               icon,
               menu_item_enum_rna_menu,
               NULL,
               lvl,
               RNA_property_description(prop),
               false);
}

void uiItemMenuEnumR(
    uiLayout *layout, struct PointerRNA *ptr, const char *propname, const char *name, int icon)
{
  PropertyRNA *prop;

  prop = RNA_struct_find_property(ptr, propname);
  if (!prop) {
    ui_item_disabled(layout, propname);
    RNA_warning("property not found: %s.%s", RNA_struct_identifier(ptr->type), propname);
    return;
  }

  uiItemMenuEnumR_prop(layout, ptr, prop, name, icon);
}

void uiItemTabsEnumR_prop(uiLayout *layout,
                          bContext *C,
                          PointerRNA *ptr,
                          PropertyRNA *prop,
                          PointerRNA *ptr_highlight,
                          PropertyRNA *prop_highlight,
                          bool icon_only)
{
  uiBlock *block = layout->root->block;

  UI_block_layout_set_current(block, layout);
  ui_item_enum_expand_tabs(
      layout, C, block, ptr, prop, ptr_highlight, prop_highlight, NULL, UI_UNIT_Y, icon_only);
}

/** \} */

/* -------------------------------------------------------------------- */
/** \name Layout Items
 * \{ */

/* single-row layout */
static void ui_litem_estimate_row(uiLayout *litem)
{
  uiItem *item;
  int itemw, itemh;
  bool min_size_flag = true;

  litem->w = 0;
  litem->h = 0;

  for (item = litem->items.first; item; item = item->next) {
    ui_item_size(item, &itemw, &itemh);

    min_size_flag = min_size_flag && (item->flag & UI_ITEM_FIXED_SIZE);

    litem->w += itemw;
    litem->h = MAX2(itemh, litem->h);

    if (item->next) {
      litem->w += litem->space;
    }
  }

  if (min_size_flag) {
    litem->item.flag |= UI_ITEM_FIXED_SIZE;
  }
}

static int ui_litem_min_width(int itemw)
{
  return MIN2(2 * UI_UNIT_X, itemw);
}

static void ui_litem_layout_row(uiLayout *litem)
{
  uiItem *item, *last_free_item = NULL;
  int x, y, w, tot, totw, neww, newtotw, itemw, minw, itemh, offset;
  int fixedw, freew, fixedx, freex, flag = 0, lastw = 0;
  float extra_pixel;

  /* x = litem->x; */ /* UNUSED */
  y = litem->y;
  w = litem->w;
  totw = 0;
  tot = 0;

  for (item = litem->items.first; item; item = item->next) {
    ui_item_size(item, &itemw, &itemh);
    totw += itemw;
    tot++;
  }

  if (totw == 0) {
    return;
  }

  if (w != 0) {
    w -= (tot - 1) * litem->space;
  }
  fixedw = 0;

  /* keep clamping items to fixed minimum size until all are done */
  do {
    freew = 0;
    x = 0;
    flag = 0;
    newtotw = totw;
    extra_pixel = 0.0f;

    for (item = litem->items.first; item; item = item->next) {
      if (item->flag & UI_ITEM_AUTO_FIXED_SIZE) {
        continue;
      }

      ui_item_size(item, &itemw, &itemh);
      minw = ui_litem_min_width(itemw);

      if (w - lastw > 0) {
        neww = ui_item_fit(itemw, x, totw, w - lastw, !item->next, litem->alignment, &extra_pixel);
      }
      else {
        neww = 0; /* no space left, all will need clamping to minimum size */
      }

      x += neww;

      bool min_flag = item->flag & UI_ITEM_FIXED_SIZE;
      /* ignore min flag for rows with right or center alignment */
      if (item->type != ITEM_BUTTON &&
          ELEM(((uiLayout *)item)->alignment, UI_LAYOUT_ALIGN_RIGHT, UI_LAYOUT_ALIGN_CENTER) &&
          litem->alignment == UI_LAYOUT_ALIGN_EXPAND &&
          ((uiItem *)litem)->flag & UI_ITEM_FIXED_SIZE) {
        min_flag = false;
      }

      if ((neww < minw || min_flag) && w != 0) {
        /* fixed size */
        item->flag |= UI_ITEM_AUTO_FIXED_SIZE;
        if (item->type != ITEM_BUTTON && item->flag & UI_ITEM_FIXED_SIZE) {
          minw = itemw;
        }
        fixedw += minw;
        flag = 1;
        newtotw -= itemw;
      }
      else {
        /* keep free size */
        item->flag &= ~UI_ITEM_AUTO_FIXED_SIZE;
        freew += itemw;
      }
    }

    totw = newtotw;
    lastw = fixedw;
  } while (flag);

  freex = 0;
  fixedx = 0;
  extra_pixel = 0.0f;
  x = litem->x;

  for (item = litem->items.first; item; item = item->next) {
    ui_item_size(item, &itemw, &itemh);
    minw = ui_litem_min_width(itemw);

    if (item->flag & UI_ITEM_AUTO_FIXED_SIZE) {
      /* fixed minimum size items */
      if (item->type != ITEM_BUTTON && item->flag & UI_ITEM_FIXED_SIZE) {
        minw = itemw;
      }
      itemw = ui_item_fit(
          minw, fixedx, fixedw, min_ii(w, fixedw), !item->next, litem->alignment, &extra_pixel);
      fixedx += itemw;
    }
    else {
      /* free size item */
      itemw = ui_item_fit(
          itemw, freex, freew, w - fixedw, !item->next, litem->alignment, &extra_pixel);
      freex += itemw;
      last_free_item = item;
    }

    /* align right/center */
    offset = 0;
    if (litem->alignment == UI_LAYOUT_ALIGN_RIGHT) {
      if (freew + fixedw > 0 && freew + fixedw < w) {
        offset = w - (fixedw + freew);
      }
    }
    else if (litem->alignment == UI_LAYOUT_ALIGN_CENTER) {
      if (freew + fixedw > 0 && freew + fixedw < w) {
        offset = (w - (fixedw + freew)) / 2;
      }
    }

    /* position item */
    ui_item_position(item, x + offset, y - itemh, itemw, itemh);

    x += itemw;
    if (item->next) {
      x += litem->space;
    }
  }

  /* add extra pixel */
  uiItem *last_item = litem->items.last;
  extra_pixel = litem->w - (x - litem->x);
  if (extra_pixel > 0 && litem->alignment == UI_LAYOUT_ALIGN_EXPAND && last_free_item &&
      last_item && last_item->flag & UI_ITEM_AUTO_FIXED_SIZE) {
    ui_item_move(last_free_item, 0, extra_pixel);
    for (item = last_free_item->next; item; item = item->next) {
      ui_item_move(item, extra_pixel, extra_pixel);
    }
  }

  litem->w = x - litem->x;
  litem->h = litem->y - y;
  litem->x = x;
  litem->y = y;
}

/* single-column layout */
static void ui_litem_estimate_column(uiLayout *litem, bool is_box)
{
  uiItem *item;
  int itemw, itemh;
  bool min_size_flag = true;

  litem->w = 0;
  litem->h = 0;

  for (item = litem->items.first; item; item = item->next) {
    ui_item_size(item, &itemw, &itemh);

    min_size_flag = min_size_flag && (item->flag & UI_ITEM_FIXED_SIZE);

    litem->w = MAX2(litem->w, itemw);
    litem->h += itemh;

    if (item->next && (!is_box || item != litem->items.first)) {
      litem->h += litem->space;
    }
  }

  if (min_size_flag) {
    litem->item.flag |= UI_ITEM_FIXED_SIZE;
  }
}

static void ui_litem_layout_column(uiLayout *litem, bool is_box)
{
  uiItem *item;
  int itemh, x, y;

  x = litem->x;
  y = litem->y;

  for (item = litem->items.first; item; item = item->next) {
    ui_item_size(item, NULL, &itemh);

    y -= itemh;
    ui_item_position(item, x, y, litem->w, itemh);

    if (item->next && (!is_box || item != litem->items.first)) {
      y -= litem->space;
    }

    if (is_box) {
      item->flag |= UI_ITEM_BOX_ITEM;
    }
  }

  litem->h = litem->y - y;
  litem->x = x;
  litem->y = y;
}

/* calculates the angle of a specified button in a radial menu,
 * stores a float vector in unit circle */
static RadialDirection ui_get_radialbut_vec(float vec[2], short itemnum)
{
  RadialDirection dir;

  if (itemnum >= PIE_MAX_ITEMS) {
    itemnum %= PIE_MAX_ITEMS;
    printf("Warning: Pie menus with more than %i items are currently unsupported\n",
           PIE_MAX_ITEMS);
  }

  dir = ui_radial_dir_order[itemnum];
  ui_but_pie_dir(dir, vec);

  return dir;
}

static bool ui_item_is_radial_displayable(uiItem *item)
{

  if ((item->type == ITEM_BUTTON) && (((uiButtonItem *)item)->but->type == UI_BTYPE_LABEL)) {
    return false;
  }

  return true;
}

static bool ui_item_is_radial_drawable(uiButtonItem *bitem)
{

  if (ELEM(bitem->but->type, UI_BTYPE_SEPR, UI_BTYPE_SEPR_LINE, UI_BTYPE_SEPR_SPACER)) {
    return false;
  }

  return true;
}

static void ui_litem_layout_radial(uiLayout *litem)
{
  uiItem *item;
  int itemh, itemw, x, y;
  int itemnum = 0;
  int totitems = 0;

  /* For the radial layout we will use Matt Ebb's design
   * for radiation, see http://mattebb.com/weblog/radiation/
   * also the old code at http://developer.blender.org/T5103
   */

  int pie_radius = U.pie_menu_radius * UI_DPI_FAC;

  x = litem->x;
  y = litem->y;

  int minx = x, miny = y, maxx = x, maxy = y;

  /* first count total items */
  for (item = litem->items.first; item; item = item->next) {
    totitems++;
  }

  if (totitems < 5) {
    litem->root->block->pie_data.flags |= UI_PIE_DEGREES_RANGE_LARGE;
  }

  for (item = litem->items.first; item; item = item->next) {
    /* not all button types are drawn in a radial menu, do filtering here */
    if (ui_item_is_radial_displayable(item)) {
      RadialDirection dir;
      float vec[2];
      float factor[2];

      dir = ui_get_radialbut_vec(vec, itemnum);
      factor[0] = (vec[0] > 0.01f) ? 0.0f : ((vec[0] < -0.01f) ? -1.0f : -0.5f);
      factor[1] = (vec[1] > 0.99f) ? 0.0f : ((vec[1] < -0.99f) ? -1.0f : -0.5f);

      itemnum++;

      if (item->type == ITEM_BUTTON) {
        uiButtonItem *bitem = (uiButtonItem *)item;

        bitem->but->pie_dir = dir;
        /* scale the buttons */
        bitem->but->rect.ymax *= 1.5f;
        /* add a little bit more here to include number */
        bitem->but->rect.xmax += 1.5f * UI_UNIT_X;
        /* enable drawing as pie item if supported by widget */
        if (ui_item_is_radial_drawable(bitem)) {
          bitem->but->emboss = UI_EMBOSS_RADIAL;
          bitem->but->drawflag |= UI_BUT_ICON_LEFT;
        }
      }

      ui_item_size(item, &itemw, &itemh);

      ui_item_position(item,
                       x + vec[0] * pie_radius + factor[0] * itemw,
                       y + vec[1] * pie_radius + factor[1] * itemh,
                       itemw,
                       itemh);

      minx = min_ii(minx, x + vec[0] * pie_radius - itemw / 2);
      maxx = max_ii(maxx, x + vec[0] * pie_radius + itemw / 2);
      miny = min_ii(miny, y + vec[1] * pie_radius - itemh / 2);
      maxy = max_ii(maxy, y + vec[1] * pie_radius + itemh / 2);
    }
  }

  litem->x = minx;
  litem->y = miny;
  litem->w = maxx - minx;
  litem->h = maxy - miny;
}

/* root layout */
static void ui_litem_estimate_root(uiLayout *UNUSED(litem))
{
  /* nothing to do */
}

static void ui_litem_layout_root_radial(uiLayout *litem)
{
  /* first item is pie menu title, align on center of menu */
  uiItem *item = litem->items.first;

  if (item->type == ITEM_BUTTON) {
    int itemh, itemw, x, y;
    x = litem->x;
    y = litem->y;

    ui_item_size(item, &itemw, &itemh);

    ui_item_position(
        item, x - itemw / 2, y + U.dpi_fac * (U.pie_menu_threshold + 9.0f), itemw, itemh);
  }
}

static void ui_litem_layout_root(uiLayout *litem)
{
  if (litem->root->type == UI_LAYOUT_HEADER) {
    ui_litem_layout_row(litem);
  }
  else if (litem->root->type == UI_LAYOUT_PIEMENU) {
    ui_litem_layout_root_radial(litem);
  }
  else {
    ui_litem_layout_column(litem, false);
  }
}

/* box layout */
static void ui_litem_estimate_box(uiLayout *litem)
{
  const uiStyle *style = litem->root->style;

  ui_litem_estimate_column(litem, true);

  int boxspace = style->boxspace;
  if (litem->root->type == UI_LAYOUT_HEADER) {
    boxspace = 0;
  }
  litem->w += 2 * boxspace;
  litem->h += 2 * boxspace;
}

static void ui_litem_layout_box(uiLayout *litem)
{
  uiLayoutItemBx *box = (uiLayoutItemBx *)litem;
  const uiStyle *style = litem->root->style;
  uiBut *but;
  int w, h;

  int boxspace = style->boxspace;
  if (litem->root->type == UI_LAYOUT_HEADER) {
    boxspace = 0;
  }

  w = litem->w;
  h = litem->h;

  litem->x += boxspace;
  litem->y -= boxspace;

  if (w != 0) {
    litem->w -= 2 * boxspace;
  }
  if (h != 0) {
    litem->h -= 2 * boxspace;
  }

  ui_litem_layout_column(litem, true);

  litem->x -= boxspace;
  litem->y -= boxspace;

  if (w != 0) {
    litem->w += 2 * boxspace;
  }
  if (h != 0) {
    litem->h += 2 * boxspace;
  }

  /* roundbox around the sublayout */
  but = box->roundbox;
  but->rect.xmin = litem->x;
  but->rect.ymin = litem->y;
  but->rect.xmax = litem->x + litem->w;
  but->rect.ymax = litem->y + litem->h;
}

/* multi-column layout, automatically flowing to the next */
static void ui_litem_estimate_column_flow(uiLayout *litem)
{
  const uiStyle *style = litem->root->style;
  uiLayoutItemFlow *flow = (uiLayoutItemFlow *)litem;
  uiItem *item;
  int col, x, y, emh, emy, miny, itemw, itemh, maxw = 0;
  int toth, totitem;

  /* compute max needed width and total height */
  toth = 0;
  totitem = 0;
  for (item = litem->items.first; item; item = item->next) {
    ui_item_size(item, &itemw, &itemh);
    maxw = MAX2(maxw, itemw);
    toth += itemh;
    totitem++;
  }

  if (flow->number <= 0) {
    /* auto compute number of columns, not very good */
    if (maxw == 0) {
      flow->totcol = 1;
      return;
    }

    flow->totcol = max_ii(litem->root->emw / maxw, 1);
    flow->totcol = min_ii(flow->totcol, totitem);
  }
  else {
    flow->totcol = flow->number;
  }

  /* compute sizes */
  x = 0;
  y = 0;
  emy = 0;
  miny = 0;

  maxw = 0;
  emh = toth / flow->totcol;

  /* create column per column */
  col = 0;
  for (item = litem->items.first; item; item = item->next) {
    ui_item_size(item, &itemw, &itemh);

    y -= itemh + style->buttonspacey;
    miny = min_ii(miny, y);
    emy -= itemh;
    maxw = max_ii(itemw, maxw);

    /* decide to go to next one */
    if (col < flow->totcol - 1 && emy <= -emh) {
      x += maxw + litem->space;
      maxw = 0;
      y = 0;
      emy = 0; /* need to reset height again for next column */
      col++;
    }
  }

  litem->w = x;
  litem->h = litem->y - miny;
}

static void ui_litem_layout_column_flow(uiLayout *litem)
{
  const uiStyle *style = litem->root->style;
  uiLayoutItemFlow *flow = (uiLayoutItemFlow *)litem;
  uiItem *item;
  int col, x, y, w, emh, emy, miny, itemw, itemh;
  int toth, totitem;

  /* compute max needed width and total height */
  toth = 0;
  totitem = 0;
  for (item = litem->items.first; item; item = item->next) {
    ui_item_size(item, &itemw, &itemh);
    toth += itemh;
    totitem++;
  }

  /* compute sizes */
  x = litem->x;
  y = litem->y;
  emy = 0;
  miny = 0;

  w = litem->w - (flow->totcol - 1) * style->columnspace;
  emh = toth / flow->totcol;

  /* create column per column */
  col = 0;
  w = (litem->w - (flow->totcol - 1) * style->columnspace) / flow->totcol;
  for (item = litem->items.first; item; item = item->next) {
    ui_item_size(item, &itemw, &itemh);

    itemw = (litem->alignment == UI_LAYOUT_ALIGN_EXPAND) ? w : min_ii(w, itemw);

    y -= itemh;
    emy -= itemh;
    ui_item_position(item, x, y, itemw, itemh);
    y -= style->buttonspacey;
    miny = min_ii(miny, y);

    /* decide to go to next one */
    if (col < flow->totcol - 1 && emy <= -emh) {
      x += w + style->columnspace;
      y = litem->y;
      emy = 0; /* need to reset height again for next column */
      col++;

      const int remaining_width = litem->w - (x - litem->x);
      const int remaining_width_between_columns = (flow->totcol - col - 1) * style->columnspace;
      const int remaining_columns = flow->totcol - col;
      w = (remaining_width - remaining_width_between_columns) / remaining_columns;
    }
  }

  litem->h = litem->y - miny;
  litem->x = x;
  litem->y = miny;
}

/* multi-column and multi-row layout. */
typedef struct UILayoutGridFlowInput {
  /* General layout control settings. */
  const bool row_major : 1;    /* Fill rows before columns */
  const bool even_columns : 1; /* All columns will have same width. */
  const bool even_rows : 1;    /* All rows will have same height. */
  const int space_x;           /* Space between columns. */
  const int space_y;           /* Space between rows. */
  /* Real data about current position and size of this layout item
   * (either estimated, or final values). */
  const int litem_w; /* Layout item width. */
  const int litem_x; /* Layout item X position. */
  const int litem_y; /* Layout item Y position. */
  /* Actual number of columns and rows to generate (computed from first pass usually). */
  const int tot_columns; /* Number of columns. */
  const int tot_rows;    /* Number of rows. */
} UILayoutGridFlowInput;

typedef struct UILayoutGridFlowOutput {
  int *tot_items; /* Total number of items in this grid layout. */
  /* Width / X pos data. */
  float *global_avg_w; /* Computed average width of the columns. */
  int *cos_x_array;    /* Computed X coordinate of each column. */
  int *widths_array;   /* Computed width of each column. */
  int *tot_w;          /* Computed total width. */
  /* Height / Y pos data. */
  int *global_max_h;  /* Computed height of the tallest item in the grid. */
  int *cos_y_array;   /* Computed Y coordinate of each column. */
  int *heights_array; /* Computed height of each column. */
  int *tot_h;         /* Computed total height. */
} UILayoutGridFlowOutput;

static void ui_litem_grid_flow_compute(ListBase *items,
                                       UILayoutGridFlowInput *parameters,
                                       UILayoutGridFlowOutput *results)
{
  uiItem *item;
  int i;

  float tot_w = 0.0f, tot_h = 0.0f;
  float global_avg_w = 0.0f, global_totweight_w = 0.0f;
  int global_max_h = 0;

  float *avg_w = NULL, *totweight_w = NULL;
  int *max_h = NULL;

  BLI_assert(
      parameters->tot_columns != 0 ||
      (results->cos_x_array == NULL && results->widths_array == NULL && results->tot_w == NULL));
  BLI_assert(
      parameters->tot_rows != 0 ||
      (results->cos_y_array == NULL && results->heights_array == NULL && results->tot_h == NULL));

  if (results->tot_items) {
    *results->tot_items = 0;
  }

  if (items->first == NULL) {
    if (results->global_avg_w) {
      *results->global_avg_w = 0.0f;
    }
    if (results->global_max_h) {
      *results->global_max_h = 0;
    }
    return;
  }

  if (parameters->tot_columns != 0) {
    avg_w = BLI_array_alloca(avg_w, parameters->tot_columns);
    totweight_w = BLI_array_alloca(totweight_w, parameters->tot_columns);
    memset(avg_w, 0, sizeof(*avg_w) * parameters->tot_columns);
    memset(totweight_w, 0, sizeof(*totweight_w) * parameters->tot_columns);
  }
  if (parameters->tot_rows != 0) {
    max_h = BLI_array_alloca(max_h, parameters->tot_rows);
    memset(max_h, 0, sizeof(*max_h) * parameters->tot_rows);
  }

  for (i = 0, item = items->first; item; item = item->next, i++) {
    int item_w, item_h;
    ui_item_size(item, &item_w, &item_h);

    global_avg_w += (float)(item_w * item_w);
    global_totweight_w += (float)item_w;
    global_max_h = max_ii(global_max_h, item_h);

    if (parameters->tot_rows != 0 && parameters->tot_columns != 0) {
      const int index_col = parameters->row_major ? i % parameters->tot_columns :
                                                    i / parameters->tot_rows;
      const int index_row = parameters->row_major ? i / parameters->tot_columns :
                                                    i % parameters->tot_rows;

      avg_w[index_col] += (float)(item_w * item_w);
      totweight_w[index_col] += (float)item_w;

      max_h[index_row] = max_ii(max_h[index_row], item_h);
    }

    if (results->tot_items) {
      (*results->tot_items)++;
    }
  }

  /* Finalize computing of column average sizes */
  global_avg_w /= global_totweight_w;
  if (parameters->tot_columns != 0) {
    for (i = 0; i < parameters->tot_columns; i++) {
      avg_w[i] /= totweight_w[i];
      tot_w += avg_w[i];
    }
    if (parameters->even_columns) {
      tot_w = ceilf(global_avg_w) * parameters->tot_columns;
    }
  }
  /* Finalize computing of rows max sizes */
  if (parameters->tot_rows != 0) {
    for (i = 0; i < parameters->tot_rows; i++) {
      tot_h += max_h[i];
    }
    if (parameters->even_rows) {
      tot_h = global_max_h * parameters->tot_columns;
    }
  }

  /* Compute positions and sizes of all cells. */
  if (results->cos_x_array != NULL && results->widths_array != NULL) {
    /* We enlarge/narrow columns evenly to match available width. */
    const float wfac = (float)(parameters->litem_w -
                               (parameters->tot_columns - 1) * parameters->space_x) /
                       tot_w;

    for (int col = 0; col < parameters->tot_columns; col++) {
      results->cos_x_array[col] = (col ? results->cos_x_array[col - 1] +
                                             results->widths_array[col - 1] + parameters->space_x :
                                         parameters->litem_x);
      if (parameters->even_columns) {
        /* (< remaining width > - < space between remaining columns >) / < remaining columns > */
        results->widths_array[col] = (((parameters->litem_w -
                                        (results->cos_x_array[col] - parameters->litem_x)) -
                                       (parameters->tot_columns - col - 1) * parameters->space_x) /
                                      (parameters->tot_columns - col));
      }
      else if (col == parameters->tot_columns - 1) {
        /* Last column copes width rounding errors... */
        results->widths_array[col] = parameters->litem_w -
                                     (results->cos_x_array[col] - parameters->litem_x);
      }
      else {
        results->widths_array[col] = (int)(avg_w[col] * wfac);
      }
    }
  }
  if (results->cos_y_array != NULL && results->heights_array != NULL) {
    for (int row = 0; row < parameters->tot_rows; row++) {
      if (parameters->even_rows) {
        results->heights_array[row] = global_max_h;
      }
      else {
        results->heights_array[row] = max_h[row];
      }
      results->cos_y_array[row] = (row ? results->cos_y_array[row - 1] - parameters->space_y -
                                             results->heights_array[row] :
                                         parameters->litem_y - results->heights_array[row]);
    }
  }

  if (results->global_avg_w) {
    *results->global_avg_w = global_avg_w;
  }
  if (results->global_max_h) {
    *results->global_max_h = global_max_h;
  }
  if (results->tot_w) {
    *results->tot_w = (int)tot_w + parameters->space_x * (parameters->tot_columns - 1);
  }
  if (results->tot_h) {
    *results->tot_h = tot_h + parameters->space_y * (parameters->tot_rows - 1);
  }
}

static void ui_litem_estimate_grid_flow(uiLayout *litem)
{
  const uiStyle *style = litem->root->style;
  uiLayoutItemGridFlow *gflow = (uiLayoutItemGridFlow *)litem;

  const int space_x = style->columnspace;
  const int space_y = style->buttonspacey;

  /* Estimate average needed width and height per item. */
  {
    float avg_w;
    int max_h;

    ui_litem_grid_flow_compute(&litem->items,
                               &((UILayoutGridFlowInput){
                                   .row_major = gflow->row_major,
                                   .even_columns = gflow->even_columns,
                                   .even_rows = gflow->even_rows,
                                   .litem_w = litem->w,
                                   .litem_x = litem->x,
                                   .litem_y = litem->y,
                                   .space_x = space_x,
                                   .space_y = space_y,
                               }),
                               &((UILayoutGridFlowOutput){
                                   .tot_items = &gflow->tot_items,
                                   .global_avg_w = &avg_w,
                                   .global_max_h = &max_h,
                               }));

    if (gflow->tot_items == 0) {
      litem->w = litem->h = 0;
      gflow->tot_columns = gflow->tot_rows = 0;
      return;
    }

    /* Even in varying column width case,
     * we fix our columns number from weighted average width of items,
     * a proper solving of required width would be too costly,
     * and this should give reasonably good results in all reasonable cases. */
    if (gflow->columns_len > 0) {
      gflow->tot_columns = gflow->columns_len;
    }
    else {
      if (avg_w == 0.0f) {
        gflow->tot_columns = 1;
      }
      else {
        gflow->tot_columns = min_ii(max_ii((int)(litem->w / avg_w), 1), gflow->tot_items);
      }
    }
    gflow->tot_rows = (int)ceilf((float)gflow->tot_items / gflow->tot_columns);

    /* Try to tweak number of columns and rows to get better filling of last column or row,
     * and apply 'modulo' value to number of columns or rows.
     * Note that modulo does not prevent ending with fewer columns/rows than modulo, if mandatory
     * to avoid empty column/row. */
    {
      const int modulo = (gflow->columns_len < -1) ? -gflow->columns_len : 0;
      const int step = modulo ? modulo : 1;

      if (gflow->row_major) {
        /* Adjust number of columns to be multiple of given modulo. */
        if (modulo && gflow->tot_columns % modulo != 0 && gflow->tot_columns > modulo) {
          gflow->tot_columns = gflow->tot_columns - (gflow->tot_columns % modulo);
        }
        /* Find smallest number of columns conserving computed optimal number of rows. */
        for (gflow->tot_rows = (int)ceilf((float)gflow->tot_items / gflow->tot_columns);
             (gflow->tot_columns - step) > 0 &&
             (int)ceilf((float)gflow->tot_items / (gflow->tot_columns - step)) <= gflow->tot_rows;
             gflow->tot_columns -= step) {
          /* pass */
        }
      }
      else {
        /* Adjust number of rows to be multiple of given modulo. */
        if (modulo && gflow->tot_rows % modulo != 0) {
          gflow->tot_rows = min_ii(gflow->tot_rows + modulo - (gflow->tot_rows % modulo),
                                   gflow->tot_items);
        }
        /* Find smallest number of rows conserving computed optimal number of columns. */
        for (gflow->tot_columns = (int)ceilf((float)gflow->tot_items / gflow->tot_rows);
             (gflow->tot_rows - step) > 0 &&
             (int)ceilf((float)gflow->tot_items / (gflow->tot_rows - step)) <= gflow->tot_columns;
             gflow->tot_rows -= step) {
          /* pass */
        }
      }
    }

    /* Set evenly-spaced axes size
     * (quick optimization in case we have even columns and rows). */
    if (gflow->even_columns && gflow->even_rows) {
      litem->w = (int)(gflow->tot_columns * avg_w) + space_x * (gflow->tot_columns - 1);
      litem->h = (int)(gflow->tot_rows * max_h) + space_y * (gflow->tot_rows - 1);
      return;
    }
  }

  /* Now that we have our final number of columns and rows,
   * we can compute actual needed space for non-evenly sized axes. */
  {
    int tot_w, tot_h;

    ui_litem_grid_flow_compute(&litem->items,
                               &((UILayoutGridFlowInput){
                                   .row_major = gflow->row_major,
                                   .even_columns = gflow->even_columns,
                                   .even_rows = gflow->even_rows,
                                   .litem_w = litem->w,
                                   .litem_x = litem->x,
                                   .litem_y = litem->y,
                                   .space_x = space_x,
                                   .space_y = space_y,
                                   .tot_columns = gflow->tot_columns,
                                   .tot_rows = gflow->tot_rows,
                               }),
                               &((UILayoutGridFlowOutput){
                                   .tot_w = &tot_w,
                                   .tot_h = &tot_h,
                               }));

    litem->w = tot_w;
    litem->h = tot_h;
  }
}

static void ui_litem_layout_grid_flow(uiLayout *litem)
{
  int i;
  const uiStyle *style = litem->root->style;
  uiLayoutItemGridFlow *gflow = (uiLayoutItemGridFlow *)litem;
  uiItem *item;

  if (gflow->tot_items == 0) {
    litem->w = litem->h = 0;
    return;
  }

  BLI_assert(gflow->tot_columns > 0);
  BLI_assert(gflow->tot_rows > 0);

  const int space_x = style->columnspace;
  const int space_y = style->buttonspacey;

  int *widths = BLI_array_alloca(widths, gflow->tot_columns);
  int *heights = BLI_array_alloca(heights, gflow->tot_rows);
  int *cos_x = BLI_array_alloca(cos_x, gflow->tot_columns);
  int *cos_y = BLI_array_alloca(cos_y, gflow->tot_rows);

  /* This time we directly compute coordinates and sizes of all cells. */
  ui_litem_grid_flow_compute(&litem->items,
                             &((UILayoutGridFlowInput){
                                 .row_major = gflow->row_major,
                                 .even_columns = gflow->even_columns,
                                 .even_rows = gflow->even_rows,
                                 .litem_w = litem->w,
                                 .litem_x = litem->x,
                                 .litem_y = litem->y,
                                 .space_x = space_x,
                                 .space_y = space_y,
                                 .tot_columns = gflow->tot_columns,
                                 .tot_rows = gflow->tot_rows,
                             }),
                             &((UILayoutGridFlowOutput){
                                 .cos_x_array = cos_x,
                                 .cos_y_array = cos_y,
                                 .widths_array = widths,
                                 .heights_array = heights,
                             }));

  for (item = litem->items.first, i = 0; item; item = item->next, i++) {
    const int col = gflow->row_major ? i % gflow->tot_columns : i / gflow->tot_rows;
    const int row = gflow->row_major ? i / gflow->tot_columns : i % gflow->tot_rows;
    int item_w, item_h;
    ui_item_size(item, &item_w, &item_h);

    const int w = widths[col];
    const int h = heights[row];

    item_w = (litem->alignment == UI_LAYOUT_ALIGN_EXPAND) ? w : min_ii(w, item_w);
    item_h = (litem->alignment == UI_LAYOUT_ALIGN_EXPAND) ? h : min_ii(h, item_h);

    ui_item_position(item, cos_x[col], cos_y[row], item_w, item_h);
  }

  litem->h = litem->y - cos_y[gflow->tot_rows - 1];
  litem->x = (cos_x[gflow->tot_columns - 1] - litem->x) + widths[gflow->tot_columns - 1];
  litem->y = litem->y - litem->h;
}

/* free layout */
static void ui_litem_estimate_absolute(uiLayout *litem)
{
  uiItem *item;
  int itemx, itemy, itemw, itemh, minx, miny;

  minx = 1e6;
  miny = 1e6;
  litem->w = 0;
  litem->h = 0;

  for (item = litem->items.first; item; item = item->next) {
    ui_item_offset(item, &itemx, &itemy);
    ui_item_size(item, &itemw, &itemh);

    minx = min_ii(minx, itemx);
    miny = min_ii(miny, itemy);

    litem->w = MAX2(litem->w, itemx + itemw);
    litem->h = MAX2(litem->h, itemy + itemh);
  }

  litem->w -= minx;
  litem->h -= miny;
}

static void ui_litem_layout_absolute(uiLayout *litem)
{
  uiItem *item;
  float scalex = 1.0f, scaley = 1.0f;
  int x, y, newx, newy, itemx, itemy, itemh, itemw, minx, miny, totw, toth;

  minx = 1e6;
  miny = 1e6;
  totw = 0;
  toth = 0;

  for (item = litem->items.first; item; item = item->next) {
    ui_item_offset(item, &itemx, &itemy);
    ui_item_size(item, &itemw, &itemh);

    minx = min_ii(minx, itemx);
    miny = min_ii(miny, itemy);

    totw = max_ii(totw, itemx + itemw);
    toth = max_ii(toth, itemy + itemh);
  }

  totw -= minx;
  toth -= miny;

  if (litem->w && totw > 0) {
    scalex = (float)litem->w / (float)totw;
  }
  if (litem->h && toth > 0) {
    scaley = (float)litem->h / (float)toth;
  }

  x = litem->x;
  y = litem->y - scaley * toth;

  for (item = litem->items.first; item; item = item->next) {
    ui_item_offset(item, &itemx, &itemy);
    ui_item_size(item, &itemw, &itemh);

    if (scalex != 1.0f) {
      newx = (itemx - minx) * scalex;
      itemw = (itemx - minx + itemw) * scalex - newx;
      itemx = minx + newx;
    }

    if (scaley != 1.0f) {
      newy = (itemy - miny) * scaley;
      itemh = (itemy - miny + itemh) * scaley - newy;
      itemy = miny + newy;
    }

    ui_item_position(item, x + itemx - minx, y + itemy - miny, itemw, itemh);
  }

  litem->w = scalex * totw;
  litem->h = litem->y - y;
  litem->x = x + litem->w;
  litem->y = y;
}

/* split layout */
static void ui_litem_estimate_split(uiLayout *litem)
{
  ui_litem_estimate_row(litem);
  litem->item.flag &= ~UI_ITEM_FIXED_SIZE;
}

static void ui_litem_layout_split(uiLayout *litem)
{
  uiLayoutItemSplit *split = (uiLayoutItemSplit *)litem;
  uiItem *item;
  float percentage, extra_pixel = 0.0f;
  const int tot = BLI_listbase_count(&litem->items);
  int itemh, x, y, w, colw = 0;

  if (tot == 0) {
    return;
  }

  x = litem->x;
  y = litem->y;

  percentage = (split->percentage == 0.0f) ? 1.0f / (float)tot : split->percentage;

  w = (litem->w - (tot - 1) * litem->space);
  colw = w * percentage;
  colw = MAX2(colw, 0);

  for (item = litem->items.first; item; item = item->next) {
    ui_item_size(item, NULL, &itemh);

    ui_item_position(item, x, y - itemh, colw, itemh);
    x += colw;

    if (item->next) {
      const float width = extra_pixel + (w - (int)(w * percentage)) / ((float)tot - 1);
      extra_pixel = width - (int)width;
      colw = (int)width;
      colw = MAX2(colw, 0);

      x += litem->space;
    }
  }

  litem->w = x - litem->x;
  litem->h = litem->y - y;
  litem->x = x;
  litem->y = y;
}

/* overlap layout */
static void ui_litem_estimate_overlap(uiLayout *litem)
{
  uiItem *item;
  int itemw, itemh;

  litem->w = 0;
  litem->h = 0;

  for (item = litem->items.first; item; item = item->next) {
    ui_item_size(item, &itemw, &itemh);

    litem->w = MAX2(itemw, litem->w);
    litem->h = MAX2(itemh, litem->h);
  }
}

static void ui_litem_layout_overlap(uiLayout *litem)
{
  uiItem *item;
  int itemw, itemh, x, y;

  x = litem->x;
  y = litem->y;

  for (item = litem->items.first; item; item = item->next) {
    ui_item_size(item, &itemw, &itemh);
    ui_item_position(item, x, y - itemh, litem->w, itemh);

    litem->h = MAX2(litem->h, itemh);
  }

  litem->x = x;
  litem->y = y - litem->h;
}

static void ui_litem_init_from_parent(uiLayout *litem, uiLayout *layout, int align)
{
  litem->root = layout->root;
  litem->align = align;
  /* Children of gridflow layout shall never have "ideal big size" returned as estimated size. */
  litem->variable_size = layout->variable_size || layout->item.type == ITEM_LAYOUT_GRID_FLOW;
  litem->active = true;
  litem->enabled = true;
  litem->context = layout->context;
  litem->redalert = layout->redalert;
  litem->w = layout->w;
  litem->emboss = layout->emboss;
  litem->item.flag = (layout->item.flag & (UI_ITEM_PROP_SEP | UI_ITEM_PROP_DECORATE |
                                           UI_ITEM_INSIDE_PROP_SEP | UI_ITEM_USE_SEARCH_FILTER));

  if (layout->child_items_layout) {
    BLI_addtail(&layout->child_items_layout->items, litem);
    litem->parent = layout->child_items_layout;
  }
  else {
    BLI_addtail(&layout->items, litem);
    litem->parent = layout;
  }
}

static void ui_layout_heading_set(uiLayout *layout, const char *heading)
{
  BLI_assert(layout->heading[0] == '\0');
  if (heading) {
    STRNCPY(layout->heading, heading);
  }
}

/* layout create functions */
uiLayout *uiLayoutRow(uiLayout *layout, bool align)
{
  uiLayout *litem;

  litem = MEM_callocN(sizeof(uiLayout), "uiLayoutRow");
  ui_litem_init_from_parent(litem, layout, align);

  litem->item.type = ITEM_LAYOUT_ROW;
  litem->space = (align) ? 0 : layout->root->style->buttonspacex;

  UI_block_layout_set_current(layout->root->block, litem);

  return litem;
}

/**
 * See #uiLayoutColumnWithHeading().
 */
uiLayout *uiLayoutRowWithHeading(uiLayout *layout, bool align, const char *heading)
{
  uiLayout *litem = uiLayoutRow(layout, align);
  ui_layout_heading_set(litem, heading);
  return litem;
}

uiLayout *uiLayoutColumn(uiLayout *layout, bool align)
{
  uiLayout *litem;

  litem = MEM_callocN(sizeof(uiLayout), "uiLayoutColumn");
  ui_litem_init_from_parent(litem, layout, align);

  litem->item.type = ITEM_LAYOUT_COLUMN;
  litem->space = (align) ? 0 : layout->root->style->buttonspacey;

  UI_block_layout_set_current(layout->root->block, litem);

  return litem;
}

/**
 * Variant of #uiLayoutColumn() that sets a heading label for the layout if the first item is
 * added through #uiItemFullR(). If split layout is used and the item has no string to add to the
 * first split-column, the heading is added there instead. Otherwise the heading inserted with a
 * new row.
 */
uiLayout *uiLayoutColumnWithHeading(uiLayout *layout, bool align, const char *heading)
{
  uiLayout *litem = uiLayoutColumn(layout, align);
  ui_layout_heading_set(litem, heading);
  return litem;
}

uiLayout *uiLayoutColumnFlow(uiLayout *layout, int number, bool align)
{
  uiLayoutItemFlow *flow;

  flow = MEM_callocN(sizeof(uiLayoutItemFlow), "uiLayoutItemFlow");
  ui_litem_init_from_parent(&flow->litem, layout, align);

  flow->litem.item.type = ITEM_LAYOUT_COLUMN_FLOW;
  flow->litem.space = (flow->litem.align) ? 0 : layout->root->style->columnspace;
  flow->number = number;

  UI_block_layout_set_current(layout->root->block, &flow->litem);

  return &flow->litem;
}

uiLayout *uiLayoutGridFlow(uiLayout *layout,
                           bool row_major,
                           int columns_len,
                           bool even_columns,
                           bool even_rows,
                           bool align)
{
  uiLayoutItemGridFlow *flow;

  flow = MEM_callocN(sizeof(uiLayoutItemGridFlow), __func__);
  flow->litem.item.type = ITEM_LAYOUT_GRID_FLOW;
  ui_litem_init_from_parent(&flow->litem, layout, align);

  flow->litem.space = (flow->litem.align) ? 0 : layout->root->style->columnspace;
  flow->row_major = row_major;
  flow->columns_len = columns_len;
  flow->even_columns = even_columns;
  flow->even_rows = even_rows;

  UI_block_layout_set_current(layout->root->block, &flow->litem);

  return &flow->litem;
}

static uiLayoutItemBx *ui_layout_box(uiLayout *layout, int type)
{
  uiLayoutItemBx *box;

  box = MEM_callocN(sizeof(uiLayoutItemBx), "uiLayoutItemBx");
  ui_litem_init_from_parent(&box->litem, layout, false);

  box->litem.item.type = ITEM_LAYOUT_BOX;
  box->litem.space = layout->root->style->columnspace;

  UI_block_layout_set_current(layout->root->block, &box->litem);

  box->roundbox = uiDefBut(layout->root->block, type, 0, "", 0, 0, 0, 0, NULL, 0.0, 0.0, 0, 0, "");

  return box;
}

uiLayout *uiLayoutRadial(uiLayout *layout)
{
  uiLayout *litem;
  uiItem *item;

  /* radial layouts are only valid for radial menus */
  if (layout->root->type != UI_LAYOUT_PIEMENU) {
    return ui_item_local_sublayout(layout, layout, 0);
  }

  /* only one radial wheel per root layout is allowed, so check and return that, if it exists */
  for (item = layout->root->layout->items.first; item; item = item->next) {
    litem = (uiLayout *)item;
    if (litem->item.type == ITEM_LAYOUT_RADIAL) {
      UI_block_layout_set_current(layout->root->block, litem);
      return litem;
    }
  }

  litem = MEM_callocN(sizeof(uiLayout), "uiLayoutRadial");
  ui_litem_init_from_parent(litem, layout, false);

  litem->item.type = ITEM_LAYOUT_RADIAL;

  UI_block_layout_set_current(layout->root->block, litem);

  return litem;
}

uiLayout *uiLayoutBox(uiLayout *layout)
{
  return (uiLayout *)ui_layout_box(layout, UI_BTYPE_ROUNDBOX);
}

/**
 * Check all buttons defined in this layout,
 * and set any button flagged as UI_BUT_LIST_ITEM as active/selected.
 * Needed to handle correctly text colors of active (selected) list item.
 */
void ui_layout_list_set_labels_active(uiLayout *layout)
{
  uiButtonItem *bitem;
  for (bitem = layout->items.first; bitem; bitem = bitem->item.next) {
    if (bitem->item.type != ITEM_BUTTON) {
      ui_layout_list_set_labels_active((uiLayout *)(&bitem->item));
    }
    else if (bitem->but->flag & UI_BUT_LIST_ITEM) {
      UI_but_flag_enable(bitem->but, UI_SELECT);
    }
  }
}

uiLayout *uiLayoutListBox(uiLayout *layout,
                          uiList *ui_list,
                          PointerRNA *actptr,
                          PropertyRNA *actprop)
{
  uiLayoutItemBx *box = ui_layout_box(layout, UI_BTYPE_LISTBOX);
  uiBut *but = box->roundbox;

  but->custom_data = ui_list;

  but->rnapoin = *actptr;
  but->rnaprop = actprop;

  /* only for the undo string */
  if (but->flag & UI_BUT_UNDO) {
    but->tip = RNA_property_description(actprop);
  }

  return (uiLayout *)box;
}

uiLayout *uiLayoutAbsolute(uiLayout *layout, bool align)
{
  uiLayout *litem;

  litem = MEM_callocN(sizeof(uiLayout), "uiLayoutAbsolute");
  ui_litem_init_from_parent(litem, layout, align);

  litem->item.type = ITEM_LAYOUT_ABSOLUTE;

  UI_block_layout_set_current(layout->root->block, litem);

  return litem;
}

uiBlock *uiLayoutAbsoluteBlock(uiLayout *layout)
{
  uiBlock *block;

  block = uiLayoutGetBlock(layout);
  uiLayoutAbsolute(layout, false);

  return block;
}

uiLayout *uiLayoutOverlap(uiLayout *layout)
{
  uiLayout *litem;

  litem = MEM_callocN(sizeof(uiLayout), "uiLayoutOverlap");
  ui_litem_init_from_parent(litem, layout, false);

  litem->item.type = ITEM_LAYOUT_OVERLAP;

  UI_block_layout_set_current(layout->root->block, litem);

  return litem;
}

uiLayout *uiLayoutSplit(uiLayout *layout, float percentage, bool align)
{
  uiLayoutItemSplit *split;

  split = MEM_callocN(sizeof(uiLayoutItemSplit), "uiLayoutItemSplit");
  ui_litem_init_from_parent(&split->litem, layout, align);

  split->litem.item.type = ITEM_LAYOUT_SPLIT;
  split->litem.space = layout->root->style->columnspace;
  split->percentage = percentage;

  UI_block_layout_set_current(layout->root->block, &split->litem);

  return &split->litem;
}

void uiLayoutSetActive(uiLayout *layout, bool active)
{
  layout->active = active;
}

void uiLayoutSetActiveDefault(uiLayout *layout, bool active_default)
{
  layout->active_default = active_default;
}

void uiLayoutSetActivateInit(uiLayout *layout, bool activate_init)
{
  layout->activate_init = activate_init;
}

void uiLayoutSetEnabled(uiLayout *layout, bool enabled)
{
  layout->enabled = enabled;
}

void uiLayoutSetRedAlert(uiLayout *layout, bool redalert)
{
  layout->redalert = redalert;
}

void uiLayoutSetKeepAspect(uiLayout *layout, bool keepaspect)
{
  layout->keepaspect = keepaspect;
}

void uiLayoutSetAlignment(uiLayout *layout, char alignment)
{
  layout->alignment = alignment;
}

void uiLayoutSetScaleX(uiLayout *layout, float scale)
{
  layout->scale[0] = scale;
}

void uiLayoutSetScaleY(uiLayout *layout, float scale)
{
  layout->scale[1] = scale;
}

void uiLayoutSetUnitsX(uiLayout *layout, float unit)
{
  layout->units[0] = unit;
}

void uiLayoutSetUnitsY(uiLayout *layout, float unit)
{
  layout->units[1] = unit;
}

void uiLayoutSetEmboss(uiLayout *layout, char emboss)
{
  layout->emboss = emboss;
}

bool uiLayoutGetPropSep(uiLayout *layout)
{
  return (layout->item.flag & UI_ITEM_PROP_SEP) != 0;
}

void uiLayoutSetPropSep(uiLayout *layout, bool is_sep)
{
  SET_FLAG_FROM_TEST(layout->item.flag, is_sep, UI_ITEM_PROP_SEP);
}

bool uiLayoutGetPropDecorate(uiLayout *layout)
{
  return (layout->item.flag & UI_ITEM_PROP_DECORATE) != 0;
}

void uiLayoutSetPropDecorate(uiLayout *layout, bool is_sep)
{
  SET_FLAG_FROM_TEST(layout->item.flag, is_sep, UI_ITEM_PROP_DECORATE);
}

bool uiLayoutGetPropSearch(uiLayout *layout)
{
  return (layout->item.flag & UI_ITEM_USE_SEARCH_FILTER) != 0;
}

void uiLayoutSetPropSearch(uiLayout *layout, bool is_searchable)
{
  SET_FLAG_FROM_TEST(layout->item.flag, is_searchable, UI_ITEM_USE_SEARCH_FILTER);
}

bool uiLayoutGetActive(uiLayout *layout)
{
  return layout->active;
}

bool uiLayoutGetActiveDefault(uiLayout *layout)
{
  return layout->active_default;
}

bool uiLayoutGetActivateInit(uiLayout *layout)
{
  return layout->activate_init;
}

bool uiLayoutGetEnabled(uiLayout *layout)
{
  return layout->enabled;
}

bool uiLayoutGetRedAlert(uiLayout *layout)
{
  return layout->redalert;
}

bool uiLayoutGetKeepAspect(uiLayout *layout)
{
  return layout->keepaspect;
}

int uiLayoutGetAlignment(uiLayout *layout)
{
  return layout->alignment;
}

int uiLayoutGetWidth(uiLayout *layout)
{
  return layout->w;
}

float uiLayoutGetScaleX(uiLayout *layout)
{
  return layout->scale[0];
}

float uiLayoutGetScaleY(uiLayout *layout)
{
  return layout->scale[1];
}

float uiLayoutGetUnitsX(uiLayout *layout)
{
  return layout->units[0];
}

float uiLayoutGetUnitsY(uiLayout *layout)
{
  return layout->units[1];
}

int uiLayoutGetEmboss(uiLayout *layout)
{
  if (layout->emboss == UI_EMBOSS_UNDEFINED) {
    return layout->root->block->emboss;
  }
  return layout->emboss;
}

void uiLayoutRootSetSearchOnly(uiLayout *layout, bool search_only)
{
  layout->root->search_only = search_only;
}

/** \} */

/* -------------------------------------------------------------------- */
/** \name Block Layout Search Filtering
 * \{ */

// #define PROPERTY_SEARCH_USE_TOOLTIPS
// #define PROPERTY_SEARCH_USE_PANEL_LABELS
#define DEBUG_LAYOUT_ROOTS

static void ui_layout_free(uiLayout *layout);

#ifdef DEBUG_LAYOUT_ROOTS

/* clang-format off */
static const char *but_type_string(eButType type) {
  switch (type) {
    case UI_BTYPE_BUT: return "But";
    case UI_BTYPE_ROW: return "Row But";
    case UI_BTYPE_TEXT: return "Text";
    case UI_BTYPE_MENU: return "Menu";
    case UI_BTYPE_BUT_MENU: return "But Menu";
    case UI_BTYPE_NUM: return "Number";
    case UI_BTYPE_NUM_SLIDER: return "Number Slider";
    case UI_BTYPE_TOGGLE: return "Toggle";
    case UI_BTYPE_TOGGLE_N: return "Toggle N";
    case UI_BTYPE_ICON_TOGGLE: return "Icon Toggle";
    case UI_BTYPE_ICON_TOGGLE_N: return "Icon Toggle N";
    case UI_BTYPE_BUT_TOGGLE: return "But Toggle";
    case UI_BTYPE_CHECKBOX: return "Checkbox";
    case UI_BTYPE_CHECKBOX_N: return "Checkbox N";
    case UI_BTYPE_COLOR: return "Color";
    case UI_BTYPE_TAB: return "Tab";
    case UI_BTYPE_POPOVER: return "Popover";
    case UI_BTYPE_SCROLL: return "Scroll";
    case UI_BTYPE_BLOCK: return "Block";
    case UI_BTYPE_LABEL: return "Label";
    case UI_BTYPE_KEY_EVENT: return "Key Event";
    case UI_BTYPE_HSVCUBE: return "HSV Cube";
    case UI_BTYPE_PULLDOWN: return "Pulldown";
    case UI_BTYPE_ROUNDBOX: return "Roundbox";
    case UI_BTYPE_COLORBAND: return "Colorband";
    case UI_BTYPE_UNITVEC: return "Unit Vector";
    case UI_BTYPE_CURVE: return "Curve";
    case UI_BTYPE_CURVEPROFILE: return "Curve Profile";
    case UI_BTYPE_LISTBOX: return "Listbox";
    case UI_BTYPE_LISTROW: return "List Row";
    case UI_BTYPE_HSVCIRCLE: return "HSV Circle";
    case UI_BTYPE_TRACK_PREVIEW: return "Track Preview";
    case UI_BTYPE_SEARCH_MENU: return "Search Menu";
    case UI_BTYPE_EXTRA: return "Extra";
    case UI_BTYPE_HOTKEY_EVENT: return "Hotkey Event";
    case UI_BTYPE_IMAGE: return "Image";
    case UI_BTYPE_HISTOGRAM: return "Histogram";
    case UI_BTYPE_WAVEFORM: return "Waveform";
    case UI_BTYPE_VECTORSCOPE: return "Vectorscope";
    case UI_BTYPE_PROGRESS_BAR: return "Progress Bar";
    case UI_BTYPE_NODE_SOCKET: return "Node Socket";
    case UI_BTYPE_SEPR: return "Spacer";
    case UI_BTYPE_SEPR_LINE: return "Spacer Line";
    case UI_BTYPE_SEPR_SPACER: return "Dynamic Spacer";
    case UI_BTYPE_GRIP: return "Grip";
    default: return "Unkown Button Type";
  }         
}
/* clang-format on */

/* Keep order the same as enum above. */
const char *item_type_names[12] = {
    "Button",      /* ITEM_BUTTON */
    "Row",         /* ITEM_LAYOUT_ROW */
    "Column",      /* ITEM_LAYOUT_COLUMN */
    "Column Flow", /* ITEM_LAYOUT_COLUMN_FLOW */
    "Row Flow",    /* ITEM_LAYOUT_ROW_FLOW */
    "Grid Flow",   /* ITEM_LAYOUT_GRID_FLOW */
    "Box",         /* ITEM_LAYOUT_BOX */
    "Absolute",    /* ITEM_LAYOUT_ABSOLUTE */
    "Split",       /* ITEM_LAYOUT_SPLIT */
    "Overlap",     /* ITEM_LAYOUT_OVERLAP */
    "Radial",      /* ITEM_LAYOUT_RADIAL */
    "Root",        /* ITEM_LAYOUT_ROOT */
};

#  define PRINT_DEFAULT "\x1B[0m"
#  define PRINT_GREEN "\x1B[32m"
#  define PRINT_RED "\x1B[31m"
#  define PRINT_WHITE "\x1B[37m"
static void debug_print_button_item(uiButtonItem *button_item)
{
  uiBut *but = button_item->but;

  if (but == NULL) {
    printf("NULL BUT");
    return;
  }

  printf("%s%s%s: ", PRINT_RED, but_type_string(but->type), PRINT_DEFAULT);

  if (but->str && but->str[0]) {
    printf(but->str);
  }
  else if (!RNA_pointer_is_null(&but->rnapoin)) {
    printf(RNA_property_ui_name(but->rnaprop));
  }
}

static void debug_print_layout(uiItem *item, int depth, bool child_items_layout)
{
  uiItemType type = item->type;

  printf("%s", PRINT_WHITE);
  for (int i = 0; i < depth; i++) {
    printf("| ");
  }
  printf("%s", PRINT_DEFAULT);

  if (type == ITEM_BUTTON) {
    uiButtonItem *button_item = (uiButtonItem *)item;

    debug_print_button_item(button_item);
    printf("\n");
  }
  else {
    printf("%s%s%s: ", PRINT_GREEN, item_type_names[item->type], PRINT_DEFAULT);
    uiLayout *layout = (uiLayout *)item;

    printf("%s", PRINT_WHITE);
    if (layout->property_search_layout_temp_debug) {
      printf("(search layout)");
    }
    if (child_items_layout) {
      printf("(child_items_layout)");
    }
    printf("%s", PRINT_DEFAULT);

    printf("\n");

    if (layout->child_items_layout != NULL) {

      debug_print_layout((uiItem *)layout->child_items_layout, depth + 1, true);
    }
    LISTBASE_FOREACH (uiItem *, child_item, &layout->items) {
      debug_print_layout(child_item, depth + 1, false);
    }
  }
}
#endif /* DEBUG_LAYOUT_ROOTS */

static void ui_layout_free_hide_buttons(uiLayout *layout)
{
  LISTBASE_FOREACH_MUTABLE (uiItem *, item, &layout->items) {
    if (item->type == ITEM_BUTTON) {
      uiButtonItem *button_item = (uiButtonItem *)item;
      BLI_assert(button_item->but != NULL);
      button_item->but->flag |= UI_HIDDEN;
      MEM_freeN(item);
    }
    else {
      ui_layout_free_hide_buttons((uiLayout *)item);
    }
  }

  MEM_freeN(layout);
}

static bool ui_button_search_tag(uiBut *but, char *search_filter)
{
  if (but->optype != NULL) {
    if (BLI_strcasestr(but->optype->name, search_filter)) {
      return true;
    }
  }
  if (but->rnaprop != NULL) {
    if (BLI_strcasestr(but->str, search_filter)) {
      return true;
    }
    if (BLI_strcasestr(RNA_property_ui_name(but->rnaprop), search_filter)) {
      return true;
    }
#ifdef PROPERTY_SEARCH_USE_TOOLTIPS
    if (BLI_strcasestr(RNA_property_description(but->rnaprop), search_filter)) {
      return true;
    }
#endif
  }

  return false;
}

/**
 * Tag all buttons with whether they matched the search filter or not.
 *
 * \note This doesn't actually remove any buttons, and buttons that were tagged might
 * not even be removed if they were in a layout with property search turned off.
 */
static void ui_block_search_filter_tag_buttons(uiBlock *block)
{
  LISTBASE_FOREACH (uiBut *, but, &block->buttons) {
    /* Flag all label buttons, we don't want to re-display them. */
    if (but->type == UI_BTYPE_LABEL) {
      but->flag |= UI_FILTERED;
    }

    /* Do the shorter check first, in case the check returns true. */
    if (ui_button_search_tag(but, block->search_filter)) {
      continue;
    }

    but->flag |= UI_FILTERED;
  }

  /* Remove filter from labels and decorators that correspond to un-filtered buttons. */
  LISTBASE_FOREACH (uiBut *, but, &block->buttons) {
    if ((but->flag & UI_FILTERED) == 0) {
      uiBut *label_but = but->label_but;
      uiBut *decorator_but = but->decorator_but;
      if (label_but != NULL) {
        label_but->flag &= ~UI_FILTERED;
      }
      if (decorator_but != NULL) {
        decorator_but->flag &= ~UI_FILTERED;
      }
    }
  }
}

/**
 * Recursive implementation for #ui_block_search_filter_clean.
 */
static bool ui_layout_search_clean_recursive(uiLayout *layout)
{
  /* Recursively clean sub-layouts. */
  bool all_children_empty = true;
  LISTBASE_FOREACH_MUTABLE (uiItem *, item, &layout->items) {
    /* Deal with buttons after checking children. */
    if (item->type == ITEM_BUTTON) {
      continue;
    }

    bool empty = ui_layout_search_clean_recursive((uiLayout *)item);
    all_children_empty &= empty;

    if (empty) {
      BLI_assert(BLI_findindex(&layout->items, item) != -1);
      BLI_remlink(&layout->items, item);
      MEM_freeN(item);
    }
  }

  /* Remove all search filtered button items. */
  bool layout_emptied = uiLayoutGetPropSearch(layout);
  if (uiLayoutGetPropSearch(layout)) {
    LISTBASE_FOREACH_MUTABLE (uiItem *, item, &layout->items) {
      if (item->type == ITEM_BUTTON) {
        uiButtonItem *button_item = (uiButtonItem *)item;
        uiBut *but = button_item->but;
        if (but->flag & UI_FILTERED) {
          if (!((but->type == UI_BTYPE_ROUNDBOX) && !all_children_empty)) {
            but->flag |= UI_HIDDEN;
            BLI_remlink(&layout->items, item);
            MEM_freeN(item);
          }
        }
        else {
          layout_emptied = false;
        }
      }
    }
  }

  return layout_emptied && all_children_empty;
}

/**
 * Remove buttons on layouts with property search set to true,
 * and remove layouts with no buttons and empty child layouts.
 */
static bool ui_block_layout_search_clean(uiBlock *block)
{
  bool all_roots_empty = true;
  LISTBASE_FOREACH_MUTABLE (uiLayoutRoot *, root, &block->layouts) {
    /* Find exceptions to search layout. */
    if (root->type == UI_LAYOUT_HEADER) {
      continue;
    }

    bool empty = ui_layout_search_clean_recursive(root->layout);
    all_roots_empty &= empty;

    /* If the root is empty, make sure it is freed along with all of its sublayouts. */
    if (empty) {
      BLI_assert(BLI_findindex(&block->layouts, root) != -1);
      BLI_remlink(&block->layouts, root);
      ui_layout_free_hide_buttons(root->layout);
      MEM_freeN(root);
    }
  }

  return all_roots_empty;
}

static void ui_layout_search_replace_labels(uiLayout *layout)
{
  LISTBASE_FOREACH_MUTABLE (uiItem *, item, &layout->items) {
    if (item->type == ITEM_BUTTON) {
      uiButtonItem *button_item = (uiButtonItem *)item;
      uiBut *but = button_item->but;
      char name[MAX_NAME];
      if (but->rnaprop) {
        strcpy(name, RNA_property_ui_name(but->rnaprop));

        /* Toggle buttons have no outside label and so their text is changed to the RNA name. */
        if (ELEM(but->type,
                 UI_BTYPE_CHECKBOX,
                 UI_BTYPE_TOGGLE_N,
                 UI_BTYPE_ICON_TOGGLE_N,
                 UI_BTYPE_CHECKBOX_N,
                 UI_BTYPE_LABEL)) {
          strcpy(but->str, name);
        }
        else {
          /* Search for the label or heading associated with this button and
           * change it to the RNA name. */
          uiBut *label_but = but->label_but;
          if (label_but != NULL) {
            strcpy(label_but->str, name);
          }
        }
      }
    }
    else {
      ui_layout_search_replace_labels((uiLayout *)item);
    }
  }
}

static void ui_block_replace_labels(uiBlock *block)
{
  LISTBASE_FOREACH (uiLayoutRoot *, root, &block->layouts) {
    /* Don't rebuild header layouts. */
    if (root->type == UI_LAYOUT_HEADER) {
      continue;
    }
    ui_layout_search_replace_labels(root->layout);
  }
}

/**
 * \return True if the block was emptied by property search and should be removed.
 */
static bool ui_block_search_layout(uiBlock *block)
{
  /* Only continue if the block has the search filter set. */
  if (!(block->search_filter && block->search_filter[0])) {
    return false;
  }

#ifdef DEBUG_LAYOUT_ROOTS
  if (block->panel && (block->panel->flag & PNL_SELECT)) {
    printf("\nBEFORE %s %p\n", block->name, block);
    LISTBASE_FOREACH (uiLayoutRoot *, root, &block->layouts) {
      debug_print_layout((uiItem *)root->layout, 0, false);
    }
  }
#endif

  /* Also search based on panel labels. */
  bool panel_label_matches = false;
#ifdef PROPERTY_SEARCH_USE_PANEL_LABELS
  if ((block->panel != NULL) && (block->panel->type != NULL)) {
    if (BLI_strcasestr(block->panel->type->label, block->search_filter)) {
      panel_label_matches = true;
    }
  }
#endif

  /* Apply search filter. */
  if (!panel_label_matches) {
    ui_block_search_filter_tag_buttons(block);
  }

  /* Remove filtered buttons and now-empty layouts. */
  bool all_roots_empty = ui_block_layout_search_clean(block);

  /* Remove search only layout roots before the next step. */
  LISTBASE_FOREACH_MUTABLE (uiLayoutRoot *, root, &block->layouts) {
    if (root->search_only) {
      ui_layout_free_hide_buttons(root->layout);
      BLI_remlink(&block->layouts, root);
      MEM_freeN(root);
    }
  }

  /* Replace label button strings with RNA property names. */
  if (!all_roots_empty && !UI_block_is_search_only(block)) {
    ui_block_replace_labels(block);
  }

  /* Set empty flags. */
  if (UI_block_is_search_only(block)) {
    /* Make sure all of the block's buttons are hidden. They might not have
     * been hidden if a layout wasn't searched. */
    LISTBASE_FOREACH (uiBut *, but, &block->buttons) {
      but->flag |= UI_HIDDEN;
    }
  }
  SET_FLAG_FROM_TEST(
      block->flag, all_roots_empty || UI_block_is_search_only(block), UI_BLOCK_FILTERED_EMPTY);
  if (block->panel != NULL) {
    ui_panel_set_search_filtered(block->panel, all_roots_empty);
  }

#ifdef DEBUG_LAYOUT_ROOTS
  if (block->panel && (block->panel->flag & PNL_SELECT)) {
    printf("\nAFTER\n");
    LISTBASE_FOREACH (uiLayoutRoot *, root, &block->layouts) {
      debug_print_layout((uiItem *)root->layout, 0, false);
    }
  }
#endif

  return all_roots_empty || UI_block_is_search_only(block);
}

/** \} */

/* -------------------------------------------------------------------- */
/** \name Layout
 * \{ */

static void ui_item_scale(uiLayout *litem, const float scale[2])
{
  uiItem *item;
  int x, y, w, h;

  for (item = litem->items.last; item; item = item->prev) {
    if (item->type != ITEM_BUTTON) {
      uiLayout *subitem = (uiLayout *)item;
      ui_item_scale(subitem, scale);
    }

    ui_item_size(item, &w, &h);
    ui_item_offset(item, &x, &y);

    if (scale[0] != 0.0f) {
      x *= scale[0];
      w *= scale[0];
    }

    if (scale[1] != 0.0f) {
      y *= scale[1];
      h *= scale[1];
    }

    ui_item_position(item, x, y, w, h);
  }
}

static void ui_item_estimate(uiItem *item)
{
  uiItem *subitem;

  if (item->type != ITEM_BUTTON) {
    uiLayout *litem = (uiLayout *)item;

    for (subitem = litem->items.first; subitem; subitem = subitem->next) {
      ui_item_estimate(subitem);
    }

    if (BLI_listbase_is_empty(&litem->items)) {
      litem->w = 0;
      litem->h = 0;
      return;
    }

    if (litem->scale[0] != 0.0f || litem->scale[1] != 0.0f) {
      ui_item_scale(litem, litem->scale);
    }

    switch (litem->item.type) {
      case ITEM_LAYOUT_COLUMN:
        ui_litem_estimate_column(litem, false);
        break;
      case ITEM_LAYOUT_COLUMN_FLOW:
        ui_litem_estimate_column_flow(litem);
        break;
      case ITEM_LAYOUT_GRID_FLOW:
        ui_litem_estimate_grid_flow(litem);
        break;
      case ITEM_LAYOUT_ROW:
        ui_litem_estimate_row(litem);
        break;
      case ITEM_LAYOUT_BOX:
        ui_litem_estimate_box(litem);
        break;
      case ITEM_LAYOUT_ROOT:
        ui_litem_estimate_root(litem);
        break;
      case ITEM_LAYOUT_ABSOLUTE:
        ui_litem_estimate_absolute(litem);
        break;
      case ITEM_LAYOUT_SPLIT:
        ui_litem_estimate_split(litem);
        break;
      case ITEM_LAYOUT_OVERLAP:
        ui_litem_estimate_overlap(litem);
        break;
      default:
        break;
    }

    /* Force fixed size. */
    if (litem->units[0] > 0) {
      litem->w = UI_UNIT_X * litem->units[0];
    }
    if (litem->units[1] > 0) {
      litem->h = UI_UNIT_Y * litem->units[1];
    }
  }
}

static void ui_item_align(uiLayout *litem, short nr)
{
  uiItem *item;
  uiButtonItem *bitem;
  uiLayoutItemBx *box;

  for (item = litem->items.last; item; item = item->prev) {
    if (item->type == ITEM_BUTTON) {
      bitem = (uiButtonItem *)item;
#ifndef USE_UIBUT_SPATIAL_ALIGN
      if (ui_but_can_align(bitem->but))
#endif
      {
        if (!bitem->but->alignnr) {
          bitem->but->alignnr = nr;
        }
      }
    }
    else if (item->type == ITEM_LAYOUT_ABSOLUTE) {
      /* pass */
    }
    else if (item->type == ITEM_LAYOUT_OVERLAP) {
      /* pass */
    }
    else if (item->type == ITEM_LAYOUT_BOX) {
      box = (uiLayoutItemBx *)item;
      if (!box->roundbox->alignnr) {
        box->roundbox->alignnr = nr;
      }
    }
    else if (((uiLayout *)item)->align) {
      ui_item_align((uiLayout *)item, nr);
    }
  }
}

static void ui_item_flag(uiLayout *litem, int flag)
{
  uiItem *item;
  uiButtonItem *bitem;

  for (item = litem->items.last; item; item = item->prev) {
    if (item->type == ITEM_BUTTON) {
      bitem = (uiButtonItem *)item;
      bitem->but->flag |= flag;
    }
    else {
      ui_item_flag((uiLayout *)item, flag);
    }
  }
}

static void ui_item_layout(uiItem *item)
{
  uiItem *subitem;

  if (item->type != ITEM_BUTTON) {
    uiLayout *litem = (uiLayout *)item;

    if (BLI_listbase_is_empty(&litem->items)) {
      return;
    }

    if (litem->align) {
      ui_item_align(litem, ++litem->root->block->alignnr);
    }
    if (!litem->active) {
      ui_item_flag(litem, UI_BUT_INACTIVE);
    }
    if (!litem->enabled) {
      ui_item_flag(litem, UI_BUT_DISABLED);
    }

    switch (litem->item.type) {
      case ITEM_LAYOUT_COLUMN:
        ui_litem_layout_column(litem, false);
        break;
      case ITEM_LAYOUT_COLUMN_FLOW:
        ui_litem_layout_column_flow(litem);
        break;
      case ITEM_LAYOUT_GRID_FLOW:
        ui_litem_layout_grid_flow(litem);
        break;
      case ITEM_LAYOUT_ROW:
        ui_litem_layout_row(litem);
        break;
      case ITEM_LAYOUT_BOX:
        ui_litem_layout_box(litem);
        break;
      case ITEM_LAYOUT_ROOT:
        ui_litem_layout_root(litem);
        break;
      case ITEM_LAYOUT_ABSOLUTE:
        ui_litem_layout_absolute(litem);
        break;
      case ITEM_LAYOUT_SPLIT:
        ui_litem_layout_split(litem);
        break;
      case ITEM_LAYOUT_OVERLAP:
        ui_litem_layout_overlap(litem);
        break;
      case ITEM_LAYOUT_RADIAL:
        ui_litem_layout_radial(litem);
        break;
      default:
        break;
    }

    for (subitem = litem->items.first; subitem; subitem = subitem->next) {
      if (item->flag & UI_ITEM_BOX_ITEM) {
        subitem->flag |= UI_ITEM_BOX_ITEM;
      }
      ui_item_layout(subitem);
    }
  }
  else {
    if (item->flag & UI_ITEM_BOX_ITEM) {
      uiButtonItem *bitem = (uiButtonItem *)item;
      bitem->but->drawflag |= UI_BUT_BOX_ITEM;
    }
  }
}

static void ui_layout_end(uiBlock *block, uiLayout *layout, int *r_x, int *r_y)
{
  if (layout->root->handlefunc) {
    UI_block_func_handle_set(block, layout->root->handlefunc, layout->root->argv);
  }

  ui_item_estimate(&layout->item);
  ui_item_layout(&layout->item);

  if (r_x) {
    *r_x = layout->x;
  }
  if (r_y) {
    *r_y = layout->y;
  }
}

static void ui_layout_free(uiLayout *layout)
{
  uiItem *item, *next;

  for (item = layout->items.first; item; item = next) {
    next = item->next;

    if (item->type == ITEM_BUTTON) {
      MEM_freeN(item);
    }
    else {
      ui_layout_free((uiLayout *)item);
    }
  }

  MEM_freeN(layout);
}

static void ui_layout_add_padding_button(uiLayoutRoot *root)
{
  if (root->padding) {
    /* add an invisible button for padding */
    uiBlock *block = root->block;
    uiLayout *prev_layout = block->curlayout;

    block->curlayout = root->layout;
    uiDefBut(
        block, UI_BTYPE_SEPR, 0, "", 0, 0, root->padding, root->padding, NULL, 0.0, 0.0, 0, 0, "");
    block->curlayout = prev_layout;
  }
}

uiLayout *UI_block_layout(uiBlock *block,
                          int dir,
                          int type,
                          int x,
                          int y,
                          int size,
                          int em,
                          int padding,
                          const uiStyle *style)
{
  uiLayout *layout;
  uiLayoutRoot *root;

  root = MEM_callocN(sizeof(uiLayoutRoot), "uiLayoutRoot");
  root->type = type;
  root->style = style;
  root->block = block;
  root->padding = padding;
  root->opcontext = WM_OP_INVOKE_REGION_WIN;

  layout = MEM_callocN(sizeof(uiLayout), "uiLayout");
  layout->item.type = (type == UI_LAYOUT_VERT_BAR) ? ITEM_LAYOUT_COLUMN : ITEM_LAYOUT_ROOT;

  /* Only used when 'UI_ITEM_PROP_SEP' is set. */
  layout->item.flag = UI_ITEM_PROP_DECORATE | UI_ITEM_USE_SEARCH_FILTER;

  layout->x = x;
  layout->y = y;
  layout->root = root;
  layout->space = style->templatespace;
  layout->active = 1;
  layout->enabled = 1;
  layout->context = NULL;
  layout->emboss = UI_EMBOSS_UNDEFINED;

  if (type == UI_LAYOUT_MENU || type == UI_LAYOUT_PIEMENU) {
    layout->space = 0;
  }

  if (dir == UI_LAYOUT_HORIZONTAL) {
    layout->h = size;
    layout->root->emh = em * UI_UNIT_Y;
  }
  else {
    layout->w = size;
    layout->root->emw = em * UI_UNIT_X;
  }

  block->curlayout = layout;
  root->layout = layout;
  BLI_addtail(&block->layouts, root);

  ui_layout_add_padding_button(root);

  return layout;
}

uiBlock *uiLayoutGetBlock(uiLayout *layout)
{
  return layout->root->block;
}

int uiLayoutGetOperatorContext(uiLayout *layout)
{
  return layout->root->opcontext;
}

void UI_block_layout_set_current(uiBlock *block, uiLayout *layout)
{
  block->curlayout = layout;
}

void ui_layout_add_but(uiLayout *layout, uiBut *but)
{
  uiButtonItem *bitem;

  bitem = MEM_callocN(sizeof(uiButtonItem), "uiButtonItem");
  bitem->item.type = ITEM_BUTTON;
  bitem->but = but;

  int w, h;
  ui_item_size((uiItem *)bitem, &w, &h);
  /* XXX uiBut hasn't scaled yet
   * we can flag the button as not expandable, depending on its size */
  if (w <= 2 * UI_UNIT_X && (!but->str || but->str[0] == '\0')) {
    bitem->item.flag |= UI_ITEM_FIXED_SIZE;
  }

  if (layout->child_items_layout) {
    BLI_addtail(&layout->child_items_layout->items, bitem);
  }
  else {
    BLI_addtail(&layout->items, bitem);
  }
  but->layout = layout;

  if (layout->context) {
    but->context = layout->context;
    but->context->used = true;
  }

  if (layout->emboss != UI_EMBOSS_UNDEFINED) {
    but->emboss = layout->emboss;
  }
}

bool ui_layout_replace_but_ptr(uiLayout *layout, const void *old_but_ptr, uiBut *new_but)
{
  ListBase *child_list = layout->child_items_layout ? &layout->child_items_layout->items :
                                                      &layout->items;

  LISTBASE_FOREACH (uiItem *, item, child_list) {
    if (item->type == ITEM_BUTTON) {
      uiButtonItem *bitem = (uiButtonItem *)item;

      if (bitem->but == old_but_ptr) {
        bitem->but = new_but;
        return true;
      }
    }
    else {
      if (ui_layout_replace_but_ptr((uiLayout *)item, old_but_ptr, new_but)) {
        return true;
      }
    }
  }

  return false;
}

void uiLayoutSetFixedSize(uiLayout *layout, bool fixed_size)
{
  if (fixed_size) {
    layout->item.flag |= UI_ITEM_FIXED_SIZE;
  }
  else {
    layout->item.flag &= ~UI_ITEM_FIXED_SIZE;
  }
}

bool uiLayoutGetFixedSize(uiLayout *layout)
{
  return (layout->item.flag & UI_ITEM_FIXED_SIZE) != 0;
}

void uiLayoutSetOperatorContext(uiLayout *layout, int opcontext)
{
  layout->root->opcontext = opcontext;
}

void uiLayoutSetFunc(uiLayout *layout, uiMenuHandleFunc handlefunc, void *argv)
{
  layout->root->handlefunc = handlefunc;
  layout->root->argv = argv;
}

void UI_block_layout_resolve(uiBlock *block, int *r_x, int *r_y)
{
  uiLayoutRoot *root;

  BLI_assert(block->active);

  if (r_x) {
    *r_x = 0;
  }
  if (r_y) {
    *r_y = 0;
  }

  block->curlayout = NULL;

  ui_block_search_layout(block);

  for (root = block->layouts.first; root; root = root->next) {
    ui_layout_add_padding_button(root);

    /* NULL in advance so we don't interfere when adding button */
    ui_layout_end(block, root->layout, r_x, r_y);
    ui_layout_free(root->layout);
  }

  BLI_freelistN(&block->layouts);

  /* XXX silly trick, interface_templates.c doesn't get linked
   * because it's not used by other files in this module? */
  {
    UI_template_fix_linking();
  }
}

void uiLayoutSetContextPointer(uiLayout *layout, const char *name, PointerRNA *ptr)
{
  uiBlock *block = layout->root->block;
  layout->context = CTX_store_add(&block->contexts, name, ptr);
}

void uiLayoutContextCopy(uiLayout *layout, bContextStore *context)
{
  uiBlock *block = layout->root->block;
  layout->context = CTX_store_add_all(&block->contexts, context);
}

void uiLayoutSetContextFromBut(uiLayout *layout, uiBut *but)
{
  if (but->opptr) {
    uiLayoutSetContextPointer(layout, "button_operator", but->opptr);
  }

  if (but->rnapoin.data && but->rnaprop) {
    /* TODO: index could be supported as well */
    PointerRNA ptr_prop;
    RNA_pointer_create(NULL, &RNA_Property, but->rnaprop, &ptr_prop);
    uiLayoutSetContextPointer(layout, "button_prop", &ptr_prop);
    uiLayoutSetContextPointer(layout, "button_pointer", &but->rnapoin);
  }
}

/* this is a bit of a hack but best keep it in one place at least */
MenuType *UI_but_menutype_get(uiBut *but)
{
  if (but->menu_create_func == ui_item_menutype_func) {
    return (MenuType *)but->poin;
  }
  return NULL;
}

/* this is a bit of a hack but best keep it in one place at least */
PanelType *UI_but_paneltype_get(uiBut *but)
{
  if (but->menu_create_func == ui_item_paneltype_func) {
    return (PanelType *)but->poin;
  }
  return NULL;
}

void UI_menutype_draw(bContext *C, MenuType *mt, struct uiLayout *layout)
{
  Menu menu = {
      .layout = layout,
      .type = mt,
  };

  if (G.debug & G_DEBUG_WM) {
    printf("%s: opening menu \"%s\"\n", __func__, mt->idname);
  }

  if (layout->context) {
    CTX_store_set(C, layout->context);
  }

  mt->draw(C, &menu);

  if (layout->context) {
    CTX_store_set(C, NULL);
  }
}

static bool ui_layout_has_panel_label(const uiLayout *layout, const PanelType *pt)
{
  LISTBASE_FOREACH (uiItem *, subitem, &layout->items) {
    if (subitem->type == ITEM_BUTTON) {
      uiButtonItem *bitem = (uiButtonItem *)subitem;
      if (!(bitem->but->flag & UI_HIDDEN) && STREQ(bitem->but->str, pt->label)) {
        return true;
      }
    }
    else {
      uiLayout *litem = (uiLayout *)subitem;
      if (ui_layout_has_panel_label(litem, pt)) {
        return true;
      }
    }
  }

  return false;
}

static void ui_paneltype_draw_impl(bContext *C, PanelType *pt, uiLayout *layout, bool show_header)
{
  Panel *panel = MEM_callocN(sizeof(Panel), "popover panel");
  panel->type = pt;
  panel->flag = PNL_POPOVER;

  uiLayout *last_item = layout->items.last;

  /* Draw main panel. */
  if (show_header) {
    uiLayout *row = uiLayoutRow(layout, false);
    if (pt->draw_header) {
      panel->layout = row;
      pt->draw_header(C, panel);
      panel->layout = NULL;
    }

    /* draw_header() is often used to add a checkbox to the header. If we add the label like
     * below the label is disconnected from the checkbox, adding a weird looking gap. As
     * workaround, let the checkbox add the label instead. */
    if (!ui_layout_has_panel_label(row, pt)) {
      uiItemL(row, CTX_IFACE_(pt->translation_context, pt->label), ICON_NONE);
    }
  }

  panel->layout = layout;
  pt->draw(C, panel);
  panel->layout = NULL;
  BLI_assert(panel->runtime.custom_data_ptr == NULL);

  MEM_freeN(panel);

  /* Draw child panels. */
  LISTBASE_FOREACH (LinkData *, link, &pt->children) {
    PanelType *child_pt = link->data;

    if (child_pt->poll == NULL || child_pt->poll(C, child_pt)) {
      /* Add space if something was added to the layout. */
      if (last_item != layout->items.last) {
        uiItemS(layout);
        last_item = layout->items.last;
      }

      uiLayout *col = uiLayoutColumn(layout, false);
      ui_paneltype_draw_impl(C, child_pt, col, true);
    }
  }
}

/**
 * Used for popup panels only.
 */
void UI_paneltype_draw(bContext *C, PanelType *pt, uiLayout *layout)
{
  if (layout->context) {
    CTX_store_set(C, layout->context);
  }

  ui_paneltype_draw_impl(C, pt, layout, false);

  if (layout->context) {
    CTX_store_set(C, NULL);
  }
}

/** \} */<|MERGE_RESOLUTION|>--- conflicted
+++ resolved
@@ -1109,17 +1109,8 @@
 
 #ifdef UI_PROP_DECORATE
   /* Only for alignment. */
-<<<<<<< HEAD
-  if (use_prop_sep) { /* Flag may have been unset meanwhile. */
-    if ((layout->item.flag & UI_ITEM_PROP_DECORATE) &&
-        (layout->item.flag & UI_ITEM_PROP_DECORATE_NO_PAD) == 0) {
-      decorator_but = uiItemL_(
-          layout_prop_decorate ? layout_prop_decorate : sub, NULL, ICON_BLANK1);
-    }
-=======
   if (use_prop_decorate) { /* Note that sep flag may have been unset meanwhile. */
-    uiItemL(layout_prop_decorate ? layout_prop_decorate : sub, NULL, ICON_BLANK1);
->>>>>>> ec5f3920
+    decorator_but = uiItemL_(layout_prop_decorate ? layout_prop_decorate : sub, NULL, ICON_BLANK1);
   }
 #endif /* UI_PROP_DECORATE */
 
