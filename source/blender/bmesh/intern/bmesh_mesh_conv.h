--- conflicted
+++ resolved
@@ -51,16 +51,10 @@
 	unsigned int use_shapekey : 1;
 	/* define the active shape key (index + 1) */
 	int active_shapekey;
+	int64_t cd_mask_extra;
 };
 void BM_mesh_bm_from_me(
         BMesh *bm, struct Mesh *me,
-<<<<<<< HEAD
-        const bool calc_face_normal, const bool set_key, int act_key_nr);
-void BM_mesh_bm_from_me_ex(BMesh *bm, struct Mesh *me, CustomDataMask mask,
-                        const bool calc_face_normal, const bool set_key, int act_key_nr);
-void BM_mesh_bm_to_me(BMesh *bm, struct Mesh *me, bool do_tessface);
-void BM_mesh_bm_to_me_ex(BMesh *bm, struct Mesh *me, CustomDataMask mask, bool do_tessface);
-=======
         const struct BMeshFromMeshParams *params)
 ATTR_NONNULL(1, 3);
 
@@ -72,6 +66,5 @@
         BMesh *bm, struct Mesh *me,
         const struct BMeshToMeshParams *params)
 ATTR_NONNULL(1, 2, 3);
->>>>>>> f1253f5d
 
 #endif /* __BMESH_MESH_CONV_H__ */