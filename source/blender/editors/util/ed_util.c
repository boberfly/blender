/*
 * ***** BEGIN GPL LICENSE BLOCK *****
 *
 * This program is free software; you can redistribute it and/or
 * modify it under the terms of the GNU General Public License
 * as published by the Free Software Foundation; either version 2
 * of the License, or (at your option) any later version. 
 *
 * This program is distributed in the hope that it will be useful,
 * but WITHOUT ANY WARRANTY; without even the implied warranty of
 * MERCHANTABILITY or FITNESS FOR A PARTICULAR PURPOSE.  See the
 * GNU General Public License for more details.
 *
 * You should have received a copy of the GNU General Public License
 * along with this program; if not, write to the Free Software Foundation,
 * Inc., 51 Franklin Street, Fifth Floor, Boston, MA 02110-1301, USA.
 *
 * The Original Code is Copyright (C) 2008 Blender Foundation.
 * All rights reserved.
 *
 * 
 * Contributor(s): Blender Foundation
 *
 * ***** END GPL LICENSE BLOCK *****
 */

/** \file blender/editors/util/ed_util.c
 *  \ingroup edutil
 */


#include <stdlib.h>
#include <string.h>
#include <math.h>

#include "MEM_guardedalloc.h"

#include "DNA_mesh_types.h"
#include "DNA_object_types.h"
#include "DNA_screen_types.h"
#include "DNA_scene_types.h"
#include "DNA_packedFile_types.h"

#include "BLI_blenlib.h"

#include "BIF_glutil.h"

#include "BLF_translation.h"

#include "BKE_context.h"
#include "BKE_global.h"
#include "BKE_main.h"
#include "BKE_multires.h"
#include "BKE_packedFile.h"
#include "BKE_paint.h"

#include "ED_armature.h"
#include "ED_image.h"
#include "ED_mesh.h"
#include "ED_object.h"
#include "ED_sculpt.h"
#include "ED_space_api.h"
#include "ED_util.h"

#include "GPU_raster.h"
#include "GPU_immediate.h"

#include "UI_interface.h"
#include "UI_resources.h"

#include "WM_types.h"
#include "WM_api.h"
#include "RNA_access.h"



/* ********* general editor util funcs, not BKE stuff please! ********* */

void ED_editors_init(bContext *C)
{
	wmWindowManager *wm = CTX_wm_manager(C);
	Main *bmain = CTX_data_main(C);
	Scene *sce = CTX_data_scene(C);
	Object *ob, *obact = (sce && sce->basact) ? sce->basact->object : NULL;
	ID *data;

	/* toggle on modes for objects that were saved with these enabled. for
	 * e.g. linked objects we have to ensure that they are actually the
	 * active object in this scene. */
	for (ob = bmain->object.first; ob; ob = ob->id.next) {
		int mode = ob->mode;

		if (mode && (mode != OB_MODE_POSE)) {
			ob->mode = 0;
			data = ob->data;

			if (ob == obact && !ob->id.lib && !(data && data->lib))
				ED_object_toggle_modes(C, mode);
		}
	}

	/* image editor paint mode */
	if (sce) {
		ED_space_image_paint_update(wm, sce->toolsettings);
	}
}

/* frees all editmode stuff */
void ED_editors_exit(bContext *C)
{
	Main *bmain = CTX_data_main(C);
	Scene *sce;

	if (!bmain)
		return;
	
	/* frees all editmode undos */
	undo_editmode_clear();
	ED_undo_paint_free();
	
	for (sce = bmain->scene.first; sce; sce = sce->id.next) {
		if (sce->obedit) {
			Object *ob = sce->obedit;
		
			if (ob) {
				if (ob->type == OB_MESH) {
					Mesh *me = ob->data;
					if (me->edit_btmesh) {
						EDBM_mesh_free(me->edit_btmesh);
						MEM_freeN(me->edit_btmesh);
						me->edit_btmesh = NULL;
					}
				}
				else if (ob->type == OB_ARMATURE) {
					ED_armature_edit_free(ob->data);
				}
			}
		}
	}

	/* global in meshtools... */
	mesh_octree_table(NULL, NULL, NULL, 'e');
	mesh_mirrtopo_table(NULL, 'e');
}

/* flush any temp data from object editing to DNA before writing files,
 * rendering, copying, etc. */
void ED_editors_flush_edits(const bContext *C, bool for_render)
{
	Object *obact = CTX_data_active_object(C);
	Object *obedit = CTX_data_edit_object(C);

	/* get editmode results */
	if (obedit)
		ED_object_editmode_load(obedit);

	if (obact && (obact->mode & OB_MODE_SCULPT)) {
		/* flush multires changes (for sculpt) */
		multires_force_update(obact);

		if (for_render) {
			/* flush changes from dynamic topology sculpt */
			sculptsession_bm_to_me_for_render(obact);
		}
		else {
			/* Set reorder=false so that saving the file doesn't reorder
			 * the BMesh's elements */
			sculptsession_bm_to_me(obact, FALSE);
		}
	}
}

/* ***** XXX: functions are using old blender names, cleanup later ***** */


/* now only used in 2d spaces, like time, ipo, nla, sima... */
/* XXX shift/ctrl not configurable */
void apply_keyb_grid(int shift, int ctrl, float *val, float fac1, float fac2, float fac3, int invert)
{
	/* fac1 is for 'nothing', fac2 for CTRL, fac3 for SHIFT */
	if (invert)
		ctrl = !ctrl;
	
	if (ctrl && shift) {
		if (fac3 != 0.0f) *val = fac3 * floorf(*val / fac3 + 0.5f);
	}
	else if (ctrl) {
		if (fac2 != 0.0f) *val = fac2 * floorf(*val / fac2 + 0.5f);
	}
	else {
		if (fac1 != 0.0f) *val = fac1 * floorf(*val / fac1 + 0.5f);
	}
}

void unpack_menu(bContext *C, const char *opname, const char *id_name, const char *abs_name, const char *folder, struct PackedFile *pf)
{
	PointerRNA props_ptr;
	uiPopupMenu *pup;
	uiLayout *layout;
	char line[FILE_MAX + 100];
	wmOperatorType *ot = WM_operatortype_find(opname, 1);

	pup = uiPupMenuBegin(C, IFACE_("Unpack File"), ICON_NONE);
	layout = uiPupMenuLayout(pup);

	props_ptr = uiItemFullO_ptr(layout, ot, IFACE_("Remove Pack"), ICON_NONE,
	                            NULL, WM_OP_EXEC_DEFAULT, UI_ITEM_O_RETURN_PROPS);
	RNA_enum_set(&props_ptr, "method", PF_REMOVE);
	RNA_string_set(&props_ptr, "id", id_name);

	if (G.relbase_valid) {
		char local_name[FILE_MAXDIR + FILE_MAX], fi[FILE_MAX];

		BLI_split_file_part(abs_name, fi, sizeof(fi));
		BLI_snprintf(local_name, sizeof(local_name), "//%s/%s", folder, fi);
		if (strcmp(abs_name, local_name) != 0) {
			switch (checkPackedFile(local_name, pf)) {
				case PF_NOFILE:
					BLI_snprintf(line, sizeof(line), IFACE_("Create %s"), local_name);
					props_ptr = uiItemFullO_ptr(layout, ot, line, ICON_NONE, NULL, WM_OP_EXEC_DEFAULT, UI_ITEM_O_RETURN_PROPS);
					RNA_enum_set(&props_ptr, "method", PF_WRITE_LOCAL);
					RNA_string_set(&props_ptr, "id", id_name);

					break;
				case PF_EQUAL:
					BLI_snprintf(line, sizeof(line), IFACE_("Use %s (identical)"), local_name);
					//uiItemEnumO_ptr(layout, ot, line, 0, "method", PF_USE_LOCAL);
					props_ptr = uiItemFullO_ptr(layout, ot, line, ICON_NONE, NULL, WM_OP_EXEC_DEFAULT, UI_ITEM_O_RETURN_PROPS);
					RNA_enum_set(&props_ptr, "method", PF_USE_LOCAL);
					RNA_string_set(&props_ptr, "id", id_name);

					break;
				case PF_DIFFERS:
					BLI_snprintf(line, sizeof(line), IFACE_("Use %s (differs)"), local_name);
					//uiItemEnumO_ptr(layout, ot, line, 0, "method", PF_USE_LOCAL);
					props_ptr = uiItemFullO_ptr(layout, ot, line, ICON_NONE, NULL, WM_OP_EXEC_DEFAULT, UI_ITEM_O_RETURN_PROPS);
					RNA_enum_set(&props_ptr, "method", PF_USE_LOCAL);
					RNA_string_set(&props_ptr, "id", id_name);

					BLI_snprintf(line, sizeof(line), IFACE_("Overwrite %s"), local_name);
					//uiItemEnumO_ptr(layout, ot, line, 0, "method", PF_WRITE_LOCAL);
					props_ptr = uiItemFullO_ptr(layout, ot, line, ICON_NONE, NULL, WM_OP_EXEC_DEFAULT, UI_ITEM_O_RETURN_PROPS);
					RNA_enum_set(&props_ptr, "method", PF_WRITE_LOCAL);
					RNA_string_set(&props_ptr, "id", id_name);
					break;
			}
		}
	}

	switch (checkPackedFile(abs_name, pf)) {
		case PF_NOFILE:
			BLI_snprintf(line, sizeof(line), IFACE_("Create %s"), abs_name);
			//uiItemEnumO_ptr(layout, ot, line, 0, "method", PF_WRITE_ORIGINAL);
			props_ptr = uiItemFullO_ptr(layout, ot, line, ICON_NONE, NULL, WM_OP_EXEC_DEFAULT, UI_ITEM_O_RETURN_PROPS);
			RNA_enum_set(&props_ptr, "method", PF_WRITE_ORIGINAL);
			RNA_string_set(&props_ptr, "id", id_name);
			break;
		case PF_EQUAL:
			BLI_snprintf(line, sizeof(line), IFACE_("Use %s (identical)"), abs_name);
			//uiItemEnumO_ptr(layout, ot, line, 0, "method", PF_USE_ORIGINAL);
			props_ptr = uiItemFullO_ptr(layout, ot, line, ICON_NONE, NULL, WM_OP_EXEC_DEFAULT, UI_ITEM_O_RETURN_PROPS);
			RNA_enum_set(&props_ptr, "method", PF_USE_ORIGINAL);
			RNA_string_set(&props_ptr, "id", id_name);
			break;
		case PF_DIFFERS:
			BLI_snprintf(line, sizeof(line), IFACE_("Use %s (differs)"), abs_name);
			//uiItemEnumO_ptr(layout, ot, line, 0, "method", PF_USE_ORIGINAL);
			props_ptr = uiItemFullO_ptr(layout, ot, line, ICON_NONE, NULL, WM_OP_EXEC_DEFAULT, UI_ITEM_O_RETURN_PROPS);
			RNA_enum_set(&props_ptr, "method", PF_USE_ORIGINAL);
			RNA_string_set(&props_ptr, "id", id_name);

			BLI_snprintf(line, sizeof(line), IFACE_("Overwrite %s"), abs_name);
			//uiItemEnumO_ptr(layout, ot, line, 0, "method", PF_WRITE_ORIGINAL);
			props_ptr = uiItemFullO_ptr(layout, ot, line, ICON_NONE, NULL, WM_OP_EXEC_DEFAULT, UI_ITEM_O_RETURN_PROPS);
			RNA_enum_set(&props_ptr, "method", PF_WRITE_ORIGINAL);
			RNA_string_set(&props_ptr, "id", id_name);
			break;
	}

	uiPupMenuEnd(C, pup);
}

/* ********************* generic callbacks for drawcall api *********************** */

/**
 * Callback that draws a line between the mouse and a position given as the initial argument.
 */
void ED_region_draw_mouse_line_cb(const bContext *C, ARegion *ar, void *arg_info)
{
	wmWindow *win = CTX_wm_window(C);
	const float *mval_src = (float *)arg_info;
	const int mval_dst[2] = {win->eventstate->x - ar->winrct.xmin,
	                         win->eventstate->y - ar->winrct.ymin};

	UI_ThemeColor(TH_WIRE);
<<<<<<< HEAD

	GPU_raster_begin();

	GPU_raster_set_line_style(3);

	gpuImmediateFormat_V3();

	gpuBegin(GL_LINE_STRIP);
	gpuVertex2iv(mval_dst);
	gpuVertex2iv(mval_src);
	gpuEnd();

	gpuImmediateUnformat();

	GPU_raster_set_line_style(0);

	GPU_raster_end();
=======
	setlinestyle(3);
	glBegin(GL_LINE_STRIP);
	glVertex2iv(mval_dst);
	glVertex2fv(mval_src);
	glEnd();
	setlinestyle(0);
>>>>>>> 42946c37
}<|MERGE_RESOLUTION|>--- conflicted
+++ resolved
@@ -293,7 +293,6 @@
 	                         win->eventstate->y - ar->winrct.ymin};
 
 	UI_ThemeColor(TH_WIRE);
-<<<<<<< HEAD
 
 	GPU_raster_begin();
 
@@ -303,7 +302,7 @@
 
 	gpuBegin(GL_LINE_STRIP);
 	gpuVertex2iv(mval_dst);
-	gpuVertex2iv(mval_src);
+	gpuVertex2fv(mval_src);
 	gpuEnd();
 
 	gpuImmediateUnformat();
@@ -311,12 +310,4 @@
 	GPU_raster_set_line_style(0);
 
 	GPU_raster_end();
-=======
-	setlinestyle(3);
-	glBegin(GL_LINE_STRIP);
-	glVertex2iv(mval_dst);
-	glVertex2fv(mval_src);
-	glEnd();
-	setlinestyle(0);
->>>>>>> 42946c37
 }