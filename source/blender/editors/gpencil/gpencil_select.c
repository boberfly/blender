--- conflicted
+++ resolved
@@ -1636,53 +1636,11 @@
     const bool handles_visible = (handle_all || (handle_only_selected &&
                                                  (gpc_pt->flag & GP_CURVE_POINT_SELECT)));
 
-<<<<<<< HEAD
     if (handles_visible) {
       for (int j = 0; j < 3; j++) {
         const bool is_select = BEZT_ISSEL_IDX(bezt_active, j);
         bool is_inside = is_inside_fn(
             gsc->region, gpstroke_iter->diff_mat, bezt->vec[j], user_data);
-=======
-      if (handles_visible) {
-        for (int j = 0; j < 3; j++) {
-          const bool is_select = BEZT_ISSEL_IDX(bezt, j);
-          bool is_inside = is_inside_fn(region, gps_iter.diff_mat, bezt->vec[j], user_data);
-          if (strokemode) {
-            if (is_inside) {
-              hit = true;
-              any_select = true;
-              break;
-            }
-          }
-          else {
-            const int sel_op_result = ED_select_op_action_deselected(sel_op, is_select, is_inside);
-            if (sel_op_result != -1) {
-              if (sel_op_result) {
-                gpc_pt->flag |= GP_CURVE_POINT_SELECT;
-                BEZT_SEL_IDX(bezt, j);
-                any_select = true;
-              }
-              else {
-                gpc_pt->flag &= ~GP_CURVE_POINT_SELECT;
-                BEZT_DESEL_IDX(bezt, j);
-              }
-              changed = true;
-              hit = true;
-            }
-            else {
-              if (SEL_OP_USE_PRE_DESELECT(sel_op)) {
-                gpc_pt->flag &= ~GP_CURVE_POINT_SELECT;
-                BEZT_DESEL_IDX(bezt, j);
-              }
-            }
-          }
-        }
-      }
-      /* If the handles are not visible only check ctrl point (vec[1]). */
-      else {
-        const bool is_select = bezt->f2;
-        bool is_inside = is_inside_fn(region, gps_iter.diff_mat, bezt->vec[1], user_data);
->>>>>>> 4a7951fe
         if (strokemode) {
           if (is_inside) {
             hit = true;
@@ -1823,7 +1781,6 @@
   for (i = 0, pt = gps->points; i < gps->totpoints; i++, pt++) {
     bGPDspoint *pt_active = (pt->runtime.pt_orig) ? pt->runtime.pt_orig : pt;
 
-<<<<<<< HEAD
     /* convert point coords to screenspace */
     const bool is_inside = is_inside_fn(gsc->region, gpstroke_iter->diff_mat, &pt->x, user_data);
     if (strokemode == false) {
@@ -1833,28 +1790,6 @@
         SET_FLAG_FROM_TEST(pt_active->flag, sel_op_result, GP_SPOINT_SELECT);
         changed = true;
         hit = true;
-=======
-  /* select/deselect points */
-  GP_EVALUATED_STROKES_BEGIN (gpstroke_iter, C, gpl, gps) {
-    bGPDstroke *gps_active = (gps->runtime.gps_orig) ? gps->runtime.gps_orig : gps;
-    bool whole = false;
-
-    bGPDspoint *pt;
-    int i;
-    bool hit = false;
-    for (i = 0, pt = gps->points; i < gps->totpoints; i++, pt++) {
-      bGPDspoint *pt_active = (pt->runtime.pt_orig) ? pt->runtime.pt_orig : pt;
-
-      /* convert point coords to screenspace */
-      const bool is_inside = is_inside_fn(gsc.region, gpstroke_iter.diff_mat, &pt->x, user_data);
-      if (strokemode == false) {
-        const bool is_select = (pt_active->flag & GP_SPOINT_SELECT) != 0;
-        const int sel_op_result = ED_select_op_action_deselected(sel_op, is_select, is_inside);
-        if (sel_op_result != -1) {
-          SET_FLAG_FROM_TEST(pt_active->flag, sel_op_result, GP_SPOINT_SELECT);
-          changed = true;
-          hit = true;
->>>>>>> 4a7951fe
 
         /* Expand selection to segment. */
         if (segmentmode) {
@@ -1873,7 +1808,6 @@
     }
   }
 
-<<<<<<< HEAD
   /* If nothing hit, check if the mouse is inside a filled stroke using the center or
    * Box or lasso area. */
   if (!hit) {
@@ -1881,9 +1815,6 @@
     MaterialGPencilStyle *gp_style = BKE_gpencil_material_settings(ob, gps_active->mat_nr + 1);
     if ((gp_style->flag & GP_MATERIAL_FILL_SHOW) == 0) {
       return changed;
-=======
-      whole = ED_gpencil_stroke_point_is_inside(gps, &gsc, mval, gpstroke_iter.diff_mat);
->>>>>>> 4a7951fe
     }
     int mval[2];
     mval[0] = (box.xmax + box.xmin) / 2;
@@ -2206,16 +2137,10 @@
   bool hit = false;
   bGPDstroke *gps_active = (gps->runtime.gps_orig) ? gps->runtime.gps_orig : gps;
 
-<<<<<<< HEAD
   for (int i = 0; i < gps->totpoints; i++) {
     bGPDspoint *pt = &gps->points[i];
     bGPDspoint *pt_active = (pt->runtime.pt_orig) ? pt->runtime.pt_orig : pt;
     int xy[2];
-=======
-      /* If the handles are not visible only check control point (vec[1]). */
-      int from = (!handles_visible) ? 1 : 0;
-      int to = (!handles_visible) ? 2 : 3;
->>>>>>> 4a7951fe
 
     bGPDspoint pt2;
     gpencil_point_to_parent_space(pt, gps_iter->diff_mat, &pt2);
@@ -2292,7 +2217,6 @@
   /* init space conversion stuff */
   gpencil_point_conversion_init(C, &gsc);
 
-<<<<<<< HEAD
   /* First Pass: Find point which gets hit */
   GP_EVALUATED_STROKES_BEGIN (gpstroke_iter, C, gpl, gps) {
     bGPDstroke *gps_active = (gps->runtime.gps_orig) ? gps->runtime.gps_orig : gps;
@@ -2317,31 +2241,6 @@
               gps, &gpstroke_iter, &gsc, mval, radius_squared, &hit_point, &hit_distance)) {
         hit_layer = gpl;
         hit_stroke = gps_active;
-=======
-      /* firstly, check for hit-point */
-      for (i = 0, pt = gps->points; i < gps->totpoints; i++, pt++) {
-        int xy[2];
-
-        bGPDspoint pt2;
-        gpencil_point_to_parent_space(pt, gpstroke_iter.diff_mat, &pt2);
-        gpencil_point_to_xy(&gsc, gps_active, &pt2, &xy[0], &xy[1]);
-
-        /* do boundbox check first */
-        if (!ELEM(V2D_IS_CLIPPED, xy[0], xy[1])) {
-          const int pt_distance = len_manhattan_v2v2_int(mval, xy);
-
-          /* check if point is inside */
-          if (pt_distance <= radius_squared) {
-            /* only use this point if it is a better match than the current hit - T44685 */
-            if (pt_distance < hit_distance) {
-              hit_layer = gpl;
-              hit_stroke = gps_active;
-              hit_point = (pt->runtime.pt_orig) ? pt->runtime.pt_orig : pt;
-              hit_distance = pt_distance;
-            }
-          }
-        }
->>>>>>> 4a7951fe
       }
     }
   }
