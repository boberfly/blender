/*
 * ***** BEGIN GPL LICENSE BLOCK *****
 *
 * This program is free software; you can redistribute it and/or
 * modify it under the terms of the GNU General Public License
 * as published by the Free Software Foundation; either version 2
 * of the License, or (at your option) any later version.
 *
 * This program is distributed in the hope that it will be useful,
 * but WITHOUT ANY WARRANTY; without even the implied warranty of
 * MERCHANTABILITY or FITNESS FOR A PARTICULAR PURPOSE.  See the
 * GNU General Public License for more details.
 *
 * You should have received a copy of the GNU General Public License
 * along with this program; if not, write to the Free Software Foundation,
 * Inc., 51 Franklin Street, Fifth Floor, Boston, MA 02110-1301, USA.
 *
 * The Original Code is Copyright (C) 2005 Blender Foundation.
 * All rights reserved.
 *
 * The Original Code is: all of this file.
 *
 * Contributor(s): Bob Holcomb.
 *
 * ***** END GPL LICENSE BLOCK *****
 */

#ifndef __BKE_NODE_H__
#define __BKE_NODE_H__

/** \file BKE_node.h
 *  \ingroup bke
 */

#include "DNA_listBase.h"

#include "RNA_types.h"

/* not very important, but the stack solver likes to know a maximum */
#define MAX_SOCKET	64

struct bContext;
struct bNode;
struct bNodeLink;
struct bNodeSocket;
struct bNodeStack;
struct bNodeTree;
struct bNodeTreeExec;
struct GPUMaterial;
struct GPUNode;
struct GPUNodeStack;
struct ID;
struct ImageFormatData;
struct ListBase;
struct Main;
struct uiBlock;
struct uiLayout;
struct MTex;
struct PointerRNA;
struct rctf;
struct RenderData;
struct Scene;
struct Tex;
struct SpaceNode;
struct ARegion;
struct Object;
struct ColorManagedViewSettings;
struct ColorManagedDisplaySettings;

/* ************** NODE TYPE DEFINITIONS ***** */

/** Compact definition of a node socket.
 * Can be used to quickly define a list of static sockets for a node,
 * which are added to each new node of that type. 
 *
 * \deprecated New nodes should add default sockets in the initialization
 * function instead. This struct is mostly kept for old nodes and should
 * be removed some time.
 */
typedef struct bNodeSocketTemplate {
	int type, limit;
	char name[64];	/* MAX_NAME */
	float val1, val2, val3, val4;   /* default alloc value for inputs */
	float min, max;
	PropertySubType subtype;
	int flag;
	
	/* after this line is used internal only */
	struct bNodeSocket *sock;		/* used to hold verified socket */
} bNodeSocketTemplate;

typedef void (*NodeSocketButtonFunction)(const struct bContext *C, struct uiBlock *block, 
                                         struct bNodeTree *ntree, struct bNode *node, struct bNodeSocket *sock,
                                         const char *name, int x, int y, int width);

/** Defines a socket type.
 * Defines the appearance and behavior of a socket in the UI.
 */
typedef struct bNodeSocketType {
	int type;
	char ui_name[64];	/* MAX_NAME */
	char ui_description[128];
	int ui_icon;
	char ui_color[4];
	
	const char *value_structname;
	int value_structsize;
	
	NodeSocketButtonFunction buttonfunc;
} bNodeSocketType;

/** Template for creating a node.
 * Stored required parameters to make a new node of a specific type.
 */
typedef struct bNodeTemplate {
	int type;
	
	struct Main *main;
	struct Scene *scene;
	struct bNodeTree *ngroup;	/* group tree */
} bNodeTemplate;

/** Defines a node type.
 * Initial attributes and constants for a node as well as callback functions
 * implementing the node behavior.
 */
typedef struct bNodeType {
	void *next, *prev;
	short needs_free;		/* set for allocated types that need to be freed */
	
	int type;
	char name[64];	/* MAX_NAME */
	float width, minwidth, maxwidth;
	float height, minheight, maxheight;
	short nclass, flag, compatibility;
	
	/* templates for static sockets */
	bNodeSocketTemplate *inputs, *outputs;
	
	char storagename[64];			/* struct name for DNA */
	
	/// Main draw function for the node.
	void (*drawfunc)(const struct bContext *C, struct ARegion *ar, struct SpaceNode *snode, struct bNodeTree *ntree, struct bNode *node);
	/// Updates the node geometry attributes according to internal state before actual drawing.
	void (*drawupdatefunc)(const struct bContext *C, struct bNodeTree *ntree, struct bNode *node);
	/// Draw the option buttons on the node.
	void (*uifunc)(struct uiLayout *, struct bContext *C, struct PointerRNA *ptr);
	/// Additional parameters in the side panel.
	void (*uifuncbut)(struct uiLayout *, struct bContext *C, struct PointerRNA *ptr);
	/// Additional drawing on backdrop.
	void (*uibackdropfunc)(struct SpaceNode *snode, struct ImBuf *backdrop, struct bNode *node, int x, int y);

	/// Draw a node socket. Default draws the input value button.
	NodeSocketButtonFunction drawinputfunc;
	NodeSocketButtonFunction drawoutputfunc;

	/// Optional custom label function for the node header.
	const char *(*labelfunc)(struct bNode *);
	/// Optional custom resize handle polling.
	int (*resize_area_func)(struct bNode *node, int x, int y);
	/// Optional selection area polling.
	int (*select_area_func)(struct bNode *node, int x, int y);
	/// Optional tweak area polling (for grabbing).
	int (*tweak_area_func)(struct bNode *node, int x, int y);
	
	/// Called when the node is updated in the editor.
	void (*updatefunc)(struct bNodeTree *ntree, struct bNode *node);
	/// Check and update if internal ID data has changed.
	void (*verifyfunc)(struct bNodeTree *ntree, struct bNode *node, struct ID *id);
	
	/// Initialize a new node instance of this type after creation.
	void (*initfunc)(struct bNodeTree *ntree, struct bNode *node, struct bNodeTemplate *ntemp);
	/// Free the custom storage data.
	void (*freestoragefunc)(struct bNode *node);
	/// Make a copy of the custom storage data.
	void (*copystoragefunc)(struct bNode *node, struct bNode *target);
	
	/// Create a template from an existing node.
	struct bNodeTemplate (*templatefunc)(struct bNode *);
	/** If a node can be made from the template in the given node tree.
	 * \note Node groups can not be created inside their own node tree.
	 */
	int (*validfunc)(struct bNodeTree *ntree, struct bNodeTemplate *ntemp);
	
	/// Initialize a node tree associated to this node type.
	void (*inittreefunc)(struct bNodeTree *ntree);
	/// Update a node tree associated to this node type.
	void (*updatetreefunc)(struct bNodeTree *ntree);
	
	/* group edit callbacks for operators */
	/* XXX this is going to be changed as required by the UI */
	struct bNodeTree *(*group_edit_get)(struct bNode *node);
	struct bNodeTree *(*group_edit_set)(struct bNode *node, int edit);
	void (*group_edit_clear)(struct bNode *node);
	
	/* Generate a temporary list of internal links (bNodeLink), for muting and disconnect operators.
	 * Result must be freed by caller!
	 */
	ListBase (*internal_connect)(struct bNodeTree *, struct bNode *node);
	
	/* **** execution callbacks **** */
	void *(*initexecfunc)(struct bNode *node);
	void (*freeexecfunc)(struct bNode *node, void *nodedata);
	void (*execfunc)(void *data, struct bNode *, struct bNodeStack **, struct bNodeStack **);
	/* XXX this alternative exec function has been added to avoid changing all node types.
	 * when a final generic version of execution code is defined, this will be changed anyway
	 */
	void (*newexecfunc)(void *data, int thread, struct bNode *, void *nodedata, struct bNodeStack **, struct bNodeStack **);
	/* gpu */
	int (*gpufunc)(struct GPUMaterial *mat, struct bNode *node, struct GPUNodeStack *in, struct GPUNodeStack *out);
	/* extended gpu function */
	int (*gpuextfunc)(struct GPUMaterial *mat, struct bNode *node, void *nodedata, struct GPUNodeStack *in, struct GPUNodeStack *out);
} bNodeType;

/* node->exec, now in use for composites (#define for break is same as ready yes) */
#define NODE_PROCESSING	1
#define NODE_READY		2
#define NODE_BREAK		2
#define NODE_FINISHED	4
#define NODE_FREEBUFS	8
#define NODE_SKIPPED	16

/* sim_exec return value */
#define NODE_EXEC_FINISHED	0
#define NODE_EXEC_SUSPEND	1

/* nodetype->nclass, for add-menu and themes */
#define NODE_CLASS_INPUT			0
#define NODE_CLASS_OUTPUT			1
#define NODE_CLASS_OP_COLOR			3
#define NODE_CLASS_OP_VECTOR		4
#define NODE_CLASS_OP_FILTER		5
#define NODE_CLASS_GROUP			6
#define NODE_CLASS_FILE				7
#define NODE_CLASS_CONVERTOR		8
#define NODE_CLASS_MATTE			9
#define NODE_CLASS_DISTORT			10
#define NODE_CLASS_OP_DYNAMIC		11 /* deprecated */
#define NODE_CLASS_PATTERN			12
#define NODE_CLASS_TEXTURE			13
#define NODE_CLASS_EXECUTION		14
#define NODE_CLASS_GETDATA			15
#define NODE_CLASS_SETDATA			16
#define NODE_CLASS_MATH				17
#define NODE_CLASS_MATH_VECTOR		18
#define NODE_CLASS_MATH_ROTATION	19
#define NODE_CLASS_PARTICLES		25
#define NODE_CLASS_TRANSFORM		30
#define NODE_CLASS_COMBINE			31
#define NODE_CLASS_SHADER 			40
#define NODE_CLASS_LAYOUT			100

/* nodetype->compatibility */
#define NODE_OLD_SHADING	1
#define NODE_NEW_SHADING	2

/* node resize directions */
#define NODE_RESIZE_TOP		1
#define NODE_RESIZE_BOTTOM	2
#define NODE_RESIZE_RIGHT	4
#define NODE_RESIZE_LEFT	8

/* enum values for input/output */
#define SOCK_IN		1
#define SOCK_OUT	2

struct bNodeTreeExec;

typedef void (*bNodeTreeCallback)(void *calldata, struct ID *owner_id, struct bNodeTree *ntree);
typedef void (*bNodeClassCallback)(void *calldata, int nclass, const char *name);
typedef struct bNodeTreeType {
	int type;						/* type identifier */
	char idname[64];				/* id name for RNA identification */
	
	ListBase node_types;			/* type definitions */
	
	/* callbacks */
	void (*free_cache)(struct bNodeTree *ntree);
	void (*free_node_cache)(struct bNodeTree *ntree, struct bNode *node);
	void (*foreach_nodetree)(struct Main *main, void *calldata, bNodeTreeCallback func);		/* iteration over all node trees */
	void (*foreach_nodeclass)(struct Scene *scene, void *calldata, bNodeClassCallback func);	/* iteration over all node classes */

	/* calls allowing threaded composite */
	void (*localize)(struct bNodeTree *localtree, struct bNodeTree *ntree);
	void (*local_sync)(struct bNodeTree *localtree, struct bNodeTree *ntree);
	void (*local_merge)(struct bNodeTree *localtree, struct bNodeTree *ntree);

	/* Tree update. Overrides nodetype->updatetreefunc! */
	void (*update)(struct bNodeTree *ntree);
	/* Node update. Overrides nodetype->updatefunc! */
	void (*update_node)(struct bNodeTree *ntree, struct bNode *node);
	
	int (*validate_link)(struct bNodeTree *ntree, struct bNodeLink *link);

	/* Default internal linking. */
	ListBase (*internal_connect)(struct bNodeTree *, struct bNode *node);
} bNodeTreeType;

/* ************** GENERIC API, TREES *************** */

struct bNodeTreeType *ntreeGetType(int type);
struct bNodeType *ntreeGetNodeType(struct bNodeTree *ntree);
struct bNodeSocketType *ntreeGetSocketType(int type);

struct bNodeTree *ntreeAddTree(const char *name, int type, int nodetype);
void              ntreeInitTypes(struct bNodeTree *ntree);

/* copy/free funcs, need to manage ID users */
void              ntreeFreeTree_ex(struct bNodeTree *ntree, const short do_id_user);
void              ntreeFreeTree(struct bNodeTree *ntree);
struct bNodeTree *ntreeCopyTree_ex(struct bNodeTree *ntree, const short do_id_user);
struct bNodeTree *ntreeCopyTree(struct bNodeTree *ntree);
void              ntreeSwitchID_ex(struct bNodeTree *ntree, struct ID *sce_from, struct ID *sce_to, const short do_id_user);
void              ntreeSwitchID(struct bNodeTree *ntree, struct ID *sce_from, struct ID *sce_to);
/* node->id user count */
void              ntreeUserIncrefID(struct bNodeTree *ntree);
void              ntreeUserDecrefID(struct bNodeTree *ntree);


void              ntreeMakeLocal(struct bNodeTree *ntree);
int               ntreeHasType(struct bNodeTree *ntree, int type);
void              ntreeUpdateTree(struct bNodeTree *ntree);
/* XXX Currently each tree update call does call to ntreeVerifyNodes too.
 * Some day this should be replaced by a decent depsgraph automatism!
 */
void              ntreeVerifyNodes(struct Main *main, struct ID *id);

void              ntreeGetDependencyList(struct bNodeTree *ntree, struct bNode ***deplist, int *totnodes);

/* XXX old trees handle output flags automatically based on special output node types and last active selection.
 * new tree types have a per-output socket flag to indicate the final output to use explicitly.
 */
void            ntreeSetOutput(struct bNodeTree *ntree);
void            ntreeInitPreview(struct bNodeTree *, int xsize, int ysize);
void            ntreeClearPreview(struct bNodeTree *ntree);

void            ntreeFreeCache(struct bNodeTree *ntree);

int             ntreeNodeExists(struct bNodeTree *ntree, struct bNode *testnode);
int             ntreeOutputExists(struct bNode *node, struct bNodeSocket *testsock);
struct bNodeTree *ntreeLocalize(struct bNodeTree *ntree);
void            ntreeLocalSync(struct bNodeTree *localtree, struct bNodeTree *ntree);
void            ntreeLocalMerge(struct bNodeTree *localtree, struct bNodeTree *ntree);

/* ************** GENERIC API, NODES *************** */

struct bNodeSocket *nodeAddSocket(struct bNodeTree *ntree, struct bNode *node, int in_out, const char *name, int type);
struct bNodeSocket *nodeInsertSocket(struct bNodeTree *ntree, struct bNode *node, int in_out, struct bNodeSocket *next_sock, const char *name, int type);
void nodeRemoveSocket(struct bNodeTree *ntree, struct bNode *node, struct bNodeSocket *sock);
void nodeRemoveAllSockets(struct bNodeTree *ntree, struct bNode *node);

void            nodeAddToPreview(struct bNode *node, float col[4], int x, int y, int do_manage);

struct bNode	*nodeAddNode(struct bNodeTree *ntree, struct bNodeTemplate *ntemp);
void            nodeUnlinkNode(struct bNodeTree *ntree, struct bNode *node);
void            nodeUniqueName(struct bNodeTree *ntree, struct bNode *node);

void            nodeRegisterType(struct bNodeTreeType *ttype, struct bNodeType *ntype);
void            nodeMakeDynamicType(struct bNode *node);
int             nodeDynamicUnlinkText(struct ID *txtid);

void            nodeFreeNode(struct bNodeTree *ntree, struct bNode *node);
struct bNode	*nodeCopyNode(struct bNodeTree *ntree, struct bNode *node);

struct bNodeLink *nodeAddLink(struct bNodeTree *ntree, struct bNode *fromnode, struct bNodeSocket *fromsock, struct bNode *tonode, struct bNodeSocket *tosock);
void            nodeRemLink(struct bNodeTree *ntree, struct bNodeLink *link);
void            nodeRemSocketLinks(struct bNodeTree *ntree, struct bNodeSocket *sock);
void            nodeInternalRelink(struct bNodeTree *ntree, struct bNode *node);

void            nodeToView(struct bNode *node, float x, float y, float *rx, float *ry);
void            nodeFromView(struct bNode *node, float x, float y, float *rx, float *ry);
int             nodeAttachNodeCheck(struct bNode *node, struct bNode *parent);
void            nodeAttachNode(struct bNode *node, struct bNode *parent);
void            nodeDetachNode(struct bNode *node);

struct bNode   *nodeFindNodebyName(struct bNodeTree *ntree, const char *name);
int             nodeFindNode(struct bNodeTree *ntree, struct bNodeSocket *sock, struct bNode **nodep, int *sockindex, int *in_out);

struct bNodeLink *nodeFindLink(struct bNodeTree *ntree, struct bNodeSocket *from, struct bNodeSocket *to);
int             nodeCountSocketLinks(struct bNodeTree *ntree, struct bNodeSocket *sock);

void            nodeSetActive(struct bNodeTree *ntree, struct bNode *node);
struct bNode   *nodeGetActive(struct bNodeTree *ntree);
struct bNode   *nodeGetActiveID(struct bNodeTree *ntree, short idtype);
int             nodeSetActiveID(struct bNodeTree *ntree, short idtype, struct ID *id);
void            nodeClearActive(struct bNodeTree *ntree);
void            nodeClearActiveID(struct bNodeTree *ntree, short idtype);
struct bNode   *nodeGetActiveTexture(struct bNodeTree *ntree);

void            nodeUpdate(struct bNodeTree *ntree, struct bNode *node);
int             nodeUpdateID(struct bNodeTree *ntree, struct ID *id);

void            nodeFreePreview(struct bNode *node);

int             nodeSocketIsHidden(struct bNodeSocket *sock);
void            nodeSocketSetType(struct bNodeSocket *sock, int type);

/* Node Clipboard */
void                   BKE_node_clipboard_init(struct bNodeTree *ntree);
void                   BKE_node_clipboard_clear(void);
int                    BKE_node_clipboard_validate(void);
void                   BKE_node_clipboard_add_node(struct bNode *node);
void                   BKE_node_clipboard_add_link(struct bNodeLink *link);
const struct ListBase *BKE_node_clipboard_get_nodes(void);
const struct ListBase *BKE_node_clipboard_get_links(void);
int                    BKE_node_clipboard_get_type(void);

/* ************** NODE TYPE ACCESS *************** */

struct bNodeTemplate nodeMakeTemplate(struct bNode *node);
int             nodeValid(struct bNodeTree *ntree, struct bNodeTemplate *ntemp);
const char     *nodeLabel(struct bNode *node);
struct bNodeTree *nodeGroupEditGet(struct bNode *node);
struct bNodeTree *nodeGroupEditSet(struct bNode *node, int edit);
void            nodeGroupEditClear(struct bNode *node);

/* Init a new node type struct with default values and callbacks */
void            node_type_base(struct bNodeTreeType *ttype, struct bNodeType *ntype, int type,
                               const char *name, short nclass, short flag);
void            node_type_socket_templates(struct bNodeType *ntype, struct bNodeSocketTemplate *inputs, struct bNodeSocketTemplate *outputs);
void            node_type_size(struct bNodeType *ntype, int width, int minwidth, int maxwidth);
void            node_type_init(struct bNodeType *ntype, void (*initfunc)(struct bNodeTree *ntree, struct bNode *node, struct bNodeTemplate *ntemp));
void            node_type_valid(struct bNodeType *ntype, int (*validfunc)(struct bNodeTree *ntree, struct bNodeTemplate *ntemp));
void            node_type_storage(struct bNodeType *ntype,
                                  const char *storagename,
                                  void (*freestoragefunc)(struct bNode *),
                                  void (*copystoragefunc)(struct bNode *, struct bNode *));
void            node_type_label(struct bNodeType *ntype, const char *(*labelfunc)(struct bNode *));
void            node_type_template(struct bNodeType *ntype, struct bNodeTemplate (*templatefunc)(struct bNode *));
void            node_type_update(struct bNodeType *ntype,
                                 void (*updatefunc)(struct bNodeTree *ntree, struct bNode *node),
                                 void (*verifyfunc)(struct bNodeTree *ntree, struct bNode *node, struct ID *id));
void            node_type_tree(struct bNodeType *ntype,
                               void (*inittreefunc)(struct bNodeTree *),
                               void (*updatetreefunc)(struct bNodeTree *));
void            node_type_group_edit(struct bNodeType *ntype,
                                     struct bNodeTree *(*group_edit_get)(struct bNode *node),
                                     struct bNodeTree *(*group_edit_set)(struct bNode *node, int edit),
                                     void (*group_edit_clear)(struct bNode *node));

void            node_type_exec(struct bNodeType *ntype, void (*execfunc)(void *data, struct bNode *, struct bNodeStack **,
                                                                         struct bNodeStack **));
void            node_type_exec_new(struct bNodeType *ntype,
                                   void *(*initexecfunc)(struct bNode *node),
                                   void (*freeexecfunc)(struct bNode *node, void *nodedata),
                                   void (*newexecfunc)(void *data, int thread, struct bNode *, void *nodedata,
                                                       struct bNodeStack **, struct bNodeStack **));
void            node_type_internal_connect(struct bNodeType *ntype, ListBase (*internal_connect)(struct bNodeTree *, struct bNode *));
void            node_type_gpu(struct bNodeType *ntype, int (*gpufunc)(struct GPUMaterial *mat, struct bNode *node,
                                                                      struct GPUNodeStack *in, struct GPUNodeStack *out));
void            node_type_gpu_ext(struct bNodeType *ntype, int (*gpuextfunc)(struct GPUMaterial *mat, struct bNode *node,
                                                                             void *nodedata, struct GPUNodeStack *in,
                                                                             struct GPUNodeStack *out));
void            node_type_compatibility(struct bNodeType *ntype, short compatibility);

/* ************** COMMON NODES *************** */

#define NODE_GROUP		2
#define NODE_FORLOOP	3
#define NODE_WHILELOOP	4
#define NODE_FRAME		5
#define NODE_REROUTE	6

/* look up a socket on a group node by the internal group socket */
struct bNodeSocket *node_group_find_input(struct bNode *gnode, struct bNodeSocket *gsock);
struct bNodeSocket *node_group_find_output(struct bNode *gnode, struct bNodeSocket *gsock);

struct bNodeSocket *node_group_add_socket(struct bNodeTree *ngroup, const char *name, int type, int in_out);
struct bNodeSocket *node_group_expose_socket(struct bNodeTree *ngroup, struct bNodeSocket *sock, int in_out);
void node_group_expose_all_sockets(struct bNodeTree *ngroup);
void node_group_remove_socket(struct bNodeTree *ngroup, struct bNodeSocket *gsock, int in_out);
struct bNodeSocket *node_group_add_extern_socket(struct bNodeTree *ntree, ListBase *lb, int in_out, struct bNodeSocket *gsock);

/* in node_common.c */
void register_node_type_frame(struct bNodeTreeType *ttype);
void register_node_type_reroute(struct bNodeTreeType *ttype);

void BKE_node_tree_unlink_id_cb(void *calldata, struct ID *owner_id, struct bNodeTree *ntree);

/* ************** SHADER NODES *************** */

struct ShadeInput;
struct ShadeResult;

/* note: types are needed to restore callbacks, don't change values */
/* range 1 - 100 is reserved for common nodes */
/* using toolbox, we add node groups by assuming the values below don't exceed NODE_GROUP_MENU for now */

#define SH_NODE_OUTPUT		1

#define SH_NODE_MATERIAL	100
#define SH_NODE_RGB			101
#define SH_NODE_VALUE		102
#define SH_NODE_MIX_RGB		103
#define SH_NODE_VALTORGB	104
#define SH_NODE_RGBTOBW		105
#define SH_NODE_TEXTURE		106
#define SH_NODE_NORMAL		107
#define SH_NODE_GEOMETRY	108
#define SH_NODE_MAPPING		109
#define SH_NODE_CURVE_VEC	110
#define SH_NODE_CURVE_RGB	111
#define SH_NODE_CAMERA		114
#define SH_NODE_MATH		115
#define SH_NODE_VECT_MATH	116
#define SH_NODE_SQUEEZE		117
#define SH_NODE_MATERIAL_EXT	118
#define SH_NODE_INVERT		119
#define SH_NODE_SEPRGB		120
#define SH_NODE_COMBRGB		121
#define SH_NODE_HUE_SAT		122
#define NODE_DYNAMIC		123

#define SH_NODE_OUTPUT_MATERIAL			124
#define SH_NODE_OUTPUT_WORLD			125
#define SH_NODE_OUTPUT_LAMP				126
#define SH_NODE_FRESNEL					127
#define SH_NODE_MIX_SHADER				128
#define SH_NODE_ATTRIBUTE				129
#define SH_NODE_BACKGROUND				130
#define SH_NODE_BSDF_ANISOTROPIC		131
#define SH_NODE_BSDF_DIFFUSE			132
#define SH_NODE_BSDF_GLOSSY				133
#define SH_NODE_BSDF_GLASS				134
#define SH_NODE_BSDF_TRANSLUCENT		137
#define SH_NODE_BSDF_TRANSPARENT		138
#define SH_NODE_BSDF_VELVET				139
#define SH_NODE_EMISSION				140
#define SH_NODE_NEW_GEOMETRY			141
#define SH_NODE_LIGHT_PATH				142
#define SH_NODE_TEX_IMAGE				143
#define SH_NODE_TEX_SKY					145
#define SH_NODE_TEX_GRADIENT			146
#define SH_NODE_TEX_VORONOI				147
#define SH_NODE_TEX_MAGIC				148
#define SH_NODE_TEX_WAVE				149
#define SH_NODE_TEX_NOISE				150
#define SH_NODE_TEX_MUSGRAVE			152
#define SH_NODE_TEX_COORD				155
#define SH_NODE_ADD_SHADER				156
#define SH_NODE_TEX_ENVIRONMENT			157
#define SH_NODE_OUTPUT_TEXTURE			158
#define SH_NODE_HOLDOUT					159
#define SH_NODE_LAYER_WEIGHT			160
#define SH_NODE_VOLUME_TRANSPARENT		161
#define SH_NODE_VOLUME_ISOTROPIC		162
#define SH_NODE_GAMMA					163
#define SH_NODE_TEX_CHECKER				164
#define SH_NODE_BRIGHTCONTRAST			165
#define SH_NODE_LIGHT_FALLOFF			166
#define SH_NODE_OBJECT_INFO				167
#define SH_NODE_PARTICLE_INFO           168
<<<<<<< HEAD
#define SH_NODE_MYBSDF_DIFFUSE          169 //Diffuse copy node added for test purposes
=======
#define SH_NODE_TEX_BRICK				169
>>>>>>> d5157a22

/* custom defines options for Material node */
#define SH_NODE_MAT_DIFF   1
#define SH_NODE_MAT_SPEC   2
#define SH_NODE_MAT_NEG    4
/* custom defines: states for Script node. These are bit indices */
#define NODE_DYNAMIC_READY	0 /* 1 */
#define NODE_DYNAMIC_LOADED	1 /* 2 */
#define NODE_DYNAMIC_NEW	2 /* 4 */
#define NODE_DYNAMIC_UPDATED	3 /* 8 */
#define NODE_DYNAMIC_ADDEXIST	4 /* 16 */
#define NODE_DYNAMIC_ERROR	5 /* 32 */
#define NODE_DYNAMIC_REPARSE	6 /* 64 */
#define NODE_DYNAMIC_SET	15 /* sign */

/* API */

struct bNodeTreeExec *ntreeShaderBeginExecTree(struct bNodeTree *ntree, int use_tree_data);
void            ntreeShaderEndExecTree(struct bNodeTreeExec *exec, int use_tree_data);
void            ntreeShaderExecTree(struct bNodeTree *ntree, struct ShadeInput *shi, struct ShadeResult *shr);
void            ntreeShaderGetTexcoMode(struct bNodeTree *ntree, int osa, short *texco, int *mode);
void            nodeShaderSynchronizeID(struct bNode *node, int copyto);

/* switch material render loop */
extern void (*node_shader_lamp_loop)(struct ShadeInput *, struct ShadeResult *);
void            set_node_shader_lamp_loop(void (*lamp_loop_func)(struct ShadeInput *, struct ShadeResult *));

void            ntreeGPUMaterialNodes(struct bNodeTree *ntree, struct GPUMaterial *mat);


/* ************** COMPOSITE NODES *************** */

/* output socket defines */
#define RRES_OUT_IMAGE				0
#define RRES_OUT_ALPHA				1
#define RRES_OUT_Z					2
#define RRES_OUT_NORMAL				3
#define RRES_OUT_UV					4
#define RRES_OUT_VEC				5
#define RRES_OUT_RGBA				6
#define RRES_OUT_DIFF				7
#define RRES_OUT_SPEC				8
#define RRES_OUT_SHADOW				9
#define RRES_OUT_AO					10
#define RRES_OUT_REFLECT			11
#define RRES_OUT_REFRACT			12
#define RRES_OUT_INDIRECT			13
#define RRES_OUT_INDEXOB			14
#define RRES_OUT_INDEXMA			15
#define RRES_OUT_MIST				16
#define RRES_OUT_EMIT				17
#define RRES_OUT_ENV				18
#define RRES_OUT_DIFF_DIRECT		19
#define RRES_OUT_DIFF_INDIRECT		20
#define RRES_OUT_DIFF_COLOR			21
#define RRES_OUT_GLOSSY_DIRECT		22
#define RRES_OUT_GLOSSY_INDIRECT	23
#define RRES_OUT_GLOSSY_COLOR		24
#define RRES_OUT_TRANSM_DIRECT		25
#define RRES_OUT_TRANSM_INDIRECT	26
#define RRES_OUT_TRANSM_COLOR		27

/* note: types are needed to restore callbacks, don't change values */
#define CMP_NODE_VIEWER		201
#define CMP_NODE_RGB		202
#define CMP_NODE_VALUE		203
#define CMP_NODE_MIX_RGB	204
#define CMP_NODE_VALTORGB	205
#define CMP_NODE_RGBTOBW	206
#define CMP_NODE_NORMAL		207
#define CMP_NODE_CURVE_VEC	208
#define CMP_NODE_CURVE_RGB	209
#define CMP_NODE_ALPHAOVER	210
#define CMP_NODE_BLUR		211
#define CMP_NODE_FILTER		212
#define CMP_NODE_MAP_VALUE	213
#define CMP_NODE_TIME		214
#define CMP_NODE_VECBLUR	215
#define CMP_NODE_SEPRGBA	216
#define CMP_NODE_SEPHSVA	217
#define CMP_NODE_SETALPHA	218
#define CMP_NODE_HUE_SAT	219
#define CMP_NODE_IMAGE		220
#define CMP_NODE_R_LAYERS	221
#define CMP_NODE_COMPOSITE	222
#define CMP_NODE_OUTPUT_FILE	223
#define CMP_NODE_TEXTURE	224
#define CMP_NODE_TRANSLATE	225
#define CMP_NODE_ZCOMBINE	226
#define CMP_NODE_COMBRGBA	227
#define CMP_NODE_DILATEERODE	228
#define CMP_NODE_ROTATE		229
#define CMP_NODE_SCALE		230
#define CMP_NODE_SEPYCCA	231
#define CMP_NODE_COMBYCCA	232
#define CMP_NODE_SEPYUVA	233
#define CMP_NODE_COMBYUVA	234
#define CMP_NODE_DIFF_MATTE	235
#define CMP_NODE_COLOR_SPILL	236
#define CMP_NODE_CHROMA_MATTE	237
#define CMP_NODE_CHANNEL_MATTE	238
#define CMP_NODE_FLIP		239
#define CMP_NODE_SPLITVIEWER	240
#define CMP_NODE_INDEX_MASK	241
#define CMP_NODE_MAP_UV		242
#define CMP_NODE_ID_MASK	243
#define CMP_NODE_DEFOCUS	244
#define CMP_NODE_DISPLACE	245
#define CMP_NODE_COMBHSVA	246
#define CMP_NODE_MATH		247
#define CMP_NODE_LUMA_MATTE	248
#define CMP_NODE_BRIGHTCONTRAST 249
#define CMP_NODE_GAMMA		250
#define CMP_NODE_INVERT		251
#define CMP_NODE_NORMALIZE      252
#define CMP_NODE_CROP		253
#define CMP_NODE_DBLUR		254
#define CMP_NODE_BILATERALBLUR  255
#define CMP_NODE_PREMULKEY  256
#define CMP_NODE_DIST_MATTE	257
#define CMP_NODE_VIEW_LEVELS    258
#define CMP_NODE_COLOR_MATTE 259
#define CMP_NODE_COLORBALANCE 260
#define CMP_NODE_HUECORRECT 261
#define CMP_NODE_MOVIECLIP	262
#define CMP_NODE_STABILIZE2D	263
#define CMP_NODE_TRANSFORM	264
#define CMP_NODE_MOVIEDISTORTION	265
#define CMP_NODE_DOUBLEEDGEMASK    266
#define CMP_NODE_OUTPUT_MULTI_FILE__DEPRECATED	267	/* DEPRECATED multi file node has been merged into regular CMP_NODE_OUTPUT_FILE */
#define CMP_NODE_MASK		268
#define CMP_NODE_KEYINGSCREEN		269
#define CMP_NODE_KEYING			270
#define CMP_NODE_TRACKPOS		271
#define CMP_NODE_INPAINT    272
#define CMP_NODE_DESPECKLE  273

#define CMP_NODE_GLARE		301
#define CMP_NODE_TONEMAP	302
#define CMP_NODE_LENSDIST	303

#define CMP_NODE_COLORCORRECTION 312
#define CMP_NODE_MASK_BOX       313
#define CMP_NODE_MASK_ELLIPSE   314
#define CMP_NODE_BOKEHIMAGE     315
#define CMP_NODE_BOKEHBLUR      316
#define CMP_NODE_SWITCH         317

/* channel toggles */
#define CMP_CHAN_RGB		1
#define CMP_CHAN_A			2
#define CMP_CHAN_R			4
#define CMP_CHAN_G			8
#define CMP_CHAN_B			16

/* filter types */
#define CMP_FILT_SOFT		0
#define CMP_FILT_SHARP		1
#define CMP_FILT_LAPLACE	2
#define CMP_FILT_SOBEL		3
#define CMP_FILT_PREWITT	4
#define CMP_FILT_KIRSCH		5
#define CMP_FILT_SHADOW		6

/* scale node type, in custom1 */
#define CMP_SCALE_RELATIVE		0
#define CMP_SCALE_ABSOLUTE		1
#define CMP_SCALE_SCENEPERCENT	2
#define CMP_SCALE_RENDERPERCENT 3
/* custom2 */
#define CMP_SCALE_RENDERSIZE_FRAME_ASPECT  (1 << 0)
#define CMP_SCALE_RENDERSIZE_FRAME_CROP    (1 << 1)


/* API */
struct CompBuf;
struct bNodeTreeExec *ntreeCompositBeginExecTree(struct bNodeTree *ntree, int use_tree_data);
void ntreeCompositEndExecTree(struct bNodeTreeExec *exec, int use_tree_data);
void ntreeCompositExecTree(struct bNodeTree *ntree, struct RenderData *rd, int rendering, int do_previews,
                           const struct ColorManagedViewSettings *view_settings, const struct ColorManagedDisplaySettings *display_settings);
void ntreeCompositTagRender(struct Scene *sce);
int ntreeCompositTagAnimated(struct bNodeTree *ntree);
void ntreeCompositTagGenerators(struct bNodeTree *ntree);
void ntreeCompositForceHidden(struct bNodeTree *ntree, struct Scene *scene);
void ntreeCompositClearTags(struct bNodeTree *ntree);

struct bNodeSocket *ntreeCompositOutputFileAddSocket(struct bNodeTree *ntree, struct bNode *node,
                                                     const char *name, struct ImageFormatData *im_format);
int ntreeCompositOutputFileRemoveActiveSocket(struct bNodeTree *ntree, struct bNode *node);
void ntreeCompositOutputFileSetPath(struct bNode *node, struct bNodeSocket *sock, const char *name);
void ntreeCompositOutputFileSetLayer(struct bNode *node, struct bNodeSocket *sock, const char *name);
/* needed in do_versions */
void ntreeCompositOutputFileUniquePath(struct ListBase *list, struct bNodeSocket *sock, const char defname[], char delim);
void ntreeCompositOutputFileUniqueLayer(struct ListBase *list, struct bNodeSocket *sock, const char defname[], char delim);

/* ************** TEXTURE NODES *************** */

struct TexResult;

#define TEX_NODE_OUTPUT     401
#define TEX_NODE_CHECKER    402
#define TEX_NODE_TEXTURE    403
#define TEX_NODE_BRICKS     404
#define TEX_NODE_MATH       405
#define TEX_NODE_MIX_RGB    406
#define TEX_NODE_RGBTOBW    407
#define TEX_NODE_VALTORGB   408
#define TEX_NODE_IMAGE      409
#define TEX_NODE_CURVE_RGB  410
#define TEX_NODE_INVERT     411
#define TEX_NODE_HUE_SAT    412
#define TEX_NODE_CURVE_TIME 413
#define TEX_NODE_ROTATE     414
#define TEX_NODE_VIEWER     415
#define TEX_NODE_TRANSLATE  416
#define TEX_NODE_COORD      417
#define TEX_NODE_DISTANCE   418
#define TEX_NODE_COMPOSE    419
#define TEX_NODE_DECOMPOSE  420
#define TEX_NODE_VALTONOR   421
#define TEX_NODE_SCALE      422
#define TEX_NODE_AT         423

/* 501-599 reserved. Use like this: TEX_NODE_PROC + TEX_CLOUDS, etc */
#define TEX_NODE_PROC      500
#define TEX_NODE_PROC_MAX  600

/* API */
int  ntreeTexTagAnimated(struct bNodeTree *ntree);
void ntreeTexCheckCyclics(struct bNodeTree *ntree);

struct bNodeTreeExec *ntreeTexBeginExecTree(struct bNodeTree *ntree, int use_tree_data);
void ntreeTexEndExecTree(struct bNodeTreeExec *exec, int use_tree_data);
int ntreeTexExecTree(struct bNodeTree *ntree, struct TexResult *target, float *coord, float *dxt, float *dyt, int osatex, short thread, struct Tex *tex, short which_output, int cfra, int preview, struct ShadeInput *shi, struct MTex *mtex);


/*************************************************/

void init_nodesystem(void);
void free_nodesystem(void);

void clear_scene_in_nodes(struct Main *bmain, struct Scene *sce);

#endif<|MERGE_RESOLUTION|>--- conflicted
+++ resolved
@@ -550,11 +550,8 @@
 #define SH_NODE_LIGHT_FALLOFF			166
 #define SH_NODE_OBJECT_INFO				167
 #define SH_NODE_PARTICLE_INFO           168
-<<<<<<< HEAD
-#define SH_NODE_MYBSDF_DIFFUSE          169 //Diffuse copy node added for test purposes
-=======
 #define SH_NODE_TEX_BRICK				169
->>>>>>> d5157a22
+#define SH_NODE_MYBSDF_DIFFUSE          170 //Diffuse copy node added for test purposes
 
 /* custom defines options for Material node */
 #define SH_NODE_MAT_DIFF   1
