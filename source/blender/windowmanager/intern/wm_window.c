/*
 * This program is free software; you can redistribute it and/or
 * modify it under the terms of the GNU General Public License
 * as published by the Free Software Foundation; either version 2
 * of the License, or (at your option) any later version.
 *
 * This program is distributed in the hope that it will be useful,
 * but WITHOUT ANY WARRANTY; without even the implied warranty of
 * MERCHANTABILITY or FITNESS FOR A PARTICULAR PURPOSE.  See the
 * GNU General Public License for more details.
 *
 * You should have received a copy of the GNU General Public License
 * along with this program; if not, write to the Free Software Foundation,
 * Inc., 51 Franklin Street, Fifth Floor, Boston, MA 02110-1301, USA.
 *
 * The Original Code is Copyright (C) 2007 Blender Foundation but based
 * on ghostwinlay.c (C) 2001-2002 by NaN Holding BV
 * All rights reserved.
 */

/** \file
 * \ingroup wm
 *
 * Window management, wrap GHOST.
 */

#include <math.h>
#include <stdlib.h>
#include <stdio.h>
#include <string.h>

#include "DNA_listBase.h"
#include "DNA_screen_types.h"
#include "DNA_windowmanager_types.h"
#include "DNA_workspace_types.h"

#include "MEM_guardedalloc.h"

#include "GHOST_C-api.h"

#include "BLI_math.h"
#include "BLI_blenlib.h"
#include "BLI_utildefines.h"

#include "BLT_translation.h"

#include "BKE_blender.h"
#include "BKE_context.h"
#include "BKE_global.h"
#include "BKE_icons.h"
#include "BKE_layer.h"
#include "BKE_main.h"
#include "BKE_screen.h"
#include "BKE_workspace.h"

#include "RNA_access.h"
#include "RNA_define.h"
#include "RNA_enum_types.h"

#include "WM_api.h"
#include "WM_types.h"
#include "wm.h"
#include "wm_draw.h"
#include "wm_files.h"
#include "wm_window.h"
#include "wm_event_system.h"

#include "ED_anim_api.h"
#include "ED_render.h"
#include "ED_scene.h"
#include "ED_screen.h"
#include "ED_fileselect.h"

#include "UI_interface.h"
#include "UI_interface_icons.h"

#include "PIL_time.h"

#include "GPU_batch.h"
#include "GPU_batch_presets.h"
#include "GPU_draw.h"
#include "GPU_extensions.h"
#include "GPU_framebuffer.h"
#include "GPU_init_exit.h"
#include "GPU_immediate.h"
#include "GPU_material.h"
#include "GPU_texture.h"
#include "GPU_context.h"
#include "BLF_api.h"

#include "UI_resources.h"

/* for assert */
#ifndef NDEBUG
#  include "BLI_threads.h"
#endif

/* We may want to open non-OpenGL windows in certain cases and do all drawing into an offscreen
 * OpenGL context then. This flag is useful for testing the blitting. It forces OpenGL windows
 * only, but still does the offscreen rendering and blitting (if supported by GHOST context).
 * See GHOST_BlitOpenGLOffscreenContext. */
// #define USE_FORCE_OPENGL_FOR_NON_OPENGL_WIN

/* the global to talk to ghost */
static GHOST_SystemHandle g_system = NULL;

typedef enum eWinOverrideFlag {
  WIN_OVERRIDE_GEOM = (1 << 0),
  WIN_OVERRIDE_WINSTATE = (1 << 1),
} eWinOverrideFlag;

#define GHOST_WINDOW_STATE_DEFAULT GHOST_kWindowStateMaximized

/**
 * Override defaults or startup file when #eWinOverrideFlag is set.
 * These values are typically set by command line arguments.
 */
static struct WMInitStruct {
  /* window geometry */
  int size_x, size_y;
  int start_x, start_y;

  int windowstate;
  eWinOverrideFlag override_flag;

  bool window_focus;
  bool native_pixels;
} wm_init_state = {
    .windowstate = GHOST_WINDOW_STATE_DEFAULT,
    .window_focus = true,
    .native_pixels = true,
};

/* -------------------------------------------------------------------- */
/** \name Window Open & Close
 * \{ */

static void wm_window_set_drawable(wmWindowManager *wm, wmWindow *win, bool activate);
static int wm_window_timer(const bContext *C);

/* XXX this one should correctly check for apple top header...
 * done for Cocoa : returns window contents (and not frame) max size*/
void wm_get_screensize(int *r_width, int *r_height)
{
  unsigned int uiwidth;
  unsigned int uiheight;

  GHOST_GetMainDisplayDimensions(g_system, &uiwidth, &uiheight);
  *r_width = uiwidth;
  *r_height = uiheight;
}

/* size of all screens (desktop), useful since the mouse is bound by this */
void wm_get_desktopsize(int *r_width, int *r_height)
{
  unsigned int uiwidth;
  unsigned int uiheight;

  GHOST_GetAllDisplayDimensions(g_system, &uiwidth, &uiheight);
  *r_width = uiwidth;
  *r_height = uiheight;
}

/* keeps offset and size within monitor bounds */
/* XXX solve dual screen... */
void wm_window_check_position(rcti *rect)
{
  int width, height, d;

  wm_get_screensize(&width, &height);

  if (rect->xmin < 0) {
    rect->xmax -= rect->xmin;
    rect->xmin = 0;
  }
  if (rect->ymin < 0) {
    rect->ymax -= rect->ymin;
    rect->ymin = 0;
  }
  if (rect->xmax > width) {
    d = rect->xmax - width;
    rect->xmax -= d;
    rect->xmin -= d;
  }
  if (rect->ymax > height) {
    d = rect->ymax - height;
    rect->ymax -= d;
    rect->ymin -= d;
  }

  if (rect->xmin < 0) {
    rect->xmin = 0;
  }
  if (rect->ymin < 0) {
    rect->ymin = 0;
  }
}

static void wm_window_drawing_context_activate(wmWindow *win)
{
  if (win->offscreen_context) {
    /* In rare cases we may want to draw to an offscreen context.  */
    GHOST_ActivateOpenGLContext(win->offscreen_context);
  }
  else {
    GHOST_ActivateWindowDrawingContext(win->ghostwin);
  }
}

static void wm_ghostwindow_destroy(wmWindowManager *wm, wmWindow *win)
{
  if (win->ghostwin) {
    /* Prevents non-drawable state of main windows (bugs #22967,
     * #25071 and possibly #22477 too). Always clear it even if
     * this window was not the drawable one, because we mess with
     * drawing context to discard the GW context. */
    wm_window_clear_drawable(wm);

    if (win == wm->winactive) {
      wm->winactive = NULL;
    }

    /* We need this window's opengl context active to discard it. */
    wm_window_drawing_context_activate(win);
    GPU_context_active_set(win->gpuctx);

    /* Delete local gpu context.  */
    GPU_context_discard(win->gpuctx);

    GHOST_DisposeWindow(g_system, win->ghostwin);
    win->ghostwin = NULL;
    win->gpuctx = NULL;
  }
}

/* including window itself, C can be NULL.
 * ED_screen_exit should have been called */
void wm_window_free(bContext *C, wmWindowManager *wm, wmWindow *win)
{
  wmTimer *wt, *wtnext;

  /* update context */
  if (C) {
    WM_event_remove_handlers(C, &win->handlers);
    WM_event_remove_handlers(C, &win->modalhandlers);

    if (CTX_wm_window(C) == win) {
      CTX_wm_window_set(C, NULL);
    }
  }

  BKE_screen_area_map_free(&win->global_areas);

  /* end running jobs, a job end also removes its timer */
  for (wt = wm->timers.first; wt; wt = wtnext) {
    wtnext = wt->next;
    if (wt->win == win && wt->event_type == TIMERJOBS) {
      wm_jobs_timer_ended(wm, wt);
    }
  }

  /* timer removing, need to call this api function */
  for (wt = wm->timers.first; wt; wt = wtnext) {
    wtnext = wt->next;
    if (wt->win == win) {
      WM_event_remove_timer(wm, win, wt);
    }
  }

  if (win->eventstate) {
    MEM_freeN(win->eventstate);
  }

  if (win->cursor_keymap_status) {
    MEM_freeN(win->cursor_keymap_status);
  }

  wm_event_free_all(win);

  wm_ghostwindow_destroy(wm, win);

  BKE_workspace_instance_hook_free(G_MAIN, win->workspace_hook);
  MEM_freeN(win->stereo3d_format);

  MEM_freeN(win);
}

static int find_free_winid(wmWindowManager *wm)
{
  wmWindow *win;
  int id = 1;

  for (win = wm->windows.first; win; win = win->next) {
    if (id <= win->winid) {
      id = win->winid + 1;
    }
  }
  return id;
}

/* don't change context itself */
wmWindow *wm_window_new(bContext *C, wmWindow *parent)
{
  Main *bmain = CTX_data_main(C);
  wmWindowManager *wm = CTX_wm_manager(C);
  wmWindow *win = MEM_callocN(sizeof(wmWindow), "window");

  BLI_addtail(&wm->windows, win);
  win->winid = find_free_winid(wm);

  win->parent = (parent && parent->parent) ? parent->parent : parent;
  win->stereo3d_format = MEM_callocN(sizeof(Stereo3dFormat), "Stereo 3D Format (window)");
  win->workspace_hook = BKE_workspace_instance_hook_create(bmain);

  return win;
}

/* part of wm_window.c api */
wmWindow *wm_window_copy(bContext *C,
                         wmWindow *win_src,
                         const bool duplicate_layout,
                         const bool child)
{
  Main *bmain = CTX_data_main(C);
  wmWindow *win_parent = (child) ? win_src : win_src->parent;
  wmWindow *win_dst = wm_window_new(C, win_parent);
  WorkSpace *workspace = WM_window_get_active_workspace(win_src);
  WorkSpaceLayout *layout_old = WM_window_get_active_layout(win_src);
  WorkSpaceLayout *layout_new;

  win_dst->posx = win_src->posx + 10;
  win_dst->posy = win_src->posy;
  win_dst->sizex = win_src->sizex;
  win_dst->sizey = win_src->sizey;

  win_dst->scene = win_src->scene;
  STRNCPY(win_dst->view_layer_name, win_src->view_layer_name);
  BKE_workspace_active_set(win_dst->workspace_hook, workspace);
  layout_new = duplicate_layout ?
                   ED_workspace_layout_duplicate(bmain, workspace, layout_old, win_dst) :
                   layout_old;
  BKE_workspace_hook_layout_for_workspace_set(win_dst->workspace_hook, workspace, layout_new);

  *win_dst->stereo3d_format = *win_src->stereo3d_format;

  return win_dst;
}

/**
 * A higher level version of copy that tests the new window can be added.
 * (called from the operator directly)
 */
wmWindow *wm_window_copy_test(bContext *C,
                              wmWindow *win_src,
                              const bool duplicate_layout,
                              const bool child)
{
  wmWindowManager *wm = CTX_wm_manager(C);
  wmWindow *win_dst;

  win_dst = wm_window_copy(C, win_src, duplicate_layout, child);

  WM_check(C);

  if (win_dst->ghostwin) {
    WM_event_add_notifier(C, NC_WINDOW | NA_ADDED, NULL);
    return win_dst;
  }
  else {
    wm_window_close(C, wm, win_dst);
    return NULL;
  }
}

/** \} */

/* -------------------------------------------------------------------- */
/** \name Quit Confirmation Dialog
 * \{ */

static void wm_save_file_on_quit_dialog_callback(bContext *C, void *UNUSED(user_data))
{
  wm_exit_schedule_delayed(C);
}

/**
 * Call the confirm dialog on quitting. It's displayed in the context window so
 * caller should set it as desired.
 */
static void wm_confirm_quit(bContext *C)
{
  wmGenericCallback *action = MEM_callocN(sizeof(*action), __func__);
  action->exec = wm_save_file_on_quit_dialog_callback;
  wm_close_file_dialog(C, action);
}

/**
 * Call the quit confirmation prompt or exit directly if needed. The use can
 * still cancel via the confirmation popup. Also, this may not quit Blender
 * immediately, but rather schedule the closing.
 *
 * \param win: The window to show the confirmation popup/window in.
 */
void wm_quit_with_optional_confirmation_prompt(bContext *C, wmWindow *win)
{
  wmWindow *win_ctx = CTX_wm_window(C);

  /* The popup will be displayed in the context window which may not be set
   * here (this function gets called outside of normal event handling loop). */
  CTX_wm_window_set(C, win);

  if (U.uiflag & USER_SAVE_PROMPT) {
    if (wm_file_or_image_is_modified(C) && !G.background) {
      wm_confirm_quit(C);
    }
    else {
      wm_exit_schedule_delayed(C);
    }
  }
  else {
    wm_exit_schedule_delayed(C);
  }

  CTX_wm_window_set(C, win_ctx);
}

/** \} */

/* this is event from ghost, or exit-blender op */
void wm_window_close(bContext *C, wmWindowManager *wm, wmWindow *win)
{
  /* First check if there is another main window remaining. */
  wmWindow *win_other;
  for (win_other = wm->windows.first; win_other; win_other = win_other->next) {
    if (win_other != win && win_other->parent == NULL && !WM_window_is_temp_screen(win_other)) {
      break;
    }
  }

  if (win->parent == NULL && win_other == NULL) {
    wm_quit_with_optional_confirmation_prompt(C, win);
    return;
  }

  /* close child windows */
  for (wmWindow *win_child = wm->windows.first; win_child; win_child = win_child->next) {
    if (win_child->parent == win) {
      wm_window_close(C, wm, win_child);
    }
  }

  bScreen *screen = WM_window_get_active_screen(win);
  WorkSpace *workspace = WM_window_get_active_workspace(win);
  WorkSpaceLayout *layout = BKE_workspace_active_layout_get(win->workspace_hook);

  BLI_remlink(&wm->windows, win);

  CTX_wm_window_set(C, win); /* needed by handlers */
  WM_event_remove_handlers(C, &win->handlers);
  WM_event_remove_handlers(C, &win->modalhandlers);

  /* for regular use this will _never_ be NULL,
   * however we may be freeing an improperly initialized window. */
  if (screen) {
    ED_screen_exit(C, win, screen);
  }

  wm_window_free(C, wm, win);

  /* if temp screen, delete it after window free (it stops jobs that can access it) */
  if (screen && screen->temp) {
    Main *bmain = CTX_data_main(C);

    BLI_assert(BKE_workspace_layout_screen_get(layout) == screen);
    BKE_workspace_layout_remove(bmain, workspace, layout);
  }
}

void wm_window_title(wmWindowManager *wm, wmWindow *win)
{
  if (WM_window_is_temp_screen(win)) {
    /* nothing to do for 'temp' windows,
     * because WM_window_open_temp always sets window title  */
  }
  else if (win->ghostwin) {
    /* this is set to 1 if you don't have startup.blend open */
    if (G.save_over && BKE_main_blendfile_path_from_global()[0]) {
      char str[sizeof(((Main *)NULL)->name) + 24];
      BLI_snprintf(str,
                   sizeof(str),
                   "Blender%s [%s%s]",
                   wm->file_saved ? "" : "*",
                   BKE_main_blendfile_path_from_global(),
                   G_MAIN->recovered ? " (Recovered)" : "");
      GHOST_SetTitle(win->ghostwin, str);
    }
    else {
      GHOST_SetTitle(win->ghostwin, "Blender");
    }

    /* Informs GHOST of unsaved changes, to set window modified visual indicator (macOS)
     * and to give hint of unsaved changes for a user warning mechanism in case of OS
     * application terminate request (e.g. OS Shortcut Alt+F4, Cmd+Q, (...), or session end). */
    GHOST_SetWindowModifiedState(win->ghostwin, (GHOST_TUns8)!wm->file_saved);
  }
}

void WM_window_set_dpi(wmWindow *win)
{
  float auto_dpi = GHOST_GetDPIHint(win->ghostwin);

  /* Clamp auto DPI to 96, since our font/interface drawing does not work well
   * with lower sizes. The main case we are interested in supporting is higher
   * DPI. If a smaller UI is desired it is still possible to adjust UI scale. */
  auto_dpi = max_ff(auto_dpi, 96.0f);

  /* Lazily init UI scale size, preserving backwards compatibility by
   * computing UI scale from ratio of previous DPI and auto DPI */
  if (U.ui_scale == 0) {
    int virtual_pixel = (U.virtual_pixel == VIRTUAL_PIXEL_NATIVE) ? 1 : 2;

    if (U.dpi == 0) {
      U.ui_scale = virtual_pixel;
    }
    else {
      U.ui_scale = (virtual_pixel * U.dpi * 96.0f) / (auto_dpi * 72.0f);
    }

    CLAMP(U.ui_scale, 0.25f, 4.0f);
  }

  /* Blender's UI drawing assumes DPI 72 as a good default following macOS
   * while Windows and Linux use DPI 96. GHOST assumes a default 96 so we
   * remap the DPI to Blender's convention. */
  auto_dpi *= GHOST_GetNativePixelSize(win->ghostwin);
  int dpi = auto_dpi * U.ui_scale * (72.0 / 96.0f);

  /* Automatically set larger pixel size for high DPI. */
  int pixelsize = max_ii(1, (int)(dpi / 64));
  /* User adjustment for pixel size. */
  pixelsize = max_ii(1, pixelsize + U.ui_line_width);

  /* Set user preferences globals for drawing, and for forward compatibility. */
  U.pixelsize = pixelsize;
  U.dpi = dpi / pixelsize;
  U.virtual_pixel = (pixelsize == 1) ? VIRTUAL_PIXEL_NATIVE : VIRTUAL_PIXEL_DOUBLE;
  U.dpi_fac = ((U.pixelsize * (float)U.dpi) / 72.0f);
  U.inv_dpi_fac = 1.0f / U.dpi_fac;

  /* Set user preferences globals for drawing, and for forward compatibility. */
  U.widget_unit = (U.pixelsize * U.dpi * 20 + 36) / 72;
  /* If line thickness differs from scaling factor then adjustments need to be made */
  U.widget_unit += 2 * ((int)U.pixelsize - (int)U.dpi_fac);

  /* update font drawing */
  BLF_default_dpi(U.pixelsize * U.dpi);
}

static void wm_window_ensure_eventstate(wmWindow *win)
{
  if (win->eventstate) {
    return;
  }

  win->eventstate = MEM_callocN(sizeof(wmEvent), "window event state");
  wm_get_cursor_position(win, &win->eventstate->x, &win->eventstate->y);
}

/* belongs to below */
static void wm_window_ghostwindow_add(wmWindowManager *wm,
                                      const char *title,
                                      wmWindow *win,
                                      GHOST_TDrawingContextType context_type)
{
  GHOST_WindowHandle ghostwin;
  GHOST_GLSettings glSettings = {0};
  int scr_w, scr_h, posy;

  /* a new window is created when pageflip mode is required for a window */
  if (win->stereo3d_format->display_mode == S3D_DISPLAY_PAGEFLIP) {
    glSettings.flags |= GHOST_glStereoVisual;
  }

  if (G.debug & G_DEBUG_GPU) {
    glSettings.flags |= GHOST_glDebugContext;
  }

  wm_get_screensize(&scr_w, &scr_h);
  posy = (scr_h - win->posy - win->sizey);

  /* Clear drawable so we can set the new window. */
  wmWindow *prev_windrawable = wm->windrawable;
  wm_window_clear_drawable(wm);

  ghostwin = GHOST_CreateWindow(g_system,
                                title,
                                win->posx,
                                posy,
                                win->sizex,
                                win->sizey,
                                (GHOST_TWindowState)win->windowstate,
#ifdef USE_FORCE_OPENGL_FOR_NON_OPENGL_WIN
                                GHOST_kDrawingContextTypeOpenGL,
#else
                                context_type,
#endif
                                glSettings);

  if (ghostwin) {
    GHOST_RectangleHandle bounds;
    GLuint default_fb;

    if (context_type == GHOST_kDrawingContextTypeOpenGL) {
      default_fb = GHOST_GetDefaultOpenGLFramebuffer(ghostwin);
      win->gpuctx = GPU_context_create(default_fb);
    }
    else {
      /* Drawing into a non-OpenGL window -> create an offscreen OpenGL context to draw into. */
      win->offscreen_context = WM_opengl_context_create();
      WM_opengl_context_activate(win->offscreen_context);

      default_fb = GHOST_GetContextDefaultOpenGLFramebuffer(win->offscreen_context);
      win->gpuctx = GPU_context_create(default_fb);
    }

    /* needed so we can detect the graphics card below */
    GPU_init();

    /* Set window as drawable upon creation. Note this has already been
     * it has already been activated by GHOST_CreateWindow. */
    wm_window_set_drawable(wm, win, false);

    win->ghostwin = ghostwin;
    GHOST_SetWindowUserData(ghostwin, win); /* pointer back */

    wm_window_ensure_eventstate(win);

    /* store actual window size in blender window */
    bounds = GHOST_GetClientBounds(win->ghostwin);

    /* win32: gives undefined window size when minimized */
    if (GHOST_GetWindowState(win->ghostwin) != GHOST_kWindowStateMinimized) {
      win->sizex = GHOST_GetWidthRectangle(bounds);
      win->sizey = GHOST_GetHeightRectangle(bounds);
    }
    GHOST_DisposeRectangle(bounds);

#ifndef __APPLE__
    /* set the state here, so minimized state comes up correct on windows */
    if (wm_init_state.window_focus) {
      GHOST_SetWindowState(ghostwin, (GHOST_TWindowState)win->windowstate);
    }
#endif
    /* until screens get drawn, make it nice gray */
    glClearColor(0.55, 0.55, 0.55, 0.0);
    /* Crash on OSS ATI: bugs.launchpad.net/ubuntu/+source/mesa/+bug/656100 */
    if (!GPU_type_matches(GPU_DEVICE_ATI, GPU_OS_UNIX, GPU_DRIVER_OPENSOURCE)) {
      glClear(GL_COLOR_BUFFER_BIT);
    }

    /* needed here, because it's used before it reads userdef */
    WM_window_set_dpi(win);

    wm_window_present(win);

    // GHOST_SetWindowState(ghostwin, GHOST_kWindowStateModified);

    /* standard state vars for window */
    GPU_state_init();
  }
  else {
    wm_window_set_drawable(wm, prev_windrawable, false);
  }
}

static void wm_window_ghostwindow_ensure(wmWindowManager *wm,
                                         wmWindow *win,
                                         GHOST_TDrawingContextType context_type)
{
  wmKeyMap *keymap;

  BLI_assert(G.background == false);

  /* no commandline prefsize? then we set this.
   * Note that these values will be used only
   * when there is no startup.blend yet.
   */
  if (wm_init_state.size_x == 0) {
    wm_get_screensize(&wm_init_state.size_x, &wm_init_state.size_y);

    /* note!, this isnt quite correct, active screen maybe offset 1000s if PX,
     * we'd need a wm_get_screensize like function that gives offset,
     * in practice the window manager will likely move to the correct monitor */
    wm_init_state.start_x = 0;
    wm_init_state.start_y = 0;

#ifdef WITH_X11 /* X11 */
    /* X11, don't start maximized because we can't figure out the dimensions
     * of a single display yet if there are multiple, due to lack of Xinerama
     * handling in GHOST. */
    wm_init_state.size_x = min_ii(wm_init_state.size_x, WM_WIN_INIT_SIZE_X);
    wm_init_state.size_y = min_ii(wm_init_state.size_y, WM_WIN_INIT_SIZE_Y);
    /* pad */
    wm_init_state.start_x = WM_WIN_INIT_PAD;
    wm_init_state.start_y = WM_WIN_INIT_PAD;
    wm_init_state.size_x -= WM_WIN_INIT_PAD * 2;
    wm_init_state.size_y -= WM_WIN_INIT_PAD * 2;
#endif
  }

  if (win->ghostwin == NULL) {
    if ((win->sizex == 0) || (wm_init_state.override_flag & WIN_OVERRIDE_GEOM)) {
      win->posx = wm_init_state.start_x;
      win->posy = wm_init_state.start_y;
      win->sizex = wm_init_state.size_x;
      win->sizey = wm_init_state.size_y;

      if (wm_init_state.override_flag & WIN_OVERRIDE_GEOM) {
        win->windowstate = GHOST_kWindowStateNormal;
        wm_init_state.override_flag &= ~WIN_OVERRIDE_GEOM;
      }
      else {
        win->windowstate = GHOST_WINDOW_STATE_DEFAULT;
      }
    }

    if (wm_init_state.override_flag & WIN_OVERRIDE_WINSTATE) {
      win->windowstate = wm_init_state.windowstate;
      wm_init_state.override_flag &= ~WIN_OVERRIDE_WINSTATE;
    }
<<<<<<< HEAD
=======

    if (win->ghostwin != NULL) {
      /* If we have no ghostwin this is a buggy window that should be removed.
       * However we still need to initialize it correctly so the screen doesn't hang. */

      /* happens after fileread */
      wm_window_ensure_eventstate(win);
    }
>>>>>>> 7ad21c38

    /* without this, cursor restore may fail, T45456 */
    if (win->cursor == 0) {
      win->cursor = CURSOR_STD;
    }

    wm_window_ghostwindow_add(wm, "Blender", win, context_type);
  }
  /* happens after fileread */
  wm_window_ensure_eventstate(win);

  /* add keymap handlers (1 handler for all keys in map!) */
  keymap = WM_keymap_ensure(wm->defaultconf, "Window", 0, 0);
  WM_event_add_keymap_handler(&win->handlers, keymap);

  keymap = WM_keymap_ensure(wm->defaultconf, "Screen", 0, 0);
  WM_event_add_keymap_handler(&win->handlers, keymap);

  keymap = WM_keymap_ensure(wm->defaultconf, "Screen Editing", 0, 0);
  WM_event_add_keymap_handler(&win->modalhandlers, keymap);

  /* add drop boxes */
  {
    ListBase *lb = WM_dropboxmap_find("Window", 0, 0);
    WM_event_add_dropbox_handler(&win->handlers, lb);
  }
  wm_window_title(wm, win);

  /* add topbar */
  ED_screen_global_areas_refresh(win);
}

/**
 * Initialize #wmWindow without ghostwin, open these and clear.
 *
 * window size is read from window, if 0 it uses prefsize
 * called in #WM_check, also inits stuff after file read.
 *
 * \warning
 * After running, 'win->ghostwin' can be NULL in rare cases
 * (where OpenGL driver fails to create a context for eg).
 * We could remove them with #wm_window_ghostwindows_remove_invalid
 * but better not since caller may continue to use.
 * Instead, caller needs to handle the error case and cleanup.
 */
void wm_window_ghostwindows_ensure(wmWindowManager *wm)
{
  BLI_assert(G.background == false);

  for (wmWindow *win = wm->windows.first; win; win = win->next) {
    wm_window_ghostwindow_ensure(wm, win, GHOST_kDrawingContextTypeOpenGL);
  }
}

/**
 * Call after #wm_window_ghostwindows_ensure or #WM_check
 * (after loading a new file) in the unlikely event a window couldn't be created.
 */
void wm_window_ghostwindows_remove_invalid(bContext *C, wmWindowManager *wm)
{
  wmWindow *win, *win_next;

  BLI_assert(G.background == false);

  for (win = wm->windows.first; win; win = win_next) {
    win_next = win->next;
    if (win->ghostwin == NULL) {
      wm_window_close(C, wm, win);
    }
  }
}

/**
 * new window, no screen yet, but we open ghostwindow for it,
 * also gets the window level handlers
 * \note area-rip calls this.
 * \return the window or NULL.
 */
static wmWindow *wm_window_open_ex(bContext *C,
                                   const rcti *rect,
                                   GHOST_TDrawingContextType context_type)
{
  wmWindowManager *wm = CTX_wm_manager(C);
  wmWindow *win_prev = CTX_wm_window(C);
  wmWindow *win = wm_window_new(C, win_prev);

  win->posx = rect->xmin;
  win->posy = rect->ymin;
  win->sizex = BLI_rcti_size_x(rect);
  win->sizey = BLI_rcti_size_y(rect);

  wm_window_ghostwindow_ensure(wm, win, context_type);

  WM_check(C);

  if (win->ghostwin) {
    return win;
  }
  else {
    wm_window_close(C, wm, win);
    CTX_wm_window_set(C, win_prev);
    return NULL;
  }
}

wmWindow *WM_window_open(bContext *C, const rcti *rect)
{
  return wm_window_open_ex(C, rect, GHOST_kDrawingContextTypeOpenGL);
}
#ifdef WIN32
wmWindow *WM_window_open_directx(bContext *C, const rcti *rect)
{
  return wm_window_open_ex(C, rect, GHOST_kDrawingContextTypeD3D);
}
#endif

/**
 * Uses `screen->temp` tag to define what to do, currently it limits
 * to only one "temp" window for render out, preferences, filewindow, etc...
 *
 * \param type: WM_WINDOW_RENDER, WM_WINDOW_USERPREFS...
 * \return the window or NULL.
 */
wmWindow *WM_window_open_temp(bContext *C, int x, int y, int sizex, int sizey, int type)
{
  Main *bmain = CTX_data_main(C);
  wmWindow *win_prev = CTX_wm_window(C);
  wmWindow *win;
  bScreen *screen;
  ScrArea *sa;
  Scene *scene = CTX_data_scene(C);
  ViewLayer *view_layer = CTX_data_view_layer(C);
  const char *title;

  /* convert to native OS window coordinates */
  const float native_pixel_size = GHOST_GetNativePixelSize(win_prev->ghostwin);
  x /= native_pixel_size;
  y /= native_pixel_size;
  sizex /= native_pixel_size;
  sizey /= native_pixel_size;

  /* calculate position */
  rcti rect;
  rect.xmin = x + win_prev->posx - sizex / 2;
  rect.ymin = y + win_prev->posy - sizey / 2;
  rect.xmax = rect.xmin + sizex;
  rect.ymax = rect.ymin + sizey;

  /* changes rect to fit within desktop */
  wm_window_check_position(&rect);

  /* test if we have a temp screen already */
  for (win = CTX_wm_manager(C)->windows.first; win; win = win->next) {
    if (WM_window_is_temp_screen(win)) {
      break;
    }
  }

  /* add new window? */
  if (win == NULL) {
    win = wm_window_new(C, win_prev);

    win->posx = rect.xmin;
    win->posy = rect.ymin;
  }

  screen = WM_window_get_active_screen(win);

  win->sizex = BLI_rcti_size_x(&rect);
  win->sizey = BLI_rcti_size_y(&rect);

  if (win->ghostwin) {
    wm_window_set_size(win, win->sizex, win->sizey);
    wm_window_raise(win);
  }

  if (WM_window_get_active_workspace(win) == NULL) {
    WorkSpace *workspace = WM_window_get_active_workspace(win_prev);
    BKE_workspace_active_set(win->workspace_hook, workspace);
  }

  if (screen == NULL) {
    /* add new screen layout */
    WorkSpace *workspace = WM_window_get_active_workspace(win);
    WorkSpaceLayout *layout = ED_workspace_layout_add(bmain, workspace, win, "temp");

    screen = BKE_workspace_layout_screen_get(layout);
    WM_window_set_active_layout(win, workspace, layout);
  }

  /* Set scene and view layer to match original window. */
  STRNCPY(win->view_layer_name, view_layer->name);
  if (WM_window_get_active_scene(win) != scene) {
    ED_screen_scene_change(C, win, scene);
  }

  screen->temp = 1;

  /* make window active, and validate/resize */
  CTX_wm_window_set(C, win);
  WM_check(C);

  /* It's possible `win->ghostwin == NULL`.
   * instead of attempting to cleanup here (in a half finished state),
   * finish setting up the screen, then free it at the end of the function,
   * to avoid having to take into account a partially-created window.
   */

  /* ensure it shows the right spacetype editor */
  sa = screen->areabase.first;
  CTX_wm_area_set(C, sa);

  if (type == WM_WINDOW_RENDER) {
    ED_area_newspace(C, sa, SPACE_IMAGE, false);
  }
  else if (type == WM_WINDOW_DRIVERS) {
    ED_area_newspace(C, sa, SPACE_GRAPH, false);
  }
  else {
    ED_area_newspace(C, sa, SPACE_USERPREF, false);
  }

  ED_screen_change(C, screen);
  ED_screen_refresh(CTX_wm_manager(C), win); /* test scale */

  /* do additional setup for specific editor type */
  if (type == WM_WINDOW_DRIVERS) {
    ED_drivers_editor_init(C, sa);
  }

  if (sa->spacetype == SPACE_IMAGE) {
    title = IFACE_("Blender Render");
  }
  else if (ELEM(sa->spacetype, SPACE_OUTLINER, SPACE_USERPREF)) {
    title = IFACE_("Blender Preferences");
  }
  else if (sa->spacetype == SPACE_FILE) {
    title = IFACE_("Blender File View");
  }
  else if (sa->spacetype == SPACE_GRAPH) {
    title = IFACE_("Blender Drivers Editor");
  }
  else {
    title = "Blender";
  }

  if (win->ghostwin) {
    GHOST_SetTitle(win->ghostwin, title);
    return win;
  }
  else {
    /* very unlikely! but opening a new window can fail */
    wm_window_close(C, CTX_wm_manager(C), win);
    CTX_wm_window_set(C, win_prev);

    return NULL;
  }
}

/* ****************** Operators ****************** */

int wm_window_close_exec(bContext *C, wmOperator *UNUSED(op))
{
  wmWindowManager *wm = CTX_wm_manager(C);
  wmWindow *win = CTX_wm_window(C);
  wm_window_close(C, wm, win);
  return OPERATOR_FINISHED;
}

int wm_window_new_exec(bContext *C, wmOperator *UNUSED(op))
{
  wmWindow *win_src = CTX_wm_window(C);
  bool ok;

  ok = (wm_window_copy_test(C, win_src, true, true) != NULL);

  return ok ? OPERATOR_FINISHED : OPERATOR_CANCELLED;
}

int wm_window_new_main_exec(bContext *C, wmOperator *UNUSED(op))
{
  wmWindow *win_src = CTX_wm_window(C);
  bool ok;

  ok = (wm_window_copy_test(C, win_src, true, false) != NULL);

  return ok ? OPERATOR_FINISHED : OPERATOR_CANCELLED;
}

/* fullscreen operator callback */
int wm_window_fullscreen_toggle_exec(bContext *C, wmOperator *UNUSED(op))
{
  wmWindow *window = CTX_wm_window(C);
  GHOST_TWindowState state;

  if (G.background) {
    return OPERATOR_CANCELLED;
  }

  state = GHOST_GetWindowState(window->ghostwin);
  if (state != GHOST_kWindowStateFullScreen) {
    GHOST_SetWindowState(window->ghostwin, GHOST_kWindowStateFullScreen);
  }
  else {
    GHOST_SetWindowState(window->ghostwin, GHOST_kWindowStateNormal);
  }

  return OPERATOR_FINISHED;
}

/* ************ events *************** */

void wm_cursor_position_from_ghost(wmWindow *win, int *x, int *y)
{
  float fac = GHOST_GetNativePixelSize(win->ghostwin);

  GHOST_ScreenToClient(win->ghostwin, *x, *y, x, y);
  *x *= fac;

  *y = (win->sizey - 1) - *y;
  *y *= fac;
}

void wm_cursor_position_to_ghost(wmWindow *win, int *x, int *y)
{
  float fac = GHOST_GetNativePixelSize(win->ghostwin);

  *x /= fac;
  *y /= fac;
  *y = win->sizey - *y - 1;

  GHOST_ClientToScreen(win->ghostwin, *x, *y, x, y);
}

void wm_get_cursor_position(wmWindow *win, int *x, int *y)
{
  if (UNLIKELY(G.f & G_FLAG_EVENT_SIMULATE)) {
    *x = win->eventstate->x;
    *y = win->eventstate->y;
    return;
  }
  GHOST_GetCursorPosition(g_system, x, y);
  wm_cursor_position_from_ghost(win, x, y);
}

typedef enum {
  SHIFT = 's',
  CONTROL = 'c',
  ALT = 'a',
  OS = 'C',
} modifierKeyType;

/* check if specified modifier key type is pressed */
static int query_qual(modifierKeyType qual)
{
  GHOST_TModifierKeyMask left, right;
  int val = 0;

  switch (qual) {
    case SHIFT:
      left = GHOST_kModifierKeyLeftShift;
      right = GHOST_kModifierKeyRightShift;
      break;
    case CONTROL:
      left = GHOST_kModifierKeyLeftControl;
      right = GHOST_kModifierKeyRightControl;
      break;
    case OS:
      left = right = GHOST_kModifierKeyOS;
      break;
    case ALT:
    default:
      left = GHOST_kModifierKeyLeftAlt;
      right = GHOST_kModifierKeyRightAlt;
      break;
  }

  GHOST_GetModifierKeyState(g_system, left, &val);
  if (!val) {
    GHOST_GetModifierKeyState(g_system, right, &val);
  }

  return val;
}

static void wm_window_set_drawable(wmWindowManager *wm, wmWindow *win, bool activate)
{
  BLI_assert(ELEM(wm->windrawable, NULL, win));

  wm->windrawable = win;
  if (activate) {
    wm_window_drawing_context_activate(win);
  }

  GPU_context_active_set(win->gpuctx);
  immActivate();
}

void wm_window_clear_drawable(wmWindowManager *wm)
{
  if (wm->windrawable) {
    BLF_batch_reset();
    gpu_batch_presets_reset();
    immDeactivate();
    wm->windrawable = NULL;
  }
}

void wm_window_make_drawable(wmWindowManager *wm, wmWindow *win)
{
  BLI_assert(GPU_framebuffer_active_get() == NULL);

  if (win != wm->windrawable && win->ghostwin) {
    //      win->lmbut = 0; /* keeps hanging when mousepressed while other window opened */
    wm_window_clear_drawable(wm);

    if (G.debug & G_DEBUG_EVENTS) {
      printf("%s: set drawable %d\n", __func__, win->winid);
    }

    wm_window_set_drawable(wm, win, true);

    /* this can change per window */
    WM_window_set_dpi(win);
  }
}

/* Reset active the current window opengl drawing context. */
void wm_window_reset_drawable(void)
{
  BLI_assert(BLI_thread_is_main());
  BLI_assert(GPU_framebuffer_active_get() == NULL);
  wmWindowManager *wm = G_MAIN->wm.first;

  if (wm == NULL) {
    return;
  }
  wmWindow *win = wm->windrawable;

  if (win && win->ghostwin) {
    wm_window_clear_drawable(wm);
    wm_window_set_drawable(wm, win, true);
  }
}

/**
 * Called by ghost, here we handle events for windows themselves or send to event system.
 *
 * Mouse coordinate conversion happens here.
 */
static int ghost_event_proc(GHOST_EventHandle evt, GHOST_TUserDataPtr C_void_ptr)
{
  bContext *C = C_void_ptr;
  wmWindowManager *wm = CTX_wm_manager(C);
  GHOST_TEventType type = GHOST_GetEventType(evt);
#if 0
  /* We may want to use time from ghost, currently `PIL_check_seconds_timer` is used instead. */
  uint64_t time = GHOST_GetEventTime(evt);
#endif

  if (type == GHOST_kEventQuitRequest) {
    /* Find an active window to display quit dialog in. */
    GHOST_WindowHandle ghostwin = GHOST_GetEventWindow(evt);
    wmWindow *win;

    if (ghostwin && GHOST_ValidWindow(g_system, ghostwin)) {
      win = GHOST_GetWindowUserData(ghostwin);
    }
    else {
      win = wm->winactive;
    }

    /* Display quit dialog or quit immediately. */
    if (win) {
      wm_quit_with_optional_confirmation_prompt(C, win);
    }
    else {
      wm_exit_schedule_delayed(C);
    }
  }
  else {
    GHOST_WindowHandle ghostwin = GHOST_GetEventWindow(evt);
    GHOST_TEventDataPtr data = GHOST_GetEventData(evt);
    wmWindow *win;

    /* Ghost now can call this function for life resizes,
     * but it should return if WM didn't initialize yet.
     * Can happen on file read (especially full size window). */
    if ((wm->initialized & WM_WINDOW_IS_INITIALIZED) == 0) {
      return 1;
    }
    if (!ghostwin) {
      /* XXX - should be checked, why are we getting an event here, and */
      /* what is it? */
      puts("<!> event has no window");
      return 1;
    }
    else if (!GHOST_ValidWindow(g_system, ghostwin)) {
      /* XXX - should be checked, why are we getting an event here, and */
      /* what is it? */
      puts("<!> event has invalid window");
      return 1;
    }
    else {
      win = GHOST_GetWindowUserData(ghostwin);
    }

    switch (type) {
      case GHOST_kEventWindowDeactivate:
        wm_event_add_ghostevent(wm, win, type, data);
        win->active = 0; /* XXX */

        /* clear modifiers for inactive windows */
        win->eventstate->alt = 0;
        win->eventstate->ctrl = 0;
        win->eventstate->shift = 0;
        win->eventstate->oskey = 0;
        win->eventstate->keymodifier = 0;

        break;
      case GHOST_kEventWindowActivate: {
        GHOST_TEventKeyData kdata;
        wmEvent event;
        int wx, wy;
        const int keymodifier = ((query_qual(SHIFT) ? KM_SHIFT : 0) |
                                 (query_qual(CONTROL) ? KM_CTRL : 0) |
                                 (query_qual(ALT) ? KM_ALT : 0) | (query_qual(OS) ? KM_OSKEY : 0));

        /* Win23/GHOST modifier bug, see T40317 */
#ifndef WIN32
//#  define USE_WIN_ACTIVATE
#endif

        /* No context change! C->wm->windrawable is drawable, or for area queues. */
        wm->winactive = win;

        win->active = 1;
        //              window_handle(win, INPUTCHANGE, win->active);

        /* bad ghost support for modifier keys... so on activate we set the modifiers again */

        /* TODO: This is not correct since a modifier may be held when a window is activated...
         * better solve this at ghost level. attempted fix r54450 but it caused bug [#34255]
         *
         * For now don't send GHOST_kEventKeyDown events, just set the 'eventstate'.
         */
        kdata.ascii = '\0';
        kdata.utf8_buf[0] = '\0';

        if (win->eventstate->shift) {
          if ((keymodifier & KM_SHIFT) == 0) {
            kdata.key = GHOST_kKeyLeftShift;
            wm_event_add_ghostevent(wm, win, GHOST_kEventKeyUp, &kdata);
          }
        }
#ifdef USE_WIN_ACTIVATE
        else {
          if (keymodifier & KM_SHIFT) {
            win->eventstate->shift = KM_MOD_FIRST;
          }
        }
#endif
        if (win->eventstate->ctrl) {
          if ((keymodifier & KM_CTRL) == 0) {
            kdata.key = GHOST_kKeyLeftControl;
            wm_event_add_ghostevent(wm, win, GHOST_kEventKeyUp, &kdata);
          }
        }
#ifdef USE_WIN_ACTIVATE
        else {
          if (keymodifier & KM_CTRL) {
            win->eventstate->ctrl = KM_MOD_FIRST;
          }
        }
#endif
        if (win->eventstate->alt) {
          if ((keymodifier & KM_ALT) == 0) {
            kdata.key = GHOST_kKeyLeftAlt;
            wm_event_add_ghostevent(wm, win, GHOST_kEventKeyUp, &kdata);
          }
        }
#ifdef USE_WIN_ACTIVATE
        else {
          if (keymodifier & KM_ALT) {
            win->eventstate->alt = KM_MOD_FIRST;
          }
        }
#endif
        if (win->eventstate->oskey) {
          if ((keymodifier & KM_OSKEY) == 0) {
            kdata.key = GHOST_kKeyOS;
            wm_event_add_ghostevent(wm, win, GHOST_kEventKeyUp, &kdata);
          }
        }
#ifdef USE_WIN_ACTIVATE
        else {
          if (keymodifier & KM_OSKEY) {
            win->eventstate->oskey = KM_MOD_FIRST;
          }
        }
#endif

#undef USE_WIN_ACTIVATE

        /* keymodifier zero, it hangs on hotkeys that open windows otherwise */
        win->eventstate->keymodifier = 0;

        /* entering window, update mouse pos. but no event */
        wm_get_cursor_position(win, &wx, &wy);

        win->eventstate->x = wx;
        win->eventstate->y = wy;

        win->addmousemove = 1; /* enables highlighted buttons */

        wm_window_make_drawable(wm, win);

        /* window might be focused by mouse click in configuration of window manager
         * when focus is not following mouse
         * click could have been done on a button and depending on window manager settings
         * click would be passed to blender or not, but in any case button under cursor
         * should be activated, so at max next click on button without moving mouse
         * would trigger it's handle function
         * currently it seems to be common practice to generate new event for, but probably
         * we'll need utility function for this? (sergey)
         */
        wm_event_init_from_window(win, &event);
        event.type = MOUSEMOVE;
        event.prevx = event.x;
        event.prevy = event.y;

        wm_event_add(win, &event);

        break;
      }
      case GHOST_kEventWindowClose: {
        wm_window_close(C, wm, win);
        break;
      }
      case GHOST_kEventWindowUpdate: {
        if (G.debug & G_DEBUG_EVENTS) {
          printf("%s: ghost redraw %d\n", __func__, win->winid);
        }

        wm_window_make_drawable(wm, win);
        WM_event_add_notifier(C, NC_WINDOW, NULL);

        break;
      }
      case GHOST_kEventWindowSize:
      case GHOST_kEventWindowMove: {
        GHOST_TWindowState state;
        state = GHOST_GetWindowState(win->ghostwin);
        win->windowstate = state;

        WM_window_set_dpi(win);

        /* win32: gives undefined window size when minimized */
        if (state != GHOST_kWindowStateMinimized) {
          GHOST_RectangleHandle client_rect;
          int l, t, r, b, scr_w, scr_h;
          int sizex, sizey, posx, posy;

          client_rect = GHOST_GetClientBounds(win->ghostwin);
          GHOST_GetRectangle(client_rect, &l, &t, &r, &b);

          GHOST_DisposeRectangle(client_rect);

          wm_get_desktopsize(&scr_w, &scr_h);
          sizex = r - l;
          sizey = b - t;
          posx = l;
          posy = scr_h - t - win->sizey;

          /*
           * Ghost sometimes send size or move events when the window hasn't changed.
           * One case of this is using compiz on linux. To alleviate the problem
           * we ignore all such event here.
           *
           * It might be good to eventually do that at Ghost level, but that is for
           * another time.
           */
          if (win->sizex != sizex || win->sizey != sizey || win->posx != posx ||
              win->posy != posy) {
            const bScreen *screen = WM_window_get_active_screen(win);

            win->sizex = sizex;
            win->sizey = sizey;
            win->posx = posx;
            win->posy = posy;

            /* debug prints */
            if (G.debug & G_DEBUG_EVENTS) {
              const char *state_str;
              state = GHOST_GetWindowState(win->ghostwin);

              if (state == GHOST_kWindowStateNormal) {
                state_str = "normal";
              }
              else if (state == GHOST_kWindowStateMinimized) {
                state_str = "minimized";
              }
              else if (state == GHOST_kWindowStateMaximized) {
                state_str = "maximized";
              }
              else if (state == GHOST_kWindowStateFullScreen) {
                state_str = "fullscreen";
              }
              else {
                state_str = "<unknown>";
              }

              printf("%s: window %d state = %s\n", __func__, win->winid, state_str);

              if (type != GHOST_kEventWindowSize) {
                printf("win move event pos %d %d size %d %d\n",
                       win->posx,
                       win->posy,
                       win->sizex,
                       win->sizey);
              }
            }

            wm_window_make_drawable(wm, win);
            BKE_icon_changed(screen->id.icon_id);
            WM_event_add_notifier(C, NC_SCREEN | NA_EDITED, NULL);
            WM_event_add_notifier(C, NC_WINDOW | NA_EDITED, NULL);

#if defined(__APPLE__) || defined(WIN32)
            /* OSX and Win32 don't return to the mainloop while resize */
            wm_window_timer(C);
            wm_event_do_handlers(C);
            wm_event_do_notifiers(C);
            wm_draw_update(C);
#endif
          }
        }
        break;
      }

      case GHOST_kEventWindowDPIHintChanged: {
        WM_window_set_dpi(win);
        /* font's are stored at each DPI level, without this we can easy load 100's of fonts */
        BLF_cache_clear();

        WM_main_add_notifier(NC_WINDOW, NULL);             /* full redraw */
        WM_main_add_notifier(NC_SCREEN | NA_EDITED, NULL); /* refresh region sizes */
        break;
      }

      case GHOST_kEventOpenMainFile: {
        PointerRNA props_ptr;
        const char *path = GHOST_GetEventData(evt);

        if (path) {
          wmOperatorType *ot = WM_operatortype_find("WM_OT_open_mainfile", false);
          /* operator needs a valid window in context, ensures
           * it is correctly set */
          CTX_wm_window_set(C, win);

          WM_operator_properties_create_ptr(&props_ptr, ot);
          RNA_string_set(&props_ptr, "filepath", path);
          WM_operator_name_call_ptr(C, ot, WM_OP_EXEC_DEFAULT, &props_ptr);
          WM_operator_properties_free(&props_ptr);

          CTX_wm_window_set(C, NULL);
        }
        break;
      }
      case GHOST_kEventDraggingDropDone: {
        wmEvent event;
        GHOST_TEventDragnDropData *ddd = GHOST_GetEventData(evt);
        int wx, wy;

        /* entering window, update mouse pos */
        wm_get_cursor_position(win, &wx, &wy);
        win->eventstate->x = wx;
        win->eventstate->y = wy;

        wm_event_init_from_window(win, &event); /* copy last state, like mouse coords */

        /* activate region */
        event.type = MOUSEMOVE;
        event.prevx = event.x;
        event.prevy = event.y;

        /* No context change! C->wm->windrawable is drawable, or for area queues. */
        wm->winactive = win;

        win->active = 1;

        wm_event_add(win, &event);

        /* make blender drop event with custom data pointing to wm drags */
        event.type = EVT_DROP;
        event.val = KM_RELEASE;
        event.custom = EVT_DATA_DRAGDROP;
        event.customdata = &wm->drags;
        event.customdatafree = 1;

        wm_event_add(win, &event);

        /* printf("Drop detected\n"); */

        /* add drag data to wm for paths: */

        if (ddd->dataType == GHOST_kDragnDropTypeFilenames) {
          GHOST_TStringArray *stra = ddd->data;
          int a, icon;

          for (a = 0; a < stra->count; a++) {
            printf("drop file %s\n", stra->strings[a]);
            /* try to get icon type from extension */
            icon = ED_file_extension_icon((char *)stra->strings[a]);

            WM_event_start_drag(C, icon, WM_DRAG_PATH, stra->strings[a], 0.0, WM_DRAG_NOP);
            /* void poin should point to string, it makes a copy */
            break; /* only one drop element supported now */
          }
        }

        break;
      }
      case GHOST_kEventNativeResolutionChange: {
        // only update if the actual pixel size changes
        float prev_pixelsize = U.pixelsize;
        WM_window_set_dpi(win);

        if (U.pixelsize != prev_pixelsize) {
          BKE_icon_changed(WM_window_get_active_screen(win)->id.icon_id);

          // close all popups since they are positioned with the pixel
          // size baked in and it's difficult to correct them
          CTX_wm_window_set(C, win);
          UI_popup_handlers_remove_all(C, &win->modalhandlers);
          CTX_wm_window_set(C, NULL);

          wm_window_make_drawable(wm, win);

          WM_event_add_notifier(C, NC_SCREEN | NA_EDITED, NULL);
          WM_event_add_notifier(C, NC_WINDOW | NA_EDITED, NULL);
        }

        break;
      }
      case GHOST_kEventTrackpad: {
        GHOST_TEventTrackpadData *pd = data;

        wm_cursor_position_from_ghost(win, &pd->x, &pd->y);
        wm_event_add_ghostevent(wm, win, type, data);
        break;
      }
      case GHOST_kEventCursorMove: {
        GHOST_TEventCursorData *cd = data;

        wm_cursor_position_from_ghost(win, &cd->x, &cd->y);
        wm_event_add_ghostevent(wm, win, type, data);
        break;
      }
      default:
        wm_event_add_ghostevent(wm, win, type, data);
        break;
    }
  }
  return 1;
}

/**
 * This timer system only gives maximum 1 timer event per redraw cycle,
 * to prevent queues to get overloaded.
 * Timer handlers should check for delta to decide if they just update, or follow real time.
 * Timer handlers can also set duration to match frames passed
 */
static int wm_window_timer(const bContext *C)
{
  wmWindowManager *wm = CTX_wm_manager(C);
  wmTimer *wt, *wtnext;
  wmWindow *win;
  double time = PIL_check_seconds_timer();
  int retval = 0;

  for (wt = wm->timers.first; wt; wt = wtnext) {
    wtnext = wt->next; /* in case timer gets removed */
    win = wt->win;

    if (wt->sleep == 0) {
      if (time > wt->ntime) {
        wt->delta = time - wt->ltime;
        wt->duration += wt->delta;
        wt->ltime = time;
        wt->ntime = wt->stime + wt->timestep * ceil(wt->duration / wt->timestep);

        if (wt->event_type == TIMERJOBS) {
          wm_jobs_timer(C, wm, wt);
        }
        else if (wt->event_type == TIMERAUTOSAVE) {
          wm_autosave_timer(C, wm, wt);
        }
        else if (wt->event_type == TIMERNOTIFIER) {
          WM_main_add_notifier(POINTER_AS_UINT(wt->customdata), NULL);
        }
        else if (win) {
          wmEvent event;
          wm_event_init_from_window(win, &event);

          event.type = wt->event_type;
          event.val = KM_NOTHING;
          event.keymodifier = 0;
          event.custom = EVT_DATA_TIMER;
          event.customdata = wt;
          wm_event_add(win, &event);

          retval = 1;
        }
      }
    }
  }
  return retval;
}

void wm_window_process_events(const bContext *C)
{
  int hasevent;

  BLI_assert(BLI_thread_is_main());

  hasevent = GHOST_ProcessEvents(g_system, 0); /* 0 is no wait */

  if (hasevent) {
    GHOST_DispatchEvents(g_system);
  }
  hasevent |= wm_window_timer(C);
#ifdef WITH_OPENXR
  hasevent |= GHOST_XrEventsHandle(CTX_wm_manager(C)->xr_context);
#endif

  /* no event, we sleep 5 milliseconds */
  if (hasevent == 0) {
    PIL_sleep_ms(5);
  }
}

/* -------------------------------------------------------------------- */
/** \name Ghost Init/Exit
 * \{ */

/**
 * \note #bContext can be null in background mode because we don't
 * need to event handling.
 */
void wm_ghost_init(bContext *C)
{
  if (!g_system) {
    GHOST_EventConsumerHandle consumer;

    if (C != NULL) {
      consumer = GHOST_CreateEventConsumer(ghost_event_proc, C);
    }

    g_system = GHOST_CreateSystem();

    if (C != NULL) {
      GHOST_AddEventConsumer(g_system, consumer);
    }

    if (wm_init_state.native_pixels) {
      GHOST_UseNativePixels();
    }

    GHOST_UseWindowFocus(wm_init_state.window_focus);

    WM_init_tablet_api();
  }
}

void wm_ghost_exit(void)
{
  if (g_system) {
    GHOST_DisposeSystem(g_system);
  }
  g_system = NULL;
}

/** \} */

/* -------------------------------------------------------------------- */
/** \name Event Timer
 * \{ */

/* to (de)activate running timers temporary */
void WM_event_timer_sleep(wmWindowManager *wm,
                          wmWindow *UNUSED(win),
                          wmTimer *timer,
                          bool do_sleep)
{
  wmTimer *wt;

  for (wt = wm->timers.first; wt; wt = wt->next) {
    if (wt == timer) {
      break;
    }
  }

  if (wt) {
    wt->sleep = do_sleep;
  }
}

wmTimer *WM_event_add_timer(wmWindowManager *wm, wmWindow *win, int event_type, double timestep)
{
  wmTimer *wt = MEM_callocN(sizeof(wmTimer), "window timer");

  wt->event_type = event_type;
  wt->ltime = PIL_check_seconds_timer();
  wt->ntime = wt->ltime + timestep;
  wt->stime = wt->ltime;
  wt->timestep = timestep;
  wt->win = win;

  BLI_addtail(&wm->timers, wt);

  return wt;
}

wmTimer *WM_event_add_timer_notifier(wmWindowManager *wm,
                                     wmWindow *win,
                                     unsigned int type,
                                     double timestep)
{
  wmTimer *wt = MEM_callocN(sizeof(wmTimer), "window timer");

  wt->event_type = TIMERNOTIFIER;
  wt->ltime = PIL_check_seconds_timer();
  wt->ntime = wt->ltime + timestep;
  wt->stime = wt->ltime;
  wt->timestep = timestep;
  wt->win = win;
  wt->customdata = POINTER_FROM_UINT(type);
  wt->flags |= WM_TIMER_NO_FREE_CUSTOM_DATA;

  BLI_addtail(&wm->timers, wt);

  return wt;
}

void WM_event_remove_timer(wmWindowManager *wm, wmWindow *UNUSED(win), wmTimer *timer)
{
  wmTimer *wt;

  /* extra security check */
  for (wt = wm->timers.first; wt; wt = wt->next) {
    if (wt == timer) {
      break;
    }
  }
  if (wt) {
    wmWindow *win;

    if (wm->reports.reporttimer == wt) {
      wm->reports.reporttimer = NULL;
    }

    BLI_remlink(&wm->timers, wt);
    if (wt->customdata != NULL && (wt->flags & WM_TIMER_NO_FREE_CUSTOM_DATA) == 0) {
      MEM_freeN(wt->customdata);
    }
    MEM_freeN(wt);

    /* there might be events in queue with this timer as customdata */
    for (win = wm->windows.first; win; win = win->next) {
      wmEvent *event;
      for (event = win->queue.first; event; event = event->next) {
        if (event->customdata == wt) {
          event->customdata = NULL;
          event->type = EVENT_NONE; /* timer users customdata, dont want NULL == NULL */
        }
      }
    }
  }
}

void WM_event_remove_timer_notifier(wmWindowManager *wm, wmWindow *win, wmTimer *timer)
{
  timer->customdata = NULL;
  WM_event_remove_timer(wm, win, timer);
}

/** \} */

/* -------------------------------------------------------------------- */
/** \name Clipboard
 * \{ */

static char *wm_clipboard_text_get_ex(bool selection, int *r_len, bool firstline)
{
  char *p, *p2, *buf, *newbuf;

  if (G.background) {
    *r_len = 0;
    return NULL;
  }

  buf = (char *)GHOST_getClipboard(selection);
  if (!buf) {
    *r_len = 0;
    return NULL;
  }

  /* always convert from \r\n to \n */
  p2 = newbuf = MEM_mallocN(strlen(buf) + 1, __func__);

  if (firstline) {
    /* will return an over-alloc'ed value in the case there are newlines */
    for (p = buf; *p; p++) {
      if ((*p != '\n') && (*p != '\r')) {
        *(p2++) = *p;
      }
      else {
        break;
      }
    }
  }
  else {
    for (p = buf; *p; p++) {
      if (*p != '\r') {
        *(p2++) = *p;
      }
    }
  }

  *p2 = '\0';

  free(buf); /* ghost uses regular malloc */

  *r_len = (p2 - newbuf);

  return newbuf;
}

/**
 * Return text from the clipboard.
 *
 * \note Caller needs to check for valid utf8 if this is a requirement.
 */
char *WM_clipboard_text_get(bool selection, int *r_len)
{
  return wm_clipboard_text_get_ex(selection, r_len, false);
}

/**
 * Convenience function for pasting to areas of Blender which don't support newlines.
 */
char *WM_clipboard_text_get_firstline(bool selection, int *r_len)
{
  return wm_clipboard_text_get_ex(selection, r_len, true);
}

void WM_clipboard_text_set(const char *buf, bool selection)
{
  if (!G.background) {
#ifdef _WIN32
    /* do conversion from \n to \r\n on Windows */
    const char *p;
    char *p2, *newbuf;
    int newlen = 0;

    for (p = buf; *p; p++) {
      if (*p == '\n') {
        newlen += 2;
      }
      else {
        newlen++;
      }
    }

    newbuf = MEM_callocN(newlen + 1, "WM_clipboard_text_set");

    for (p = buf, p2 = newbuf; *p; p++, p2++) {
      if (*p == '\n') {
        *(p2++) = '\r';
        *p2 = '\n';
      }
      else {
        *p2 = *p;
      }
    }
    *p2 = '\0';

    GHOST_putClipboard((GHOST_TInt8 *)newbuf, selection);
    MEM_freeN(newbuf);
#else
    GHOST_putClipboard((GHOST_TInt8 *)buf, selection);
#endif
  }
}

/** \} */

/* -------------------------------------------------------------------- */
/** \name Progress Bar
 * \{ */

void WM_progress_set(wmWindow *win, float progress)
{
  GHOST_SetProgressBar(win->ghostwin, progress);
}

void WM_progress_clear(wmWindow *win)
{
  GHOST_EndProgressBar(win->ghostwin);
}

/** \} */

/* -------------------------------------------------------------------- */
/** \name Window Position/Size (internal)
 * \{ */

void wm_window_get_position(wmWindow *win, int *r_pos_x, int *r_pos_y)
{
  *r_pos_x = win->posx;
  *r_pos_y = win->posy;
}

void wm_window_set_size(wmWindow *win, int width, int height)
{
  GHOST_SetClientSize(win->ghostwin, width, height);
}

/** \} */

/* -------------------------------------------------------------------- */
/** \name Window Depth (Raise/Lower)
 * \{ */

void wm_window_lower(wmWindow *win)
{
  GHOST_SetWindowOrder(win->ghostwin, GHOST_kWindowOrderBottom);
}

void wm_window_raise(wmWindow *win)
{
  /* Restore window if minimized */
  if (GHOST_GetWindowState(win->ghostwin) == GHOST_kWindowStateMinimized) {
    GHOST_SetWindowState(win->ghostwin, GHOST_kWindowStateNormal);
  }
  GHOST_SetWindowOrder(win->ghostwin, GHOST_kWindowOrderTop);
}

/** \} */

/* -------------------------------------------------------------------- */
/** \name Window Buffers
 * \{ */

/**
 * \brief Push rendered buffer to the screen.
 * In most cases, just swaps the buffer. However a window offscreen context may have been used to
 * inject a layer of control in-between the OpenGL context and the window. We use this to support
 * drawing with OpenGL into a DirectX window for the rare cases we need this (Windows Mixed
 * Reality OpenXR runtime, which doesn't support OpenGL).
 */
void wm_window_present(wmWindow *win)
{
  if (win->offscreen_context) {
    /* The window may be a non-OpenGL window (unlikely though). In that case it's given the
     * chance to blit the offscreen buffer to its onscreen context. Just a simple interop
     * layer. */
    GHOST_BlitOpenGLOffscreenContext(win->ghostwin, win->offscreen_context);
    GHOST_SwapContextBuffers(win->offscreen_context);
  }
  GHOST_SwapWindowBuffers(win->ghostwin);
}

void wm_window_set_swap_interval(wmWindow *win, int interval)
{
  GHOST_SetSwapInterval(win->ghostwin, interval);
}

bool wm_window_get_swap_interval(wmWindow *win, int *intervalOut)
{
  return GHOST_GetSwapInterval(win->ghostwin, intervalOut);
}

/** \} */

/* -------------------------------------------------------------------- */
/** \name Window Screen Shot Utility
 *
 * Include here since it can involve low level buffer switching.
 *
 * \{ */

uint *WM_window_pixels_read(wmWindowManager *wm, wmWindow *win, int r_size[2])
{
  bool setup_context = wm->windrawable != win;

  if (setup_context) {
    GHOST_ActivateWindowDrawingContext(win->ghostwin);
    GPU_context_active_set(win->gpuctx);
  }

  r_size[0] = WM_window_pixels_x(win);
  r_size[1] = WM_window_pixels_y(win);
  const uint rect_len = r_size[0] * r_size[1];
  uint *rect = MEM_mallocN(sizeof(*rect) * rect_len, __func__);

  glReadBuffer(GL_FRONT);
  glReadPixels(0, 0, r_size[0], r_size[1], GL_RGBA, GL_UNSIGNED_BYTE, rect);
  glFinish();
  glReadBuffer(GL_BACK);

  if (setup_context) {
    if (wm->windrawable) {
      GHOST_ActivateWindowDrawingContext(wm->windrawable->ghostwin);
      GPU_context_active_set(wm->windrawable->gpuctx);
    }
  }

  /* Clear alpha, it is not set to a meaningful value in OpenGL. */
  uchar *cp = (uchar *)rect;
  uint i;
  for (i = 0, cp += 3; i < rect_len; i++, cp += 4) {
    *cp = 0xff;
  }
  return (uint *)rect;
}

/** \} */

/* -------------------------------------------------------------------- */
/** \name Initial Window State API
 * \{ */

/* called whem no ghost system was initialized */
void WM_init_state_size_set(int stax, int stay, int sizx, int sizy)
{
  wm_init_state.start_x = stax; /* left hand pos */
  wm_init_state.start_y = stay; /* bottom pos */
  wm_init_state.size_x = sizx < 640 ? 640 : sizx;
  wm_init_state.size_y = sizy < 480 ? 480 : sizy;
  wm_init_state.override_flag |= WIN_OVERRIDE_GEOM;
}

/* for borderless and border windows set from command-line */
void WM_init_state_fullscreen_set(void)
{
  wm_init_state.windowstate = GHOST_kWindowStateFullScreen;
  wm_init_state.override_flag |= WIN_OVERRIDE_WINSTATE;
}

void WM_init_state_normal_set(void)
{
  wm_init_state.windowstate = GHOST_kWindowStateNormal;
  wm_init_state.override_flag |= WIN_OVERRIDE_WINSTATE;
}

void WM_init_state_maximized_set(void)
{
  wm_init_state.windowstate = GHOST_kWindowStateMaximized;
  wm_init_state.override_flag |= WIN_OVERRIDE_WINSTATE;
}

void WM_init_window_focus_set(bool do_it)
{
  wm_init_state.window_focus = do_it;
}

void WM_init_native_pixels(bool do_it)
{
  wm_init_state.native_pixels = do_it;
}

/** \} */

/* -------------------------------------------------------------------- */
/** \name Cursor API
 * \{ */

void WM_init_tablet_api(void)
{
  if (g_system) {
    switch (U.tablet_api) {
      case USER_TABLET_NATIVE:
        GHOST_SetTabletAPI(g_system, GHOST_kTabletNative);
        break;
      case USER_TABLET_WINTAB:
        GHOST_SetTabletAPI(g_system, GHOST_kTabletWintab);
        break;
      case USER_TABLET_AUTOMATIC:
      default:
        GHOST_SetTabletAPI(g_system, GHOST_kTabletAutomatic);
        break;
    }
  }
}

/* This function requires access to the GHOST_SystemHandle (g_system) */
void WM_cursor_warp(wmWindow *win, int x, int y)
{
  if (win && win->ghostwin) {
    int oldx = x, oldy = y;

    wm_cursor_position_to_ghost(win, &x, &y);
    GHOST_SetCursorPosition(g_system, x, y);

    win->eventstate->prevx = oldx;
    win->eventstate->prevy = oldy;

    win->eventstate->x = oldx;
    win->eventstate->y = oldy;
  }
}

/**
 * Set x, y to values we can actually position the cursor to.
 */
void WM_cursor_compatible_xy(wmWindow *win, int *x, int *y)
{
  float f = GHOST_GetNativePixelSize(win->ghostwin);
  if (f != 1.0f) {
    *x = (int)(*x / f) * f;
    *y = (int)(*y / f) * f;
  }
}

/**
 * Get the cursor pressure, in most cases you'll want to use wmTabletData from the event
 */
float WM_cursor_pressure(const struct wmWindow *win)
{
  const GHOST_TabletData *td = GHOST_GetTabletData(win->ghostwin);
  /* if there's tablet data from an active tablet device then add it */
  if ((td != NULL) && td->Active != GHOST_kTabletModeNone) {
    return wm_pressure_curve(td->Pressure);
  }
  else {
    return -1.0f;
  }
}

/** \} */

/* -------------------------------------------------------------------- */
/** \name Window Size (public)
 * \{ */

/**
 * Support for native pixel size
 *
 * \note macOS retina opens window in size X, but it has up to 2 x more pixels.
 */
int WM_window_pixels_x(const wmWindow *win)
{
  float f = GHOST_GetNativePixelSize(win->ghostwin);

  return (int)(f * (float)win->sizex);
}
int WM_window_pixels_y(const wmWindow *win)
{
  float f = GHOST_GetNativePixelSize(win->ghostwin);

  return (int)(f * (float)win->sizey);
}

/**
 * Get boundaries usable by all window contents, including global areas.
 */
void WM_window_rect_calc(const wmWindow *win, rcti *r_rect)
{
  BLI_rcti_init(r_rect, 0, WM_window_pixels_x(win), 0, WM_window_pixels_y(win));
}
/**
 * Get boundaries usable by screen-layouts, excluding global areas.
 * \note Depends on U.dpi_fac. Should that be outdated, call #WM_window_set_dpi first.
 */
void WM_window_screen_rect_calc(const wmWindow *win, rcti *r_rect)
{
  rcti window_rect, screen_rect;

  WM_window_rect_calc(win, &window_rect);
  screen_rect = window_rect;

  /* Subtract global areas from screen rectangle. */
  for (ScrArea *global_area = win->global_areas.areabase.first; global_area;
       global_area = global_area->next) {
    int height = ED_area_global_size_y(global_area) - 1;

    if (global_area->global->flag & GLOBAL_AREA_IS_HIDDEN) {
      continue;
    }

    switch (global_area->global->align) {
      case GLOBAL_AREA_ALIGN_TOP:
        if ((screen_rect.ymax - height) > window_rect.ymin) {
          height += U.pixelsize;
        }
        if (screen_rect.ymax < (window_rect.ymax - 1)) {
          height += U.pixelsize;
        }
        screen_rect.ymax -= height;
        break;
      case GLOBAL_AREA_ALIGN_BOTTOM:
        if (screen_rect.ymin > window_rect.ymin) {
          height += U.pixelsize;
        }
        if ((screen_rect.ymin + height) < (window_rect.ymax - 1)) {
          height += U.pixelsize;
        }
        screen_rect.ymin += height;
        break;
      default:
        BLI_assert(0);
        break;
    }
  }

  BLI_assert(screen_rect.xmin < screen_rect.xmax);
  BLI_assert(screen_rect.ymin < screen_rect.ymax);
  *r_rect = screen_rect;
}

/**
 * For some specific use cases (VR views for DirectX only OpenXR runtime) non-OpenGL windows are
 * supported. These are treated really specially though.
 */
bool WM_window_is_non_opengl(const wmWindow *win)
{
  return GHOST_GetDrawingContextType(win->ghostwin) != GHOST_kDrawingContextTypeOpenGL;
}

bool WM_window_is_fullscreen(wmWindow *win)
{
  return win->windowstate == GHOST_kWindowStateFullScreen;
}

/** \} */

/* -------------------------------------------------------------------- */
/** \name Window Screen/Scene/WorkSpaceViewLayer API
 * \{ */

/**
 * Some editor data may need to be synced with scene data (3D View camera and layers).
 * This function ensures data is synced for editors
 * in visible workspaces and their visible layouts.
 */
void WM_windows_scene_data_sync(const ListBase *win_lb, Scene *scene)
{
  for (wmWindow *win = win_lb->first; win; win = win->next) {
    if (WM_window_get_active_scene(win) == scene) {
      ED_workspace_scene_data_sync(win->workspace_hook, scene);
    }
  }
}

Scene *WM_windows_scene_get_from_screen(const wmWindowManager *wm, const bScreen *screen)
{
  for (wmWindow *win = wm->windows.first; win; win = win->next) {
    if (WM_window_get_active_screen(win) == screen) {
      return WM_window_get_active_scene(win);
    }
  }

  return NULL;
}

WorkSpace *WM_windows_workspace_get_from_screen(const wmWindowManager *wm, const bScreen *screen)
{
  for (wmWindow *win = wm->windows.first; win; win = win->next) {
    if (WM_window_get_active_screen(win) == screen) {
      return WM_window_get_active_workspace(win);
    }
  }
  return NULL;
}

Scene *WM_window_get_active_scene(const wmWindow *win)
{
  return win->scene;
}

/**
 * \warning Only call outside of area/region loops
 */
void WM_window_set_active_scene(Main *bmain, bContext *C, wmWindow *win, Scene *scene)
{
  wmWindowManager *wm = CTX_wm_manager(C);
  wmWindow *win_parent = (win->parent) ? win->parent : win;
  bool changed = false;

  /* Set scene in parent and its child windows. */
  if (win_parent->scene != scene) {
    ED_screen_scene_change(C, win_parent, scene);
    changed = true;
  }

  for (wmWindow *win_child = wm->windows.first; win_child; win_child = win_child->next) {
    if (win_child->parent == win_parent && win_child->scene != scene) {
      ED_screen_scene_change(C, win_child, scene);
      changed = true;
    }
  }

  if (changed) {
    /* Update depsgraph and renderers for scene change. */
    ViewLayer *view_layer = WM_window_get_active_view_layer(win_parent);
    ED_scene_change_update(bmain, scene, view_layer);

    /* Complete redraw. */
    WM_event_add_notifier(C, NC_WINDOW, NULL);
  }
}

ViewLayer *WM_window_get_active_view_layer(const wmWindow *win)
{
  Scene *scene = WM_window_get_active_scene(win);
  if (scene == NULL) {
    return NULL;
  }

  ViewLayer *view_layer = BKE_view_layer_find(scene, win->view_layer_name);
  if (view_layer) {
    return view_layer;
  }

  view_layer = BKE_view_layer_default_view(scene);
  if (view_layer) {
    WM_window_set_active_view_layer((wmWindow *)win, view_layer);
  }

  return view_layer;
}

void WM_window_set_active_view_layer(wmWindow *win, ViewLayer *view_layer)
{
  BLI_assert(BKE_view_layer_find(WM_window_get_active_scene(win), view_layer->name) != NULL);
  Main *bmain = G_MAIN;

  wmWindowManager *wm = bmain->wm.first;
  wmWindow *win_parent = (win->parent) ? win->parent : win;

  /* Set view layer in parent and child windows. */
  for (wmWindow *win_iter = wm->windows.first; win_iter; win_iter = win_iter->next) {
    if ((win_iter == win_parent) || (win_iter->parent == win_parent)) {
      STRNCPY(win_iter->view_layer_name, view_layer->name);
      bScreen *screen = BKE_workspace_active_screen_get(win_iter->workspace_hook);
      ED_render_view_layer_changed(bmain, screen);
    }
  }
}

void WM_window_ensure_active_view_layer(wmWindow *win)
{
  /* Update layer name is correct after scene changes, load without UI, etc. */
  Scene *scene = WM_window_get_active_scene(win);

  if (scene && BKE_view_layer_find(scene, win->view_layer_name) == NULL) {
    ViewLayer *view_layer = BKE_view_layer_default_view(scene);
    STRNCPY(win->view_layer_name, view_layer->name);
  }
}

WorkSpace *WM_window_get_active_workspace(const wmWindow *win)
{
  return BKE_workspace_active_get(win->workspace_hook);
}

void WM_window_set_active_workspace(bContext *C, wmWindow *win, WorkSpace *workspace)
{
  wmWindowManager *wm = CTX_wm_manager(C);
  wmWindow *win_parent = (win->parent) ? win->parent : win;

  ED_workspace_change(workspace, C, wm, win);

  for (wmWindow *win_child = wm->windows.first; win_child; win_child = win_child->next) {
    if (win_child->parent == win_parent) {
      bScreen *screen = WM_window_get_active_screen(win_child);
      /* Don't change temporary screens, they only serve a single purpose. */
      if (screen->temp) {
        continue;
      }
      ED_workspace_change(workspace, C, wm, win_child);
    }
  }
}

WorkSpaceLayout *WM_window_get_active_layout(const wmWindow *win)
{
  const WorkSpace *workspace = WM_window_get_active_workspace(win);
  return (LIKELY(workspace != NULL) ? BKE_workspace_active_layout_get(win->workspace_hook) : NULL);
}
void WM_window_set_active_layout(wmWindow *win, WorkSpace *workspace, WorkSpaceLayout *layout)
{
  BKE_workspace_hook_layout_for_workspace_set(win->workspace_hook, workspace, layout);
}

/**
 * Get the active screen of the active workspace in \a win.
 */
bScreen *WM_window_get_active_screen(const wmWindow *win)
{
  const WorkSpace *workspace = WM_window_get_active_workspace(win);
  /* May be NULL in rare cases like closing Blender */
  return (LIKELY(workspace != NULL) ? BKE_workspace_active_screen_get(win->workspace_hook) : NULL);
}
void WM_window_set_active_screen(wmWindow *win, WorkSpace *workspace, bScreen *screen)
{
  BKE_workspace_active_screen_set(win->workspace_hook, workspace, screen);
}

bool WM_window_is_temp_screen(const wmWindow *win)
{
  const bScreen *screen = WM_window_get_active_screen(win);
  return (screen && screen->temp != 0);
}

/** \} */

/* -------------------------------------------------------------------- */
/** \name Window IME API
 * \{ */

#ifdef WITH_INPUT_IME
/**
 * \note Keep in mind #wm_window_IME_begin is also used to reposition the IME window.
 */
void wm_window_IME_begin(wmWindow *win, int x, int y, int w, int h, bool complete)
{
  BLI_assert(win);

  GHOST_BeginIME(win->ghostwin, x, win->sizey - y, w, h, complete);
}

void wm_window_IME_end(wmWindow *win)
{
  BLI_assert(win && win->ime_data);

  GHOST_EndIME(win->ghostwin);
  win->ime_data = NULL;
}
#endif /* WITH_INPUT_IME */

/** \} */

/* -------------------------------------------------------------------- */
/** \name Direct OpenGL Context Management
 * \{ */

void *WM_opengl_context_create(void)
{
  /* On Windows there is a problem creating contexts that share lists
   * from one context that is current in another thread.
   * So we should call this function only on the main thread.
   */
  BLI_assert(BLI_thread_is_main());
  BLI_assert(GPU_framebuffer_active_get() == NULL);
  return GHOST_CreateOpenGLContext(g_system);
}

void WM_opengl_context_dispose(void *context)
{
  BLI_assert(GPU_framebuffer_active_get() == NULL);
  GHOST_DisposeOpenGLContext(g_system, (GHOST_ContextHandle)context);
}

void WM_opengl_context_activate(void *context)
{
  BLI_assert(GPU_framebuffer_active_get() == NULL);
  GHOST_ActivateOpenGLContext((GHOST_ContextHandle)context);
}

void WM_opengl_context_release(void *context)
{
  BLI_assert(GPU_framebuffer_active_get() == NULL);
  GHOST_ReleaseOpenGLContext((GHOST_ContextHandle)context);
}

/** \} */

#ifdef WIN32
/* -------------------------------------------------------------------- */
/** \name Direct DirectX Context Management
 * \{ */

void *WM_directx_context_create(void)
{
  BLI_assert(GPU_framebuffer_active_get() == NULL);
  return GHOST_CreateDirectXContext(g_system);
}

void WM_directx_context_dispose(void *context)
{
  BLI_assert(GPU_framebuffer_active_get() == NULL);
  GHOST_DisposeDirectXContext(g_system, context);
}

/** \} */

#endif<|MERGE_RESOLUTION|>--- conflicted
+++ resolved
@@ -728,17 +728,6 @@
       win->windowstate = wm_init_state.windowstate;
       wm_init_state.override_flag &= ~WIN_OVERRIDE_WINSTATE;
     }
-<<<<<<< HEAD
-=======
-
-    if (win->ghostwin != NULL) {
-      /* If we have no ghostwin this is a buggy window that should be removed.
-       * However we still need to initialize it correctly so the screen doesn't hang. */
-
-      /* happens after fileread */
-      wm_window_ensure_eventstate(win);
-    }
->>>>>>> 7ad21c38
 
     /* without this, cursor restore may fail, T45456 */
     if (win->cursor == 0) {
@@ -747,8 +736,14 @@
 
     wm_window_ghostwindow_add(wm, "Blender", win, context_type);
   }
-  /* happens after fileread */
-  wm_window_ensure_eventstate(win);
+
+  if (win->ghostwin != NULL) {
+    /* If we have no ghostwin this is a buggy window that should be removed.
+     * However we still need to initialize it correctly so the screen doesn't hang. */
+
+    /* happens after fileread */
+    wm_window_ensure_eventstate(win);
+  }
 
   /* add keymap handlers (1 handler for all keys in map!) */
   keymap = WM_keymap_ensure(wm->defaultconf, "Window", 0, 0);
