/*
 * ***** BEGIN GPL LICENSE BLOCK *****
 *
 * This program is free software; you can redistribute it and/or
 * modify it under the terms of the GNU General Public License
 * as published by the Free Software Foundation; either version 2
 * of the License, or (at your option) any later version.
 *
 * This program is distributed in the hope that it will be useful,
 * but WITHOUT ANY WARRANTY; without even the implied warranty of
 * MERCHANTABILITY or FITNESS FOR A PARTICULAR PURPOSE.  See the
 * GNU General Public License for more details.
 *
 * You should have received a copy of the GNU General Public License
 * along with this program; if not, write to the Free Software Foundation,
 * Inc., 51 Franklin Street, Fifth Floor, Boston, MA 02110-1301, USA.
 *
 * The Original Code is Copyright (C) Blender Foundation.
 * All rights reserved.
 *
 * The Original Code is: all of this file.
 *
 * Contributor(s): Daniel Genrich
 *                 Blender Foundation
 *
 * ***** END GPL LICENSE BLOCK *****
 */

/** \file blender/blenkernel/intern/smoke.c
 *  \ingroup bke
 */


/* Part of the code copied from elbeem fluid library, copyright by Nils Thuerey */

#include <GL/glew.h>

#include "MEM_guardedalloc.h"

#include <float.h>
#include <math.h>
#include <stdio.h>
#include <string.h> /* memset */

#include "BLI_linklist.h"
#include "BLI_rand.h"
#include "BLI_jitter.h"
#include "BLI_blenlib.h"
#include "BLI_math.h"
#include "BLI_edgehash.h"
#include "BLI_kdtree.h"
#include "BLI_kdopbvh.h"
#include "BLI_utildefines.h"
#include "BLI_voxel.h"

#include "DNA_customdata_types.h"
#include "DNA_group_types.h"
#include "DNA_lamp_types.h"
#include "DNA_mesh_types.h"
#include "DNA_meshdata_types.h"
#include "DNA_modifier_types.h"
#include "DNA_object_types.h"
#include "DNA_particle_types.h"
#include "DNA_scene_types.h"
#include "DNA_smoke_types.h"

#include "BKE_bvhutils.h"
#include "BKE_cdderivedmesh.h"
#include "BKE_collision.h"
#include "BKE_customdata.h"
#include "BKE_deform.h"
#include "BKE_DerivedMesh.h"
#include "BKE_effect.h"
#include "BKE_modifier.h"
#include "BKE_particle.h"
#include "BKE_pointcache.h"
#include "BKE_smoke.h"

#include "RE_shader_ext.h"

/* UNUSED so far, may be enabled later */
/* #define USE_SMOKE_COLLISION_DM */

#include "smoke_API.h"

#ifdef WITH_SMOKE

#ifdef _WIN32
#include <time.h>
#include <stdio.h>
#include <conio.h>
#include <windows.h>

static LARGE_INTEGER liFrequency;
static LARGE_INTEGER liStartTime;
static LARGE_INTEGER liCurrentTime;

static void tstart ( void )
{
	QueryPerformanceFrequency ( &liFrequency );
	QueryPerformanceCounter ( &liStartTime );
}
static void tend ( void )
{
	QueryPerformanceCounter ( &liCurrentTime );
}
static double tval( void )
{
	return ((double)( (liCurrentTime.QuadPart - liStartTime.QuadPart)* (double)1000.0/(double)liFrequency.QuadPart ));
}
#else
#include <sys/time.h>
static struct timeval _tstart, _tend;
static struct timezone tz;
static void tstart ( void )
{
	gettimeofday ( &_tstart, &tz );
}
static void tend ( void )
{
	gettimeofday ( &_tend,&tz );
}

static double UNUSED_FUNCTION(tval)( void )
{
	double t1, t2;
	t1 = ( double ) _tstart.tv_sec*1000 + ( double ) _tstart.tv_usec/ ( 1000 );
	t2 = ( double ) _tend.tv_sec*1000 + ( double ) _tend.tv_usec/ ( 1000 );
	return t2-t1;
}
#endif

struct Object;
struct Scene;
struct DerivedMesh;
struct SmokeModifierData;

// timestep default value for nice appearance 0.1f
#define DT_DEFAULT 0.1f

#define ADD_IF_LOWER_POS(a,b) (MIN2((a)+(b), MAX2((a),(b))))
#define ADD_IF_LOWER_NEG(a,b) (MAX2((a)+(b), MIN2((a),(b))))
#define ADD_IF_LOWER(a,b) (((b)>0)?ADD_IF_LOWER_POS((a),(b)):ADD_IF_LOWER_NEG((a),(b)))

#else /* WITH_SMOKE */

/* Stubs to use when smoke is disabled */
<<<<<<< HEAD
struct WTURBULENCE *smoke_turbulence_init(int *UNUSED(res), int UNUSED(amplify), int UNUSED(noisetype), int UNUSED(use_fire), int UNUSED(use_colors)) { return NULL; }
struct FLUID_3D *smoke_init(int *UNUSED(res), float *UNUSED(dx), float *UNUSED(dtdef), int UNUSED(use_heat), int UNUSED(use_fire), int UNUSED(use_colors)) { return NULL; }
=======
struct WTURBULENCE *smoke_turbulence_init(int *UNUSED(res), int UNUSED(amplify), int UNUSED(noisetype)) { return NULL; }
// struct FLUID_3D *smoke_init(int *UNUSED(res), float *UNUSED(p0)) { return NULL; }
>>>>>>> d5157a22
void smoke_free(struct FLUID_3D *UNUSED(fluid)) {}
float *smoke_get_density(struct FLUID_3D *UNUSED(fluid)) { return NULL; }
void smoke_turbulence_free(struct WTURBULENCE *UNUSED(wt)) {}
void smoke_initWaveletBlenderRNA(struct WTURBULENCE *UNUSED(wt), float *UNUSED(strength)) {}
void smoke_initBlenderRNA(struct FLUID_3D *UNUSED(fluid), float *UNUSED(alpha), float *UNUSED(beta), float *UNUSED(dt_factor), float *UNUSED(vorticity),
						  int *UNUSED(border_colli), float *UNUSED(burning_rate), float *UNUSED(flame_smoke), float *UNUSED(flame_smoke_color),
						  float *UNUSED(flame_vorticity), float *UNUSED(flame_ignition_temp), float *UNUSED(flame_max_temp)) {}
struct DerivedMesh *smokeModifier_do(SmokeModifierData *UNUSED(smd), Scene *UNUSED(scene), Object *UNUSED(ob), DerivedMesh *UNUSED(dm)) { return NULL; }
float smoke_get_velocity_at(struct Object *UNUSED(ob), float UNUSED(position[3]), float UNUSED(velocity[3])) { return 0.0f; }
void flame_get_spectrum(unsigned char *UNUSED(spec), int UNUSED(width), float UNUSED(t1), float UNUSED(t2)) {}

#endif /* WITH_SMOKE */

#ifdef WITH_SMOKE

void smoke_reallocate_fluid(SmokeDomainSettings *sds, float dx, int res[3], int free_old)
{
	int use_heat = (sds->active_fields & SM_ACTIVE_HEAT);
	int use_fire = (sds->active_fields & (SM_ACTIVE_HEAT|SM_ACTIVE_FIRE));
	int use_colors = (sds->active_fields & SM_ACTIVE_COLORS);

	if (free_old && sds->fluid)
		smoke_free(sds->fluid);
	if (!MIN3(res[0],res[1],res[2])) {
		sds->fluid = NULL;
		return;
	}
	sds->fluid = smoke_init(res, dx, DT_DEFAULT, use_heat, use_fire, use_colors);
	smoke_initBlenderRNA(sds->fluid, &(sds->alpha), &(sds->beta), &(sds->time_scale), &(sds->vorticity), &(sds->border_collisions),
						 &(sds->burning_rate), &(sds->flame_smoke), sds->flame_smoke_color, &(sds->flame_vorticity), &(sds->flame_ignition), &(sds->flame_max_temp));

	/* reallocate shadow buffer */
	if (sds->shadow)
		MEM_freeN(sds->shadow);
	sds->shadow = MEM_callocN(sizeof(float) * res[0] * res[1] * res[2], "SmokeDomainShadow");
}

void smoke_reallocate_highres_fluid(SmokeDomainSettings *sds, float dx, int res[3], int free_old)
{
	int use_fire = (sds->active_fields & (SM_ACTIVE_HEAT|SM_ACTIVE_FIRE));
	int use_colors = (sds->active_fields & SM_ACTIVE_COLORS);

	if (free_old && sds->wt)
		smoke_turbulence_free(sds->wt);
	if (!MIN3(res[0],res[1],res[2])) {
		sds->wt = NULL;
		return;
	}
	sds->wt = smoke_turbulence_init(res, sds->amplify + 1, sds->noise, use_fire, use_colors);
	sds->res_wt[0] = res[0] * (sds->amplify + 1);
	sds->res_wt[1] = res[1] * (sds->amplify + 1);			
	sds->res_wt[2] = res[2] * (sds->amplify + 1);			
	sds->dx_wt = dx / (sds->amplify + 1);
	smoke_initWaveletBlenderRNA(sds->wt, &(sds->strength));
}

/* convert global position to domain cell space */
static void smoke_pos_to_cell(SmokeDomainSettings *sds, float pos[3])
{
	mul_m4_v3(sds->imat, pos);
	sub_v3_v3(pos, sds->p0);
	pos[0] *= 1.0f/sds->cell_size[0];
	pos[1] *= 1.0f/sds->cell_size[1];
	pos[2] *= 1.0f/sds->cell_size[2];
}

/* set domain resolution and dimensions from object derivedmesh */
static void smoke_set_domain_from_derivedmesh(SmokeDomainSettings *sds, Object *ob, DerivedMesh *dm)
{
	size_t i;
	float min[3] = {FLT_MAX, FLT_MAX, FLT_MAX}, max[3] = {-FLT_MAX, -FLT_MAX, -FLT_MAX};
	float size[3];
	MVert *verts = dm->getVertArray(dm);
	float scale = 0.0;
	int res;

	res = sds->maxres;

	// get BB of domain
	for(i = 0; i < dm->getNumVerts(dm); i++)
	{
		// min BB
		min[0] = MIN2(min[0], verts[i].co[0]);
		min[1] = MIN2(min[1], verts[i].co[1]);
		min[2] = MIN2(min[2], verts[i].co[2]);

		// max BB
		max[0] = MAX2(max[0], verts[i].co[0]);
		max[1] = MAX2(max[1], verts[i].co[1]);
		max[2] = MAX2(max[2], verts[i].co[2]);
	}

	/* set domain bounds */
	copy_v3_v3(sds->p0, min);
	copy_v3_v3(sds->p1, max);
	sds->dx = 1.0f / res;

	/* calculate domain dimensions */
	sub_v3_v3v3(size, max, min);
	copy_v3_v3(sds->cell_size, size);
	mul_v3_v3(size, ob->size);
	copy_v3_v3(sds->global_size, size);
	copy_v3_v3(sds->dp0, min);

	invert_m4_m4(sds->imat, ob->obmat);

	// prevent crash when initializing a plane as domain
	if((size[0] < FLT_EPSILON) || (size[1] < FLT_EPSILON) || (size[2] < FLT_EPSILON))
		return;

	/* define grid resolutions from longest domain side */
	if (size[0] > MAX2(size[1], size[2])) {
		scale = res / size[0];
		sds->scale = size[0] / ob->size[0];
		sds->base_res[0] = res;
		sds->base_res[1] = (int)(size[1] * scale + 0.5);
		sds->base_res[2] = (int)(size[2] * scale + 0.5);
	}
	else if (size[1] > MAX2(size[0], size[2])) {
		scale = res / size[1];
		sds->scale = size[1] / ob->size[1];
		sds->base_res[0] = (int)(size[0] * scale + 0.5);
		sds->base_res[1] = res;
		sds->base_res[2] = (int)(size[2] * scale + 0.5);
	}
	else {
		scale = res / size[2];
		sds->scale = size[2] / ob->size[2];
		sds->base_res[0] = (int)(size[0] * scale + 0.5);
		sds->base_res[1] = (int)(size[1] * scale + 0.5);
		sds->base_res[2] = res;
	}

	/* set cell size */
	sds->cell_size[0] /= (float)sds->base_res[0];
	sds->cell_size[1] /= (float)sds->base_res[1];
	sds->cell_size[2] /= (float)sds->base_res[2];
}

static int smokeModifier_init(SmokeModifierData *smd, Object *ob, Scene *scene, DerivedMesh *dm)
{
	if((smd->type & MOD_SMOKE_TYPE_DOMAIN) && smd->domain && !smd->domain->fluid)
	{
		SmokeDomainSettings *sds = smd->domain;
		int res[3];
		/* set domain dimensions from derivedmesh */
		smoke_set_domain_from_derivedmesh(sds, ob, dm);
		/* reset domain values */
		zero_v3(sds->shift);
		zero_v3(sds->shift_f);
		add_v3_fl(sds->shift_f, 0.5f);
		zero_v3(sds->prev_loc);
		mul_m4_v3(ob->obmat, sds->prev_loc);

		/* set resolutions */
		if (smd->domain->flags & MOD_SMOKE_ADAPTIVE_DOMAIN) {
			res[0] = res[1] = res[2] = 1; /* use minimum res for adaptive init */
		}
		else {
			VECCOPY(res, sds->base_res);
		}
		VECCOPY(sds->res, res);
		sds->total_cells = sds->res[0]*sds->res[1]*sds->res[2];
		sds->res_min[0] = sds->res_min[1] = sds->res_min[2] = 0;
		VECCOPY(sds->res_max, res);

		/* allocate fluid */
		smoke_reallocate_fluid(sds, sds->dx, sds->res, 0);

		smd->time = scene->r.cfra;

		/* allocate highres fluid */
		if(sds->flags & MOD_SMOKE_HIGHRES) {
			smoke_reallocate_highres_fluid(sds, sds->dx, sds->res, 0);
		}
		/* allocate shadow buffer */
		if(!sds->shadow)
			sds->shadow = MEM_callocN(sizeof(float) * sds->res[0] * sds->res[1] * sds->res[2], "SmokeDomainShadow");

		return 1;
	}
	else if((smd->type & MOD_SMOKE_TYPE_FLOW) && smd->flow)
	{
		smd->time = scene->r.cfra;

		return 1;
	}
	else if((smd->type & MOD_SMOKE_TYPE_COLL))
	{
		if(!smd->coll)
		{
			smokeModifier_createType(smd);
		}

		smd->time = scene->r.cfra;

		return 1;
	}

	return 2;
}

#endif /* WITH_SMOKE */

static void smokeModifier_freeDomain(SmokeModifierData *smd)
{
	if(smd->domain)
	{
		if(smd->domain->shadow)
				MEM_freeN(smd->domain->shadow);
			smd->domain->shadow = NULL;

		if(smd->domain->fluid)
			smoke_free(smd->domain->fluid);

		if(smd->domain->wt)
			smoke_turbulence_free(smd->domain->wt);

		if(smd->domain->effector_weights)
				MEM_freeN(smd->domain->effector_weights);
		smd->domain->effector_weights = NULL;

		BKE_ptcache_free_list(&(smd->domain->ptcaches[0]));
		smd->domain->point_cache[0] = NULL;

		MEM_freeN(smd->domain);
		smd->domain = NULL;
	}
}

static void smokeModifier_freeFlow(SmokeModifierData *smd)
{
	if(smd->flow)
	{
		if (smd->flow->dm) smd->flow->dm->release(smd->flow->dm);
		if (smd->flow->verts_old) MEM_freeN(smd->flow->verts_old);
		MEM_freeN(smd->flow);
		smd->flow = NULL;
	}
}

static void smokeModifier_freeCollision(SmokeModifierData *smd)
{
	if(smd->coll)
	{
		SmokeCollSettings *scs = smd->coll;

		if(scs->numverts)
		{
			if(scs->verts_old)
			{
				MEM_freeN(scs->verts_old);
				scs->verts_old = NULL;
			}
		}

		if(smd->coll->dm)
			smd->coll->dm->release(smd->coll->dm);
		smd->coll->dm = NULL;

		MEM_freeN(smd->coll);
		smd->coll = NULL;
	}
}

void smokeModifier_reset_turbulence(struct SmokeModifierData *smd)
{
	if(smd && smd->domain && smd->domain->wt)
	{
		smoke_turbulence_free(smd->domain->wt);
		smd->domain->wt = NULL;
	}
}

void smokeModifier_reset(struct SmokeModifierData *smd)
{
	if(smd)
	{
		if(smd->domain)
		{
			if(smd->domain->shadow)
				MEM_freeN(smd->domain->shadow);
			smd->domain->shadow = NULL;

			if(smd->domain->fluid)
			{
				smoke_free(smd->domain->fluid);
				smd->domain->fluid = NULL;
			}

			smokeModifier_reset_turbulence(smd);

			smd->time = -1;
			smd->domain->total_cells = 0;
			smd->domain->active_fields = 0;
		}
		else if(smd->flow)
		{
			if (smd->flow->verts_old) MEM_freeN(smd->flow->verts_old);
			smd->flow->verts_old = NULL;
			smd->flow->numverts = 0;
		}
		else if(smd->coll)
		{
			SmokeCollSettings *scs = smd->coll;

			if(scs->numverts && scs->verts_old)
			{
				MEM_freeN(scs->verts_old);
				scs->verts_old = NULL;
			}
		}
	}
}

void smokeModifier_free(SmokeModifierData *smd)
{
	if(smd)
	{
		smokeModifier_freeDomain(smd);
		smokeModifier_freeFlow(smd);
		smokeModifier_freeCollision(smd);
	}
}

void smokeModifier_createType(struct SmokeModifierData *smd)
{
	if(smd)
	{
		if(smd->type & MOD_SMOKE_TYPE_DOMAIN)
		{
			if(smd->domain)
				smokeModifier_freeDomain(smd);

			smd->domain = MEM_callocN(sizeof(SmokeDomainSettings), "SmokeDomain");

			smd->domain->smd = smd;

			smd->domain->point_cache[0] = BKE_ptcache_add(&(smd->domain->ptcaches[0]));
			smd->domain->point_cache[0]->flag |= PTCACHE_DISK_CACHE;
			smd->domain->point_cache[0]->step = 1;

			/* Deprecated */
			smd->domain->point_cache[1] = NULL;
			smd->domain->ptcaches[1].first = smd->domain->ptcaches[1].last = NULL;
			/* set some standard values */
			smd->domain->fluid = NULL;
			smd->domain->wt = NULL;			
			smd->domain->eff_group = NULL;
			smd->domain->fluid_group = NULL;
			smd->domain->coll_group = NULL;
			smd->domain->maxres = 32;
			smd->domain->amplify = 1;					
			smd->domain->alpha = -0.001;
			smd->domain->beta = 0.1;
			smd->domain->time_scale = 1.0;
			smd->domain->vorticity = 2.0;
			smd->domain->border_collisions = SM_BORDER_OPEN; // open domain
			smd->domain->flags = MOD_SMOKE_DISSOLVE_LOG | MOD_SMOKE_HIGH_SMOOTH;
			smd->domain->strength = 2.0;
			smd->domain->noise = MOD_SMOKE_NOISEWAVE;
			smd->domain->diss_speed = 5;
			smd->domain->active_fields = 0;

			smd->domain->adapt_margin = 4;
			smd->domain->adapt_res = 0;
			smd->domain->adapt_threshold = 0.02f;

			smd->domain->burning_rate = 0.75f;
			smd->domain->flame_smoke = 1.0f;
			smd->domain->flame_vorticity = 0.5f;
			smd->domain->flame_ignition = 1.25f;
			smd->domain->flame_max_temp = 1.75f;
			/* color */
			smd->domain->flame_smoke_color[0] = 0.7f;
			smd->domain->flame_smoke_color[1] = 0.7f;
			smd->domain->flame_smoke_color[2] = 0.7f;

			smd->domain->viewsettings = MOD_SMOKE_VIEW_SHOWBIG;
			smd->domain->effector_weights = BKE_add_effector_weights(NULL);
		}
		else if(smd->type & MOD_SMOKE_TYPE_FLOW)
		{
			if(smd->flow)
				smokeModifier_freeFlow(smd);

			smd->flow = MEM_callocN(sizeof(SmokeFlowSettings), "SmokeFlow");

			smd->flow->smd = smd;

			/* set some standard values */
			smd->flow->density = 1.0f;
			smd->flow->fuel_amount = 1.0f;
			smd->flow->temp = 1.0f;
			smd->flow->flags = MOD_SMOKE_FLOW_ABSOLUTE;
			smd->flow->vel_multi = 1.0f;
			smd->flow->surface_distance = 1.5f;
			smd->flow->source = MOD_SMOKE_FLOW_SOURCE_MESH;
			smd->flow->texture_size = 1.0f;

			smd->flow->color[0] = 0.7f;
			smd->flow->color[1] = 0.7f;
			smd->flow->color[2] = 0.7f;

			smd->flow->dm = NULL;
			smd->flow->psys = NULL;

		}
		else if(smd->type & MOD_SMOKE_TYPE_COLL)
		{
			if(smd->coll)
				smokeModifier_freeCollision(smd);

			smd->coll = MEM_callocN(sizeof(SmokeCollSettings), "SmokeColl");

			smd->coll->smd = smd;
			smd->coll->verts_old = NULL;
			smd->coll->numverts = 0;
			smd->coll->type = 0; // static obstacle
			smd->coll->dm = NULL;

#ifdef USE_SMOKE_COLLISION_DM
			smd->coll->dm = NULL;
#endif
		}
	}
}

void smokeModifier_copy(struct SmokeModifierData *smd, struct SmokeModifierData *tsmd)
{
	tsmd->type = smd->type;
	tsmd->time = smd->time;
	
	smokeModifier_createType(tsmd);

	if (tsmd->domain) {
		tsmd->domain->fluid_group = smd->domain->fluid_group;
		tsmd->domain->coll_group = smd->domain->coll_group;

		tsmd->domain->adapt_margin = smd->domain->adapt_margin;
		tsmd->domain->adapt_res = smd->domain->adapt_res;
		tsmd->domain->adapt_threshold = smd->domain->adapt_threshold;

		tsmd->domain->alpha = smd->domain->alpha;
		tsmd->domain->beta = smd->domain->beta;
		tsmd->domain->amplify = smd->domain->amplify;
		tsmd->domain->maxres = smd->domain->maxres;
		tsmd->domain->flags = smd->domain->flags;
		tsmd->domain->viewsettings = smd->domain->viewsettings;
		tsmd->domain->noise = smd->domain->noise;
		tsmd->domain->diss_speed = smd->domain->diss_speed;
		tsmd->domain->strength = smd->domain->strength;

		tsmd->domain->border_collisions = smd->domain->border_collisions;
		tsmd->domain->vorticity = smd->domain->vorticity;
		tsmd->domain->time_scale = smd->domain->time_scale;

		tsmd->domain->burning_rate = smd->domain->burning_rate;
		tsmd->domain->flame_smoke = smd->domain->flame_smoke;
		tsmd->domain->flame_vorticity = smd->domain->flame_vorticity;
		tsmd->domain->flame_ignition = smd->domain->flame_ignition;
		tsmd->domain->flame_max_temp = smd->domain->flame_max_temp;
		copy_v3_v3(tsmd->domain->flame_smoke_color, smd->domain->flame_smoke_color);
		
		MEM_freeN(tsmd->domain->effector_weights);
		tsmd->domain->effector_weights = MEM_dupallocN(smd->domain->effector_weights);
	} 
	else if (tsmd->flow) {
		tsmd->flow->psys = smd->flow->psys;
		tsmd->flow->noise_texture = smd->flow->noise_texture;

		tsmd->flow->vel_multi = smd->flow->vel_multi;
		tsmd->flow->vel_normal = smd->flow->vel_normal;
		tsmd->flow->vel_random = smd->flow->vel_random;

		tsmd->flow->density = smd->flow->density;
		copy_v3_v3(tsmd->flow->color, smd->flow->color);
		tsmd->flow->fuel_amount = smd->flow->fuel_amount;
		tsmd->flow->temp = smd->flow->temp;
		tsmd->flow->volume_density = smd->flow->volume_density;
		tsmd->flow->surface_distance = smd->flow->surface_distance;

		tsmd->flow->texture_size = smd->flow->texture_size;
		tsmd->flow->texture_offset = smd->flow->texture_offset;
		BLI_strncpy(tsmd->flow->uvlayer_name, tsmd->flow->uvlayer_name, sizeof(tsmd->flow->uvlayer_name));
		tsmd->flow->vgroup_density = smd->flow->vgroup_density;

		tsmd->flow->type = smd->flow->type;
		tsmd->flow->source = smd->flow->source;
		tsmd->flow->texture_type = smd->flow->texture_type;
		tsmd->flow->flags = smd->flow->flags;
	}
	else if (tsmd->coll) {
		;
		/* leave it as initialized, collision settings is mostly caches */
	}
}

#ifdef WITH_SMOKE

// forward decleration
static void smoke_calc_transparency(SmokeDomainSettings *sds, Scene *scene);
static float calc_voxel_transp(float *result, float *input, int res[3], int *pixel, float *tRay, float correct);

static int get_lamp(Scene *scene, float *light)
{	
	Base *base_tmp = NULL;	
	int found_lamp = 0;

	// try to find a lamp, preferably local
	for(base_tmp = scene->base.first; base_tmp; base_tmp= base_tmp->next) {
		if(base_tmp->object->type == OB_LAMP) {
			Lamp *la = base_tmp->object->data;

			if(la->type == LA_LOCAL) {
				copy_v3_v3(light, base_tmp->object->obmat[3]);
				return 1;
			}
			else if(!found_lamp) {
				copy_v3_v3(light, base_tmp->object->obmat[3]);
				found_lamp = 1;
			}
		}
	}

	return found_lamp;
}

static void obstacles_from_derivedmesh(Object *coll_ob, SmokeDomainSettings *sds, SmokeCollSettings *scs, unsigned char *obstacle_map, float *velocityX, float *velocityY, float *velocityZ, float dt)
{
	if (!scs->dm) return;
	{
		DerivedMesh *dm = NULL;
		MVert *mvert = NULL;
		MFace *mface = NULL;
		BVHTreeFromMesh treeData = {0};
		int numverts, i, z;
		int *res = sds->res;

		float surface_distance = 0.6;

		float *vert_vel = NULL;
		int has_velocity = 0;

		tstart();

		dm = CDDM_copy(scs->dm);
		CDDM_calc_normals(dm);
		mvert = dm->getVertArray(dm);
		mface = dm->getTessFaceArray(dm);
		numverts = dm->getNumVerts(dm);

		// DG TODO
		// if(scs->type > SM_COLL_STATIC)
		// if line above is used, the code is in trouble if the object moves but is declared as "does not move"

		{
			vert_vel = MEM_callocN(sizeof(float) * numverts * 3, "smoke_obs_velocity");

			if (scs->numverts != numverts || !scs->verts_old) {
				if (scs->verts_old) MEM_freeN(scs->verts_old);

				scs->verts_old = MEM_callocN(sizeof(float) * numverts * 3, "smoke_obs_verts_old");
				scs->numverts = numverts;
			}
			else {
				has_velocity = 1;
			}
		}

		/*	Transform collider vertices to
		*   domain grid space for fast lookups */
		for (i = 0; i < numverts; i++) {
			float n[3];
			float co[3];

			/* vert pos */
			mul_m4_v3(coll_ob->obmat, mvert[i].co);
			smoke_pos_to_cell(sds, mvert[i].co);

			/* vert normal */
			normal_short_to_float_v3(n, mvert[i].no);
			mul_mat3_m4_v3(coll_ob->obmat, n);
			mul_mat3_m4_v3(sds->imat, n);
			normalize_v3(n);
			normal_float_to_short_v3(mvert[i].no, n);

			/* vert velocity */
			VECADD(co, mvert[i].co, sds->shift);
			if (has_velocity) 
			{
				sub_v3_v3v3(&vert_vel[i*3], co, &scs->verts_old[i*3]);
				mul_v3_fl(&vert_vel[i*3], sds->dx/dt);
			}
			copy_v3_v3(&scs->verts_old[i*3], co);
		}

		if (bvhtree_from_mesh_faces(&treeData, dm, 0.0f, 4, 6)) {
			#pragma omp parallel for schedule(static)
			for (z = sds->res_min[2]; z < sds->res_max[2]; z++) {
				int x,y;
				for (x = sds->res_min[0]; x < sds->res_max[0]; x++)
				for (y = sds->res_min[1]; y < sds->res_max[1]; y++) {
					int index = smoke_get_index(x-sds->res_min[0], sds->res[0], y-sds->res_min[1], sds->res[1], z-sds->res_min[2]);

					float ray_start[3] = {(float)x + 0.5f, (float)y + 0.5f, (float)z + 0.5f};
					BVHTreeNearest nearest = {0};
					nearest.index = -1;
					nearest.dist = surface_distance * surface_distance; /* find_nearest uses squared distance */

					/* find the nearest point on the mesh */
					if (BLI_bvhtree_find_nearest(treeData.tree, ray_start, &nearest, treeData.nearest_callback, &treeData) != -1) {
						float weights[4];
						int v1, v2, v3, f_index = nearest.index;

						/* calculate barycentric weights for nearest point */
						v1 = mface[f_index].v1;
						v2 = (nearest.flags & BVH_ONQUAD) ? mface[f_index].v3 : mface[f_index].v2;
						v3 = (nearest.flags & BVH_ONQUAD) ? mface[f_index].v4 : mface[f_index].v3;
						interp_weights_face_v3(weights, mvert[v1].co, mvert[v2].co, mvert[v3].co, NULL, nearest.co);

						// DG TODO
						if(has_velocity)
						{
							/* apply object velocity */
							{
								float hit_vel[3];
								interp_v3_v3v3v3(hit_vel, &vert_vel[v1*3], &vert_vel[v2*3], &vert_vel[v3*3], weights);
								velocityX[index] += hit_vel[0];
								velocityY[index] += hit_vel[1];
								velocityZ[index] += hit_vel[2];
							}
						}

						/* tag obstacle cells */
						obstacle_map[index] = 1;

						if(has_velocity)
							obstacle_map[index] |= 8;
					}
				}
			}
		}
		/* free bvh tree */
		free_bvhtree_from_mesh(&treeData);
		dm->release(dm);

		if (vert_vel) MEM_freeN(vert_vel);
	}
}

/* Animated obstacles: dx_step = ((x_new - x_old) / totalsteps) * substep */
static void update_obstacles(Scene *scene, Object *ob, SmokeDomainSettings *sds, float dt, int substep, int totalsteps)
{
	Object **collobjs = NULL;
	unsigned int numcollobj = 0;

	unsigned int collIndex;
	unsigned char *obstacles = smoke_get_obstacle(sds->fluid);
	float *velx = NULL;
	float *vely = NULL;
	float *velz = NULL;
	float *velxOrig = smoke_get_velocity_x(sds->fluid);
	float *velyOrig = smoke_get_velocity_y(sds->fluid);
	float *velzOrig = smoke_get_velocity_z(sds->fluid);
	float *density = smoke_get_density(sds->fluid);
	float *fuel = smoke_get_fuel(sds->fluid);
	float *flame = smoke_get_flame(sds->fluid);
	float *r = smoke_get_color_r(sds->fluid);
	float *g = smoke_get_color_g(sds->fluid);
	float *b = smoke_get_color_b(sds->fluid);
	unsigned int z;

	smoke_get_ob_velocity(sds->fluid, &velx, &vely, &velz);

	// TODO: delete old obstacle flags
	for(z = 0; z < sds->res[0] * sds->res[1] * sds->res[2]; z++)
	{
		if(obstacles[z] & 8) // Do not delete static obstacles
		{
			obstacles[z] = 0;
		}

		velx[z] = 0;
		vely[z] = 0;
		velz[z] = 0;
	}


	collobjs = get_collisionobjects(scene, ob, sds->coll_group, &numcollobj, eModifierType_Smoke);

	// update obstacle tags in cells
	for(collIndex = 0; collIndex < numcollobj; collIndex++)
	{
		Object *collob= collobjs[collIndex];
		SmokeModifierData *smd2 = (SmokeModifierData*)modifiers_findByType(collob, eModifierType_Smoke);

		// DG TODO: check if modifier is active?
		
		if((smd2->type & MOD_SMOKE_TYPE_COLL) && smd2->coll)
		{
			SmokeCollSettings *scs = smd2->coll;
			obstacles_from_derivedmesh(collob, sds, scs, obstacles, velx, vely, velz, dt);
		}
	}

	if(collobjs)
		MEM_freeN(collobjs);

	/* obstacle cells should not contain any velocity from the smoke simulation */
	for(z = 0; z < sds->res[0] * sds->res[1] * sds->res[2]; z++)
	{
		if(obstacles[z])
		{
			velxOrig[z] = 0;
			velyOrig[z] = 0;
			velzOrig[z] = 0;
			density[z] = 0;
			if (fuel) {
				fuel[z] = 0;
				flame[z] = 0;
			}
			if (r) {
				r[z] = 0;
				g[z] = 0;
				b[z] = 0;
			}
		}
	}
}


typedef struct EmissionMap {
	float *influence;
	float *velocity;
	int min[3], max[3], res[3];
	int total_cells, valid;
} EmissionMap;

static void em_boundInsert(EmissionMap *em, float point[3])
{
	int i = 0;
	if (!em->valid) {
		VECCOPY(em->min, point);
		VECCOPY(em->max, point);
		em->valid = 1;
	}
	else {
		for (; i < 3; i++) {
			if (point[i] < em->min[i]) em->min[i] = (int)floor(point[i]);
			if (point[i] > em->max[i]) em->max[i] = (int)ceil(point[i]);
		}
	}
}

static void clampBoundsInDomain(SmokeDomainSettings *sds, int min[3], int max[3], float *min_vel, float *max_vel, int margin, float dt)
{
	int i;
	for (i=0; i<3; i++) {
		int adapt = (sds->flags & MOD_SMOKE_ADAPTIVE_DOMAIN) ? sds->adapt_res : 0;
		/* add margin */
		min[i] -= margin;
		max[i] += margin;

		/* adapt to velocity */
		if (min_vel && min_vel[i]<0.0f) {
			min[i] += (int)ceil(min_vel[i] * dt);
		}
		if (max_vel && max_vel[i]>0.0f) {
			max[i] += (int)ceil(max_vel[i] * dt);
		}

		/* clamp within domain max size */
		CLAMP(min[i], -adapt, sds->base_res[i]+adapt);
		CLAMP(max[i], -adapt, sds->base_res[i]+adapt);
	}
}

static void em_allocateData(EmissionMap *em, int use_velocity) {
	int i, res[3];

	for (i=0; i<3; i++) {
		res[i] = em->max[i] - em->min[i];
		if (res[i] <= 0)
			return;
	}
	em->total_cells = res[0]*res[1]*res[2];
	copy_v3_v3_int(em->res, res);


	em->influence = MEM_callocN(sizeof(float) * em->total_cells, "smoke_flow_influence");
	if (use_velocity)
		em->velocity = MEM_callocN(sizeof(float) * em->total_cells * 3, "smoke_flow_velocity");
}

static void em_freeData(EmissionMap *em) {
	if (em->influence)
		MEM_freeN(em->influence);
	if (em->velocity)
		MEM_freeN(em->velocity);
}


static void emit_from_particles(Object *flow_ob, SmokeDomainSettings *sds, SmokeFlowSettings *sfs, EmissionMap *em, Scene *scene, float time, float dt)
{
	if(sfs && sfs->psys && sfs->psys->part && sfs->psys->part->type==PART_EMITTER) // is particle system selected
	{
		ParticleSimulationData sim;
		ParticleSystem *psys = sfs->psys;
		float *particle_pos;
		float *particle_vel;
		int totpart=psys->totpart, totchild;
		int p = 0;
		int valid_particles = 0;

		sim.scene = scene;
		sim.ob = flow_ob;
		sim.psys = psys;

		if(psys->part->type==PART_HAIR)
		{
			// TODO: PART_HAIR not supported whatsoever
			totchild=0;
		}
		else
			totchild=psys->totchild*psys->part->disp/100;

		particle_pos = MEM_callocN(sizeof(float) * (totpart+totchild) * 3, "smoke_flow_particles");
		particle_vel = MEM_callocN(sizeof(float) * (totpart+totchild) * 3, "smoke_flow_particles");

		/* calculate local position for each particle */
		for(p=0; p<totpart+totchild; p++)
		{
			ParticleKey state;
			float *pos;
			if(p < totpart) {
				if(psys->particles[p].flag & (PARS_NO_DISP|PARS_UNEXIST))
					continue;
			}
			else {
				/* handle child particle */
				ChildParticle *cpa = &psys->child[p - totpart];
				if(psys->particles[cpa->parent].flag & (PARS_NO_DISP|PARS_UNEXIST))
					continue;
			}

			state.time = time;
			if(psys_get_particle_state(&sim, p, &state, 0) == 0)
				continue;

			/* location */
			pos = &particle_pos[valid_particles*3];
			copy_v3_v3(pos, state.co);
			smoke_pos_to_cell(sds, pos);

			/* velocity */
			copy_v3_v3(&particle_vel[valid_particles*3], state.vel);
			mul_mat3_m4_v3(sds->imat, &particle_vel[valid_particles*3]);

			/* calculate emission map bounds */
			em_boundInsert(em, pos);
			valid_particles++;
		}

		/* set emission map */
		clampBoundsInDomain(sds, em->min, em->max, NULL, NULL, 1, dt);
		em_allocateData(em, sfs->flags & MOD_SMOKE_FLOW_INITVELOCITY);

		for(p=0; p<valid_particles; p++)
		{
			int cell[3];
			size_t i = 0;
			size_t index = 0;
			int badcell = 0;

			/* 1. get corresponding cell */
			cell[0] = floor(particle_pos[p*3]) - em->min[0];
			cell[1] = floor(particle_pos[p*3+1]) - em->min[1];
			cell[2] = floor(particle_pos[p*3+2]) - em->min[2];
			/* check if cell is valid (in the domain boundary) */
			for(i = 0; i < 3; i++) {
				if((cell[i] > em->res[i] - 1) || (cell[i] < 0)) {
					badcell = 1;
					break;
				}
			}
			if(badcell)
				continue;
			/* get cell index */
			index = smoke_get_index(cell[0], em->res[0], cell[1], em->res[1], cell[2]);
			/* Add influence to emission map */
			em->influence[index] = 1.0f;
			/* Uses particle velocity as initial velocity for smoke */
			if(sfs->flags & MOD_SMOKE_FLOW_INITVELOCITY && (psys->part->phystype != PART_PHYS_NO))
			{
				VECADDFAC(&em->velocity[index*3], &em->velocity[index*3], &particle_vel[p*3], sfs->vel_multi);
			}
		}	// particles loop

		/* free data */
		if (particle_pos)
			MEM_freeN(particle_pos);
		if (particle_vel)
			MEM_freeN(particle_vel);
	}
}

static void get_texture_value(Tex *texture, float *tex_co, TexResult *texres)
{
	int result_type;

	/* no node textures for now */
	result_type = multitex_ext_safe(texture, tex_co, texres);

	/* if the texture gave an RGB value, we assume it didn't give a valid
	 * intensity, since this is in the context of modifiers don't use perceptual color conversion.
	 * if the texture didn't give an RGB value, copy the intensity across
	 */
	if (result_type & TEX_RGB) {
		texres->tin = (1.0f / 3.0f) * (texres->tr + texres->tg + texres->tb);
	}
	else {
		copy_v3_fl(&texres->tr, texres->tin);
	}
}

static void emit_from_derivedmesh(Object *flow_ob, SmokeDomainSettings *sds, SmokeFlowSettings *sfs, EmissionMap *em, float dt)
{
	if (!sfs->dm) return;
	{
		DerivedMesh *dm = sfs->dm;
		int defgrp_index = sfs->vgroup_density-1;
		MDeformVert *dvert = NULL;
		MVert *mvert = NULL;
		MVert *mvert_orig = NULL;
		MFace *mface = NULL;
		MTFace *tface = NULL;
		BVHTreeFromMesh treeData = {0};
		int numOfVerts, i, z;
		float flow_center[3] = {0};

		float *vert_vel = NULL;
		int has_velocity = 0;

		CDDM_calc_normals(dm);
		mvert = dm->getVertArray(dm);
		mvert_orig = dm->dupVertArray(dm);	/* copy original mvert and restore when done */
		mface = dm->getTessFaceArray(dm);
		numOfVerts = dm->getNumVerts(dm);
		dvert = dm->getVertDataArray(dm, CD_MDEFORMVERT);
		tface = CustomData_get_layer_named(&dm->faceData, CD_MTFACE, sfs->uvlayer_name);

		if (sfs->flags & MOD_SMOKE_FLOW_INITVELOCITY) {
			vert_vel = MEM_callocN(sizeof(float) * numOfVerts * 3, "smoke_flow_velocity");

			if (sfs->numverts != numOfVerts || !sfs->verts_old) {
				if (sfs->verts_old) MEM_freeN(sfs->verts_old);
				sfs->verts_old = MEM_callocN(sizeof(float) * numOfVerts * 3, "smoke_flow_verts_old");
				sfs->numverts = numOfVerts;
			}
			else {
				has_velocity = 1;
			}
		}

		/*	Transform dm vertices to
		*   domain grid space for fast lookups */
		for (i = 0; i < numOfVerts; i++) {
			float n[3];
			/* vert pos */
			mul_m4_v3(flow_ob->obmat, mvert[i].co);
			smoke_pos_to_cell(sds, mvert[i].co);
			/* vert normal */
			normal_short_to_float_v3(n, mvert[i].no);
			mul_mat3_m4_v3(flow_ob->obmat, n);
			mul_mat3_m4_v3(sds->imat, n);
			normalize_v3(n);
			normal_float_to_short_v3(mvert[i].no, n);
			/* vert velocity */
			if (sfs->flags & MOD_SMOKE_FLOW_INITVELOCITY) {
				float co[3];
				VECADD(co, mvert[i].co, sds->shift);
				if (has_velocity) {
					sub_v3_v3v3(&vert_vel[i*3], co, &sfs->verts_old[i*3]);
					mul_v3_fl(&vert_vel[i*3], sds->dx/dt);
				}
				copy_v3_v3(&sfs->verts_old[i*3], co);
			}

			/* calculate emission map bounds */
			em_boundInsert(em, mvert[i].co);
		}
		mul_m4_v3(flow_ob->obmat, flow_center);
		smoke_pos_to_cell(sds, flow_center);

		/* set emission map */
		clampBoundsInDomain(sds, em->min, em->max, NULL, NULL, sfs->surface_distance, dt);
		em_allocateData(em, sfs->flags & MOD_SMOKE_FLOW_INITVELOCITY);

		if (bvhtree_from_mesh_faces(&treeData, dm, 0.0f, 4, 6)) {
			#pragma omp parallel for schedule(static)
			for (z = em->min[2]; z < em->max[2]; z++) {
				int x,y;
				for (x = em->min[0]; x < em->max[0]; x++)
				for (y = em->min[1]; y < em->max[1]; y++) {
					int index = smoke_get_index(x-em->min[0], em->res[0], y-em->min[1], em->res[1], z-em->min[2]);

					float ray_start[3] = {(float)x + 0.5f, (float)y + 0.5f, (float)z + 0.5f};
					float ray_dir[3] = {1.0f, 0.0f, 0.0f};

					BVHTreeRayHit hit = {0};
					BVHTreeNearest nearest = {0};

					float volume_factor = 0.0f;
					float sample_str = 0.0f;

					hit.index = -1;
					hit.dist = 9999;
					nearest.index = -1;
					nearest.dist = sfs->surface_distance * sfs->surface_distance; /* find_nearest uses squared distance */

					/* Check volume collision */
					if (sfs->volume_density) {
						if (BLI_bvhtree_ray_cast(treeData.tree, ray_start, ray_dir, 0.0f, &hit, treeData.raycast_callback, &treeData) != -1) {
							float dot = ray_dir[0] * hit.no[0] + ray_dir[1] * hit.no[1] + ray_dir[2] * hit.no[2];
							/*  If ray and hit face normal are facing same direction
							 *	hit point is inside a closed mesh. */
							if (dot >= 0) {
								/* Also cast a ray in opposite direction to make sure
								 * point is at least surrounded by two faces */
								negate_v3(ray_dir);
								hit.index = -1;
								hit.dist = 9999;

								BLI_bvhtree_ray_cast(treeData.tree, ray_start, ray_dir, 0.0f, &hit, treeData.raycast_callback, &treeData);
								if (hit.index != -1) {
									volume_factor = sfs->volume_density;
									nearest.dist = hit.dist*hit.dist;
								}
							}
						}
					}

					/* find the nearest point on the mesh */
					if (BLI_bvhtree_find_nearest(treeData.tree, ray_start, &nearest, treeData.nearest_callback, &treeData) != -1) {
						float weights[4];
						int v1, v2, v3, f_index = nearest.index;
						float n1[3], n2[3], n3[3], hit_normal[3];

						/* emit from surface based on distance */
						if (sfs->surface_distance) {
							sample_str = sqrtf(nearest.dist) / sfs->surface_distance;
							CLAMP(sample_str, 0.0f, 1.0f);
							sample_str = pow(1.0f - sample_str, 0.5f);
						}
						else
							sample_str = 0.0f;

						/* calculate barycentric weights for nearest point */
						v1 = mface[f_index].v1;
						v2 = (nearest.flags & BVH_ONQUAD) ? mface[f_index].v3 : mface[f_index].v2;
						v3 = (nearest.flags & BVH_ONQUAD) ? mface[f_index].v4 : mface[f_index].v3;
						interp_weights_face_v3(weights, mvert[v1].co, mvert[v2].co, mvert[v3].co, NULL, nearest.co);

						if(sfs->flags & MOD_SMOKE_FLOW_INITVELOCITY) {
							/* apply normal directional velocity */
							if (sfs->vel_normal) {
								/* interpolate vertex normal vectors to get nearest point normal */
								normal_short_to_float_v3(n1, mvert[v1].no);
								normal_short_to_float_v3(n2, mvert[v2].no);
								normal_short_to_float_v3(n3, mvert[v3].no);
								interp_v3_v3v3v3(hit_normal, n1, n2, n3, weights);
								normalize_v3(hit_normal);
								/* apply normal directional and random velocity
								* - TODO: random disabled for now since it doesnt really work well as pressure calc smoothens it out... */
								em->velocity[index*3]   += hit_normal[0]*sfs->vel_normal * 0.25f;
								em->velocity[index*3+1] += hit_normal[1]*sfs->vel_normal * 0.25f;
								em->velocity[index*3+2] += hit_normal[2]*sfs->vel_normal * 0.25f;
								/* TODO: for fire emitted from mesh surface we can use
								*  Vf = Vs + (Ps/Pf - 1)*S to model gaseous expansion from solid to fuel */
							}
							/* apply object velocity */
							if (has_velocity && sfs->vel_multi) {
								float hit_vel[3];
								interp_v3_v3v3v3(hit_vel, &vert_vel[v1*3], &vert_vel[v2*3], &vert_vel[v3*3], weights);
								em->velocity[index*3]   += hit_vel[0] * sfs->vel_multi;
								em->velocity[index*3+1] += hit_vel[1] * sfs->vel_multi;
								em->velocity[index*3+2] += hit_vel[2] * sfs->vel_multi;
							}
						}

						/* apply vertex group influence if used */
						if (defgrp_index >= 0 && dvert) {
							float weight_mask = defvert_find_weight(&dvert[v1], defgrp_index) * weights[0] +
												defvert_find_weight(&dvert[v2], defgrp_index) * weights[1] +
												defvert_find_weight(&dvert[v3], defgrp_index) * weights[2];
							sample_str *= weight_mask;
						}

						/* apply emission texture */
						if ((sfs->flags & MOD_SMOKE_FLOW_TEXTUREEMIT) && sfs->noise_texture) {
							float tex_co[3] = {0};
							TexResult texres;

							if (sfs->texture_type == MOD_SMOKE_FLOW_TEXTURE_MAP_AUTO) {
								tex_co[0] = ((float)(x - flow_center[0]) / sds->base_res[0]) / sfs->texture_size;
								tex_co[1] = ((float)(y - flow_center[1]) / sds->base_res[1]) / sfs->texture_size;
								tex_co[2] = ((float)(z - flow_center[2]) / sds->base_res[2] - sfs->texture_offset) / sfs->texture_size;
							}
							else if (tface) {
								interp_v2_v2v2v2(tex_co, tface[f_index].uv[0], tface[f_index].uv[(nearest.flags & BVH_ONQUAD) ? 2 : 1], 
																   tface[f_index].uv[(nearest.flags & BVH_ONQUAD) ? 3 : 2], weights);
								/* map between -1.0f and 1.0f */
								tex_co[0] = tex_co[0] * 2.0f - 1.0f;
								tex_co[1] = tex_co[1] * 2.0f - 1.0f;
								tex_co[2] = sfs->texture_offset;
							}
							texres.nor = NULL;
							get_texture_value(sfs->noise_texture, tex_co, &texres);
							sample_str *= texres.tin;
						}
					}

					/* multiply initial velocity by emitter influence */
					if(sfs->flags & MOD_SMOKE_FLOW_INITVELOCITY) {
						mul_v3_fl(&em->velocity[index*3], sample_str);
					}

					/* apply final influence based on volume factor */
					em->influence[index] = MAX2(volume_factor, sample_str);
				}
			}
		}
		/* free bvh tree */
		free_bvhtree_from_mesh(&treeData);
		/* restore original mverts */
		CustomData_set_layer(&dm->vertData, CD_MVERT, mvert_orig);
		if (mvert)
			MEM_freeN(mvert);

		if (vert_vel) MEM_freeN(vert_vel);
	}
}

static void adjustDomainResolution(SmokeDomainSettings *sds, int new_shift[3], EmissionMap *emaps, unsigned int numflowobj, float dt)
{
	int min[3]={32767,32767,32767}, max[3]={-32767,-32767,-32767}, res[3];
	int total_cells = 1, res_changed = 0, shift_changed = 0;
	float min_vel[3], max_vel[3];
	int x,y,z, i;
	float *density = smoke_get_density(sds->fluid);
	float *fuel = smoke_get_fuel(sds->fluid);
	float *vx = smoke_get_velocity_x(sds->fluid);
	float *vy = smoke_get_velocity_y(sds->fluid);
	float *vz = smoke_get_velocity_z(sds->fluid);

	INIT_MINMAX(min_vel, max_vel);

	/* Calculate bounds for current domain content */
	for(x = sds->res_min[0]; x <  sds->res_max[0]; x++)
		for(y =  sds->res_min[1]; y <  sds->res_max[1]; y++)
			for(z =  sds->res_min[2]; z <  sds->res_max[2]; z++)
			{
				int xn = x-new_shift[0];
				int yn = y-new_shift[1];
				int zn = z-new_shift[2];
				int index = smoke_get_index(x-sds->res_min[0], sds->res[0], y-sds->res_min[1], sds->res[1], z-sds->res_min[2]);
				float max_den = (fuel) ? MAX2(density[index], fuel[index]) : density[index];

				/* content bounds (use shifted coordinates) */
				if (max_den >= sds->adapt_threshold) {
					if (min[0] > xn) min[0] = xn;
					if (min[1] > yn) min[1] = yn;
					if (min[2] > zn) min[2] = zn;
					if (max[0] < xn) max[0] = xn;
					if (max[1] < yn) max[1] = yn;
					if (max[2] < zn) max[2] = zn;
				}
				/* velocity bounds */
				if (min_vel[0] > vx[index]) min_vel[0] = vx[index];
				if (min_vel[1] > vy[index]) min_vel[1] = vy[index];
				if (min_vel[2] > vz[index]) min_vel[2] = vz[index];
				if (max_vel[0] < vx[index]) max_vel[0] = vx[index];
				if (max_vel[1] < vy[index]) max_vel[1] = vy[index];
				if (max_vel[2] < vz[index]) max_vel[2] = vz[index];
			}

	/* also apply emission maps */
	for(i = 0; i < numflowobj; i++)
	{
		EmissionMap *em = &emaps[i];

		for(x = em->min[0]; x < em->max[0]; x++)
			for(y = em->min[1]; y < em->max[1]; y++)
				for(z = em->min[2]; z < em->max[2]; z++)													
				{
					int index = smoke_get_index(x-em->min[0], em->res[0], y-em->min[1], em->res[1], z-em->min[2]);
					float max_den = em->influence[index];

					/* density bounds */
					if (max_den >= sds->adapt_threshold) {
						if (min[0] > x) min[0] = x;
						if (min[1] > y) min[1] = y;
						if (min[2] > z) min[2] = z;
						if (max[0] < x) max[0] = x;
						if (max[1] < y) max[1] = y;
						if (max[2] < z) max[2] = z;
					}
					/* velocity bounds */
					if (em->velocity) {
						if (min_vel[0] > em->velocity[index*3]) min_vel[0] = em->velocity[index*3];
						if (min_vel[1] > em->velocity[index*3+1]) min_vel[1] = em->velocity[index*3+1];
						if (min_vel[2] > em->velocity[index*3+2]) min_vel[2] = em->velocity[index*3+2];
						if (max_vel[0] < em->velocity[index*3]) max_vel[0] = em->velocity[index*3];
						if (max_vel[1] < em->velocity[index*3+1]) max_vel[1] = em->velocity[index*3+1];
						if (max_vel[2] < em->velocity[index*3+2]) max_vel[2] = em->velocity[index*3+2];
					}
				}
	}

	/* calculate new bounds based on these values */
	clampBoundsInDomain(sds, min, max, min_vel, max_vel, sds->adapt_margin+1, dt);

	for (i=0; i<3; i++) {
		/* calculate new resolution */
		res[i] = max[i] - min[i];
		total_cells *= res[i];

		if (new_shift[i])
			shift_changed = 1;

		/* if no content set minimum dimensions */
		if (res[i] <= 0) {
			int j;
			for (j=0; j<3; j++) {
				min[j] = 0;
				max[j] = 1;
				res[j] = 1;
			}
			res_changed = 1;
			total_cells = 1;
			break;
		}
		if (min[i] != sds->res_min[i] || max[i] != sds->res_max[i])
			res_changed = 1;
	}

	if (res_changed || shift_changed) {
		struct FLUID_3D *fluid_old = sds->fluid;
		struct WTURBULENCE *turb_old = sds->wt;
		/* allocate new fluid data */
		smoke_reallocate_fluid(sds, sds->dx, res, 0);
		if(sds->flags & MOD_SMOKE_HIGHRES) {
			smoke_reallocate_highres_fluid(sds, sds->dx, res, 0);
		}

		/* copy values from old fluid to new */
		if (sds->total_cells>1 && total_cells>1) {
			/* low res smoke */
			float *o_dens, *o_react, *o_flame, *o_fuel, *o_heat, *o_heatold, *o_vx, *o_vy, *o_vz, *o_r, *o_g, *o_b;
			float *n_dens, *n_react, *n_flame, *n_fuel, *n_heat, *n_heatold, *n_vx, *n_vy, *n_vz, *n_r, *n_g, *n_b;
			float dummy;
			unsigned char *dummy_p;
			/* high res smoke */
			int wt_res_old[3];
			float *o_wt_dens, *o_wt_react, *o_wt_flame, *o_wt_fuel, *o_wt_tcu, *o_wt_tcv, *o_wt_tcw, *o_wt_r, *o_wt_g, *o_wt_b;
			float *n_wt_dens, *n_wt_react, *n_wt_flame, *n_wt_fuel, *n_wt_tcu, *n_wt_tcv, *n_wt_tcw, *n_wt_r, *n_wt_g, *n_wt_b;

			smoke_export(fluid_old, &dummy, &dummy, &o_dens, &o_react, &o_flame, &o_fuel, &o_heat, &o_heatold, &o_vx, &o_vy, &o_vz, &o_r, &o_g, &o_b, &dummy_p);
			smoke_export(sds->fluid, &dummy, &dummy, &n_dens, &n_react, &n_flame, &n_fuel, &n_heat, &n_heatold, &n_vx, &n_vy, &n_vz, &n_r, &n_g, &n_b, &dummy_p);

			if(sds->flags & MOD_SMOKE_HIGHRES) {
				smoke_turbulence_export(turb_old, &o_wt_dens, &o_wt_react, &o_wt_flame, &o_wt_fuel, &o_wt_r, &o_wt_g, &o_wt_b, &o_wt_tcu, &o_wt_tcv, &o_wt_tcw);
				smoke_turbulence_get_res(turb_old, wt_res_old);
				smoke_turbulence_export(sds->wt, &n_wt_dens, &n_wt_react, &n_wt_flame, &n_wt_fuel, &n_wt_r, &n_wt_g, &n_wt_b, &n_wt_tcu, &n_wt_tcv, &n_wt_tcw);
			}


			for(x = sds->res_min[0]; x < sds->res_max[0]; x++)
				for(y = sds->res_min[1]; y < sds->res_max[1]; y++)
					for(z = sds->res_min[2]; z < sds->res_max[2]; z++)
					{
						/* old grid index */
						int xo = x-sds->res_min[0];
						int yo = y-sds->res_min[1];
						int zo = z-sds->res_min[2];
						int index_old = smoke_get_index(xo, sds->res[0], yo, sds->res[1], zo);
						/* new grid index */
						int xn = x-min[0]-new_shift[0];
						int yn = y-min[1]-new_shift[1];
						int zn = z-min[2]-new_shift[2];
						int index_new = smoke_get_index(xn, res[0], yn, res[1], zn);

						/* skip if outside new domain */
						if (xn<0 || xn>=res[0] ||
							yn<0 || yn>=res[1] ||
							zn<0 || zn>=res[2])
							continue;

						/* copy data */
						n_dens[index_new] = o_dens[index_old];
						/* heat */
						if (n_heat && o_heat) {
							n_heat[index_new] = o_heat[index_old];
							n_heatold[index_new] = o_heatold[index_old];
						}
						/* fuel */
						if (n_fuel && o_fuel) {
							n_flame[index_new] = o_flame[index_old];
							n_fuel[index_new] = o_fuel[index_old];
							n_react[index_new] = o_react[index_old];
						}
						/* color */
						if (o_r && n_r) {
							n_r[index_new] = o_r[index_old];
							n_g[index_new] = o_g[index_old];
							n_b[index_new] = o_b[index_old];
						}
						n_vx[index_new] = o_vx[index_old];
						n_vy[index_new] = o_vy[index_old];
						n_vz[index_new] = o_vz[index_old];

						if(sds->flags & MOD_SMOKE_HIGHRES && turb_old) {
							int block_size = sds->amplify + 1;
							int i,j,k;
							/* old grid index */
							int xx_o = xo*block_size;
							int yy_o = yo*block_size;
							int zz_o = zo*block_size;
							/* new grid index */
							int xx_n = xn*block_size;
							int yy_n = yn*block_size;
							int zz_n = zn*block_size;

							n_wt_tcu[index_new] = o_wt_tcu[index_old];
							n_wt_tcv[index_new] = o_wt_tcv[index_old];
							n_wt_tcw[index_new] = o_wt_tcw[index_old];

							for(i = 0; i < block_size; i++)
								for(j = 0; j < block_size; j++)
									for(k = 0; k < block_size; k++)													
									{
										int big_index_old = smoke_get_index(xx_o+i, wt_res_old[0], yy_o+j, wt_res_old[1], zz_o+k);
										int big_index_new = smoke_get_index(xx_n+i, sds->res_wt[0], yy_n+j, sds->res_wt[1], zz_n+k);
										/* copy data */
										n_wt_dens[big_index_new] = o_wt_dens[big_index_old];
										if (n_wt_flame && o_wt_flame) {
											n_wt_flame[big_index_new] = o_wt_flame[big_index_old];
											n_wt_fuel[big_index_new] = o_wt_fuel[big_index_old];
											n_wt_react[big_index_new] = o_wt_react[big_index_old];
										}
										if (n_wt_r && o_wt_r) {
											n_wt_r[big_index_new] = o_wt_r[big_index_old];
											n_wt_g[big_index_new] = o_wt_g[big_index_old];
											n_wt_b[big_index_new] = o_wt_b[big_index_old];
										}
									}
						}
					}
		}
		smoke_free(fluid_old);
		if (turb_old)
			smoke_turbulence_free(turb_old);

		/* set new domain dimensions */
		VECCOPY(sds->res_min, min);
		VECCOPY(sds->res_max, max);
		VECCOPY(sds->res, res);
		sds->total_cells = total_cells;
	}
}

BLI_INLINE void apply_outflow_fields(int index, float *density, float *heat, float *fuel, float *react, float *color_r, float *color_g, float *color_b)
{
	density[index] = 0.f;
	if (heat) {
		heat[index] = 0.f;
	}
	if (fuel) {
		fuel[index] = 0.f;
		react[index] = 0.f;
	}
	if (color_r) {
		color_r[index] = 0.f;
		color_g[index] = 0.f;
		color_b[index] = 0.f;
	}
}

BLI_INLINE void apply_inflow_fields(SmokeFlowSettings *sfs, float emission_value, int index, float *density, float *heat, float *fuel, float *react, float *color_r, float *color_g, float *color_b)
{
	int absolute_flow = (sfs->flags & MOD_SMOKE_FLOW_ABSOLUTE);
	float dens_old = density[index];
	float fuel_old = (fuel) ? fuel[index] : 0.0f;
	float dens_flow = (sfs->type == MOD_SMOKE_FLOW_TYPE_FIRE) ? 0.0f : emission_value * sfs->density;
	float fuel_flow = emission_value * sfs->fuel_amount;
	/* add heat */
	if (heat) {
		heat[index] = MAX2(emission_value*sfs->temp, heat[index]);
	}
	/* absolute */
	if (absolute_flow) {
		if (sfs->type != MOD_SMOKE_FLOW_TYPE_FIRE) {
			if (dens_flow > density[index])
				density[index] = dens_flow;
		}
		if (sfs->type != MOD_SMOKE_FLOW_TYPE_SMOKE && fuel && fuel_flow) {
			if (fuel_flow > fuel[index])
				fuel[index] = fuel_flow;
		}
	}
	/* additive */
	else {
		if (sfs->type != MOD_SMOKE_FLOW_TYPE_FIRE) {
			density[index] += dens_flow;
			CLAMP(density[index], 0.0f, 1.0f);
		}
		if (sfs->type != MOD_SMOKE_FLOW_TYPE_SMOKE && fuel && sfs->fuel_amount) {
			fuel[index] += fuel_flow;
			CLAMP(fuel[index], 0.0f, 10.0f);
		}
	}

	/* set color */
	if (color_r && dens_flow) {
		float total_dens = density[index]/(dens_old+dens_flow);
		color_r[index] = (color_r[index] + sfs->color[0] * dens_flow) * total_dens;
		color_g[index] = (color_g[index] + sfs->color[1] * dens_flow) * total_dens;
		color_b[index] = (color_b[index] + sfs->color[2] * dens_flow) * total_dens;
	}

	/* set fire reaction coordinate */
	if (fuel && fuel[index]) {
		/* instead of using 1.0 for all new fuel add slight falloff
		 * to reduce flow blockiness */
		float value = 1.0f - pow(1.0f - emission_value, 2.0f);

		if (value > react[index]) {
			float f = fuel_flow / fuel[index];
			react[index] = value*f + (1.0f - f)*react[index];
		}
	}
}

static void update_flowsfluids(Scene *scene, Object *ob, SmokeDomainSettings *sds, float time, float dt)
{
	Object **flowobjs = NULL;
	EmissionMap *emaps = NULL;
	unsigned int numflowobj = 0;
	unsigned int flowIndex;
	int new_shift[3] = {0};
	int active_fields = sds->active_fields;

	/* calculate domain shift for current frame if using adaptive domain */
	if (sds->flags & MOD_SMOKE_ADAPTIVE_DOMAIN) {
		int total_shift[3];
		float frame_shift_f[3];
		float ob_loc[3] = {0};

		mul_m4_v3(ob->obmat, ob_loc);

		VECSUB(frame_shift_f, ob_loc, sds->prev_loc);
		copy_v3_v3(sds->prev_loc, ob_loc);
		/* convert global space shift to local "cell" space */
		mul_mat3_m4_v3(sds->imat, frame_shift_f);
		frame_shift_f[0] = frame_shift_f[0]/sds->cell_size[0];
		frame_shift_f[1] = frame_shift_f[1]/sds->cell_size[1];
		frame_shift_f[2] = frame_shift_f[2]/sds->cell_size[2];
		/* add to total shift */
		VECADD(sds->shift_f, sds->shift_f, frame_shift_f);
		/* convert to integer */
		total_shift[0] = floor(sds->shift_f[0]);
		total_shift[1] = floor(sds->shift_f[1]);
		total_shift[2] = floor(sds->shift_f[2]);
		VECSUB(new_shift, total_shift, sds->shift);
		copy_v3_v3_int(sds->shift, total_shift);

		/* calculate new domain boundary points so that smoke doesnt slide on sub-cell movement */
		sds->p0[0] = sds->dp0[0] - sds->cell_size[0]*(sds->shift_f[0]-total_shift[0] - 0.5f);
		sds->p0[1] = sds->dp0[1] - sds->cell_size[1]*(sds->shift_f[1]-total_shift[1] - 0.5f);
		sds->p0[2] = sds->dp0[2] - sds->cell_size[2]*(sds->shift_f[2]-total_shift[2] - 0.5f);
		sds->p1[0] = sds->p0[0] + sds->cell_size[0]*sds->base_res[0];
		sds->p1[1] = sds->p0[1] + sds->cell_size[1]*sds->base_res[1];
		sds->p1[2] = sds->p0[2] + sds->cell_size[2]*sds->base_res[2];
	}

	flowobjs = get_collisionobjects(scene, ob, sds->fluid_group, &numflowobj, eModifierType_Smoke);

	/* init emission maps for each flow */
	emaps = MEM_callocN(sizeof(struct EmissionMap) * numflowobj, "smoke_flow_maps");

	/* Prepare flow emission maps */
	for(flowIndex = 0; flowIndex < numflowobj; flowIndex++)
	{
		Object *collob= flowobjs[flowIndex];
		SmokeModifierData *smd2 = (SmokeModifierData*)modifiers_findByType(collob, eModifierType_Smoke);

		// check for initialized smoke object
		if((smd2->type & MOD_SMOKE_TYPE_FLOW) && smd2->flow)						
		{
			// we got nice flow object
			SmokeFlowSettings *sfs = smd2->flow;
			EmissionMap *em = &emaps[flowIndex];

			if (sfs->source == MOD_SMOKE_FLOW_SOURCE_PARTICLES) {
				emit_from_particles(collob, sds, sfs, em, scene, time, dt);
			}
			else {
				emit_from_derivedmesh(collob, sds, sfs, em, dt);
			}

			/* update required data fields */
			if (em->total_cells && sfs->type != MOD_SMOKE_FLOW_TYPE_OUTFLOW) {
				/* activate heat field if flow produces any heat */
				if (sfs->temp) {
					active_fields |= SM_ACTIVE_HEAT;
				}
				/* activate fuel field if flow adds any fuel */
				if (sfs->type != MOD_SMOKE_FLOW_TYPE_SMOKE && sfs->fuel_amount) {
					active_fields |= SM_ACTIVE_FIRE;
				}
				/* activate color field if flows add smoke with varying colors */
				if (sfs->type != MOD_SMOKE_FLOW_TYPE_FIRE && sfs->density) {
					if (!(active_fields & SM_ACTIVE_COLOR_SET)) {
						copy_v3_v3(sds->active_color, sfs->color);
						active_fields |= SM_ACTIVE_COLOR_SET;
					}
					else if (!equals_v3v3(sds->active_color, sfs->color)) {
						active_fields |= SM_ACTIVE_COLORS;
					}
				}
			}
		}
	}

	/* monitor active fields based on domain settings */
	/* if domain has fire, activate new fields if required */
	if (active_fields & SM_ACTIVE_FIRE) {
		/* heat is always needed for fire */
		active_fields |= SM_ACTIVE_HEAT;
		/* also activate colors if domain smoke color differs from active color */
		if (!(active_fields & SM_ACTIVE_COLOR_SET)) {
			copy_v3_v3(sds->active_color, sds->flame_smoke_color);
			active_fields |= SM_ACTIVE_COLOR_SET;
		}
		else if (!equals_v3v3(sds->active_color, sds->flame_smoke_color)) {
			active_fields |= SM_ACTIVE_COLORS;
		}
	}

	/* Adjust domain size if needed */
	if (sds->flags & MOD_SMOKE_ADAPTIVE_DOMAIN) {
		adjustDomainResolution(sds, new_shift, emaps, numflowobj, dt);
	}

	/* Initialize new data fields if any */
	if (active_fields & SM_ACTIVE_HEAT) {
		smoke_ensure_heat(sds->fluid);
	}
	if (active_fields & SM_ACTIVE_FIRE) {
		smoke_ensure_fire(sds->fluid, sds->wt);
	}
	if (active_fields & SM_ACTIVE_COLORS) {
		/* initialize all smoke with "active_color" */
		smoke_ensure_colors(sds->fluid, sds->wt, sds->active_color[0], sds->active_color[1], sds->active_color[2]);
	}
	sds->active_fields = active_fields;

	/* Apply emission data */
	if (sds->fluid) {
		for(flowIndex = 0; flowIndex < numflowobj; flowIndex++)
		{
			Object *collob= flowobjs[flowIndex];
			SmokeModifierData *smd2 = (SmokeModifierData*)modifiers_findByType(collob, eModifierType_Smoke);

			// check for initialized smoke object
			if((smd2->type & MOD_SMOKE_TYPE_FLOW) && smd2->flow)						
			{
				// we got nice flow object
				SmokeFlowSettings *sfs = smd2->flow;
				EmissionMap *em = &emaps[flowIndex];
								
				float *density = smoke_get_density(sds->fluid);
				float *color_r = smoke_get_color_r(sds->fluid);
				float *color_g = smoke_get_color_g(sds->fluid);
				float *color_b = smoke_get_color_b(sds->fluid);
				float *fuel = smoke_get_fuel(sds->fluid);
				float *react = smoke_get_react(sds->fluid);
				float *bigdensity = smoke_turbulence_get_density(sds->wt);
				float *bigfuel = smoke_turbulence_get_fuel(sds->wt);
				float *bigreact = smoke_turbulence_get_react(sds->wt);
				float *bigcolor_r = smoke_turbulence_get_color_r(sds->wt);
				float *bigcolor_g = smoke_turbulence_get_color_g(sds->wt);
				float *bigcolor_b = smoke_turbulence_get_color_b(sds->wt);
				float *heat = smoke_get_heat(sds->fluid);
				float *velocity_x = smoke_get_velocity_x(sds->fluid);
				float *velocity_y = smoke_get_velocity_y(sds->fluid);
				float *velocity_z = smoke_get_velocity_z(sds->fluid);
				//unsigned char *obstacle = smoke_get_obstacle(sds->fluid);							
				// DG TODO UNUSED unsigned char *obstacleAnim = smoke_get_obstacle_anim(sds->fluid);
				int bigres[3];
				short high_emission_smoothing = (sds->flags & MOD_SMOKE_HIGH_SMOOTH);
				float *velocity_map = em->velocity;
				float *emission_map = em->influence;

				int ii, jj, kk, gx, gy, gz, ex, ey, ez, dx, dy, dz, block_size;
				size_t e_index, d_index, index_big;

				// loop through every emission map cell
				for(gx = em->min[0]; gx < em->max[0]; gx++)
					for(gy = em->min[1]; gy < em->max[1]; gy++)
						for(gz = em->min[2]; gz < em->max[2]; gz++)													
						{
							/* get emission map index */
							ex = gx-em->min[0];
							ey = gy-em->min[1];
							ez = gz-em->min[2];
							e_index = smoke_get_index(ex, em->res[0], ey, em->res[1], ez);
							if (!emission_map[e_index]) continue;
							/* get domain index */
							dx = gx-sds->res_min[0];
							dy = gy-sds->res_min[1];
							dz = gz-sds->res_min[2];
							d_index = smoke_get_index(dx, sds->res[0], dy, sds->res[1], dz);

							if(sfs->type == MOD_SMOKE_FLOW_TYPE_OUTFLOW) { // outflow
								apply_outflow_fields(d_index, density, heat, fuel, react, color_r, color_g, color_b);
							}
							else { // inflow
								apply_inflow_fields(sfs, emission_map[e_index], d_index, density, heat, fuel, react, color_r, color_g, color_b);

								/* initial velocity */
								if(sfs->flags & MOD_SMOKE_FLOW_INITVELOCITY) {
									velocity_x[d_index] = ADD_IF_LOWER(velocity_x[d_index], velocity_map[e_index*3]);
									velocity_y[d_index] = ADD_IF_LOWER(velocity_y[d_index], velocity_map[e_index*3+1]);
									velocity_z[d_index] = ADD_IF_LOWER(velocity_z[d_index], velocity_map[e_index*3+2]);
								}
							}

							/* loop through high res blocks if high res enabled */
							if (bigdensity) {
								// neighbor cell emission densities (for high resolution smoke smooth interpolation)
								float c000, c001, c010, c011,  c100, c101, c110, c111;

								smoke_turbulence_get_res(sds->wt, bigres);
								block_size = sds->amplify + 1;	// high res block size

								c000 = (ex>0 && ey>0 && ez>0) ? emission_map[smoke_get_index(ex-1, em->res[0], ey-1, em->res[1], ez-1)] : 0;
								c001 = (ex>0 && ey>0) ? emission_map[smoke_get_index(ex-1, em->res[0], ey-1, em->res[1], ez)] : 0;
								c010 = (ex>0 && ez>0) ? emission_map[smoke_get_index(ex-1, em->res[0], ey, em->res[1], ez-1)] : 0;
								c011 = (ex>0) ? emission_map[smoke_get_index(ex-1, em->res[0], ey, em->res[1], ez)] : 0;

								c100 = (ey>0 && ez>0) ? emission_map[smoke_get_index(ex, em->res[0], ey-1, em->res[1], ez-1)] : 0;
								c101 = (ey>0) ? emission_map[smoke_get_index(ex, em->res[0], ey-1, em->res[1], ez)] : 0;
								c110 = (ez>0) ? emission_map[smoke_get_index(ex, em->res[0], ey, em->res[1], ez-1)] : 0;
								c111 = emission_map[smoke_get_index(ex, em->res[0], ey, em->res[1], ez)]; // this cell

								for(ii = 0; ii < block_size; ii++)
									for(jj = 0; jj < block_size; jj++)
										for(kk = 0; kk < block_size; kk++)													
										{

											float fx,fy,fz, interpolated_value;
											int shift_x, shift_y, shift_z;


											/*
											* Do volume interpolation if emitter smoothing
											* is enabled
											*/
											if (high_emission_smoothing)
											{
												/* get relative block position
												 * for interpolation smoothing */
												fx = (float)ii/block_size + 0.5f/block_size;
												fy = (float)jj/block_size + 0.5f/block_size;
												fz = (float)kk/block_size + 0.5f/block_size;

												/* calculate trilinear interpolation */
												interpolated_value = c000 * (1-fx) * (1-fy) * (1-fz) +
													c100 * fx * (1-fy) * (1-fz) +
													c010 * (1-fx) * fy * (1-fz) +
													c001 * (1-fx) * (1-fy) * fz +
													c101 * fx * (1-fy) * fz +
													c011 * (1-fx) * fy * fz +
													c110 * fx * fy * (1-fz) +
													c111 * fx * fy * fz;


												/* add some contrast / sharpness
												 * depending on hi-res block size */
												interpolated_value = (interpolated_value-0.4f)*(block_size/2) + 0.4f;
												CLAMP(interpolated_value, 0.0f, 1.0f);

												/* shift smoke block index
												 * (because pixel center is actually
												 * in halfway of the low res block) */
												shift_x = (dx < 1) ? 0 : block_size/2;
												shift_y = (dy < 1) ? 0 : block_size/2;
												shift_z = (dz < 1) ? 0 : block_size/2;
											}
											else 
											{
												/* without interpolation use same low resolution
												 * block value for all hi-res blocks */
												interpolated_value = c111;
												shift_x = 0;
												shift_y = 0;
												shift_z = 0;
											}

											/* get shifted index for current high resolution block */
											index_big = smoke_get_index(block_size * dx + ii - shift_x, bigres[0], block_size * dy + jj - shift_y, bigres[1], block_size * dz + kk - shift_z);														

											if(sfs->type == MOD_SMOKE_FLOW_TYPE_OUTFLOW) { // outflow
												if (interpolated_value) {
													apply_outflow_fields(index_big, bigdensity, NULL, bigfuel, bigreact, bigcolor_r, bigcolor_g, bigcolor_b);
												}
											}
											else { // inflow
												apply_inflow_fields(sfs, interpolated_value, index_big, bigdensity, NULL, bigfuel, bigreact, bigcolor_r, bigcolor_g, bigcolor_b);
											}
										} // hires loop
							}  // bigdensity
						} // low res loop

				// free emission maps
				em_freeData(em);

			} // end emission
		}
	}

	if(flowobjs)
		MEM_freeN(flowobjs);
	if(emaps)
		MEM_freeN(emaps);
}

static void update_effectors(Scene *scene, Object *ob, SmokeDomainSettings *sds, float UNUSED(dt))
{
	ListBase *effectors;
	/* make sure smoke flow influence is 0.0f */
	sds->effector_weights->weight[PFIELD_SMOKEFLOW] = 0.0f;
	effectors = pdInitEffectors(scene, ob, NULL, sds->effector_weights);

	if(effectors)
	{
		float *density = smoke_get_density(sds->fluid);
		float *force_x = smoke_get_force_x(sds->fluid);
		float *force_y = smoke_get_force_y(sds->fluid);
		float *force_z = smoke_get_force_z(sds->fluid);
		float *velocity_x = smoke_get_velocity_x(sds->fluid);
		float *velocity_y = smoke_get_velocity_y(sds->fluid);
		float *velocity_z = smoke_get_velocity_z(sds->fluid);
		unsigned char *obstacle = smoke_get_obstacle(sds->fluid);
		int x;

		// precalculate wind forces
		#pragma omp parallel for schedule(static)
		for(x = 0; x < sds->res[0]; x++)
		{
			int y, z;
			for(y = 0; y < sds->res[1]; y++)
				for(z = 0; z < sds->res[2]; z++)
			{	
				EffectedPoint epoint;
				float mag;
				float voxelCenter[3] = {0,0,0}, vel[3] = {0,0,0}, retvel[3] = {0,0,0};
				unsigned int index = smoke_get_index(x, sds->res[0], y, sds->res[1], z);

				if((density[index] < FLT_EPSILON) || obstacle[index])					
					continue;	

				vel[0] = velocity_x[index];
				vel[1] = velocity_y[index];
				vel[2] = velocity_z[index];

				/* convert vel to global space */
				mag = len_v3(vel);
				mul_mat3_m4_v3(sds->obmat, vel);
				normalize_v3(vel);
				mul_v3_fl(vel, mag);

				voxelCenter[0] = sds->p0[0] + sds->cell_size[0] * ((float)(x+sds->res_min[0]) + 0.5f);
				voxelCenter[1] = sds->p0[1] + sds->cell_size[1] * ((float)(y+sds->res_min[1]) + 0.5f);
				voxelCenter[2] = sds->p0[2] + sds->cell_size[2] * ((float)(z+sds->res_min[2]) + 0.5f);
				mul_m4_v3(sds->obmat, voxelCenter);

				pd_point_from_loc(scene, voxelCenter, vel, index, &epoint);
				pdDoEffectors(effectors, NULL, sds->effector_weights, &epoint, retvel, NULL);

				/* convert retvel to local space */
				mag = len_v3(retvel);
				mul_mat3_m4_v3(sds->imat, retvel);
				normalize_v3(retvel);
				mul_v3_fl(retvel, mag);

				// TODO dg - do in force!
				force_x[index] = MIN2(MAX2(-1.0, retvel[0] * 0.2), 1.0); 
				force_y[index] = MIN2(MAX2(-1.0, retvel[1] * 0.2), 1.0); 
				force_z[index] = MIN2(MAX2(-1.0, retvel[2] * 0.2), 1.0);
			}
		}
	}

	pdEndEffectors(&effectors);
}

static void step(Scene *scene, Object *ob, SmokeModifierData *smd, DerivedMesh *domain_dm, float fps)
{
	SmokeDomainSettings *sds = smd->domain;
	/* stability values copied from wturbulence.cpp */
	const int maxSubSteps = 25;
	float maxVel;
	// maxVel should be 1.5 (1.5 cell max movement) * dx (cell size)

	float dt;
	float maxVelMag = 0.0f;
	int totalSubsteps;
	int substep = 0;
	float dtSubdiv;
	float gravity[3] = {0.0f, 0.0f, -1.0f};
	float gravity_mag;

	/* get max velocity and lower the dt value if it is too high */
	size_t size = sds->res[0] * sds->res[1] * sds->res[2];
	float *velX = smoke_get_velocity_x(sds->fluid);
	float *velY = smoke_get_velocity_y(sds->fluid);
	float *velZ = smoke_get_velocity_z(sds->fluid);
	size_t i;

	/* update object state */
	invert_m4_m4(sds->imat, ob->obmat);
	copy_m4_m4(sds->obmat, ob->obmat);
	smoke_set_domain_from_derivedmesh(sds, ob, domain_dm);

	/* use global gravity if enabled */
	if (scene->physics_settings.flag & PHYS_GLOBAL_GRAVITY) {
		copy_v3_v3(gravity, scene->physics_settings.gravity);
		/* map default value to 1.0 */
		mul_v3_fl(gravity, 1.0f/9.810f);
	}
	/* convert gravity to domain space */
	gravity_mag = len_v3(gravity);
	mul_mat3_m4_v3(sds->imat, gravity);
	normalize_v3(gravity);
	mul_v3_fl(gravity, gravity_mag);

	/* adapt timestep for different framerates, dt = 0.1 is at 25fps */
	dt = DT_DEFAULT * (25.0f / fps);
	// maximum timestep/"CFL" constraint: dt < 5.0 *dx / maxVel
	maxVel = (sds->dx * 5.0);

	/*for(i = 0; i < size; i++)
	{
		float vtemp = (velX[i]*velX[i]+velY[i]*velY[i]+velZ[i]*velZ[i]);
		if(vtemp > maxVelMag)
			maxVelMag = vtemp;
	}*/

	maxVelMag = sqrt(maxVelMag) * dt * sds->time_scale;
	totalSubsteps = (int)((maxVelMag / maxVel) + 1.0f); /* always round up */
	totalSubsteps = (totalSubsteps < 1) ? 1 : totalSubsteps;
	totalSubsteps = (totalSubsteps > maxSubSteps) ? maxSubSteps : totalSubsteps;

	/* Disable substeps for now, since it results in numerical instability */
	totalSubsteps = 1.0f; 

	dtSubdiv = (float)dt / (float)totalSubsteps;

	// printf("totalSubsteps: %d, maxVelMag: %f, dt: %f\n", totalSubsteps, maxVelMag, dt);

	for(substep = 0; substep < totalSubsteps; substep++)
	{
		// calc animated obstacle velocities
		update_flowsfluids(scene, ob, sds, smd->time, dtSubdiv);
		update_obstacles(scene, ob, sds, dtSubdiv, substep, totalSubsteps);

		if (sds->total_cells > 1) {
			update_effectors(scene, ob, sds, dtSubdiv); // DG TODO? problem --> uses forces instead of velocity, need to check how they need to be changed with variable dt
			smoke_step(sds->fluid, gravity, dtSubdiv);
		}
	}
}

static DerivedMesh *createDomainGeometry(SmokeDomainSettings *sds, Object *ob)
{
	DerivedMesh *result;
	MVert *mverts;
	MPoly *mpolys;
	MLoop *mloops;
	float min[3];
	float max[3];
	float *co;
	MPoly *mp;
	MLoop *ml;

	int num_verts = 8;
	int num_faces = 6;
	int i;
	float ob_loc[3] = {0};
	float ob_cache_loc[3] = {0};

	/* dont generate any mesh if there isnt any content */
	if (sds->total_cells <= 1) {
		num_verts = 0;
		num_faces = 0;
	}
	
	result = CDDM_new(num_verts, 0, 0, num_faces * 4, num_faces);
	mverts = CDDM_get_verts(result);
	mpolys = CDDM_get_polys(result);
	mloops = CDDM_get_loops(result);


	if (num_verts) {
		/* volume bounds */
		VECMADD(min, sds->p0, sds->cell_size, sds->res_min);
		VECMADD(max, sds->p0, sds->cell_size, sds->res_max);

		/* set vertices */
		/* top slab */
		co = mverts[0].co; co[0] = min[0]; co[1] = min[1]; co[2] = max[2];
		co = mverts[1].co; co[0] = max[0]; co[1] = min[1]; co[2] = max[2];
		co = mverts[2].co; co[0] = max[0]; co[1] = max[1]; co[2] = max[2];
		co = mverts[3].co; co[0] = min[0]; co[1] = max[1]; co[2] = max[2];
		/* bottom slab */
		co = mverts[4].co; co[0] = min[0]; co[1] = min[1]; co[2] = min[2];
		co = mverts[5].co; co[0] = max[0]; co[1] = min[1]; co[2] = min[2];
		co = mverts[6].co; co[0] = max[0]; co[1] = max[1]; co[2] = min[2];
		co = mverts[7].co; co[0] = min[0]; co[1] = max[1]; co[2] = min[2];

		/* create faces */
		/* top */
		mp = &mpolys[0]; ml = &mloops[0 * 4]; mp->loopstart = 0 * 4; mp->totloop = 4;
		ml[0].v = 0; ml[1].v = 1; ml[2].v = 2; ml[3].v = 3;
		/* right */
		mp = &mpolys[1]; ml = &mloops[1 * 4]; mp->loopstart = 1 * 4; mp->totloop = 4;
		ml[0].v = 2; ml[1].v = 1; ml[2].v = 5; ml[3].v = 6;
		/* bottom */
		mp = &mpolys[2]; ml = &mloops[2 * 4]; mp->loopstart = 2 * 4; mp->totloop = 4;
		ml[0].v = 7; ml[1].v = 6; ml[2].v = 5; ml[3].v = 4;
		/* left */
		mp = &mpolys[3]; ml = &mloops[3 * 4]; mp->loopstart = 3 * 4; mp->totloop = 4;
		ml[0].v = 0; ml[1].v = 3; ml[2].v = 7; ml[3].v = 4;
		/* front */
		mp = &mpolys[4]; ml = &mloops[4 * 4]; mp->loopstart = 4 * 4; mp->totloop = 4;
		ml[0].v = 3; ml[1].v = 2; ml[2].v = 6; ml[3].v = 7;
		/* back */
		mp = &mpolys[5]; ml = &mloops[5 * 4]; mp->loopstart = 5 * 4; mp->totloop = 4;
		ml[0].v = 1; ml[1].v = 0; ml[2].v = 4; ml[3].v = 5;

		/* calculate required shift to match domain's global position
		*  it was originally simulated at (if object moves without smoke step) */
		invert_m4_m4(ob->imat, ob->obmat);
		mul_m4_v3(ob->obmat, ob_loc);
		mul_m4_v3(sds->obmat, ob_cache_loc);
		VECSUB(sds->obj_shift_f, ob_cache_loc, ob_loc);
		/* convert shift to local space and apply to vertices */
		mul_mat3_m4_v3(ob->imat, sds->obj_shift_f);
		/* apply */
		for (i=0; i<num_verts; i++) {
			add_v3_v3(mverts[i].co, sds->obj_shift_f);
		}
	}


	CDDM_calc_edges(result);
	return result;
}

void smokeModifier_process(SmokeModifierData *smd, Scene *scene, Object *ob, DerivedMesh *dm)
{	
	if((smd->type & MOD_SMOKE_TYPE_FLOW))
	{
		if(scene->r.cfra >= smd->time)
			smokeModifier_init(smd, ob, scene, dm);

		if (smd->flow->dm) smd->flow->dm->release(smd->flow->dm);
		smd->flow->dm = CDDM_copy(dm);
		DM_ensure_tessface(smd->flow->dm);

		if(scene->r.cfra > smd->time)
		{
			smd->time = scene->r.cfra;
		}
		else if(scene->r.cfra < smd->time)
		{
			smd->time = scene->r.cfra;
			smokeModifier_reset(smd);
		}
	}
	else if(smd->type & MOD_SMOKE_TYPE_COLL)
	{
		if(scene->r.cfra >= smd->time)
			smokeModifier_init(smd, ob, scene, dm);

		if(smd->coll)
		{
			if (smd->coll->dm) 
				smd->coll->dm->release(smd->coll->dm);

			smd->coll->dm = CDDM_copy(dm);
			DM_ensure_tessface(smd->coll->dm);
		}

		smd->time = scene->r.cfra;
		if(scene->r.cfra < smd->time)
		{
			smokeModifier_reset(smd);
		}
	}
	else if(smd->type & MOD_SMOKE_TYPE_DOMAIN)
	{
		SmokeDomainSettings *sds = smd->domain;
		PointCache *cache = NULL;
		PTCacheID pid;
		int startframe, endframe, framenr;
		float timescale;

		framenr = scene->r.cfra;

		//printf("time: %d\n", scene->r.cfra);

		cache = sds->point_cache[0];
		BKE_ptcache_id_from_smoke(&pid, ob, smd);
		BKE_ptcache_id_time(&pid, scene, framenr, &startframe, &endframe, &timescale);

		if(!smd->domain->fluid || framenr == startframe)
		{
			BKE_ptcache_id_reset(scene, &pid, PTCACHE_RESET_OUTDATED);
			smokeModifier_reset(smd);
			BKE_ptcache_validate(cache, framenr);
			cache->flag &= ~PTCACHE_REDO_NEEDED;
		}

		if(!smd->domain->fluid && (framenr != startframe) && (smd->domain->flags & MOD_SMOKE_FILE_LOAD)==0 && (cache->flag & PTCACHE_BAKED)==0)
			return;

		smd->domain->flags &= ~MOD_SMOKE_FILE_LOAD;
		CLAMP(framenr, startframe, endframe);

		/* If already viewing a pre/after frame, no need to reload */
		if ((smd->time == framenr) && (framenr != scene->r.cfra))
			return;

		if(smokeModifier_init(smd, ob, scene, dm)==0)
		{
			printf("bad smokeModifier_init\n");
			return;
		}

		/* try to read from cache */
		if(BKE_ptcache_read(&pid, (float)framenr) == PTCACHE_READ_EXACT) {
			BKE_ptcache_validate(cache, framenr);
			smd->time = framenr;
			return;
		}
		
		/* only calculate something when we advanced a single frame */
		if(framenr != (int)smd->time+1)
			return;

		/* don't simulate if viewing start frame, but scene frame is not real start frame */
		if (framenr != scene->r.cfra)
			return;

		tstart();

		/* if on second frame, write cache for first frame */
		if((int)smd->time == startframe && (cache->flag & PTCACHE_OUTDATED || cache->last_exact==0)) {
			// create shadows straight after domain initialization so we get nice shadows for startframe, too
			smoke_calc_transparency(sds, scene);

			if(sds->wt && sds->total_cells>1)
			{
				if(sds->flags & MOD_SMOKE_DISSOLVE)
					smoke_dissolve_wavelet(sds->wt, sds->diss_speed, sds->flags & MOD_SMOKE_DISSOLVE_LOG);
				smoke_turbulence_step(sds->wt, sds->fluid);
			}

			BKE_ptcache_write(&pid, startframe);
		}
		
		// set new time
		smd->time = scene->r.cfra;

		/* do simulation */

		// simulate the actual smoke (c++ code in intern/smoke)
		// DG: interesting commenting this line + deactivating loading of noise files
		if(framenr!=startframe)
		{
			if(sds->flags & MOD_SMOKE_DISSOLVE)
				smoke_dissolve(sds->fluid, sds->diss_speed, sds->flags & MOD_SMOKE_DISSOLVE_LOG);
			
			step(scene, ob, smd, dm, scene->r.frs_sec / scene->r.frs_sec_base);
		}

		// create shadows before writing cache so they get stored
		smoke_calc_transparency(sds, scene);

		if(sds->wt)
		{
			if(sds->flags & MOD_SMOKE_DISSOLVE)
				smoke_dissolve_wavelet(sds->wt, sds->diss_speed, sds->flags & MOD_SMOKE_DISSOLVE_LOG);
			smoke_turbulence_step(sds->wt, sds->fluid);
		}
	
		BKE_ptcache_validate(cache, framenr);
		if(framenr != startframe)
			BKE_ptcache_write(&pid, framenr);

		tend();
		// printf ( "Frame: %d, Time: %f\n\n", (int)smd->time, (float) tval() );
	}
}

struct DerivedMesh *smokeModifier_do(SmokeModifierData *smd, Scene *scene, Object *ob, DerivedMesh *dm)
{
	smokeModifier_process(smd, scene, ob, dm);

	/* return generated geometry for adaptive domain */
	if(smd->type & MOD_SMOKE_TYPE_DOMAIN && smd->domain &&
		smd->domain->flags & MOD_SMOKE_ADAPTIVE_DOMAIN &&
		smd->domain->base_res[0])
	{
		return createDomainGeometry(smd->domain, ob);
	}
	else return CDDM_copy(dm);
}

static float calc_voxel_transp(float *result, float *input, int res[3], int *pixel, float *tRay, float correct)
{
	const size_t index = smoke_get_index(pixel[0], res[0], pixel[1], res[1], pixel[2]);

	// T_ray *= T_vox
	*tRay *= exp(input[index]*correct);
	
	if(result[index] < 0.0f)	
	{
// #pragma omp critical		
		result[index] = *tRay;	
	}	

	return *tRay;
}

static void bresenham_linie_3D(int x1, int y1, int z1, int x2, int y2, int z2, float *tRay, bresenham_callback cb, float *result, float *input, int res[3], float correct)
{
	int dx, dy, dz, i, l, m, n, x_inc, y_inc, z_inc, err_1, err_2, dx2, dy2, dz2;
	int pixel[3];

	pixel[0] = x1;
	pixel[1] = y1;
	pixel[2] = z1;

	dx = x2 - x1;
	dy = y2 - y1;
	dz = z2 - z1;

	x_inc = (dx < 0) ? -1 : 1;
	l = abs(dx);
	y_inc = (dy < 0) ? -1 : 1;
	m = abs(dy);
	z_inc = (dz < 0) ? -1 : 1;
	n = abs(dz);
	dx2 = l << 1;
	dy2 = m << 1;
	dz2 = n << 1;

	if ((l >= m) && (l >= n)) {
		err_1 = dy2 - l;
		err_2 = dz2 - l;
		for (i = 0; i < l; i++) {
			if(cb(result, input, res, pixel, tRay, correct) <= FLT_EPSILON)
				break;
			if (err_1 > 0) {
				pixel[1] += y_inc;
				err_1 -= dx2;
			}
			if (err_2 > 0) {
				pixel[2] += z_inc;
				err_2 -= dx2;
			}
			err_1 += dy2;
			err_2 += dz2;
			pixel[0] += x_inc;
		}
	} 
	else if ((m >= l) && (m >= n)) {
		err_1 = dx2 - m;
		err_2 = dz2 - m;
		for (i = 0; i < m; i++) {
			if(cb(result, input, res, pixel, tRay, correct) <= FLT_EPSILON)
				break;
			if (err_1 > 0) {
				pixel[0] += x_inc;
				err_1 -= dy2;
			}
			if (err_2 > 0) {
				pixel[2] += z_inc;
				err_2 -= dy2;
			}
			err_1 += dx2;
			err_2 += dz2;
			pixel[1] += y_inc;
		}
	} 
	else {
		err_1 = dy2 - n;
		err_2 = dx2 - n;
		for (i = 0; i < n; i++) {
			if(cb(result, input, res, pixel, tRay, correct) <= FLT_EPSILON)
				break;
			if (err_1 > 0) {
				pixel[1] += y_inc;
				err_1 -= dz2;
			}
			if (err_2 > 0) {
				pixel[0] += x_inc;
				err_2 -= dz2;
			}
			err_1 += dy2;
			err_2 += dx2;
			pixel[2] += z_inc;
		}
	}
	cb(result, input, res, pixel, tRay, correct);
}

static void smoke_calc_transparency(SmokeDomainSettings *sds, Scene *scene)
{
	float bv[6] = {0};
	float light[3];
	int a, z, slabsize=sds->res[0]*sds->res[1], size= sds->res[0]*sds->res[1]*sds->res[2];
	float *density = smoke_get_density(sds->fluid);
	float correct = -7.0*sds->dx;

	if (!get_lamp(scene, light)) return;

	/* convert light pos to sim cell space */
	mul_m4_v3(sds->imat, light);
	light[0] = (light[0] - sds->p0[0]) / sds->cell_size[0] - 0.5f;
	light[1] = (light[1] - sds->p0[1]) / sds->cell_size[1] - 0.5f;
	light[2] = (light[2] - sds->p0[2]) / sds->cell_size[2] - 0.5f;

	for(a=0; a<size; a++)
		sds->shadow[a]= -1.0f;

	/* calculate domain bounds in sim cell space */
	// 0,2,4 = 0.0f
	bv[1] = (float)sds->res[0]; // x
	bv[3] = (float)sds->res[1]; // y
	bv[5] = (float)sds->res[2]; // z

// #pragma omp parallel for schedule(static,1)
	for(z = 0; z < sds->res[2]; z++)
	{
		size_t index = z*slabsize;
		int x,y;

		for(y = 0; y < sds->res[1]; y++)
			for(x = 0; x < sds->res[0]; x++, index++)
			{
				float voxelCenter[3];
				float pos[3];
				int cell[3];
				float tRay = 1.0;

				if(sds->shadow[index] >= 0.0f)					
					continue;								
				voxelCenter[0] = (float)x;
				voxelCenter[1] = (float)y;
				voxelCenter[2] = (float)z;

				// get starting cell (light pos)
				if(BLI_bvhtree_bb_raycast(bv, light, voxelCenter, pos) > FLT_EPSILON)
				{
					// we're ouside -> use point on side of domain
					cell[0] = (int)floor(pos[0]);
					cell[1] = (int)floor(pos[1]);
					cell[2] = (int)floor(pos[2]);
				}
				else {
					// we're inside -> use light itself
					cell[0] = (int)floor(light[0]);
					cell[1] = (int)floor(light[1]);
					cell[2] = (int)floor(light[2]);
				}
				/* clamp within grid bounds */
				CLAMP(cell[0], 0, sds->res[0]-1);
				CLAMP(cell[1], 0, sds->res[1]-1);
				CLAMP(cell[2], 0, sds->res[2]-1);

				bresenham_linie_3D(cell[0], cell[1], cell[2], x, y, z, &tRay, calc_voxel_transp, sds->shadow, density, sds->res, correct);

				// convention -> from a RGBA float array, use G value for tRay
// #pragma omp critical
				sds->shadow[index] = tRay;			
			}
	}
}

/* get smoke velocity and density at given coordinates
*  returns fluid density or -1.0f if outside domain*/
float smoke_get_velocity_at(struct Object *ob, float position[3], float velocity[3])
{
	SmokeModifierData *smd = (SmokeModifierData*)modifiers_findByType(ob, eModifierType_Smoke);
	zero_v3(velocity);

	if(smd && (smd->type & MOD_SMOKE_TYPE_DOMAIN) && smd->domain && smd->domain->fluid) {
		SmokeDomainSettings *sds = smd->domain;
		float time_mult = 25.f * DT_DEFAULT;
		float vel_mag;
		float *velX = smoke_get_velocity_x(sds->fluid);
		float *velY = smoke_get_velocity_y(sds->fluid);
		float *velZ = smoke_get_velocity_z(sds->fluid);
		float density = 0.0f, fuel = 0.0f;
		float pos[3];
		copy_v3_v3(pos, position);
		smoke_pos_to_cell(sds, pos);

		/* check if point is outside domain max bounds */
		if (pos[0] < sds->res_min[0] || pos[1] < sds->res_min[1] || pos[2] < sds->res_min[2]) return -1.0f;
		if (pos[0] > sds->res_max[0] || pos[1] > sds->res_max[1] || pos[2] > sds->res_max[2]) return -1.0f;

		/* map pos between 0.0 - 1.0 */
		pos[0] = (pos[0] - sds->res_min[0]) / ((float)sds->res[0]);
		pos[1] = (pos[1] - sds->res_min[1]) / ((float)sds->res[1]);
		pos[2] = (pos[2] - sds->res_min[2]) / ((float)sds->res[2]);


		/* check if point is outside active area */
		if (smd->domain->flags & MOD_SMOKE_ADAPTIVE_DOMAIN) {
			if (pos[0] < 0.0f || pos[1] < 0.0f || pos[2] < 0.0f) return 0.0f;
			if (pos[0] > 1.0f || pos[1] > 1.0f || pos[2] > 1.0f) return 0.0f;
		}

		/* get interpolated velocity */
		velocity[0] = BLI_voxel_sample_trilinear(velX, sds->res, pos) * sds->global_size[0] * time_mult;
		velocity[1] = BLI_voxel_sample_trilinear(velY, sds->res, pos) * sds->global_size[1] * time_mult;
		velocity[2] = BLI_voxel_sample_trilinear(velZ, sds->res, pos) * sds->global_size[2] * time_mult;

		/* convert velocity direction to global space */
		vel_mag = len_v3(velocity);
		mul_mat3_m4_v3(sds->obmat, velocity);
		normalize_v3(velocity);
		mul_v3_fl(velocity, vel_mag);

		/* use max value of fuel or smoke density */
		density = BLI_voxel_sample_trilinear(smoke_get_density(sds->fluid), sds->res, pos);
		if (smoke_has_fuel(sds->fluid)) {
			fuel = BLI_voxel_sample_trilinear(smoke_get_fuel(sds->fluid), sds->res, pos);
		}
		return MAX2(density, fuel);
	}
	return -1.0f;
}

int smoke_get_data_flags(SmokeDomainSettings *sds) {
	int flags = 0;
	if (smoke_has_heat(sds->fluid)) flags |= SM_ACTIVE_HEAT;
	if (smoke_has_fuel(sds->fluid)) flags |= SM_ACTIVE_FIRE;
	if (smoke_has_colors(sds->fluid)) flags |= SM_ACTIVE_COLORS;

	return flags;
}

#endif /* WITH_SMOKE */<|MERGE_RESOLUTION|>--- conflicted
+++ resolved
@@ -145,13 +145,8 @@
 #else /* WITH_SMOKE */
 
 /* Stubs to use when smoke is disabled */
-<<<<<<< HEAD
 struct WTURBULENCE *smoke_turbulence_init(int *UNUSED(res), int UNUSED(amplify), int UNUSED(noisetype), int UNUSED(use_fire), int UNUSED(use_colors)) { return NULL; }
-struct FLUID_3D *smoke_init(int *UNUSED(res), float *UNUSED(dx), float *UNUSED(dtdef), int UNUSED(use_heat), int UNUSED(use_fire), int UNUSED(use_colors)) { return NULL; }
-=======
-struct WTURBULENCE *smoke_turbulence_init(int *UNUSED(res), int UNUSED(amplify), int UNUSED(noisetype)) { return NULL; }
-// struct FLUID_3D *smoke_init(int *UNUSED(res), float *UNUSED(p0)) { return NULL; }
->>>>>>> d5157a22
+//struct FLUID_3D *smoke_init(int *UNUSED(res), float *UNUSED(dx), float *UNUSED(dtdef), int UNUSED(use_heat), int UNUSED(use_fire), int UNUSED(use_colors)) { return NULL; }
 void smoke_free(struct FLUID_3D *UNUSED(fluid)) {}
 float *smoke_get_density(struct FLUID_3D *UNUSED(fluid)) { return NULL; }
 void smoke_turbulence_free(struct WTURBULENCE *UNUSED(wt)) {}
