/*
 * This program is free software; you can redistribute it and/or
 * modify it under the terms of the GNU General Public License
 * as published by the Free Software Foundation; either version 2
 * of the License, or (at your option) any later version.
 *
 * This program is distributed in the hope that it will be useful,
 * but WITHOUT ANY WARRANTY; without even the implied warranty of
 * MERCHANTABILITY or FITNESS FOR A PARTICULAR PURPOSE.  See the
 * GNU General Public License for more details.
 *
 * You should have received a copy of the GNU General Public License
 * along with this program; if not, write to the Free Software Foundation,
 * Inc., 51 Franklin Street, Fifth Floor, Boston, MA 02110-1301, USA.
 */

/** \file
 * \ingroup bli
 */

#include "MEM_guardedalloc.h"

#include "BLI_buffer.h"
#include "BLI_ghash.h"
#include "BLI_heap_simple.h"
#include "BLI_math.h"
#include "BLI_memarena.h"
#include "BLI_utildefines.h"

#include "BKE_DerivedMesh.h"
#include "BKE_ccg.h"
#include "BKE_pbvh.h"

#include "GPU_buffers.h"

#include "bmesh.h"
#include "pbvh_intern.h"

#include <assert.h>

/* Avoid skinny faces */
#define USE_EDGEQUEUE_EVEN_SUBDIV
#ifdef USE_EDGEQUEUE_EVEN_SUBDIV
#  include "BKE_global.h"
#endif

/* Support for only operating on front-faces */
#define USE_EDGEQUEUE_FRONTFACE

/* don't add edges into the queue multiple times */
#define USE_EDGEQUEUE_TAG
/**
 * Ensure we don't have dirty tags for the edge queue, and that they are left cleared.
 * (slow, even for debug mode, so leave disabled for now).
 */
#if defined(USE_EDGEQUEUE_TAG) && 0
#  if !defined(NDEBUG)
#    define USE_EDGEQUEUE_TAG_VERIFY
#  endif
#endif

// #define USE_VERIFY

#ifdef USE_VERIFY
static void pbvh_bmesh_verify(PBVH *pbvh);
#endif

/** \name BMesh Utility API
 *
 * Use some local functions which assume triangles.
 * \{ */

/**
 * Typically using BM_LOOPS_OF_VERT and BM_FACES_OF_VERT iterators are fine,
 * however this is an area where performance matters so do it in-line.
 *
 * Take care since 'break' won't works as expected within these macros!
 */

#define BM_LOOPS_OF_VERT_ITER_BEGIN(l_iter_radial_, v_) \
  { \
    struct { \
      BMVert *v; \
      BMEdge *e_iter, *e_first; \
      BMLoop *l_iter_radial; \
    } _iter; \
    _iter.v = v_; \
    if (_iter.v->e) { \
      _iter.e_iter = _iter.e_first = _iter.v->e; \
      do { \
        if (_iter.e_iter->l) { \
          _iter.l_iter_radial = _iter.e_iter->l; \
          do { \
            if (_iter.l_iter_radial->v == _iter.v) { \
              l_iter_radial_ = _iter.l_iter_radial;

#define BM_LOOPS_OF_VERT_ITER_END \
  } \
  } \
  while ((_iter.l_iter_radial = _iter.l_iter_radial->radial_next) != _iter.e_iter->l) \
    ; \
  } \
  } \
  while ((_iter.e_iter = BM_DISK_EDGE_NEXT(_iter.e_iter, _iter.v)) != _iter.e_first) \
    ; \
  } \
  } \
  ((void)0)

#define BM_FACES_OF_VERT_ITER_BEGIN(f_iter_, v_) \
  { \
    BMLoop *l_iter_radial_; \
    BM_LOOPS_OF_VERT_ITER_BEGIN (l_iter_radial_, v_) { \
      f_iter_ = l_iter_radial_->f;

#define BM_FACES_OF_VERT_ITER_END \
  } \
  BM_LOOPS_OF_VERT_ITER_END; \
  } \
  ((void)0)

static void bm_edges_from_tri(BMesh *bm, BMVert *v_tri[3], BMEdge *e_tri[3])
{
  e_tri[0] = BM_edge_create(bm, v_tri[0], v_tri[1], NULL, BM_CREATE_NO_DOUBLE);
  e_tri[1] = BM_edge_create(bm, v_tri[1], v_tri[2], NULL, BM_CREATE_NO_DOUBLE);
  e_tri[2] = BM_edge_create(bm, v_tri[2], v_tri[0], NULL, BM_CREATE_NO_DOUBLE);
}

BLI_INLINE void bm_face_as_array_index_tri(BMFace *f, int r_index[3])
{
  BMLoop *l = BM_FACE_FIRST_LOOP(f);

  BLI_assert(f->len == 3);

  r_index[0] = BM_elem_index_get(l->v);
  l = l->next;
  r_index[1] = BM_elem_index_get(l->v);
  l = l->next;
  r_index[2] = BM_elem_index_get(l->v);
}

/**
 * A version of #BM_face_exists, optimized for triangles
 * when we know the loop and the opposite vertex.
 *
 * Check if any triangle is formed by (l_radial_first->v, l_radial_first->next->v, v_opposite),
 * at either winding (since its a triangle no special checks are needed).
 *
 * <pre>
 * l_radial_first->v & l_radial_first->next->v
 * +---+
 * |  /
 * | /
 * + v_opposite
 * </pre>
 *
 * Its assumed that \a l_radial_first is never forming the target face.
 */
static BMFace *bm_face_exists_tri_from_loop_vert(BMLoop *l_radial_first, BMVert *v_opposite)
{
  BLI_assert(
      !ELEM(v_opposite, l_radial_first->v, l_radial_first->next->v, l_radial_first->prev->v));
  if (l_radial_first->radial_next != l_radial_first) {
    BMLoop *l_radial_iter = l_radial_first->radial_next;
    do {
      BLI_assert(l_radial_iter->f->len == 3);
      if (l_radial_iter->prev->v == v_opposite) {
        return l_radial_iter->f;
      }
    } while ((l_radial_iter = l_radial_iter->radial_next) != l_radial_first);
  }
  return NULL;
}

/**
 * Uses a map of vertices to lookup the final target.
 * References can't point to previous items (would cause infinite loop).
 */
static BMVert *bm_vert_hash_lookup_chain(GHash *deleted_verts, BMVert *v)
{
  while (true) {
    BMVert **v_next_p = (BMVert **)BLI_ghash_lookup_p(deleted_verts, v);
    if (v_next_p == NULL) {
      /* not remapped*/
      return v;
    }
    else if (*v_next_p == NULL) {
      /* removed and not remapped */
      return NULL;
    }
    else {
      /* remapped */
      v = *v_next_p;
    }
  }
}

/** \} */

/****************************** Building ******************************/

/* Update node data after splitting */
static void pbvh_bmesh_node_finalize(PBVH *pbvh,
                                     const int node_index,
                                     const int cd_vert_node_offset,
                                     const int cd_face_node_offset)
{
  GSetIterator gs_iter;
  PBVHNode *n = &pbvh->nodes[node_index];
  bool has_visible = false;

  /* Create vert hash sets */
  n->bm_unique_verts = BLI_gset_ptr_new("bm_unique_verts");
  n->bm_other_verts = BLI_gset_ptr_new("bm_other_verts");

  BB_reset(&n->vb);

  GSET_ITER (gs_iter, n->bm_faces) {
    BMFace *f = BLI_gsetIterator_getKey(&gs_iter);

    /* Update ownership of faces */
    BM_ELEM_CD_SET_INT(f, cd_face_node_offset, node_index);

    /* Update vertices */
    BMLoop *l_first = BM_FACE_FIRST_LOOP(f);
    BMLoop *l_iter = l_first;

    do {
      BMVert *v = l_iter->v;
      if (!BLI_gset_haskey(n->bm_unique_verts, v)) {
        if (BM_ELEM_CD_GET_INT(v, cd_vert_node_offset) != DYNTOPO_NODE_NONE) {
          BLI_gset_add(n->bm_other_verts, v);
        }
        else {
          BLI_gset_insert(n->bm_unique_verts, v);
          BM_ELEM_CD_SET_INT(v, cd_vert_node_offset, node_index);
        }
      }
      /* Update node bounding box */
      BB_expand(&n->vb, v->co);
    } while ((l_iter = l_iter->next) != l_first);

    if (!BM_elem_flag_test(f, BM_ELEM_HIDDEN)) {
      has_visible = true;
    }
  }

  BLI_assert(n->vb.bmin[0] <= n->vb.bmax[0] && n->vb.bmin[1] <= n->vb.bmax[1] &&
             n->vb.bmin[2] <= n->vb.bmax[2]);

  n->orig_vb = n->vb;

  /* Build GPU buffers for new node and update vertex normals */
  BKE_pbvh_node_mark_rebuild_draw(n);

  BKE_pbvh_node_fully_hidden_set(n, !has_visible);
  n->flag |= PBVH_UpdateNormals;
}

/* Recursively split the node if it exceeds the leaf_limit */
static void pbvh_bmesh_node_split(PBVH *pbvh, const BBC *bbc_array, int node_index)
{
  const int cd_vert_node_offset = pbvh->cd_vert_node_offset;
  const int cd_face_node_offset = pbvh->cd_face_node_offset;
  PBVHNode *n = &pbvh->nodes[node_index];

  if (BLI_gset_len(n->bm_faces) <= pbvh->leaf_limit) {
    /* Node limit not exceeded */
    pbvh_bmesh_node_finalize(pbvh, node_index, cd_vert_node_offset, cd_face_node_offset);
    return;
  }

  /* Calculate bounding box around primitive centroids */
  BB cb;
  BB_reset(&cb);
  GSetIterator gs_iter;
  GSET_ITER (gs_iter, n->bm_faces) {
    const BMFace *f = BLI_gsetIterator_getKey(&gs_iter);
    const BBC *bbc = &bbc_array[BM_elem_index_get(f)];

    BB_expand(&cb, bbc->bcentroid);
  }

  /* Find widest axis and its midpoint */
  const int axis = BB_widest_axis(&cb);
  const float mid = (cb.bmax[axis] + cb.bmin[axis]) * 0.5f;

  /* Add two new child nodes */
  const int children = pbvh->totnode;
  n->children_offset = children;
  pbvh_grow_nodes(pbvh, pbvh->totnode + 2);

  /* Array reallocated, update current node pointer */
  n = &pbvh->nodes[node_index];

  /* Initialize children */
  PBVHNode *c1 = &pbvh->nodes[children], *c2 = &pbvh->nodes[children + 1];
  c1->flag |= PBVH_Leaf;
  c2->flag |= PBVH_Leaf;
  c1->bm_faces = BLI_gset_ptr_new_ex("bm_faces", BLI_gset_len(n->bm_faces) / 2);
  c2->bm_faces = BLI_gset_ptr_new_ex("bm_faces", BLI_gset_len(n->bm_faces) / 2);

  /* Partition the parent node's faces between the two children */
  GSET_ITER (gs_iter, n->bm_faces) {
    BMFace *f = BLI_gsetIterator_getKey(&gs_iter);
    const BBC *bbc = &bbc_array[BM_elem_index_get(f)];

    if (bbc->bcentroid[axis] < mid) {
      BLI_gset_insert(c1->bm_faces, f);
    }
    else {
      BLI_gset_insert(c2->bm_faces, f);
    }
  }

  /* Enforce at least one primitive in each node */
  GSet *empty = NULL, *other;
  if (BLI_gset_len(c1->bm_faces) == 0) {
    empty = c1->bm_faces;
    other = c2->bm_faces;
  }
  else if (BLI_gset_len(c2->bm_faces) == 0) {
    empty = c2->bm_faces;
    other = c1->bm_faces;
  }
  if (empty) {
    GSET_ITER (gs_iter, other) {
      void *key = BLI_gsetIterator_getKey(&gs_iter);
      BLI_gset_insert(empty, key);
      BLI_gset_remove(other, key, NULL);
      break;
    }
  }

  /* Clear this node */

  /* Mark this node's unique verts as unclaimed */
  if (n->bm_unique_verts) {
    GSET_ITER (gs_iter, n->bm_unique_verts) {
      BMVert *v = BLI_gsetIterator_getKey(&gs_iter);
      BM_ELEM_CD_SET_INT(v, cd_vert_node_offset, DYNTOPO_NODE_NONE);
    }
    BLI_gset_free(n->bm_unique_verts, NULL);
  }

  /* Unclaim faces */
  GSET_ITER (gs_iter, n->bm_faces) {
    BMFace *f = BLI_gsetIterator_getKey(&gs_iter);
    BM_ELEM_CD_SET_INT(f, cd_face_node_offset, DYNTOPO_NODE_NONE);
  }
  BLI_gset_free(n->bm_faces, NULL);

  if (n->bm_other_verts) {
    BLI_gset_free(n->bm_other_verts, NULL);
  }

  if (n->layer_disp) {
    MEM_freeN(n->layer_disp);
  }

  n->bm_faces = NULL;
  n->bm_unique_verts = NULL;
  n->bm_other_verts = NULL;
  n->layer_disp = NULL;

  if (n->draw_buffers) {
    GPU_pbvh_buffers_free(n->draw_buffers);
    n->draw_buffers = NULL;
  }
  n->flag &= ~PBVH_Leaf;

  /* Recurse */
  pbvh_bmesh_node_split(pbvh, bbc_array, children);
  pbvh_bmesh_node_split(pbvh, bbc_array, children + 1);

  /* Array maybe reallocated, update current node pointer */
  n = &pbvh->nodes[node_index];

  /* Update bounding box */
  BB_reset(&n->vb);
  BB_expand_with_bb(&n->vb, &pbvh->nodes[n->children_offset].vb);
  BB_expand_with_bb(&n->vb, &pbvh->nodes[n->children_offset + 1].vb);
  n->orig_vb = n->vb;
}

/* Recursively split the node if it exceeds the leaf_limit */
static bool pbvh_bmesh_node_limit_ensure(PBVH *pbvh, int node_index)
{
  GSet *bm_faces = pbvh->nodes[node_index].bm_faces;
  const int bm_faces_size = BLI_gset_len(bm_faces);
  if (bm_faces_size <= pbvh->leaf_limit) {
    /* Node limit not exceeded */
    return false;
  }

  /* For each BMFace, store the AABB and AABB centroid */
  BBC *bbc_array = MEM_mallocN(sizeof(BBC) * bm_faces_size, "BBC");

  GSetIterator gs_iter;
  int i;
  GSET_ITER_INDEX (gs_iter, bm_faces, i) {
    BMFace *f = BLI_gsetIterator_getKey(&gs_iter);
    BBC *bbc = &bbc_array[i];

    BB_reset((BB *)bbc);
    BMLoop *l_first = BM_FACE_FIRST_LOOP(f);
    BMLoop *l_iter = l_first;
    do {
      BB_expand((BB *)bbc, l_iter->v->co);
    } while ((l_iter = l_iter->next) != l_first);
    BBC_update_centroid(bbc);

    /* so we can do direct lookups on 'bbc_array' */
    BM_elem_index_set(f, i); /* set_dirty! */
  }
  /* Likely this is already dirty. */
  pbvh->bm->elem_index_dirty |= BM_FACE;

  pbvh_bmesh_node_split(pbvh, bbc_array, node_index);

  MEM_freeN(bbc_array);

  return true;
}

/**********************************************************************/

#if 0
static int pbvh_bmesh_node_offset_from_elem(PBVH *pbvh, BMElem *ele)
{
  switch (ele->head.htype) {
    case BM_VERT:
      return pbvh->cd_vert_node_offset;
    default:
      BLI_assert(ele->head.htype == BM_FACE);
      return pbvh->cd_face_node_offset;
  }
}

static int pbvh_bmesh_node_index_from_elem(PBVH *pbvh, void *key)
{
  const int cd_node_offset = pbvh_bmesh_node_offset_from_elem(pbvh, key);
  const int node_index = BM_ELEM_CD_GET_INT((BMElem *)key, cd_node_offset);

  BLI_assert(node_index != DYNTOPO_NODE_NONE);
  BLI_assert(node_index < pbvh->totnode);
  (void)pbvh;

  return node_index;
}

static PBVHNode *pbvh_bmesh_node_from_elem(PBVH *pbvh, void *key)
{
  return &pbvh->nodes[pbvh_bmesh_node_index_from_elem(pbvh, key)];
}

/* typecheck */
#  define pbvh_bmesh_node_index_from_elem(pbvh, key) \
    (CHECK_TYPE_ANY(key, BMFace *, BMVert *), pbvh_bmesh_node_index_from_elem(pbvh, key))
#  define pbvh_bmesh_node_from_elem(pbvh, key) \
    (CHECK_TYPE_ANY(key, BMFace *, BMVert *), pbvh_bmesh_node_from_elem(pbvh, key))
#endif

BLI_INLINE int pbvh_bmesh_node_index_from_vert(PBVH *pbvh, const BMVert *key)
{
  const int node_index = BM_ELEM_CD_GET_INT((const BMElem *)key, pbvh->cd_vert_node_offset);
  BLI_assert(node_index != DYNTOPO_NODE_NONE);
  BLI_assert(node_index < pbvh->totnode);
  return node_index;
}

BLI_INLINE int pbvh_bmesh_node_index_from_face(PBVH *pbvh, const BMFace *key)
{
  const int node_index = BM_ELEM_CD_GET_INT((const BMElem *)key, pbvh->cd_face_node_offset);
  BLI_assert(node_index != DYNTOPO_NODE_NONE);
  BLI_assert(node_index < pbvh->totnode);
  return node_index;
}

BLI_INLINE PBVHNode *pbvh_bmesh_node_from_vert(PBVH *pbvh, const BMVert *key)
{
  return &pbvh->nodes[pbvh_bmesh_node_index_from_vert(pbvh, key)];
}

BLI_INLINE PBVHNode *pbvh_bmesh_node_from_face(PBVH *pbvh, const BMFace *key)
{
  return &pbvh->nodes[pbvh_bmesh_node_index_from_face(pbvh, key)];
}

static BMVert *pbvh_bmesh_vert_create(PBVH *pbvh,
                                      int node_index,
                                      const float co[3],
                                      const float no[3],
                                      const int cd_vert_mask_offset)
{
  PBVHNode *node = &pbvh->nodes[node_index];

  BLI_assert((pbvh->totnode == 1 || node_index) && node_index <= pbvh->totnode);

  /* avoid initializing customdata because its quite involved */
  BMVert *v = BM_vert_create(pbvh->bm, co, NULL, BM_CREATE_SKIP_CD);
  CustomData_bmesh_set_default(&pbvh->bm->vdata, &v->head.data);

  /* This value is logged below */
  copy_v3_v3(v->no, no);

  BLI_gset_insert(node->bm_unique_verts, v);
  BM_ELEM_CD_SET_INT(v, pbvh->cd_vert_node_offset, node_index);

  node->flag |= PBVH_UpdateDrawBuffers | PBVH_UpdateBB;

  /* Log the new vertex */
  BM_log_vert_added(pbvh->bm_log, v, cd_vert_mask_offset);

  return v;
}

/**
 * \note Callers are responsible for checking if the face exists before adding.
 */
static BMFace *pbvh_bmesh_face_create(
    PBVH *pbvh, int node_index, BMVert *v_tri[3], BMEdge *e_tri[3], const BMFace *f_example)
{
  PBVHNode *node = &pbvh->nodes[node_index];

  /* ensure we never add existing face */
  BLI_assert(!BM_face_exists(v_tri, 3));

  BMFace *f = BM_face_create(pbvh->bm, v_tri, e_tri, 3, f_example, BM_CREATE_NOP);
  f->head.hflag = f_example->head.hflag;

  BLI_gset_insert(node->bm_faces, f);
  BM_ELEM_CD_SET_INT(f, pbvh->cd_face_node_offset, node_index);

  /* mark node for update */
  node->flag |= PBVH_UpdateDrawBuffers | PBVH_UpdateNormals;
  node->flag &= ~PBVH_FullyHidden;

  /* Log the new face */
  BM_log_face_added(pbvh->bm_log, f);

  return f;
}

/* Return the number of faces in 'node' that use vertex 'v' */
#if 0
static int pbvh_bmesh_node_vert_use_count(PBVH *pbvh, PBVHNode *node, BMVert *v)
{
  BMFace *f;
  int count = 0;

  BM_FACES_OF_VERT_ITER_BEGIN (f, v) {
    PBVHNode *f_node = pbvh_bmesh_node_from_face(pbvh, f);
    if (f_node == node) {
      count++;
    }
  }
  BM_FACES_OF_VERT_ITER_END;

  return count;
}
#endif

#define pbvh_bmesh_node_vert_use_count_is_equal(pbvh, node, v, n) \
  (pbvh_bmesh_node_vert_use_count_at_most(pbvh, node, v, (n) + 1) == n)

static int pbvh_bmesh_node_vert_use_count_at_most(PBVH *pbvh,
                                                  PBVHNode *node,
                                                  BMVert *v,
                                                  const int count_max)
{
  int count = 0;
  BMFace *f;

  BM_FACES_OF_VERT_ITER_BEGIN (f, v) {
    PBVHNode *f_node = pbvh_bmesh_node_from_face(pbvh, f);
    if (f_node == node) {
      count++;
      if (count == count_max) {
        return count;
      }
    }
  }
  BM_FACES_OF_VERT_ITER_END;

  return count;
}

/* Return a node that uses vertex 'v' other than its current owner */
static PBVHNode *pbvh_bmesh_vert_other_node_find(PBVH *pbvh, BMVert *v)
{
  PBVHNode *current_node = pbvh_bmesh_node_from_vert(pbvh, v);
  BMFace *f;

  BM_FACES_OF_VERT_ITER_BEGIN (f, v) {
    PBVHNode *f_node = pbvh_bmesh_node_from_face(pbvh, f);

    if (f_node != current_node) {
      return f_node;
    }
  }
  BM_FACES_OF_VERT_ITER_END;

  return NULL;
}

static void pbvh_bmesh_vert_ownership_transfer(PBVH *pbvh, PBVHNode *new_owner, BMVert *v)
{
  PBVHNode *current_owner = pbvh_bmesh_node_from_vert(pbvh, v);
  /* mark node for update */
  current_owner->flag |= PBVH_UpdateDrawBuffers | PBVH_UpdateBB;

  BLI_assert(current_owner != new_owner);

  /* Remove current ownership */
  BLI_gset_remove(current_owner->bm_unique_verts, v, NULL);

  /* Set new ownership */
  BM_ELEM_CD_SET_INT(v, pbvh->cd_vert_node_offset, new_owner - pbvh->nodes);
  BLI_gset_insert(new_owner->bm_unique_verts, v);
  BLI_gset_remove(new_owner->bm_other_verts, v, NULL);
  BLI_assert(!BLI_gset_haskey(new_owner->bm_other_verts, v));

  /* mark node for update */
  new_owner->flag |= PBVH_UpdateDrawBuffers | PBVH_UpdateBB;
}

static void pbvh_bmesh_vert_remove(PBVH *pbvh, BMVert *v)
{
  /* never match for first time */
  int f_node_index_prev = DYNTOPO_NODE_NONE;

  PBVHNode *v_node = pbvh_bmesh_node_from_vert(pbvh, v);
  BLI_gset_remove(v_node->bm_unique_verts, v, NULL);
  BM_ELEM_CD_SET_INT(v, pbvh->cd_vert_node_offset, DYNTOPO_NODE_NONE);

  /* Have to check each neighboring face's node */
  BMFace *f;
  BM_FACES_OF_VERT_ITER_BEGIN (f, v) {
    const int f_node_index = pbvh_bmesh_node_index_from_face(pbvh, f);

    /* faces often share the same node,
     * quick check to avoid redundant #BLI_gset_remove calls */
    if (f_node_index_prev != f_node_index) {
      f_node_index_prev = f_node_index;

      PBVHNode *f_node = &pbvh->nodes[f_node_index];
      f_node->flag |= PBVH_UpdateDrawBuffers | PBVH_UpdateBB;

      /* Remove current ownership */
      BLI_gset_remove(f_node->bm_other_verts, v, NULL);

      BLI_assert(!BLI_gset_haskey(f_node->bm_unique_verts, v));
      BLI_assert(!BLI_gset_haskey(f_node->bm_other_verts, v));
    }
  }
  BM_FACES_OF_VERT_ITER_END;
}

static void pbvh_bmesh_face_remove(PBVH *pbvh, BMFace *f)
{
  PBVHNode *f_node = pbvh_bmesh_node_from_face(pbvh, f);

  /* Check if any of this face's vertices need to be removed
   * from the node */
  BMLoop *l_first = BM_FACE_FIRST_LOOP(f);
  BMLoop *l_iter = l_first;
  do {
    BMVert *v = l_iter->v;
    if (pbvh_bmesh_node_vert_use_count_is_equal(pbvh, f_node, v, 1)) {
      if (BLI_gset_haskey(f_node->bm_unique_verts, v)) {
        /* Find a different node that uses 'v' */
        PBVHNode *new_node;

        new_node = pbvh_bmesh_vert_other_node_find(pbvh, v);
        BLI_assert(new_node || BM_vert_face_count_is_equal(v, 1));

        if (new_node) {
          pbvh_bmesh_vert_ownership_transfer(pbvh, new_node, v);
        }
      }
      else {
        /* Remove from other verts */
        BLI_gset_remove(f_node->bm_other_verts, v, NULL);
      }
    }
  } while ((l_iter = l_iter->next) != l_first);

  /* Remove face from node and top level */
  BLI_gset_remove(f_node->bm_faces, f, NULL);
  BM_ELEM_CD_SET_INT(f, pbvh->cd_face_node_offset, DYNTOPO_NODE_NONE);

  /* Log removed face */
  BM_log_face_removed(pbvh->bm_log, f);

  /* mark node for update */
  f_node->flag |= PBVH_UpdateDrawBuffers | PBVH_UpdateNormals;
}

static void pbvh_bmesh_edge_loops(BLI_Buffer *buf, BMEdge *e)
{
  /* fast-path for most common case where an edge has 2 faces,
   * no need to iterate twice.
   * This assumes that the buffer */
  BMLoop **data = buf->data;
  BLI_assert(buf->alloc_count >= 2);
  if (LIKELY(BM_edge_loop_pair(e, &data[0], &data[1]))) {
    buf->count = 2;
  }
  else {
    BLI_buffer_reinit(buf, BM_edge_face_count(e));
    BM_iter_as_array(NULL, BM_LOOPS_OF_EDGE, e, buf->data, buf->count);
  }
}

static void pbvh_bmesh_node_drop_orig(PBVHNode *node)
{
  if (node->bm_orco) {
    MEM_freeN(node->bm_orco);
  }
  if (node->bm_ortri) {
    MEM_freeN(node->bm_ortri);
  }
  node->bm_orco = NULL;
  node->bm_ortri = NULL;
  node->bm_tot_ortri = 0;
}

/****************************** EdgeQueue *****************************/

struct EdgeQueue;

typedef struct EdgeQueue {
  HeapSimple *heap;
  const float *center;
  float center_proj[3]; /* for when we use projected coords. */
  float radius_squared;
  float limit_len_squared;
#ifdef USE_EDGEQUEUE_EVEN_SUBDIV
  float limit_len;
#endif

  bool (*edge_queue_tri_in_range)(const struct EdgeQueue *q, BMFace *f);

  const float *view_normal;
#ifdef USE_EDGEQUEUE_FRONTFACE
  unsigned int use_view_normal : 1;
#endif
} EdgeQueue;

typedef struct {
  EdgeQueue *q;
  BLI_mempool *pool;
  BMesh *bm;
  int cd_vert_mask_offset;
  int cd_vert_node_offset;
  int cd_face_node_offset;
} EdgeQueueContext;

/* only tag'd edges are in the queue */
#ifdef USE_EDGEQUEUE_TAG
#  define EDGE_QUEUE_TEST(e) (BM_elem_flag_test((CHECK_TYPE_INLINE(e, BMEdge *), e), BM_ELEM_TAG))
#  define EDGE_QUEUE_ENABLE(e) \
    BM_elem_flag_enable((CHECK_TYPE_INLINE(e, BMEdge *), e), BM_ELEM_TAG)
#  define EDGE_QUEUE_DISABLE(e) \
    BM_elem_flag_disable((CHECK_TYPE_INLINE(e, BMEdge *), e), BM_ELEM_TAG)
#endif

#ifdef USE_EDGEQUEUE_TAG_VERIFY
/* simply check no edges are tagged
 * (it's a requirement that edges enter and leave a clean tag state) */
static void pbvh_bmesh_edge_tag_verify(PBVH *pbvh)
{
  for (int n = 0; n < pbvh->totnode; n++) {
    PBVHNode *node = &pbvh->nodes[n];
    if (node->bm_faces) {
      GSetIterator gs_iter;
      GSET_ITER (gs_iter, node->bm_faces) {
        BMFace *f = BLI_gsetIterator_getKey(&gs_iter);
        BMEdge *e_tri[3];
        BMLoop *l_iter;

        BLI_assert(f->len == 3);
        l_iter = BM_FACE_FIRST_LOOP(f);
        e_tri[0] = l_iter->e;
        l_iter = l_iter->next;
        e_tri[1] = l_iter->e;
        l_iter = l_iter->next;
        e_tri[2] = l_iter->e;

        BLI_assert((EDGE_QUEUE_TEST(e_tri[0]) == false) && (EDGE_QUEUE_TEST(e_tri[1]) == false) &&
                   (EDGE_QUEUE_TEST(e_tri[2]) == false));
      }
    }
  }
}
#endif

static bool edge_queue_tri_in_sphere(const EdgeQueue *q, BMFace *f)
{
  BMVert *v_tri[3];
  float c[3];

  /* Get closest point in triangle to sphere center */
  BM_face_as_array_vert_tri(f, v_tri);

  closest_on_tri_to_point_v3(c, q->center, v_tri[0]->co, v_tri[1]->co, v_tri[2]->co);

  /* Check if triangle intersects the sphere */
  return len_squared_v3v3(q->center, c) <= q->radius_squared;
}

static bool edge_queue_tri_in_circle(const EdgeQueue *q, BMFace *f)
{
  BMVert *v_tri[3];
  float c[3];
  float tri_proj[3][3];

  /* Get closest point in triangle to sphere center */
  BM_face_as_array_vert_tri(f, v_tri);

  project_plane_normalized_v3_v3v3(tri_proj[0], v_tri[0]->co, q->view_normal);
  project_plane_normalized_v3_v3v3(tri_proj[1], v_tri[1]->co, q->view_normal);
  project_plane_normalized_v3_v3v3(tri_proj[2], v_tri[2]->co, q->view_normal);

  closest_on_tri_to_point_v3(c, q->center_proj, tri_proj[0], tri_proj[1], tri_proj[2]);

  /* Check if triangle intersects the sphere */
  return len_squared_v3v3(q->center_proj, c) <= q->radius_squared;
}

/* Return true if the vertex mask is less than 1.0, false otherwise */
static bool check_mask(EdgeQueueContext *eq_ctx, BMVert *v)
{
  return BM_ELEM_CD_GET_FLOAT(v, eq_ctx->cd_vert_mask_offset) < 1.0f;
}

static void edge_queue_insert(EdgeQueueContext *eq_ctx, BMEdge *e, float priority)
{
  /* Don't let topology update affect fully masked vertices. This used to
   * have a 50% mask cutoff, with the reasoning that you can't do a 50%
   * topology update. But this gives an ugly border in the mesh. The mask
   * should already make the brush move the vertices only 50%, which means
   * that topology updates will also happen less frequent, that should be
   * enough. */
  if (((eq_ctx->cd_vert_mask_offset == -1) ||
       (check_mask(eq_ctx, e->v1) || check_mask(eq_ctx, e->v2))) &&
      !(BM_elem_flag_test_bool(e->v1, BM_ELEM_HIDDEN) ||
        BM_elem_flag_test_bool(e->v2, BM_ELEM_HIDDEN))) {
    BMVert **pair = BLI_mempool_alloc(eq_ctx->pool);
    pair[0] = e->v1;
    pair[1] = e->v2;
    BLI_heapsimple_insert(eq_ctx->q->heap, priority, pair);
#ifdef USE_EDGEQUEUE_TAG
    BLI_assert(EDGE_QUEUE_TEST(e) == false);
    EDGE_QUEUE_ENABLE(e);
#endif
  }
}

static void long_edge_queue_edge_add(EdgeQueueContext *eq_ctx, BMEdge *e)
{
#ifdef USE_EDGEQUEUE_TAG
  if (EDGE_QUEUE_TEST(e) == false)
#endif
  {
    const float len_sq = BM_edge_calc_length_squared(e);
    if (len_sq > eq_ctx->q->limit_len_squared) {
      edge_queue_insert(eq_ctx, e, -len_sq);
    }
  }
}

#ifdef USE_EDGEQUEUE_EVEN_SUBDIV
static void long_edge_queue_edge_add_recursive(
    EdgeQueueContext *eq_ctx, BMLoop *l_edge, BMLoop *l_end, const float len_sq, float limit_len)
{
  BLI_assert(len_sq > square_f(limit_len));

#  ifdef USE_EDGEQUEUE_FRONTFACE
  if (eq_ctx->q->use_view_normal) {
    if (dot_v3v3(l_edge->f->no, eq_ctx->q->view_normal) < 0.0f) {
      return;
    }
  }
#  endif

#  ifdef USE_EDGEQUEUE_TAG
  if (EDGE_QUEUE_TEST(l_edge->e) == false)
#  endif
  {
    edge_queue_insert(eq_ctx, l_edge->e, -len_sq);
  }

  /* temp support previous behavior! */
  if (UNLIKELY(G.debug_value == 1234)) {
    return;
  }

  if ((l_edge->radial_next != l_edge)) {
    /* How much longer we need to be to consider for subdividing
     * (avoids subdividing faces which are only *slightly* skinny) */
#  define EVEN_EDGELEN_THRESHOLD 1.2f
    /* How much the limit increases per recursion
     * (avoids performing subdivisions too far away). */
#  define EVEN_GENERATION_SCALE 1.6f

    const float len_sq_cmp = len_sq * EVEN_EDGELEN_THRESHOLD;

    limit_len *= EVEN_GENERATION_SCALE;
    const float limit_len_sq = square_f(limit_len);

    BMLoop *l_iter = l_edge;
    do {
      BMLoop *l_adjacent[2] = {l_iter->next, l_iter->prev};
      for (int i = 0; i < ARRAY_SIZE(l_adjacent); i++) {
        float len_sq_other = BM_edge_calc_length_squared(l_adjacent[i]->e);
        if (len_sq_other > max_ff(len_sq_cmp, limit_len_sq)) {
          //                  edge_queue_insert(eq_ctx, l_adjacent[i]->e, -len_sq_other);
          long_edge_queue_edge_add_recursive(
              eq_ctx, l_adjacent[i]->radial_next, l_adjacent[i], len_sq_other, limit_len);
        }
      }
    } while ((l_iter = l_iter->radial_next) != l_end);

#  undef EVEN_EDGELEN_THRESHOLD
#  undef EVEN_GENERATION_SCALE
  }
}
#endif /* USE_EDGEQUEUE_EVEN_SUBDIV */

static void short_edge_queue_edge_add(EdgeQueueContext *eq_ctx, BMEdge *e)
{
#ifdef USE_EDGEQUEUE_TAG
  if (EDGE_QUEUE_TEST(e) == false)
#endif
  {
    const float len_sq = BM_edge_calc_length_squared(e);
    if (len_sq < eq_ctx->q->limit_len_squared) {
      edge_queue_insert(eq_ctx, e, len_sq);
    }
  }
}

static void long_edge_queue_face_add(EdgeQueueContext *eq_ctx, BMFace *f)
{
#ifdef USE_EDGEQUEUE_FRONTFACE
  if (eq_ctx->q->use_view_normal) {
    if (dot_v3v3(f->no, eq_ctx->q->view_normal) < 0.0f) {
      return;
    }
  }
#endif

  if (eq_ctx->q->edge_queue_tri_in_range(eq_ctx->q, f)) {
    /* Check each edge of the face */
    BMLoop *l_first = BM_FACE_FIRST_LOOP(f);
    BMLoop *l_iter = l_first;
    do {
#ifdef USE_EDGEQUEUE_EVEN_SUBDIV
      const float len_sq = BM_edge_calc_length_squared(l_iter->e);
      if (len_sq > eq_ctx->q->limit_len_squared) {
        long_edge_queue_edge_add_recursive(
            eq_ctx, l_iter->radial_next, l_iter, len_sq, eq_ctx->q->limit_len);
      }
#else
      long_edge_queue_edge_add(eq_ctx, l_iter->e);
#endif
    } while ((l_iter = l_iter->next) != l_first);
  }
}

static void short_edge_queue_face_add(EdgeQueueContext *eq_ctx, BMFace *f)
{
#ifdef USE_EDGEQUEUE_FRONTFACE
  if (eq_ctx->q->use_view_normal) {
    if (dot_v3v3(f->no, eq_ctx->q->view_normal) < 0.0f) {
      return;
    }
  }
#endif

  if (eq_ctx->q->edge_queue_tri_in_range(eq_ctx->q, f)) {
    BMLoop *l_iter;
    BMLoop *l_first;

    /* Check each edge of the face */
    l_iter = l_first = BM_FACE_FIRST_LOOP(f);
    do {
      short_edge_queue_edge_add(eq_ctx, l_iter->e);
    } while ((l_iter = l_iter->next) != l_first);
  }
}

/* Create a priority queue containing vertex pairs connected by a long
 * edge as defined by PBVH.bm_max_edge_len.
 *
 * Only nodes marked for topology update are checked, and in those
 * nodes only edges used by a face intersecting the (center, radius)
 * sphere are checked.
 *
 * The highest priority (lowest number) is given to the longest edge.
 */
static void long_edge_queue_create(EdgeQueueContext *eq_ctx,
                                   PBVH *pbvh,
                                   const float center[3],
                                   const float view_normal[3],
                                   float radius,
                                   const bool use_frontface,
                                   const bool use_projected)
{
  eq_ctx->q->heap = BLI_heapsimple_new();
  eq_ctx->q->center = center;
  eq_ctx->q->radius_squared = radius * radius;
  eq_ctx->q->limit_len_squared = pbvh->bm_max_edge_len * pbvh->bm_max_edge_len;
#ifdef USE_EDGEQUEUE_EVEN_SUBDIV
  eq_ctx->q->limit_len = pbvh->bm_max_edge_len;
#endif

  eq_ctx->q->view_normal = view_normal;

#ifdef USE_EDGEQUEUE_FRONTFACE
  eq_ctx->q->use_view_normal = use_frontface;
#else
  UNUSED_VARS(use_frontface);
#endif

  if (use_projected) {
    eq_ctx->q->edge_queue_tri_in_range = edge_queue_tri_in_circle;
    project_plane_normalized_v3_v3v3(eq_ctx->q->center_proj, center, view_normal);
  }
  else {
    eq_ctx->q->edge_queue_tri_in_range = edge_queue_tri_in_sphere;
  }

#ifdef USE_EDGEQUEUE_TAG_VERIFY
  pbvh_bmesh_edge_tag_verify(pbvh);
#endif

  for (int n = 0; n < pbvh->totnode; n++) {
    PBVHNode *node = &pbvh->nodes[n];

    /* Check leaf nodes marked for topology update */
    if ((node->flag & PBVH_Leaf) && (node->flag & PBVH_UpdateTopology) &&
        !(node->flag & PBVH_FullyHidden)) {
      GSetIterator gs_iter;

      /* Check each face */
      GSET_ITER (gs_iter, node->bm_faces) {
        BMFace *f = BLI_gsetIterator_getKey(&gs_iter);

        long_edge_queue_face_add(eq_ctx, f);
      }
    }
  }
}

/* Create a priority queue containing vertex pairs connected by a
 * short edge as defined by PBVH.bm_min_edge_len.
 *
 * Only nodes marked for topology update are checked, and in those
 * nodes only edges used by a face intersecting the (center, radius)
 * sphere are checked.
 *
 * The highest priority (lowest number) is given to the shortest edge.
 */
static void short_edge_queue_create(EdgeQueueContext *eq_ctx,
                                    PBVH *pbvh,
                                    const float center[3],
                                    const float view_normal[3],
                                    float radius,
                                    const bool use_frontface,
                                    const bool use_projected)
{
  eq_ctx->q->heap = BLI_heapsimple_new();
  eq_ctx->q->center = center;
  eq_ctx->q->radius_squared = radius * radius;
  eq_ctx->q->limit_len_squared = pbvh->bm_min_edge_len * pbvh->bm_min_edge_len;
#ifdef USE_EDGEQUEUE_EVEN_SUBDIV
  eq_ctx->q->limit_len = pbvh->bm_min_edge_len;
#endif

  eq_ctx->q->view_normal = view_normal;

#ifdef USE_EDGEQUEUE_FRONTFACE
  eq_ctx->q->use_view_normal = use_frontface;
#else
  UNUSED_VARS(use_frontface);
#endif

  if (use_projected) {
    eq_ctx->q->edge_queue_tri_in_range = edge_queue_tri_in_circle;
    project_plane_normalized_v3_v3v3(eq_ctx->q->center_proj, center, view_normal);
  }
  else {
    eq_ctx->q->edge_queue_tri_in_range = edge_queue_tri_in_sphere;
  }

  for (int n = 0; n < pbvh->totnode; n++) {
    PBVHNode *node = &pbvh->nodes[n];

    /* Check leaf nodes marked for topology update */
    if ((node->flag & PBVH_Leaf) && (node->flag & PBVH_UpdateTopology) &&
        !(node->flag & PBVH_FullyHidden)) {
      GSetIterator gs_iter;

      /* Check each face */
      GSET_ITER (gs_iter, node->bm_faces) {
        BMFace *f = BLI_gsetIterator_getKey(&gs_iter);

        short_edge_queue_face_add(eq_ctx, f);
      }
    }
  }
}

/*************************** Topology update **************************/

static void pbvh_bmesh_split_edge(EdgeQueueContext *eq_ctx,
                                  PBVH *pbvh,
                                  BMEdge *e,
                                  BLI_Buffer *edge_loops)
{
  float co_mid[3], no_mid[3];

  /* Get all faces adjacent to the edge */
  pbvh_bmesh_edge_loops(edge_loops, e);

  /* Create a new vertex in current node at the edge's midpoint */
  mid_v3_v3v3(co_mid, e->v1->co, e->v2->co);
  mid_v3_v3v3(no_mid, e->v1->no, e->v2->no);
  normalize_v3(no_mid);

  int node_index = BM_ELEM_CD_GET_INT(e->v1, eq_ctx->cd_vert_node_offset);
  BMVert *v_new = pbvh_bmesh_vert_create(
      pbvh, node_index, co_mid, no_mid, eq_ctx->cd_vert_mask_offset);

  /* update paint mask */
  if (eq_ctx->cd_vert_mask_offset != -1) {
    float mask_v1 = BM_ELEM_CD_GET_FLOAT(e->v1, eq_ctx->cd_vert_mask_offset);
    float mask_v2 = BM_ELEM_CD_GET_FLOAT(e->v2, eq_ctx->cd_vert_mask_offset);
    float mask_v_new = 0.5f * (mask_v1 + mask_v2);

    BM_ELEM_CD_SET_FLOAT(v_new, eq_ctx->cd_vert_mask_offset, mask_v_new);
  }

  /* For each face, add two new triangles and delete the original */
  for (int i = 0; i < edge_loops->count; i++) {
    BMLoop *l_adj = BLI_buffer_at(edge_loops, BMLoop *, i);
    BMFace *f_adj = l_adj->f;
    BMFace *f_new;
    BMVert *v_opp, *v1, *v2;
    BMVert *v_tri[3];
    BMEdge *e_tri[3];

    BLI_assert(f_adj->len == 3);
    int ni = BM_ELEM_CD_GET_INT(f_adj, eq_ctx->cd_face_node_offset);

    /* Find the vertex not in the edge */
    v_opp = l_adj->prev->v;

    /* Get e->v1 and e->v2 in the order they appear in the
     * existing face so that the new faces' winding orders
     * match */
    v1 = l_adj->v;
    v2 = l_adj->next->v;

    if (ni != node_index && i == 0) {
      pbvh_bmesh_vert_ownership_transfer(pbvh, &pbvh->nodes[ni], v_new);
    }

    /**
     * The 2 new faces created and assigned to ``f_new`` have their
     * verts & edges shuffled around.
     *
     * - faces wind anticlockwise in this example.
     * - original edge is ``(v1, v2)``
     * - original face is ``(v1, v2, v3)``
     *
     * <pre>
     *         + v3(v_opp)
     *        /|\
     *       / | \
     *      /  |  \
     *   e4/   |   \ e3
     *    /    |e5  \
     *   /     |     \
     *  /  e1  |  e2  \
     * +-------+-------+
     * v1      v4(v_new) v2
     *  (first) (second)
     * </pre>
     *
     * - f_new (first):  ``v_tri=(v1, v4, v3), e_tri=(e1, e5, e4)``
     * - f_new (second): ``v_tri=(v4, v2, v3), e_tri=(e2, e3, e5)``
     */

    /* Create two new faces */
    v_tri[0] = v1;
    v_tri[1] = v_new;
    v_tri[2] = v_opp;
    bm_edges_from_tri(pbvh->bm, v_tri, e_tri);
    f_new = pbvh_bmesh_face_create(pbvh, ni, v_tri, e_tri, f_adj);
    long_edge_queue_face_add(eq_ctx, f_new);

    v_tri[0] = v_new;
    v_tri[1] = v2;
    /* v_tri[2] = v_opp; */ /* unchanged */
    e_tri[0] = BM_edge_create(pbvh->bm, v_tri[0], v_tri[1], NULL, BM_CREATE_NO_DOUBLE);
    e_tri[2] = e_tri[1]; /* switched */
    e_tri[1] = BM_edge_create(pbvh->bm, v_tri[1], v_tri[2], NULL, BM_CREATE_NO_DOUBLE);
    f_new = pbvh_bmesh_face_create(pbvh, ni, v_tri, e_tri, f_adj);
    long_edge_queue_face_add(eq_ctx, f_new);

    /* Delete original */
    pbvh_bmesh_face_remove(pbvh, f_adj);
    BM_face_kill(pbvh->bm, f_adj);

    /* Ensure new vertex is in the node */
    if (!BLI_gset_haskey(pbvh->nodes[ni].bm_unique_verts, v_new)) {
      BLI_gset_add(pbvh->nodes[ni].bm_other_verts, v_new);
    }

    if (BM_vert_edge_count_is_over(v_opp, 8)) {
      BMIter bm_iter;
      BMEdge *e2;

      BM_ITER_ELEM (e2, &bm_iter, v_opp, BM_EDGES_OF_VERT) {
        long_edge_queue_edge_add(eq_ctx, e2);
      }
    }
  }

  BM_edge_kill(pbvh->bm, e);
}

static bool pbvh_bmesh_subdivide_long_edges(EdgeQueueContext *eq_ctx,
                                            PBVH *pbvh,
                                            BLI_Buffer *edge_loops)
{
  bool any_subdivided = false;

  while (!BLI_heapsimple_is_empty(eq_ctx->q->heap)) {
    BMVert **pair = BLI_heapsimple_pop_min(eq_ctx->q->heap);
    BMVert *v1 = pair[0], *v2 = pair[1];
    BMEdge *e;

    BLI_mempool_free(eq_ctx->pool, pair);
    pair = NULL;

    /* Check that the edge still exists */
    if (!(e = BM_edge_exists(v1, v2))) {
      continue;
    }
#ifdef USE_EDGEQUEUE_TAG
    EDGE_QUEUE_DISABLE(e);
#endif

    /* At the moment edges never get shorter (subdiv will make new edges)
     * unlike collapse where edges can become longer. */
#if 0
    if (len_squared_v3v3(v1->co, v2->co) <= eq_ctx->q->limit_len_squared) {
      continue;
    }
#else
    BLI_assert(len_squared_v3v3(v1->co, v2->co) > eq_ctx->q->limit_len_squared);
#endif

    /* Check that the edge's vertices are still in the PBVH. It's
     * possible that an edge collapse has deleted adjacent faces
     * and the node has been split, thus leaving wire edges and
     * associated vertices. */
    if ((BM_ELEM_CD_GET_INT(e->v1, eq_ctx->cd_vert_node_offset) == DYNTOPO_NODE_NONE) ||
        (BM_ELEM_CD_GET_INT(e->v2, eq_ctx->cd_vert_node_offset) == DYNTOPO_NODE_NONE)) {
      continue;
    }

    any_subdivided = true;

    pbvh_bmesh_split_edge(eq_ctx, pbvh, e, edge_loops);
  }

#ifdef USE_EDGEQUEUE_TAG_VERIFY
  pbvh_bmesh_edge_tag_verify(pbvh);
#endif

  return any_subdivided;
}

static void pbvh_bmesh_collapse_edge(PBVH *pbvh,
                                     BMEdge *e,
                                     BMVert *v1,
                                     BMVert *v2,
                                     GHash *deleted_verts,
                                     BLI_Buffer *deleted_faces,
                                     EdgeQueueContext *eq_ctx)
{
  BMVert *v_del, *v_conn;

  /* one of the two vertices may be masked, select the correct one for deletion */
  if (BM_ELEM_CD_GET_FLOAT(v1, eq_ctx->cd_vert_mask_offset) <
      BM_ELEM_CD_GET_FLOAT(v2, eq_ctx->cd_vert_mask_offset)) {
    v_del = v1;
    v_conn = v2;
  }
  else {
    v_del = v2;
    v_conn = v1;
  }

  /* Remove the merge vertex from the PBVH */
  pbvh_bmesh_vert_remove(pbvh, v_del);

  /* Remove all faces adjacent to the edge */
  BMLoop *l_adj;
  while ((l_adj = e->l)) {
    BMFace *f_adj = l_adj->f;

    pbvh_bmesh_face_remove(pbvh, f_adj);
    BM_face_kill(pbvh->bm, f_adj);
  }

  /* Kill the edge */
  BLI_assert(BM_edge_is_wire(e));
  BM_edge_kill(pbvh->bm, e);

  /* For all remaining faces of v_del, create a new face that is the
   * same except it uses v_conn instead of v_del */
  /* Note: this could be done with BM_vert_splice(), but that
   * requires handling other issues like duplicate edges, so doesn't
   * really buy anything. */
  BLI_buffer_clear(deleted_faces);

  BMLoop *l;

  BM_LOOPS_OF_VERT_ITER_BEGIN (l, v_del) {
    BMFace *existing_face;

    /* Get vertices, replace use of v_del with v_conn */
    // BM_iter_as_array(NULL, BM_VERTS_OF_FACE, f, (void **)v_tri, 3);
    BMFace *f = l->f;
#if 0
    BMVert *v_tri[3];
    BM_face_as_array_vert_tri(f, v_tri);
    for (int i = 0; i < 3; i++) {
      if (v_tri[i] == v_del) {
        v_tri[i] = v_conn;
      }
    }
#endif

    /* Check if a face using these vertices already exists. If so,
     * skip adding this face and mark the existing one for
     * deletion as well. Prevents extraneous "flaps" from being
     * created. */
#if 0
    if (UNLIKELY(existing_face = BM_face_exists(v_tri, 3)))
#else
    if (UNLIKELY(existing_face = bm_face_exists_tri_from_loop_vert(l->next, v_conn)))
#endif
    {
      BLI_buffer_append(deleted_faces, BMFace *, existing_face);
    }
    else
    {
      BMVert *v_tri[3] = {v_conn, l->next->v, l->prev->v};

      BLI_assert(!BM_face_exists(v_tri, 3));
      BMEdge *e_tri[3];
      PBVHNode *n = pbvh_bmesh_node_from_face(pbvh, f);
      int ni = n - pbvh->nodes;
      bm_edges_from_tri(pbvh->bm, v_tri, e_tri);
      pbvh_bmesh_face_create(pbvh, ni, v_tri, e_tri, f);

      /* Ensure that v_conn is in the new face's node */
      if (!BLI_gset_haskey(n->bm_unique_verts, v_conn)) {
        BLI_gset_add(n->bm_other_verts, v_conn);
      }
    }

    BLI_buffer_append(deleted_faces, BMFace *, f);
  }
  BM_LOOPS_OF_VERT_ITER_END;

  /* Delete the tagged faces */
  for (int i = 0; i < deleted_faces->count; i++) {
    BMFace *f_del = BLI_buffer_at(deleted_faces, BMFace *, i);

    /* Get vertices and edges of face */
    BLI_assert(f_del->len == 3);
    BMLoop *l_iter = BM_FACE_FIRST_LOOP(f_del);
    BMVert *v_tri[3];
    BMEdge *e_tri[3];
    v_tri[0] = l_iter->v;
    e_tri[0] = l_iter->e;
    l_iter = l_iter->next;
    v_tri[1] = l_iter->v;
    e_tri[1] = l_iter->e;
    l_iter = l_iter->next;
    v_tri[2] = l_iter->v;
    e_tri[2] = l_iter->e;

    /* Remove the face */
    pbvh_bmesh_face_remove(pbvh, f_del);
    BM_face_kill(pbvh->bm, f_del);

    /* Check if any of the face's edges are now unused by any
     * face, if so delete them */
    for (int j = 0; j < 3; j++) {
      if (BM_edge_is_wire(e_tri[j])) {
        BM_edge_kill(pbvh->bm, e_tri[j]);
      }
    }

    /* Check if any of the face's vertices are now unused, if so
     * remove them from the PBVH */
    for (int j = 0; j < 3; j++) {
      if ((v_tri[j] != v_del) && (v_tri[j]->e == NULL)) {
        pbvh_bmesh_vert_remove(pbvh, v_tri[j]);

        BM_log_vert_removed(pbvh->bm_log, v_tri[j], eq_ctx->cd_vert_mask_offset);

        if (v_tri[j] == v_conn) {
          v_conn = NULL;
        }
        BLI_ghash_insert(deleted_verts, v_tri[j], NULL);
        BM_vert_kill(pbvh->bm, v_tri[j]);
      }
    }
  }

  /* Move v_conn to the midpoint of v_conn and v_del (if v_conn still exists, it
   * may have been deleted above) */
  if (v_conn != NULL) {
    BM_log_vert_before_modified(pbvh->bm_log, v_conn, eq_ctx->cd_vert_mask_offset);
    mid_v3_v3v3(v_conn->co, v_conn->co, v_del->co);
    add_v3_v3(v_conn->no, v_del->no);
    normalize_v3(v_conn->no);

    /* update boundboxes attached to the connected vertex
     * note that we can often get-away without this but causes T48779 */
    BM_LOOPS_OF_VERT_ITER_BEGIN (l, v_conn) {
      PBVHNode *f_node = pbvh_bmesh_node_from_face(pbvh, l->f);
      f_node->flag |= PBVH_UpdateDrawBuffers | PBVH_UpdateNormals | PBVH_UpdateBB;
    }
    BM_LOOPS_OF_VERT_ITER_END;
  }

  /* Delete v_del */
  BLI_assert(!BM_vert_face_check(v_del));
  BM_log_vert_removed(pbvh->bm_log, v_del, eq_ctx->cd_vert_mask_offset);
  /* v_conn == NULL is OK */
  BLI_ghash_insert(deleted_verts, v_del, v_conn);
  BM_vert_kill(pbvh->bm, v_del);
}

static bool pbvh_bmesh_collapse_short_edges(EdgeQueueContext *eq_ctx,
                                            PBVH *pbvh,
                                            BLI_Buffer *deleted_faces)
{
  const float min_len_squared = pbvh->bm_min_edge_len * pbvh->bm_min_edge_len;
  bool any_collapsed = false;
  /* deleted verts point to vertices they were merged into, or NULL when removed. */
  GHash *deleted_verts = BLI_ghash_ptr_new("deleted_verts");

  while (!BLI_heapsimple_is_empty(eq_ctx->q->heap)) {
    BMVert **pair = BLI_heapsimple_pop_min(eq_ctx->q->heap);
    BMVert *v1 = pair[0], *v2 = pair[1];
    BLI_mempool_free(eq_ctx->pool, pair);
    pair = NULL;

    /* Check the verts still exist */
    if (!(v1 = bm_vert_hash_lookup_chain(deleted_verts, v1)) ||
        !(v2 = bm_vert_hash_lookup_chain(deleted_verts, v2)) || (v1 == v2)) {
      continue;
    }

    /* Check that the edge still exists */
    BMEdge *e;
    if (!(e = BM_edge_exists(v1, v2))) {
      continue;
    }
#ifdef USE_EDGEQUEUE_TAG
    EDGE_QUEUE_DISABLE(e);
#endif

    if (len_squared_v3v3(v1->co, v2->co) >= min_len_squared) {
      continue;
    }

    /* Check that the edge's vertices are still in the PBVH. It's
     * possible that an edge collapse has deleted adjacent faces
     * and the node has been split, thus leaving wire edges and
     * associated vertices. */
    if ((BM_ELEM_CD_GET_INT(e->v1, eq_ctx->cd_vert_node_offset) == DYNTOPO_NODE_NONE) ||
        (BM_ELEM_CD_GET_INT(e->v2, eq_ctx->cd_vert_node_offset) == DYNTOPO_NODE_NONE)) {
      continue;
    }

    any_collapsed = true;

    pbvh_bmesh_collapse_edge(pbvh, e, v1, v2, deleted_verts, deleted_faces, eq_ctx);
  }

  BLI_ghash_free(deleted_verts, NULL, NULL);

  return any_collapsed;
}

/************************* Called from pbvh.c *************************/

bool pbvh_bmesh_node_raycast(PBVHNode *node,
                             const float ray_start[3],
                             const float ray_normal[3],
                             struct IsectRayPrecalc *isect_precalc,
                             float *depth,
                             bool use_original,
                             int *r_active_vertex_index,
                             float *r_face_normal)
{
  bool hit = false;
  float nearest_vertex_co[3] = {0.0f};

  if (use_original && node->bm_tot_ortri) {
    for (int i = 0; i < node->bm_tot_ortri; i++) {
      const int *t = node->bm_ortri[i];
      hit |= ray_face_intersection_tri(ray_start,
                                       isect_precalc,
                                       node->bm_orco[t[0]],
                                       node->bm_orco[t[1]],
                                       node->bm_orco[t[2]],
                                       depth);
    }
  }
  else {
    GSetIterator gs_iter;

    GSET_ITER (gs_iter, node->bm_faces) {
      BMFace *f = BLI_gsetIterator_getKey(&gs_iter);

      BLI_assert(f->len == 3);
      if (!BM_elem_flag_test(f, BM_ELEM_HIDDEN)) {
        BMVert *v_tri[3];

        BM_face_as_array_vert_tri(f, v_tri);

        if (ray_face_intersection_tri(
                ray_start, isect_precalc, v_tri[0]->co, v_tri[1]->co, v_tri[2]->co, depth)) {
          hit = true;

          if (r_face_normal) {
            normal_tri_v3(r_face_normal, v_tri[0]->co, v_tri[1]->co, v_tri[2]->co);
          }

          if (r_active_vertex_index) {
            float location[3] = {0.0f};
            madd_v3_v3v3fl(location, ray_start, ray_normal, *depth);
            for (int j = 0; j < 3; j++) {
              if (len_squared_v3v3(location, v_tri[j]->co) <
                  len_squared_v3v3(location, nearest_vertex_co)) {
                copy_v3_v3(nearest_vertex_co, v_tri[j]->co);
                *r_active_vertex_index = BM_elem_index_get(v_tri[j]);
              }
            }
          }
        }
      }
    }
  }

  return hit;
}

bool BKE_pbvh_bmesh_node_raycast_detail(PBVHNode *node,
                                        const float ray_start[3],
                                        struct IsectRayPrecalc *isect_precalc,
                                        float *depth,
                                        float *r_edge_length)
{
  if (node->flag & PBVH_FullyHidden) {
    return 0;
  }

  GSetIterator gs_iter;
  bool hit = false;
  BMFace *f_hit = NULL;

  GSET_ITER (gs_iter, node->bm_faces) {
    BMFace *f = BLI_gsetIterator_getKey(&gs_iter);

    BLI_assert(f->len == 3);
    if (!BM_elem_flag_test(f, BM_ELEM_HIDDEN)) {
      BMVert *v_tri[3];
      bool hit_local;
      BM_face_as_array_vert_tri(f, v_tri);
      hit_local = ray_face_intersection_tri(
          ray_start, isect_precalc, v_tri[0]->co, v_tri[1]->co, v_tri[2]->co, depth);

      if (hit_local) {
        f_hit = f;
        hit = true;
      }
    }
  }

  if (hit) {
    BMVert *v_tri[3];
    BM_face_as_array_vert_tri(f_hit, v_tri);
    float len1 = len_squared_v3v3(v_tri[0]->co, v_tri[1]->co);
    float len2 = len_squared_v3v3(v_tri[1]->co, v_tri[2]->co);
    float len3 = len_squared_v3v3(v_tri[2]->co, v_tri[0]->co);

    /* detail returned will be set to the maximum allowed size, so take max here */
    *r_edge_length = sqrtf(max_fff(len1, len2, len3));
  }

  return hit;
}

bool pbvh_bmesh_node_nearest_to_ray(PBVHNode *node,
                                    const float ray_start[3],
                                    const float ray_normal[3],
                                    float *depth,
                                    float *dist_sq,
                                    bool use_original)
{
  bool hit = false;

  if (use_original && node->bm_tot_ortri) {
    for (int i = 0; i < node->bm_tot_ortri; i++) {
      const int *t = node->bm_ortri[i];
      hit |= ray_face_nearest_tri(ray_start,
                                  ray_normal,
                                  node->bm_orco[t[0]],
                                  node->bm_orco[t[1]],
                                  node->bm_orco[t[2]],
                                  depth,
                                  dist_sq);
    }
  }
  else {
    GSetIterator gs_iter;

    GSET_ITER (gs_iter, node->bm_faces) {
      BMFace *f = BLI_gsetIterator_getKey(&gs_iter);

      BLI_assert(f->len == 3);
      if (!BM_elem_flag_test(f, BM_ELEM_HIDDEN)) {
        BMVert *v_tri[3];

        BM_face_as_array_vert_tri(f, v_tri);
        hit |= ray_face_nearest_tri(
            ray_start, ray_normal, v_tri[0]->co, v_tri[1]->co, v_tri[2]->co, depth, dist_sq);
      }
    }
  }

  return hit;
}

void pbvh_bmesh_normals_update(PBVHNode **nodes, int totnode)
{
  for (int n = 0; n < totnode; n++) {
    PBVHNode *node = nodes[n];

    if (node->flag & PBVH_UpdateNormals) {
      GSetIterator gs_iter;

      GSET_ITER (gs_iter, node->bm_faces) {
        BM_face_normal_update(BLI_gsetIterator_getKey(&gs_iter));
      }
      GSET_ITER (gs_iter, node->bm_unique_verts) {
        BM_vert_normal_update(BLI_gsetIterator_getKey(&gs_iter));
      }
      /* This should be unneeded normally */
      GSET_ITER (gs_iter, node->bm_other_verts) {
        BM_vert_normal_update(BLI_gsetIterator_getKey(&gs_iter));
      }
      node->flag &= ~PBVH_UpdateNormals;
    }
  }
}

struct FastNodeBuildInfo {
  int totface; /* number of faces */
  int start;   /* start of faces in array */
  struct FastNodeBuildInfo *child1;
  struct FastNodeBuildInfo *child2;
};

/**
 * Recursively split the node if it exceeds the leaf_limit.
 * This function is multi-thread-able since each invocation applies
 * to a sub part of the arrays.
 */
static void pbvh_bmesh_node_limit_ensure_fast(
    PBVH *pbvh, BMFace **nodeinfo, BBC *bbc_array, struct FastNodeBuildInfo *node, MemArena *arena)
{
  struct FastNodeBuildInfo *child1, *child2;

  if (node->totface <= pbvh->leaf_limit) {
    return;
  }

  /* Calculate bounding box around primitive centroids */
  BB cb;
  BB_reset(&cb);
  for (int i = 0; i < node->totface; i++) {
    BMFace *f = nodeinfo[i + node->start];
    BBC *bbc = &bbc_array[BM_elem_index_get(f)];

    BB_expand(&cb, bbc->bcentroid);
  }

  /* initialize the children */

  /* Find widest axis and its midpoint */
  const int axis = BB_widest_axis(&cb);
  const float mid = (cb.bmax[axis] + cb.bmin[axis]) * 0.5f;

  int num_child1 = 0, num_child2 = 0;

  /* split vertices along the middle line */
  const int end = node->start + node->totface;
  for (int i = node->start; i < end - num_child2; i++) {
    BMFace *f = nodeinfo[i];
    BBC *bbc = &bbc_array[BM_elem_index_get(f)];

    if (bbc->bcentroid[axis] > mid) {
      int i_iter = end - num_child2 - 1;
      int candidate = -1;
      /* found a face that should be part of another node, look for a face to substitute with */

      for (; i_iter > i; i_iter--) {
        BMFace *f_iter = nodeinfo[i_iter];
        const BBC *bbc_iter = &bbc_array[BM_elem_index_get(f_iter)];
        if (bbc_iter->bcentroid[axis] <= mid) {
          candidate = i_iter;
          break;
        }
        else {
          num_child2++;
        }
      }

      if (candidate != -1) {
        BMFace *tmp = nodeinfo[i];
        nodeinfo[i] = nodeinfo[candidate];
        nodeinfo[candidate] = tmp;
        /* increase both counts */
        num_child1++;
        num_child2++;
      }
      else {
        /* not finding candidate means second half of array part is full of
         * second node parts, just increase the number of child nodes for it */
        num_child2++;
      }
    }
    else {
      num_child1++;
    }
  }

  /* ensure at least one child in each node */
  if (num_child2 == 0) {
    num_child2++;
    num_child1--;
  }
  else if (num_child1 == 0) {
    num_child1++;
    num_child2--;
  }

  /* at this point, faces should have been split along the array range sequentially,
   * each sequential part belonging to one node only */
  BLI_assert((num_child1 + num_child2) == node->totface);

  node->child1 = child1 = BLI_memarena_alloc(arena, sizeof(struct FastNodeBuildInfo));
  node->child2 = child2 = BLI_memarena_alloc(arena, sizeof(struct FastNodeBuildInfo));

  child1->totface = num_child1;
  child1->start = node->start;
  child2->totface = num_child2;
  child2->start = node->start + num_child1;
  child1->child1 = child1->child2 = child2->child1 = child2->child2 = NULL;

  pbvh_bmesh_node_limit_ensure_fast(pbvh, nodeinfo, bbc_array, child1, arena);
  pbvh_bmesh_node_limit_ensure_fast(pbvh, nodeinfo, bbc_array, child2, arena);
}

static void pbvh_bmesh_create_nodes_fast_recursive(
    PBVH *pbvh, BMFace **nodeinfo, BBC *bbc_array, struct FastNodeBuildInfo *node, int node_index)
{
  PBVHNode *n = pbvh->nodes + node_index;
  /* two cases, node does not have children or does have children */
  if (node->child1) {
    int children_offset = pbvh->totnode;

    n->children_offset = children_offset;
    pbvh_grow_nodes(pbvh, pbvh->totnode + 2);
    pbvh_bmesh_create_nodes_fast_recursive(
        pbvh, nodeinfo, bbc_array, node->child1, children_offset);
    pbvh_bmesh_create_nodes_fast_recursive(
        pbvh, nodeinfo, bbc_array, node->child2, children_offset + 1);

    n = &pbvh->nodes[node_index];

    /* Update bounding box */
    BB_reset(&n->vb);
    BB_expand_with_bb(&n->vb, &pbvh->nodes[n->children_offset].vb);
    BB_expand_with_bb(&n->vb, &pbvh->nodes[n->children_offset + 1].vb);
    n->orig_vb = n->vb;
  }
  else {
    /* node does not have children so it's a leaf node, populate with faces and tag accordingly
     * this is an expensive part but it's not so easily thread-able due to vertex node indices */
    const int cd_vert_node_offset = pbvh->cd_vert_node_offset;
    const int cd_face_node_offset = pbvh->cd_face_node_offset;

    bool has_visible = false;

    n->flag = PBVH_Leaf;
    n->bm_faces = BLI_gset_ptr_new_ex("bm_faces", node->totface);

    /* Create vert hash sets */
    n->bm_unique_verts = BLI_gset_ptr_new("bm_unique_verts");
    n->bm_other_verts = BLI_gset_ptr_new("bm_other_verts");

    BB_reset(&n->vb);

    const int end = node->start + node->totface;

    for (int i = node->start; i < end; i++) {
      BMFace *f = nodeinfo[i];
      BBC *bbc = &bbc_array[BM_elem_index_get(f)];

      /* Update ownership of faces */
      BLI_gset_insert(n->bm_faces, f);
      BM_ELEM_CD_SET_INT(f, cd_face_node_offset, node_index);

      /* Update vertices */
      BMLoop *l_first = BM_FACE_FIRST_LOOP(f);
      BMLoop *l_iter = l_first;
      do {
        BMVert *v = l_iter->v;
        if (!BLI_gset_haskey(n->bm_unique_verts, v)) {
          if (BM_ELEM_CD_GET_INT(v, cd_vert_node_offset) != DYNTOPO_NODE_NONE) {
            BLI_gset_add(n->bm_other_verts, v);
          }
          else {
            BLI_gset_insert(n->bm_unique_verts, v);
            BM_ELEM_CD_SET_INT(v, cd_vert_node_offset, node_index);
          }
        }
        /* Update node bounding box */
      } while ((l_iter = l_iter->next) != l_first);

      if (!BM_elem_flag_test(f, BM_ELEM_HIDDEN)) {
        has_visible = true;
      }

      BB_expand_with_bb(&n->vb, (BB *)bbc);
    }

    BLI_assert(n->vb.bmin[0] <= n->vb.bmax[0] && n->vb.bmin[1] <= n->vb.bmax[1] &&
               n->vb.bmin[2] <= n->vb.bmax[2]);

    n->orig_vb = n->vb;

    /* Build GPU buffers for new node and update vertex normals */
    BKE_pbvh_node_mark_rebuild_draw(n);

    BKE_pbvh_node_fully_hidden_set(n, !has_visible);
    n->flag |= PBVH_UpdateNormals;
  }
}

/***************************** Public API *****************************/

/* Build a PBVH from a BMesh */
void BKE_pbvh_build_bmesh(PBVH *pbvh,
                          BMesh *bm,
                          bool smooth_shading,
                          BMLog *log,
                          const int cd_vert_node_offset,
                          const int cd_face_node_offset)
{
  pbvh->cd_vert_node_offset = cd_vert_node_offset;
  pbvh->cd_face_node_offset = cd_face_node_offset;
  pbvh->bm = bm;

  BKE_pbvh_bmesh_detail_size_set(pbvh, 0.75);

  pbvh->type = PBVH_BMESH;
  pbvh->bm_log = log;

  /* TODO: choose leaf limit better */
  pbvh->leaf_limit = 100;

  if (smooth_shading) {
    pbvh->flags |= PBVH_DYNTOPO_SMOOTH_SHADING;
  }

  /* bounding box array of all faces, no need to recalculate every time */
  BBC *bbc_array = MEM_mallocN(sizeof(BBC) * bm->totface, "BBC");
  BMFace **nodeinfo = MEM_mallocN(sizeof(*nodeinfo) * bm->totface, "nodeinfo");
  MemArena *arena = BLI_memarena_new(BLI_MEMARENA_STD_BUFSIZE, "fast PBVH node storage");

  BMIter iter;
  BMFace *f;
  int i;
  BM_ITER_MESH_INDEX (f, &iter, bm, BM_FACES_OF_MESH, i) {
    BBC *bbc = &bbc_array[i];
    BMLoop *l_first = BM_FACE_FIRST_LOOP(f);
    BMLoop *l_iter = l_first;

    BB_reset((BB *)bbc);
    do {
      BB_expand((BB *)bbc, l_iter->v->co);
    } while ((l_iter = l_iter->next) != l_first);
    BBC_update_centroid(bbc);

    /* so we can do direct lookups on 'bbc_array' */
    BM_elem_index_set(f, i); /* set_dirty! */
    nodeinfo[i] = f;
    BM_ELEM_CD_SET_INT(f, cd_face_node_offset, DYNTOPO_NODE_NONE);
  }
  /* Likely this is already dirty. */
  bm->elem_index_dirty |= BM_FACE;

  BMVert *v;
  BM_ITER_MESH (v, &iter, bm, BM_VERTS_OF_MESH) {
    BM_ELEM_CD_SET_INT(v, cd_vert_node_offset, DYNTOPO_NODE_NONE);
  }

  /* setup root node */
  struct FastNodeBuildInfo rootnode = {0};
  rootnode.totface = bm->totface;

  /* start recursion, assign faces to nodes accordingly */
  pbvh_bmesh_node_limit_ensure_fast(pbvh, nodeinfo, bbc_array, &rootnode, arena);

  /* We now have all faces assigned to a node,
   * next we need to assign those to the gsets of the nodes. */

  /* Start with all faces in the root node */
  pbvh->nodes = MEM_callocN(sizeof(PBVHNode), "PBVHNode");
  pbvh->totnode = 1;

  /* take root node and visit and populate children recursively */
  pbvh_bmesh_create_nodes_fast_recursive(pbvh, nodeinfo, bbc_array, &rootnode, 0);

  BLI_memarena_free(arena);
  MEM_freeN(bbc_array);
  MEM_freeN(nodeinfo);
}

/* Collapse short edges, subdivide long edges */
bool BKE_pbvh_bmesh_update_topology(PBVH *pbvh,
                                    PBVHTopologyUpdateMode mode,
                                    const float center[3],
                                    const float view_normal[3],
                                    float radius,
                                    const bool use_frontface,
                                    const bool use_projected)
{
  /* 2 is enough for edge faces - manifold edge */
  BLI_buffer_declare_static(BMLoop *, edge_loops, BLI_BUFFER_NOP, 2);
  BLI_buffer_declare_static(BMFace *, deleted_faces, BLI_BUFFER_NOP, 32);
  const int cd_vert_mask_offset = CustomData_get_offset(&pbvh->bm->vdata, CD_PAINT_MASK);
  const int cd_vert_node_offset = pbvh->cd_vert_node_offset;
  const int cd_face_node_offset = pbvh->cd_face_node_offset;

  bool modified = false;

  if (view_normal) {
    BLI_assert(len_squared_v3(view_normal) != 0.0f);
  }

  if (mode & PBVH_Collapse) {
    EdgeQueue q;
<<<<<<< HEAD
    BLI_mempool *queue_pool = BLI_mempool_create(sizeof(BMVert *[2]), 0, 128, BLI_MEMPOOL_NOP);
=======
    BLI_mempool *queue_pool = BLI_mempool_create(sizeof(BMVert *) * 2, 0, 128, BLI_MEMPOOL_NOP);
>>>>>>> 0e280b96
    EdgeQueueContext eq_ctx = {
        &q,
        queue_pool,
        pbvh->bm,
        cd_vert_mask_offset,
        cd_vert_node_offset,
        cd_face_node_offset,
    };

    short_edge_queue_create(
        &eq_ctx, pbvh, center, view_normal, radius, use_frontface, use_projected);
    modified |= pbvh_bmesh_collapse_short_edges(&eq_ctx, pbvh, &deleted_faces);
    BLI_heapsimple_free(q.heap, NULL);
    BLI_mempool_destroy(queue_pool);
  }

  if (mode & PBVH_Subdivide) {
    EdgeQueue q;
<<<<<<< HEAD
    BLI_mempool *queue_pool = BLI_mempool_create(sizeof(BMVert *[2]), 0, 128, BLI_MEMPOOL_NOP);
=======
    BLI_mempool *queue_pool = BLI_mempool_create(sizeof(BMVert *) * 2, 0, 128, BLI_MEMPOOL_NOP);
>>>>>>> 0e280b96
    EdgeQueueContext eq_ctx = {
        &q,
        queue_pool,
        pbvh->bm,
        cd_vert_mask_offset,
        cd_vert_node_offset,
        cd_face_node_offset,
    };

    long_edge_queue_create(
        &eq_ctx, pbvh, center, view_normal, radius, use_frontface, use_projected);
    modified |= pbvh_bmesh_subdivide_long_edges(&eq_ctx, pbvh, &edge_loops);
    BLI_heapsimple_free(q.heap, NULL);
    BLI_mempool_destroy(queue_pool);
  }

  /* Unmark nodes */
  for (int n = 0; n < pbvh->totnode; n++) {
    PBVHNode *node = &pbvh->nodes[n];

    if (node->flag & PBVH_Leaf && node->flag & PBVH_UpdateTopology) {
      node->flag &= ~PBVH_UpdateTopology;
    }
  }
  BLI_buffer_free(&edge_loops);
  BLI_buffer_free(&deleted_faces);

#ifdef USE_VERIFY
  pbvh_bmesh_verify(pbvh);
#endif

  return modified;
}

/* In order to perform operations on the original node coordinates
 * (currently just raycast), store the node's triangles and vertices.
 *
 * Skips triangles that are hidden. */
void BKE_pbvh_bmesh_node_save_orig(BMesh *bm, PBVHNode *node)
{
  /* Skip if original coords/triangles are already saved */
  if (node->bm_orco) {
    return;
  }

  const int totvert = BLI_gset_len(node->bm_unique_verts) + BLI_gset_len(node->bm_other_verts);

  const int tottri = BLI_gset_len(node->bm_faces);

  node->bm_orco = MEM_mallocN(sizeof(*node->bm_orco) * totvert, __func__);
  node->bm_ortri = MEM_mallocN(sizeof(*node->bm_ortri) * tottri, __func__);

  /* Copy out the vertices and assign a temporary index */
  int i = 0;
  GSetIterator gs_iter;
  GSET_ITER (gs_iter, node->bm_unique_verts) {
    BMVert *v = BLI_gsetIterator_getKey(&gs_iter);
    copy_v3_v3(node->bm_orco[i], v->co);
    BM_elem_index_set(v, i); /* set_dirty! */
    i++;
  }
  GSET_ITER (gs_iter, node->bm_other_verts) {
    BMVert *v = BLI_gsetIterator_getKey(&gs_iter);
    copy_v3_v3(node->bm_orco[i], v->co);
    BM_elem_index_set(v, i); /* set_dirty! */
    i++;
  }
  /* Likely this is already dirty. */
  bm->elem_index_dirty |= BM_VERT;

  /* Copy the triangles */
  i = 0;
  GSET_ITER (gs_iter, node->bm_faces) {
    BMFace *f = BLI_gsetIterator_getKey(&gs_iter);

    if (BM_elem_flag_test(f, BM_ELEM_HIDDEN)) {
      continue;
    }

#if 0
    BMIter bm_iter;
    BMVert *v;
    int j = 0;
    BM_ITER_ELEM (v, &bm_iter, f, BM_VERTS_OF_FACE) {
      node->bm_ortri[i][j] = BM_elem_index_get(v);
      j++;
    }
#else
    bm_face_as_array_index_tri(f, node->bm_ortri[i]);
#endif
    i++;
  }
  node->bm_tot_ortri = i;
}

void BKE_pbvh_bmesh_after_stroke(PBVH *pbvh)
{
  for (int i = 0; i < pbvh->totnode; i++) {
    PBVHNode *n = &pbvh->nodes[i];
    if (n->flag & PBVH_Leaf) {
      /* Free orco/ortri data */
      pbvh_bmesh_node_drop_orig(n);

      /* Recursively split nodes that have gotten too many
       * elements */
      pbvh_bmesh_node_limit_ensure(pbvh, i);
    }
  }
}

void BKE_pbvh_bmesh_detail_size_set(PBVH *pbvh, float detail_size)
{
  pbvh->bm_max_edge_len = detail_size;
  pbvh->bm_min_edge_len = pbvh->bm_max_edge_len * 0.4f;
}

void BKE_pbvh_node_mark_topology_update(PBVHNode *node)
{
  node->flag |= PBVH_UpdateTopology;
}

GSet *BKE_pbvh_bmesh_node_unique_verts(PBVHNode *node)
{
  return node->bm_unique_verts;
}

GSet *BKE_pbvh_bmesh_node_other_verts(PBVHNode *node)
{
  return node->bm_other_verts;
}

struct GSet *BKE_pbvh_bmesh_node_faces(PBVHNode *node)
{
  return node->bm_faces;
}

/****************************** Debugging *****************************/

#if 0

static void pbvh_bmesh_print(PBVH *pbvh)
{
  fprintf(stderr, "\npbvh=%p\n", pbvh);
  fprintf(stderr, "bm_face_to_node:\n");

  BMIter iter;
  BMFace *f;
  BM_ITER_MESH (f, &iter, pbvh->bm, BM_FACES_OF_MESH) {
    fprintf(stderr, "  %d -> %d\n", BM_elem_index_get(f), pbvh_bmesh_node_index_from_face(pbvh, f));
  }

  fprintf(stderr, "bm_vert_to_node:\n");
  BMVert *v;
  BM_ITER_MESH (v, &iter, pbvh->bm, BM_FACES_OF_MESH) {
    fprintf(stderr, "  %d -> %d\n", BM_elem_index_get(v), pbvh_bmesh_node_index_from_vert(pbvh, v));
  }

  for (int n = 0; n < pbvh->totnode; n++) {
    PBVHNode *node = &pbvh->nodes[n];
    if (!(node->flag & PBVH_Leaf)) {
      continue;
    }

    GSetIterator gs_iter;
    fprintf(stderr, "node %d\n  faces:\n", n);
    GSET_ITER (gs_iter, node->bm_faces)
      fprintf(stderr, "    %d\n", BM_elem_index_get((BMFace *)BLI_gsetIterator_getKey(&gs_iter)));
    fprintf(stderr, "  unique verts:\n");
    GSET_ITER (gs_iter, node->bm_unique_verts)
      fprintf(stderr, "    %d\n", BM_elem_index_get((BMVert *)BLI_gsetIterator_getKey(&gs_iter)));
    fprintf(stderr, "  other verts:\n");
    GSET_ITER (gs_iter, node->bm_other_verts)
      fprintf(stderr, "    %d\n", BM_elem_index_get((BMVert *)BLI_gsetIterator_getKey(&gs_iter)));
  }
}

static void print_flag_factors(int flag)
{
  printf("flag=0x%x:\n", flag);
  for (int i = 0; i < 32; i++) {
    if (flag & (1 << i)) {
      printf("  %d (1 << %d)\n", 1 << i, i);
    }
  }
}
#endif

#ifdef USE_VERIFY

static void pbvh_bmesh_verify(PBVH *pbvh)
{
  /* build list of faces & verts to lookup */
  GSet *faces_all = BLI_gset_ptr_new_ex(__func__, pbvh->bm->totface);
  BMIter iter;

  {
    BMFace *f;
    BM_ITER_MESH (f, &iter, pbvh->bm, BM_FACES_OF_MESH) {
      BLI_assert(BM_ELEM_CD_GET_INT(f, pbvh->cd_face_node_offset) != DYNTOPO_NODE_NONE);
      BLI_gset_insert(faces_all, f);
    }
  }

  GSet *verts_all = BLI_gset_ptr_new_ex(__func__, pbvh->bm->totvert);
  {
    BMVert *v;
    BM_ITER_MESH (v, &iter, pbvh->bm, BM_VERTS_OF_MESH) {
      if (BM_ELEM_CD_GET_INT(v, pbvh->cd_vert_node_offset) != DYNTOPO_NODE_NONE) {
        BLI_gset_insert(verts_all, v);
      }
    }
  }

  /* Check vert/face counts */
  {
    int totface = 0, totvert = 0;
    for (int i = 0; i < pbvh->totnode; i++) {
      PBVHNode *n = &pbvh->nodes[i];
      totface += n->bm_faces ? BLI_gset_len(n->bm_faces) : 0;
      totvert += n->bm_unique_verts ? BLI_gset_len(n->bm_unique_verts) : 0;
    }

    BLI_assert(totface == BLI_gset_len(faces_all));
    BLI_assert(totvert == BLI_gset_len(verts_all));
  }

  {
    BMFace *f;
    BM_ITER_MESH (f, &iter, pbvh->bm, BM_FACES_OF_MESH) {
      BMIter bm_iter;
      BMVert *v;
      PBVHNode *n = pbvh_bmesh_node_lookup(pbvh, f);

      /* Check that the face's node is a leaf */
      BLI_assert(n->flag & PBVH_Leaf);

      /* Check that the face's node knows it owns the face */
      BLI_assert(BLI_gset_haskey(n->bm_faces, f));

      /* Check the face's vertices... */
      BM_ITER_ELEM (v, &bm_iter, f, BM_VERTS_OF_FACE) {
        PBVHNode *nv;

        /* Check that the vertex is in the node */
        BLI_assert(BLI_gset_haskey(n->bm_unique_verts, v) ^ BLI_gset_haskey(n->bm_other_verts, v));

        /* Check that the vertex has a node owner */
        nv = pbvh_bmesh_node_lookup(pbvh, v);

        /* Check that the vertex's node knows it owns the vert */
        BLI_assert(BLI_gset_haskey(nv->bm_unique_verts, v));

        /* Check that the vertex isn't duplicated as an 'other' vert */
        BLI_assert(!BLI_gset_haskey(nv->bm_other_verts, v));
      }
    }
  }

  /* Check verts */
  {
    BMVert *v;
    BM_ITER_MESH (v, &iter, pbvh->bm, BM_VERTS_OF_MESH) {
      /* vertex isn't tracked */
      if (BM_ELEM_CD_GET_INT(v, pbvh->cd_vert_node_offset) == DYNTOPO_NODE_NONE) {
        continue;
      }

      PBVHNode *n = pbvh_bmesh_node_lookup(pbvh, v);

      /* Check that the vert's node is a leaf */
      BLI_assert(n->flag & PBVH_Leaf);

      /* Check that the vert's node knows it owns the vert */
      BLI_assert(BLI_gset_haskey(n->bm_unique_verts, v));

      /* Check that the vertex isn't duplicated as an 'other' vert */
      BLI_assert(!BLI_gset_haskey(n->bm_other_verts, v));

      /* Check that the vert's node also contains one of the vert's
       * adjacent faces */
      bool found = false;
      BMIter bm_iter;
      BMFace *f = NULL;
      BM_ITER_ELEM (f, &bm_iter, v, BM_FACES_OF_VERT) {
        if (pbvh_bmesh_node_lookup(pbvh, f) == n) {
          found = true;
          break;
        }
      }
      BLI_assert(found || f == NULL);

#  if 1
      /* total freak stuff, check if node exists somewhere else */
      /* Slow */
      for (int i = 0; i < pbvh->totnode; i++) {
        PBVHNode *n_other = &pbvh->nodes[i];
        if ((n != n_other) && (n_other->bm_unique_verts)) {
          BLI_assert(!BLI_gset_haskey(n_other->bm_unique_verts, v));
        }
      }
#  endif
    }
  }

#  if 0
  /* check that every vert belongs somewhere */
  /* Slow */
  BM_ITER_MESH (vi, &iter, pbvh->bm, BM_VERTS_OF_MESH) {
    bool has_unique = false;
    for (int i = 0; i < pbvh->totnode; i++) {
      PBVHNode *n = &pbvh->nodes[i];
      if ((n->bm_unique_verts != NULL) && BLI_gset_haskey(n->bm_unique_verts, vi)) {
        has_unique = true;
      }
    }
    BLI_assert(has_unique);
    vert_count++;
  }

  /* if totvert differs from number of verts inside the hash. hash-totvert is checked above  */
  BLI_assert(vert_count == pbvh->bm->totvert);
#  endif

  /* Check that node elements are recorded in the top level */
  for (int i = 0; i < pbvh->totnode; i++) {
    PBVHNode *n = &pbvh->nodes[i];
    if (n->flag & PBVH_Leaf) {
      GSetIterator gs_iter;

      GSET_ITER (gs_iter, n->bm_faces) {
        BMFace *f = BLI_gsetIterator_getKey(&gs_iter);
        PBVHNode *n_other = pbvh_bmesh_node_lookup(pbvh, f);
        BLI_assert(n == n_other);
        BLI_assert(BLI_gset_haskey(faces_all, f));
      }

      GSET_ITER (gs_iter, n->bm_unique_verts) {
        BMVert *v = BLI_gsetIterator_getKey(&gs_iter);
        PBVHNode *n_other = pbvh_bmesh_node_lookup(pbvh, v);
        BLI_assert(!BLI_gset_haskey(n->bm_other_verts, v));
        BLI_assert(n == n_other);
        BLI_assert(BLI_gset_haskey(verts_all, v));
      }

      GSET_ITER (gs_iter, n->bm_other_verts) {
        BMVert *v = BLI_gsetIterator_getKey(&gs_iter);
        /* this happens sometimes and seems harmless */
        // BLI_assert(!BM_vert_face_check(v));
        BLI_assert(BLI_gset_haskey(verts_all, v));
      }
    }
  }

  BLI_gset_free(faces_all, NULL);
  BLI_gset_free(verts_all, NULL);
}

#endif<|MERGE_RESOLUTION|>--- conflicted
+++ resolved
@@ -1980,11 +1980,7 @@
 
   if (mode & PBVH_Collapse) {
     EdgeQueue q;
-<<<<<<< HEAD
-    BLI_mempool *queue_pool = BLI_mempool_create(sizeof(BMVert *[2]), 0, 128, BLI_MEMPOOL_NOP);
-=======
     BLI_mempool *queue_pool = BLI_mempool_create(sizeof(BMVert *) * 2, 0, 128, BLI_MEMPOOL_NOP);
->>>>>>> 0e280b96
     EdgeQueueContext eq_ctx = {
         &q,
         queue_pool,
@@ -2003,11 +1999,7 @@
 
   if (mode & PBVH_Subdivide) {
     EdgeQueue q;
-<<<<<<< HEAD
-    BLI_mempool *queue_pool = BLI_mempool_create(sizeof(BMVert *[2]), 0, 128, BLI_MEMPOOL_NOP);
-=======
     BLI_mempool *queue_pool = BLI_mempool_create(sizeof(BMVert *) * 2, 0, 128, BLI_MEMPOOL_NOP);
->>>>>>> 0e280b96
     EdgeQueueContext eq_ctx = {
         &q,
         queue_pool,
