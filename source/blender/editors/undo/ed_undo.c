--- conflicted
+++ resolved
@@ -172,11 +172,7 @@
     /* Note: ignore grease pencil for now. */
     Main *bmain = CTX_data_main(C);
     wm->op_undo_depth++;
-<<<<<<< HEAD
-    BKE_callback_exec(
-=======
     BKE_callback_exec_id(
->>>>>>> 70a93477
         bmain, &scene->id, (step_for_callback > 0) ? BKE_CB_EVT_UNDO_PRE : BKE_CB_EVT_REDO_PRE);
     wm->op_undo_depth--;
   }
@@ -224,11 +220,7 @@
     Main *bmain = CTX_data_main(C);
     scene = CTX_data_scene(C);
     wm->op_undo_depth++;
-<<<<<<< HEAD
-    BKE_callback_exec(
-=======
     BKE_callback_exec_id(
->>>>>>> 70a93477
         bmain, &scene->id, step_for_callback > 0 ? BKE_CB_EVT_UNDO_POST : BKE_CB_EVT_REDO_POST);
     wm->op_undo_depth--;
   }
