# ##### BEGIN GPL LICENSE BLOCK #####
#
#  This program is free software; you can redistribute it and/or
#  modify it under the terms of the GNU General Public License
#  as published by the Free Software Foundation; either version 2
#  of the License, or (at your option) any later version.
#
#  This program is distributed in the hope that it will be useful,
#  but WITHOUT ANY WARRANTY; without even the implied warranty of
#  MERCHANTABILITY or FITNESS FOR A PARTICULAR PURPOSE.  See the
#  GNU General Public License for more details.
#
#  You should have received a copy of the GNU General Public License
#  along with this program; if not, write to the Free Software Foundation,
#  Inc., 51 Franklin Street, Fifth Floor, Boston, MA 02110-1301, USA.
#
# ##### END GPL LICENSE BLOCK #####

# <pep8 compliant>
import bpy
from bpy.types import (
        Menu,
        Panel,
        UIList,
        )

from rna_prop_ui import PropertyPanel

from .properties_physics_common import (
        point_cache_ui,
        effector_weights_ui,
        )
from .properties_grease_pencil_common import (
        GreasePencilDataPanel
        )


class SCENE_MT_units_length_presets(Menu):
    """Unit of measure for properties that use length values"""
    bl_label = "Unit Presets"
    preset_subdir = "units_length"
    preset_operator = "script.execute_preset"
    draw = Menu.draw_preset


class SCENE_UL_keying_set_paths(UIList):
    def draw_item(self, context, layout, data, item, icon, active_data, active_propname, index):
        # assert(isinstance(item, bpy.types.KeyingSetPath)
        kspath = item
        icon = layout.enum_item_icon(kspath, "id_type", kspath.id_type)
        if self.layout_type in {'DEFAULT', 'COMPACT'}:
            # Do not make this one editable in uiList for now...
            layout.label(text=kspath.data_path, translate=False, icon_value=icon)
        elif self.layout_type == 'GRID':
            layout.alignment = 'CENTER'
            layout.label(text="", icon_value=icon)


class SceneButtonsPanel:
    bl_space_type = 'PROPERTIES'
    bl_region_type = 'WINDOW'
    bl_context = "scene"

    @classmethod
    def poll(cls, context):
        view_render = context.scene.view_render
        return context.scene and (view_render.engine in cls.COMPAT_ENGINES)


class SCENE_PT_scene(SceneButtonsPanel, Panel):
    bl_label = "Scene"
    COMPAT_ENGINES = {'BLENDER_RENDER', 'BLENDER_CLAY', 'BLENDER_EEVEE'}

    def draw(self, context):
        layout = self.layout

        scene = context.scene

        layout.prop(scene, "camera")
        layout.prop(scene, "background_set", text="Background")
<<<<<<< HEAD
        if context.engine != 'BLENDER_GAME':
            layout.prop(scene, "active_clip", text="Active Clip")
        layout.prop(scene, "gpencil_object")
=======
        layout.prop(scene, "active_clip", text="Active Clip")
>>>>>>> 49f7ca3b


class SCENE_PT_unit(SceneButtonsPanel, Panel):
    bl_label = "Units"
    COMPAT_ENGINES = {'BLENDER_RENDER', 'BLENDER_CLAY', 'BLENDER_EEVEE'}

    def draw(self, context):
        layout = self.layout

        unit = context.scene.unit_settings

        row = layout.row(align=True)
        row.menu("SCENE_MT_units_length_presets", text=SCENE_MT_units_length_presets.bl_label)
        row.operator("scene.units_length_preset_add", text="", icon='ZOOMIN')
        row.operator("scene.units_length_preset_add", text="", icon='ZOOMOUT').remove_active = True

        layout.separator()

        split = layout.split(percentage=0.35)
        split.label("Length:")
        split.prop(unit, "system", text="")
        split = layout.split(percentage=0.35)
        split.label("Angle:")
        split.prop(unit, "system_rotation", text="")

        col = layout.column()
        col.enabled = unit.system != 'NONE'
        split = col.split(percentage=0.35)
        split.label("Unit Scale:")
        split.prop(unit, "scale_length", text="")
        split = col.split(percentage=0.35)
        split.row()
        split.prop(unit, "use_separate")

class SceneKeyingSetsPanel:

    @staticmethod
    def draw_keyframing_settings(context, layout, ks, ksp):
        SceneKeyingSetsPanel._draw_keyframing_setting(
                context, layout, ks, ksp, "Needed",
                "use_insertkey_override_needed", "use_insertkey_needed",
                userpref_fallback="use_keyframe_insert_needed")

        SceneKeyingSetsPanel._draw_keyframing_setting(
                context, layout, ks, ksp, "Visual",
                "use_insertkey_override_visual", "use_insertkey_visual",
                userpref_fallback="use_visual_keying")

        SceneKeyingSetsPanel._draw_keyframing_setting(
                context, layout, ks, ksp, "XYZ to RGB",
                "use_insertkey_override_xyz_to_rgb", "use_insertkey_xyz_to_rgb")

    @staticmethod
    def _draw_keyframing_setting(context, layout, ks, ksp, label, toggle_prop, prop, userpref_fallback=None):
        if ksp:
            item = ksp

            if getattr(ks, toggle_prop):
                owner = ks
                propname = prop
            else:
                owner = context.user_preferences.edit
                if userpref_fallback:
                    propname = userpref_fallback
                else:
                    propname = prop
        else:
            item = ks

            owner = context.user_preferences.edit
            if userpref_fallback:
                propname = userpref_fallback
            else:
                propname = prop

        row = layout.row(align=True)
        row.prop(item, toggle_prop, text="", icon='STYLUS_PRESSURE', toggle=True)  # XXX: needs dedicated icon

        subrow = row.row()
        subrow.active = getattr(item, toggle_prop)
        if subrow.active:
            subrow.prop(item, prop, text=label)
        else:
            subrow.prop(owner, propname, text=label)


class SCENE_PT_keying_sets(SceneButtonsPanel, SceneKeyingSetsPanel, Panel):
    bl_label = "Keying Sets"
    COMPAT_ENGINES = {'BLENDER_RENDER', 'BLENDER_CLAY', 'BLENDER_EEVEE'}

    def draw(self, context):
        layout = self.layout

        scene = context.scene
        row = layout.row()

        col = row.column()
        col.template_list("UI_UL_list", "keying_sets", scene, "keying_sets", scene.keying_sets, "active_index", rows=1)

        col = row.column(align=True)
        col.operator("anim.keying_set_add", icon='ZOOMIN', text="")
        col.operator("anim.keying_set_remove", icon='ZOOMOUT', text="")

        ks = scene.keying_sets.active
        if ks and ks.is_path_absolute:
            row = layout.row()

            col = row.column()
            col.prop(ks, "bl_description")

            subcol = col.column()
            subcol.operator_context = 'INVOKE_DEFAULT'
            subcol.operator("anim.keying_set_export", text="Export to File").filepath = "keyingset.py"

            col = row.column()
            col.label(text="Keyframing Settings:")
            self.draw_keyframing_settings(context, col, ks, None)


class SCENE_PT_keying_set_paths(SceneButtonsPanel, SceneKeyingSetsPanel, Panel):
    bl_label = "Active Keying Set"
    COMPAT_ENGINES = {'BLENDER_RENDER', 'BLENDER_CLAY', 'BLENDER_EEVEE'}

    @classmethod
    def poll(cls, context):
        ks = context.scene.keying_sets.active
        return (ks and ks.is_path_absolute)

    def draw(self, context):
        layout = self.layout

        scene = context.scene
        ks = scene.keying_sets.active

        row = layout.row()
        row.label(text="Paths:")

        row = layout.row()

        col = row.column()
        col.template_list("SCENE_UL_keying_set_paths", "", ks, "paths", ks.paths, "active_index", rows=1)

        col = row.column(align=True)
        col.operator("anim.keying_set_path_add", icon='ZOOMIN', text="")
        col.operator("anim.keying_set_path_remove", icon='ZOOMOUT', text="")

        ksp = ks.paths.active
        if ksp:
            col = layout.column()
            col.label(text="Target:")
            col.template_any_ID(ksp, "id", "id_type")
            col.template_path_builder(ksp, "data_path", ksp.id)

            row = col.row(align=True)
            row.label(text="Array Target:")
            row.prop(ksp, "use_entire_array", text="All Items")
            if ksp.use_entire_array:
                row.label(text=" ")  # padding
            else:
                row.prop(ksp, "array_index", text="Index")

            layout.separator()

            row = layout.row()
            col = row.column()
            col.label(text="F-Curve Grouping:")
            col.prop(ksp, "group_method", text="")
            if ksp.group_method == 'NAMED':
                col.prop(ksp, "group")

            col = row.column()
            col.label(text="Keyframing Settings:")
            self.draw_keyframing_settings(context, col, ks, ksp)


class SCENE_PT_color_management(SceneButtonsPanel, Panel):
    bl_label = "Color Management"
    bl_options = {'DEFAULT_CLOSED'}
    COMPAT_ENGINES = {'BLENDER_RENDER', 'BLENDER_CLAY', 'BLENDER_EEVEE'}

    def draw(self, context):
        layout = self.layout

        scene = context.scene

        col = layout.column()
        col.label(text="Display:")
        col.prop(scene.display_settings, "display_device")

        col = layout.column()
        col.separator()
        col.label(text="Render:")
        col.template_colormanaged_view_settings(scene, "view_settings")

        col = layout.column()
        col.separator()
        col.label(text="Sequencer:")
        col.prop(scene.sequencer_colorspace_settings, "name")


class SCENE_PT_audio(SceneButtonsPanel, Panel):
    bl_label = "Audio"
    bl_options = {'DEFAULT_CLOSED'}
    COMPAT_ENGINES = {'BLENDER_RENDER', 'BLENDER_CLAY', 'BLENDER_EEVEE'}

    def draw(self, context):
        layout = self.layout

        scene = context.scene
        rd = context.scene.render
        ffmpeg = rd.ffmpeg

        layout.prop(scene, "audio_volume")
        layout.operator("sound.bake_animation")

        split = layout.split()

        col = split.column()
        col.label("Distance Model:")
        col.prop(scene, "audio_distance_model", text="")
        sub = col.column(align=True)
        sub.prop(scene, "audio_doppler_speed", text="Speed")
        sub.prop(scene, "audio_doppler_factor", text="Doppler")

        col = split.column()
        col.label("Format:")
        col.prop(ffmpeg, "audio_channels", text="")
        col.prop(ffmpeg, "audio_mixrate", text="Rate")


class SCENE_PT_physics(SceneButtonsPanel, Panel):
    bl_label = "Gravity"
    COMPAT_ENGINES = {'BLENDER_RENDER'}

    def draw_header(self, context):
        self.layout.prop(context.scene, "use_gravity", text="")

    def draw(self, context):
        layout = self.layout

        scene = context.scene

        layout.active = scene.use_gravity

        layout.prop(scene, "gravity", text="")


class SCENE_PT_rigid_body_world(SceneButtonsPanel, Panel):
    bl_label = "Rigid Body World"
    COMPAT_ENGINES = {'BLENDER_RENDER'}

    @classmethod
    def poll(cls, context):
        scene = context.scene
        return scene and (scene.view_render.engine in cls.COMPAT_ENGINES)

    def draw_header(self, context):
        scene = context.scene
        rbw = scene.rigidbody_world
        if rbw is not None:
            self.layout.prop(rbw, "enabled", text="")

    def draw(self, context):
        layout = self.layout

        scene = context.scene

        rbw = scene.rigidbody_world

        if rbw is None:
            layout.operator("rigidbody.world_add")
        else:
            layout.operator("rigidbody.world_remove")

            col = layout.column()
            col.active = rbw.enabled

            col = col.column()
            col.prop(rbw, "group")
            col.prop(rbw, "constraints")

            split = col.split()

            col = split.column()
            col.prop(rbw, "time_scale", text="Speed")
            col.prop(rbw, "use_split_impulse")

            col = split.column()
            col.prop(rbw, "steps_per_second", text="Steps Per Second")
            col.prop(rbw, "solver_iterations", text="Solver Iterations")


class SCENE_PT_rigid_body_cache(SceneButtonsPanel, Panel):
    bl_label = "Rigid Body Cache"
    bl_options = {'DEFAULT_CLOSED'}
    COMPAT_ENGINES = {'BLENDER_RENDER'}

    @classmethod
    def poll(cls, context):
        scene = context.scene
        view_render = scene.view_render
        return scene and scene.rigidbody_world and (view_render.engine in cls.COMPAT_ENGINES)

    def draw(self, context):
        scene = context.scene
        rbw = scene.rigidbody_world

        point_cache_ui(self, context, rbw.point_cache, rbw.point_cache.is_baked is False and rbw.enabled, 'RIGID_BODY')


class SCENE_PT_rigid_body_field_weights(SceneButtonsPanel, Panel):
    bl_label = "Rigid Body Field Weights"
    bl_options = {'DEFAULT_CLOSED'}
    COMPAT_ENGINES = {'BLENDER_RENDER'}

    @classmethod
    def poll(cls, context):
        view_render = context.scene.view_render
        scene = context.scene
        return scene and scene.rigidbody_world and (view_render.engine in cls.COMPAT_ENGINES)

    def draw(self, context):
        scene = context.scene
        rbw = scene.rigidbody_world

        effector_weights_ui(self, context, rbw.effector_weights, 'RIGID_BODY')


class SCENE_PT_simplify(SceneButtonsPanel, Panel):
    bl_label = "Simplify"
    COMPAT_ENGINES = {'BLENDER_RENDER', 'BLENDER_CLAY', 'BLENDER_EEVEE'}

    def draw_header(self, context):
        rd = context.scene.render
        self.layout.prop(rd, "use_simplify", text="")

    def draw(self, context):
        layout = self.layout

        rd = context.scene.render

        layout.active = rd.use_simplify

        split = layout.split()

        col = split.column()
        col.label(text="Viewport:")
        col.prop(rd, "simplify_subdivision", text="Subdivision")
        col.prop(rd, "simplify_child_particles", text="Child Particles")

        col = split.column()
        col.label(text="Render:")
        col.prop(rd, "simplify_subdivision_render", text="Subdivision")
        col.prop(rd, "simplify_child_particles_render", text="Child Particles")
        col.prop(rd, "simplify_shadow_samples", text="Shadow Samples")
        col.prop(rd, "simplify_ao_sss", text="AO and SSS")
        col.prop(rd, "use_simplify_triangulate")


class SCENE_PT_gp_simplify(SceneButtonsPanel, Panel):
    bl_label = "Simplify Grease Pencil"
    COMPAT_ENGINES = {'BLENDER_RENDER', 'BLENDER_GAME', 'BLENDER_CLAY', 'BLENDER_EEVEE'}

    def draw_header(self, context):
        ts = context.tool_settings
        self.layout.prop(ts, "gpencil_simplify", text="")

    def draw(self, context):
        layout = self.layout

        ts = context.tool_settings

        layout.active = ts.gpencil_simplify

        row = layout.row()
        row.prop(ts, "gpencil_simplify_onplay", text="Only on Play")

        split = layout.split()

        col = split.column()
        col.prop(ts, "gpencil_simplify_view_fill", text="Fill")
        col.prop(ts, "gpencil_simplify_remove_lines", text="Remove Fill Lines")
        col.prop(ts, "gpencil_simplify_view_modifier", text="Modifiers")
        col.prop(ts, "gpencil_simplify_view_vfx", text="VFX")

        row = layout.row()
        row.prop(ts, "gpencil_disable_fast_drawing")


class SCENE_PT_custom_props(SceneButtonsPanel, PropertyPanel, Panel):
    COMPAT_ENGINES = {'BLENDER_RENDER', 'BLENDER_CLAY', 'BLENDER_EEVEE'}
    _context_path = "scene"
    _property_type = bpy.types.Scene


classes = (
    SCENE_MT_units_length_presets,
    SCENE_UL_keying_set_paths,
    SCENE_PT_scene,
    SCENE_PT_unit,
    SCENE_PT_keying_sets,
    SCENE_PT_keying_set_paths,
    SCENE_PT_color_management,
    SCENE_PT_audio,
    SCENE_PT_physics,
    SCENE_PT_rigid_body_world,
    SCENE_PT_rigid_body_cache,
    SCENE_PT_rigid_body_field_weights,
    SCENE_PT_simplify,
    SCENE_PT_gp_simplify,
    SCENE_PT_custom_props,
)

if __name__ == "__main__":  # only for live edit.
    from bpy.utils import register_class
    for cls in classes:
        register_class(cls)<|MERGE_RESOLUTION|>--- conflicted
+++ resolved
@@ -78,13 +78,8 @@
 
         layout.prop(scene, "camera")
         layout.prop(scene, "background_set", text="Background")
-<<<<<<< HEAD
-        if context.engine != 'BLENDER_GAME':
-            layout.prop(scene, "active_clip", text="Active Clip")
+        layout.prop(scene, "active_clip", text="Active Clip")
         layout.prop(scene, "gpencil_object")
-=======
-        layout.prop(scene, "active_clip", text="Active Clip")
->>>>>>> 49f7ca3b
 
 
 class SCENE_PT_unit(SceneButtonsPanel, Panel):
