--- conflicted
+++ resolved
@@ -8049,14 +8049,8 @@
 	
 	const bool is_prop_edit = (t->flag & T_PROP_EDIT) != 0;
 	const bool is_prop_edit_connected = (t->flag & T_PROP_CONNECTED) != 0;
-<<<<<<< HEAD
-	
-	/* current edit grease pencil object */
-	t->obedit = obact;
-=======
 
 	TransDataContainer *tc = TRANS_DATA_CONTAINER_FIRST_SINGLE(t);
->>>>>>> c991bb0b
 
 	/* == Grease Pencil Strokes to Transform Data ==
 	 * Grease Pencil stroke points can be a mixture of 2D (screen-space),
@@ -8089,8 +8083,6 @@
 
 			for (gpf = init_gpf; gpf; gpf = gpf->next) {
 				if ((gpf == gpl->actframe) || ((gpf->flag & GP_FRAME_SELECT) && (is_multiedit))) {
-
-<<<<<<< HEAD
 					for (gps = gpf->strokes.first; gps; gps = gps->next) {
 						/* skip strokes that are invalid for current view */
 						if (ED_gpencil_stroke_can_use(C, gps) == false) {
@@ -8106,11 +8098,11 @@
 							if (is_prop_edit_connected) {
 								/* connected only - so only if selected */
 								if (gps->flag & GP_STROKE_SELECT)
-									t->total += gps->totpoints;
+									tc->data_len += gps->totpoints;
 							}
 							else {
 								/* everything goes - connection status doesn't matter */
-								t->total += gps->totpoints;
+								tc->data_len += gps->totpoints;
 							}
 						}
 						else {
@@ -8118,37 +8110,13 @@
 							if (gps->flag & GP_STROKE_SELECT) {
 								bGPDspoint *pt;
 								int i;
-
+								
 								// TODO: 2D vs 3D?
 								for (i = 0, pt = gps->points; i < gps->totpoints; i++, pt++) {
 									if (pt->flag & GP_SPOINT_SELECT)
-										t->total++;
+										tc->data_len++;
 								}
 							}
-=======
-				if (is_prop_edit) {
-					/* Proportional Editing... */
-					if (is_prop_edit_connected) {
-						/* connected only - so only if selected */
-						if (gps->flag & GP_STROKE_SELECT)
-							tc->data_len += gps->totpoints;
-					}
-					else {
-						/* everything goes - connection status doesn't matter */
-						tc->data_len += gps->totpoints;
-					}
-				}
-				else {
-					/* only selected stroke points are considered */
-					if (gps->flag & GP_STROKE_SELECT) {
-						bGPDspoint *pt;
-						int i;
-						
-						// TODO: 2D vs 3D?
-						for (i = 0, pt = gps->points; i < gps->totpoints; i++, pt++) {
-							if (pt->flag & GP_SPOINT_SELECT)
-								tc->data_len++;
->>>>>>> c991bb0b
 						}
 					}
 				}
@@ -8350,8 +8318,6 @@
 	}
 }
 
-<<<<<<< HEAD
-=======
 static int countAndCleanTransDataContainer(TransInfo *t)
 {
 	BLI_assert(ELEM(t->data_len_all, 0, -1));
@@ -8376,7 +8342,6 @@
 }
 
 
->>>>>>> c991bb0b
 void createTransData(bContext *C, TransInfo *t)
 {
 	Scene *scene = t->scene;
