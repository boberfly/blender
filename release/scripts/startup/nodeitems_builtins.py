# ##### BEGIN GPL LICENSE BLOCK #####
#
#  This program is free software; you can redistribute it and/or
#  modify it under the terms of the GNU General Public License
#  as published by the Free Software Foundation; either version 2
#  of the License, or (at your option) any later version.
#
#  This program is distributed in the hope that it will be useful,
#  but WITHOUT ANY WARRANTY; without even the implied warranty of
#  MERCHANTABILITY or FITNESS FOR A PARTICULAR PURPOSE.  See the
#  GNU General Public License for more details.
#
#  You should have received a copy of the GNU General Public License
#  along with this program; if not, write to the Free Software Foundation,
#  Inc., 51 Franklin Street, Fifth Floor, Boston, MA 02110-1301, USA.
#
# ##### END GPL LICENSE BLOCK #####

# <pep8 compliant>
import bpy
import nodeitems_utils
from nodeitems_utils import (
    NodeCategory,
    NodeItem,
    NodeItemCustom,
)


# Subclasses for standard node types

class SortedNodeCategory(NodeCategory):
    def __init__(self, identifier, name, description="", items=None):
        # for builtin nodes the convention is to sort by name
        if isinstance(items, list):
            items = sorted(items, key=lambda item: item.label.lower())

        super().__init__(identifier, name, description=description, items=items)


class CompositorNodeCategory(SortedNodeCategory):
    @classmethod
    def poll(cls, context):
        return (context.space_data.type == 'NODE_EDITOR' and
                context.space_data.tree_type == 'CompositorNodeTree')


class ShaderNodeCategory(SortedNodeCategory):
    @classmethod
    def poll(cls, context):
        return (context.space_data.type == 'NODE_EDITOR' and
                context.space_data.tree_type == 'ShaderNodeTree')


class TextureNodeCategory(SortedNodeCategory):
    @classmethod
    def poll(cls, context):
        return (context.space_data.type == 'NODE_EDITOR' and
                context.space_data.tree_type == 'TextureNodeTree')


class GeometryNodeCategory(SortedNodeCategory):
    @classmethod
    def poll(cls, context):
        return (context.space_data.type == 'NODE_EDITOR' and
                context.space_data.tree_type == 'GeometryNodeTree')


# menu entry for node group tools
def group_tools_draw(self, layout, _context):
    layout.operator("node.group_make")
    layout.operator("node.group_ungroup")
    layout.separator()


# maps node tree type to group node type
node_tree_group_type = {
    'CompositorNodeTree': 'CompositorNodeGroup',
    'ShaderNodeTree': 'ShaderNodeGroup',
    'TextureNodeTree': 'TextureNodeGroup',
    'GeometryNodeTree': 'GeometryNodeGroup',
}


# generic node group items generator for shader, compositor, geometry and texture node groups
def node_group_items(context):
    if context is None:
        return
    space = context.space_data
    if not space:
        return
    ntree = space.edit_tree
    if not ntree:
        return

    yield NodeItemCustom(draw=group_tools_draw)

    yield NodeItem("NodeGroupInput", poll=group_input_output_item_poll)
    yield NodeItem("NodeGroupOutput", poll=group_input_output_item_poll)

    yield NodeItemCustom(draw=lambda self, layout, context: layout.separator())

    def contains_group(nodetree, group):
        if nodetree == group:
            return True
        else:
            for node in nodetree.nodes:
                if node.bl_idname in node_tree_group_type.values() and node.node_tree is not None:
                    if contains_group(node.node_tree, group):
                        return True
        return False

    for group in context.blend_data.node_groups:
        if group.bl_idname != ntree.bl_idname:
            continue
        # filter out recursive groups
        if contains_group(group, ntree):
            continue
        # filter out hidden nodetrees
        if group.name.startswith('.'):
            continue
        yield NodeItem(node_tree_group_type[group.bl_idname],
                       label=group.name,
                       settings={"node_tree": "bpy.data.node_groups[%r]" % group.name})


# only show input/output nodes inside node groups
def group_input_output_item_poll(context):
    space = context.space_data
    if space.edit_tree in bpy.data.node_groups.values():
        return True
    return False


# only show input/output nodes when editing line style node trees
def line_style_shader_nodes_poll(context):
    snode = context.space_data
    return (snode.tree_type == 'ShaderNodeTree' and
            snode.shader_type == 'LINESTYLE')


# only show nodes working in world node trees
def world_shader_nodes_poll(context):
    snode = context.space_data
    return (snode.tree_type == 'ShaderNodeTree' and
            snode.shader_type == 'WORLD')


# only show nodes working in object node trees
def object_shader_nodes_poll(context):
    snode = context.space_data
    return (snode.tree_type == 'ShaderNodeTree' and
            snode.shader_type == 'OBJECT')


def cycles_shader_nodes_poll(context):
    return context.engine == 'CYCLES'


def eevee_shader_nodes_poll(context):
    return context.engine == 'BLENDER_EEVEE'


def eevee_cycles_shader_nodes_poll(context):
    return (cycles_shader_nodes_poll(context) or
            eevee_shader_nodes_poll(context))


def object_cycles_shader_nodes_poll(context):
    return (object_shader_nodes_poll(context) and
            cycles_shader_nodes_poll(context))


def object_eevee_shader_nodes_poll(context):
    return (object_shader_nodes_poll(context) and
            eevee_shader_nodes_poll(context))


def object_eevee_cycles_shader_nodes_poll(context):
    return (object_shader_nodes_poll(context) and
            eevee_cycles_shader_nodes_poll(context))


def geometry_nodes_fields_poll(context):
    return context.preferences.experimental.use_geometry_nodes_fields

def geometry_nodes_fields_legacy_poll(context):
    return not context.preferences.experimental.use_geometry_nodes_fields


# All standard node categories currently used in nodes.

shader_node_categories = [
    # Shader Nodes (Cycles and Eevee)
    ShaderNodeCategory("SH_NEW_INPUT", "Input", items=[
        NodeItem("ShaderNodeTexCoord"),
        NodeItem("ShaderNodeAttribute"),
        NodeItem("ShaderNodeLightPath"),
        NodeItem("ShaderNodeFresnel"),
        NodeItem("ShaderNodeLayerWeight"),
        NodeItem("ShaderNodeRGB"),
        NodeItem("ShaderNodeValue"),
        NodeItem("ShaderNodeTangent"),
        NodeItem("ShaderNodeNewGeometry"),
        NodeItem("ShaderNodeWireframe"),
        NodeItem("ShaderNodeBevel"),
        NodeItem("ShaderNodeAmbientOcclusion"),
        NodeItem("ShaderNodeObjectInfo"),
        NodeItem("ShaderNodeHairInfo"),
        NodeItem("ShaderNodeVolumeInfo"),
        NodeItem("ShaderNodeParticleInfo"),
        NodeItem("ShaderNodeCameraData"),
        NodeItem("ShaderNodeUVMap"),
        NodeItem("ShaderNodeVertexColor"),
        NodeItem("ShaderNodeUVAlongStroke", poll=line_style_shader_nodes_poll),
    ]),
    ShaderNodeCategory("SH_NEW_OUTPUT", "Output", items=[
        NodeItem("ShaderNodeOutputMaterial", poll=object_eevee_cycles_shader_nodes_poll),
        NodeItem("ShaderNodeOutputLight", poll=object_cycles_shader_nodes_poll),
        NodeItem("ShaderNodeOutputAOV"),
        NodeItem("ShaderNodeOutputWorld", poll=world_shader_nodes_poll),
        NodeItem("ShaderNodeOutputLineStyle", poll=line_style_shader_nodes_poll),
    ]),
    ShaderNodeCategory("SH_NEW_SHADER", "Shader", items=[
        NodeItem("ShaderNodeMixShader", poll=eevee_cycles_shader_nodes_poll),
        NodeItem("ShaderNodeAddShader", poll=eevee_cycles_shader_nodes_poll),
        NodeItem("ShaderNodeBsdfDiffuse", poll=object_eevee_cycles_shader_nodes_poll),
        NodeItem("ShaderNodeBsdfPrincipled", poll=object_eevee_cycles_shader_nodes_poll),
        NodeItem("ShaderNodeBsdfGlossy", poll=object_eevee_cycles_shader_nodes_poll),
        NodeItem("ShaderNodeBsdfTransparent", poll=object_eevee_cycles_shader_nodes_poll),
        NodeItem("ShaderNodeBsdfRefraction", poll=object_eevee_cycles_shader_nodes_poll),
        NodeItem("ShaderNodeBsdfGlass", poll=object_eevee_cycles_shader_nodes_poll),
        NodeItem("ShaderNodeBsdfTranslucent", poll=object_eevee_cycles_shader_nodes_poll),
        NodeItem("ShaderNodeBsdfAnisotropic", poll=object_cycles_shader_nodes_poll),
        NodeItem("ShaderNodeBsdfVelvet", poll=object_cycles_shader_nodes_poll),
        NodeItem("ShaderNodeBsdfToon", poll=object_cycles_shader_nodes_poll),
        NodeItem("ShaderNodeSubsurfaceScattering", poll=object_eevee_cycles_shader_nodes_poll),
        NodeItem("ShaderNodeEmission", poll=eevee_cycles_shader_nodes_poll),
        NodeItem("ShaderNodeBsdfHair", poll=object_cycles_shader_nodes_poll),
        NodeItem("ShaderNodeBackground", poll=world_shader_nodes_poll),
        NodeItem("ShaderNodeHoldout", poll=object_eevee_cycles_shader_nodes_poll),
        NodeItem("ShaderNodeVolumeAbsorption", poll=eevee_cycles_shader_nodes_poll),
        NodeItem("ShaderNodeVolumeScatter", poll=eevee_cycles_shader_nodes_poll),
        NodeItem("ShaderNodeVolumePrincipled"),
        NodeItem("ShaderNodeEeveeSpecular", poll=object_eevee_shader_nodes_poll),
        NodeItem("ShaderNodeBsdfHairPrincipled", poll=object_cycles_shader_nodes_poll)
    ]),
    ShaderNodeCategory("SH_NEW_TEXTURE", "Texture", items=[
        NodeItem("ShaderNodeTexImage"),
        NodeItem("ShaderNodeTexEnvironment"),
        NodeItem("ShaderNodeTexSky"),
        NodeItem("ShaderNodeTexNoise"),
        NodeItem("ShaderNodeTexWave"),
        NodeItem("ShaderNodeTexVoronoi"),
        NodeItem("ShaderNodeTexMusgrave"),
        NodeItem("ShaderNodeTexGradient"),
        NodeItem("ShaderNodeTexMagic"),
        NodeItem("ShaderNodeTexChecker"),
        NodeItem("ShaderNodeTexBrick"),
        NodeItem("ShaderNodeTexPointDensity"),
        NodeItem("ShaderNodeTexIES"),
        NodeItem("ShaderNodeTexWhiteNoise"),
    ]),
    ShaderNodeCategory("SH_NEW_OP_COLOR", "Color", items=[
        NodeItem("ShaderNodeMixRGB"),
        NodeItem("ShaderNodeRGBCurve"),
        NodeItem("ShaderNodeInvert"),
        NodeItem("ShaderNodeLightFalloff"),
        NodeItem("ShaderNodeHueSaturation"),
        NodeItem("ShaderNodeGamma"),
        NodeItem("ShaderNodeBrightContrast"),
    ]),
    ShaderNodeCategory("SH_NEW_OP_VECTOR", "Vector", items=[
        NodeItem("ShaderNodeMapping"),
        NodeItem("ShaderNodeBump"),
        NodeItem("ShaderNodeDisplacement"),
        NodeItem("ShaderNodeVectorDisplacement"),
        NodeItem("ShaderNodeNormalMap"),
        NodeItem("ShaderNodeNormal"),
        NodeItem("ShaderNodeVectorCurve"),
        NodeItem("ShaderNodeVectorRotate"),
        NodeItem("ShaderNodeVectorTransform"),
    ]),
    ShaderNodeCategory("SH_NEW_CONVERTOR", "Converter", items=[
        NodeItem("ShaderNodeMapRange"),
        NodeItem("ShaderNodeClamp"),
        NodeItem("ShaderNodeMath"),
        NodeItem("ShaderNodeValToRGB"),
        NodeItem("ShaderNodeRGBToBW"),
        NodeItem("ShaderNodeShaderToRGB", poll=object_eevee_shader_nodes_poll),
        NodeItem("ShaderNodeVectorMath"),
        NodeItem("ShaderNodeSeparateRGB"),
        NodeItem("ShaderNodeCombineRGB"),
        NodeItem("ShaderNodeSeparateXYZ"),
        NodeItem("ShaderNodeCombineXYZ"),
        NodeItem("ShaderNodeSeparateHSV"),
        NodeItem("ShaderNodeCombineHSV"),
        NodeItem("ShaderNodeWavelength"),
        NodeItem("ShaderNodeBlackbody"),
    ]),
    ShaderNodeCategory("SH_NEW_SCRIPT", "Script", items=[
        NodeItem("ShaderNodeScript"),
    ]),
    ShaderNodeCategory("SH_NEW_GROUP", "Group", items=node_group_items),
    ShaderNodeCategory("SH_NEW_LAYOUT", "Layout", items=[
        NodeItem("NodeFrame"),
        NodeItem("NodeReroute"),
    ]),
]

compositor_node_categories = [
    # Compositor Nodes
    CompositorNodeCategory("CMP_INPUT", "Input", items=[
        NodeItem("CompositorNodeRLayers"),
        NodeItem("CompositorNodeImage"),
        NodeItem("CompositorNodeMovieClip"),
        NodeItem("CompositorNodeMask"),
        NodeItem("CompositorNodeRGB"),
        NodeItem("CompositorNodeValue"),
        NodeItem("CompositorNodeTexture"),
        NodeItem("CompositorNodeBokehImage"),
        NodeItem("CompositorNodeTime"),
        NodeItem("CompositorNodeTrackPos"),
    ]),
    CompositorNodeCategory("CMP_OUTPUT", "Output", items=[
        NodeItem("CompositorNodeComposite"),
        NodeItem("CompositorNodeViewer"),
        NodeItem("CompositorNodeSplitViewer"),
        NodeItem("CompositorNodeOutputFile"),
        NodeItem("CompositorNodeLevels"),
    ]),
    CompositorNodeCategory("CMP_OP_COLOR", "Color", items=[
        NodeItem("CompositorNodeMixRGB"),
        NodeItem("CompositorNodeAlphaOver"),
        NodeItem("CompositorNodeInvert"),
        NodeItem("CompositorNodeCurveRGB"),
        NodeItem("CompositorNodeHueSat"),
        NodeItem("CompositorNodeColorBalance"),
        NodeItem("CompositorNodeHueCorrect"),
        NodeItem("CompositorNodeBrightContrast"),
        NodeItem("CompositorNodeGamma"),
        NodeItem("CompositorNodeExposure"),
        NodeItem("CompositorNodeColorCorrection"),
        NodeItem("CompositorNodePosterize"),
        NodeItem("CompositorNodeTonemap"),
        NodeItem("CompositorNodeZcombine"),
    ]),
    CompositorNodeCategory("CMP_CONVERTOR", "Converter", items=[
        NodeItem("CompositorNodeMath"),
        NodeItem("CompositorNodeValToRGB"),
        NodeItem("CompositorNodeSetAlpha"),
        NodeItem("CompositorNodePremulKey"),
        NodeItem("CompositorNodeIDMask"),
        NodeItem("CompositorNodeRGBToBW"),
        NodeItem("CompositorNodeSepRGBA"),
        NodeItem("CompositorNodeCombRGBA"),
        NodeItem("CompositorNodeSepHSVA"),
        NodeItem("CompositorNodeCombHSVA"),
        NodeItem("CompositorNodeSepYUVA"),
        NodeItem("CompositorNodeCombYUVA"),
        NodeItem("CompositorNodeSepYCCA"),
        NodeItem("CompositorNodeCombYCCA"),
        NodeItem("CompositorNodeSwitchView"),
    ]),
    CompositorNodeCategory("CMP_OP_FILTER", "Filter", items=[
        NodeItem("CompositorNodeBlur"),
        NodeItem("CompositorNodeBilateralblur"),
        NodeItem("CompositorNodeDilateErode"),
        NodeItem("CompositorNodeDespeckle"),
        NodeItem("CompositorNodeFilter"),
        NodeItem("CompositorNodeBokehBlur"),
        NodeItem("CompositorNodeVecBlur"),
        NodeItem("CompositorNodeDefocus"),
        NodeItem("CompositorNodeGlare"),
        NodeItem("CompositorNodeInpaint"),
        NodeItem("CompositorNodeDBlur"),
        NodeItem("CompositorNodePixelate"),
        NodeItem("CompositorNodeSunBeams"),
        NodeItem("CompositorNodeDenoise"),
        NodeItem("CompositorNodeAntiAliasing"),
    ]),
    CompositorNodeCategory("CMP_OP_VECTOR", "Vector", items=[
        NodeItem("CompositorNodeNormal"),
        NodeItem("CompositorNodeMapValue"),
        NodeItem("CompositorNodeMapRange"),
        NodeItem("CompositorNodeNormalize"),
        NodeItem("CompositorNodeCurveVec"),
    ]),
    CompositorNodeCategory("CMP_MATTE", "Matte", items=[
        NodeItem("CompositorNodeKeying"),
        NodeItem("CompositorNodeKeyingScreen"),
        NodeItem("CompositorNodeChannelMatte"),
        NodeItem("CompositorNodeColorSpill"),
        NodeItem("CompositorNodeBoxMask"),
        NodeItem("CompositorNodeEllipseMask"),
        NodeItem("CompositorNodeLumaMatte"),
        NodeItem("CompositorNodeDiffMatte"),
        NodeItem("CompositorNodeDistanceMatte"),
        NodeItem("CompositorNodeChromaMatte"),
        NodeItem("CompositorNodeColorMatte"),
        NodeItem("CompositorNodeDoubleEdgeMask"),
        NodeItem("CompositorNodeCryptomatte"),
        NodeItem("CompositorNodeCryptomatteV2"),
    ]),
    CompositorNodeCategory("CMP_DISTORT", "Distort", items=[
        NodeItem("CompositorNodeScale"),
        NodeItem("CompositorNodeLensdist"),
        NodeItem("CompositorNodeMovieDistortion"),
        NodeItem("CompositorNodeTranslate"),
        NodeItem("CompositorNodeRotate"),
        NodeItem("CompositorNodeFlip"),
        NodeItem("CompositorNodeCrop"),
        NodeItem("CompositorNodeDisplace"),
        NodeItem("CompositorNodeMapUV"),
        NodeItem("CompositorNodeTransform"),
        NodeItem("CompositorNodeStabilize"),
        NodeItem("CompositorNodePlaneTrackDeform"),
        NodeItem("CompositorNodeCornerPin"),
    ]),
    CompositorNodeCategory("CMP_GROUP", "Group", items=node_group_items),
    CompositorNodeCategory("CMP_LAYOUT", "Layout", items=[
        NodeItem("NodeFrame"),
        NodeItem("NodeReroute"),
        NodeItem("CompositorNodeSwitch"),
    ]),
]

texture_node_categories = [
    # Texture Nodes
    TextureNodeCategory("TEX_INPUT", "Input", items=[
        NodeItem("TextureNodeCurveTime"),
        NodeItem("TextureNodeCoordinates"),
        NodeItem("TextureNodeTexture"),
        NodeItem("TextureNodeImage"),
    ]),
    TextureNodeCategory("TEX_OUTPUT", "Output", items=[
        NodeItem("TextureNodeOutput"),
        NodeItem("TextureNodeViewer"),
    ]),
    TextureNodeCategory("TEX_OP_COLOR", "Color", items=[
        NodeItem("TextureNodeMixRGB"),
        NodeItem("TextureNodeCurveRGB"),
        NodeItem("TextureNodeInvert"),
        NodeItem("TextureNodeHueSaturation"),
        NodeItem("TextureNodeCompose"),
        NodeItem("TextureNodeDecompose"),
    ]),
    TextureNodeCategory("TEX_PATTERN", "Pattern", items=[
        NodeItem("TextureNodeChecker"),
        NodeItem("TextureNodeBricks"),
    ]),
    TextureNodeCategory("TEX_TEXTURE", "Textures", items=[
        NodeItem("TextureNodeTexNoise"),
        NodeItem("TextureNodeTexDistNoise"),
        NodeItem("TextureNodeTexClouds"),
        NodeItem("TextureNodeTexBlend"),
        NodeItem("TextureNodeTexVoronoi"),
        NodeItem("TextureNodeTexMagic"),
        NodeItem("TextureNodeTexMarble"),
        NodeItem("TextureNodeTexWood"),
        NodeItem("TextureNodeTexMusgrave"),
        NodeItem("TextureNodeTexStucci"),
    ]),
    TextureNodeCategory("TEX_CONVERTOR", "Converter", items=[
        NodeItem("TextureNodeMath"),
        NodeItem("TextureNodeValToRGB"),
        NodeItem("TextureNodeRGBToBW"),
        NodeItem("TextureNodeValToNor"),
        NodeItem("TextureNodeDistance"),
    ]),
    TextureNodeCategory("TEX_DISTORT", "Distort", items=[
        NodeItem("TextureNodeScale"),
        NodeItem("TextureNodeTranslate"),
        NodeItem("TextureNodeRotate"),
        NodeItem("TextureNodeAt"),
    ]),
    TextureNodeCategory("TEX_GROUP", "Group", items=node_group_items),
    TextureNodeCategory("TEX_LAYOUT", "Layout", items=[
        NodeItem("NodeFrame"),
        NodeItem("NodeReroute"),
    ]),
]

geometry_node_categories = [
    # Geometry Nodes
    GeometryNodeCategory("GEO_ATTRIBUTE", "Attribute", items=[
        NodeItem("GeometryNodeLegacyAttributeRandomize", poll=geometry_nodes_fields_legacy_poll),
        NodeItem("GeometryNodeLegacyAttributeMath", poll=geometry_nodes_fields_legacy_poll),
        NodeItem("GeometryNodeLegacyAttributeClamp", poll=geometry_nodes_fields_legacy_poll),
        NodeItem("GeometryNodeLegacyAttributeCompare", poll=geometry_nodes_fields_legacy_poll),
        NodeItem("GeometryNodeLegacyAttributeConvert", poll=geometry_nodes_fields_legacy_poll),
        NodeItem("GeometryNodeLegacyAttributeCurveMap", poll=geometry_nodes_fields_legacy_poll),
        NodeItem("GeometryNodeLegacyAttributeFill", poll=geometry_nodes_fields_legacy_poll),
        NodeItem("GeometryNodeLegacyAttributeMix", poll=geometry_nodes_fields_legacy_poll),
        NodeItem("GeometryNodeLegacyAttributeProximity", poll=geometry_nodes_fields_legacy_poll),
        NodeItem("GeometryNodeLegacyAttributeColorRamp", poll=geometry_nodes_fields_legacy_poll),
        NodeItem("GeometryNodeLegacyAttributeVectorMath", poll=geometry_nodes_fields_legacy_poll),
        NodeItem("GeometryNodeLegacyAttributeVectorRotate", poll=geometry_nodes_fields_legacy_poll),
        NodeItem("GeometryNodeLegacyAttributeSampleTexture", poll=geometry_nodes_fields_legacy_poll),
        NodeItem("GeometryNodeLegacyAttributeCombineXYZ", poll=geometry_nodes_fields_legacy_poll),
        NodeItem("GeometryNodeLegacyAttributeSeparateXYZ", poll=geometry_nodes_fields_legacy_poll),
        NodeItem("GeometryNodeLegacyAttributeMapRange", poll=geometry_nodes_fields_legacy_poll),
        NodeItem("GeometryNodeLegacyAttributeTransfer", poll=geometry_nodes_fields_legacy_poll),
        NodeItem("GeometryNodeAttributeRemove", poll=geometry_nodes_fields_legacy_poll),

        NodeItem("GeometryNodeAttributeCapture", poll=geometry_nodes_fields_poll),
        NodeItem("GeometryNodeAttributeStatistic", poll=geometry_nodes_fields_poll),
    ]),
    GeometryNodeCategory("GEO_COLOR", "Color", items=[
        NodeItem("ShaderNodeMixRGB"),
        NodeItem("ShaderNodeRGBCurve"),
        NodeItem("ShaderNodeValToRGB"),
        NodeItem("ShaderNodeSeparateRGB"),
        NodeItem("ShaderNodeCombineRGB"),
    ]),
    GeometryNodeCategory("GEO_CURVE", "Curve", items=[
        NodeItem("GeometryNodeLegacyCurveSubdivide", poll=geometry_nodes_fields_legacy_poll),
        NodeItem("GeometryNodeLegacyCurveReverse", poll=geometry_nodes_fields_legacy_poll),
        NodeItem("GeometryNodeLegacyCurveSplineType", poll=geometry_nodes_fields_legacy_poll),
        NodeItem("GeometryNodeLegacyCurveSetHandles", poll=geometry_nodes_fields_legacy_poll),
        NodeItem("GeometryNodeLegacyCurveSelectHandles", poll=geometry_nodes_fields_legacy_poll),
        NodeItem("GeometryNodeLegacyMeshToCurve", poll=geometry_nodes_fields_legacy_poll),

        NodeItem("GeometryNodeCurveToMesh"),
        NodeItem("GeometryNodeCurveResample"),
        NodeItem("GeometryNodeCurveToPoints"),
        NodeItem("GeometryNodeCurveEndpoints"),
        NodeItem("GeometryNodeCurveFill"),
        NodeItem("GeometryNodeCurveTrim"),
        NodeItem("GeometryNodeCurveLength"),
        NodeItem("GeometryNodeCurveParameter", poll=geometry_nodes_fields_poll),
        NodeItem("GeometryNodeInputTangent", poll=geometry_nodes_fields_poll),
        NodeItem("GeometryNodeCurveSample", poll=geometry_nodes_fields_poll),
        NodeItem("GeometryNodeCurveFillet", poll=geometry_nodes_fields_poll),
    ]),
    GeometryNodeCategory("GEO_PRIMITIVES_CURVE", "Curve Primitives", items=[
        NodeItem("GeometryNodeCurvePrimitiveLine"),
        NodeItem("GeometryNodeCurvePrimitiveCircle"),
        NodeItem("GeometryNodeCurveStar"),
        NodeItem("GeometryNodeCurveSpiral"),
        NodeItem("GeometryNodeCurveQuadraticBezier"),
        NodeItem("GeometryNodeCurvePrimitiveQuadrilateral"),
        NodeItem("GeometryNodeCurvePrimitiveBezierSegment"),
    ]),
    GeometryNodeCategory("GEO_GEOMETRY", "Geometry", items=[
        NodeItem("GeometryNodeLegacyDeleteGeometry", poll=geometry_nodes_fields_legacy_poll),
        NodeItem("GeometryNodeLegacyRaycast", poll=geometry_nodes_fields_legacy_poll),

        NodeItem("GeometryNodeBoundBox"),
        NodeItem("GeometryNodeConvexHull"),
        NodeItem("GeometryNodeTransform"),
        NodeItem("GeometryNodeJoinGeometry"),
        NodeItem("GeometryNodeSeparateComponents"),
<<<<<<< HEAD
        NodeItem("GeometryNodeRaycast"),
        NodeItem("GeometryNodeMergeByDistance"),
=======
        NodeItem("GeometryNodeSetPosition", poll=geometry_nodes_fields_poll),
        NodeItem("GeometryNodeRealizeInstances", poll=geometry_nodes_fields_poll),
>>>>>>> 26141664
    ]),
    GeometryNodeCategory("GEO_INPUT", "Input", items=[
        NodeItem("GeometryNodeObjectInfo"),
        NodeItem("GeometryNodeCollectionInfo"),
        NodeItem("FunctionNodeRandomFloat"),
        NodeItem("ShaderNodeValue"),
        NodeItem("FunctionNodeInputString"),
        NodeItem("FunctionNodeInputVector"),
        NodeItem("GeometryNodeInputMaterial"),
        NodeItem("GeometryNodeIsViewport"),
        NodeItem("GeometryNodeInputPosition", poll=geometry_nodes_fields_poll),
        NodeItem("GeometryNodeInputIndex", poll=geometry_nodes_fields_poll),
        NodeItem("GeometryNodeInputNormal", poll=geometry_nodes_fields_poll),
    ]),
    GeometryNodeCategory("GEO_MATERIAL", "Material", items=[
        NodeItem("GeometryNodeLegacyMaterialAssign", poll=geometry_nodes_fields_legacy_poll),
        NodeItem("GeometryNodeLegacySelectByMaterial", poll=geometry_nodes_fields_legacy_poll),

        NodeItem("GeometryNodeMaterialAssign", poll=geometry_nodes_fields_poll),
        NodeItem("GeometryNodeMaterialSelection", poll=geometry_nodes_fields_poll),
        NodeItem("GeometryNodeMaterialReplace"),
    ]),
    GeometryNodeCategory("GEO_MESH", "Mesh", items=[
        NodeItem("GeometryNodeBoolean"),
        NodeItem("GeometryNodeTriangulate"),
        NodeItem("GeometryNodeEdgeSplit"),
        NodeItem("GeometryNodeSubdivisionSurface"),
        NodeItem("GeometryNodeMeshSubdivide"),
    ]),
    GeometryNodeCategory("GEO_PRIMITIVES_MESH", "Mesh Primitives", items=[
        NodeItem("GeometryNodeMeshCircle"),
        NodeItem("GeometryNodeMeshCone"),
        NodeItem("GeometryNodeMeshCube"),
        NodeItem("GeometryNodeMeshCylinder"),
        NodeItem("GeometryNodeMeshGrid"),
        NodeItem("GeometryNodeMeshIcoSphere"),
        NodeItem("GeometryNodeMeshLine"),
        NodeItem("GeometryNodeMeshUVSphere"),
    ]),
    GeometryNodeCategory("GEO_POINT", "Point", items=[
        NodeItem("GeometryNodeLegacyPointDistribute", poll=geometry_nodes_fields_legacy_poll),
        NodeItem("GeometryNodeLegacyPointInstance", poll=geometry_nodes_fields_legacy_poll),
        NodeItem("GeometryNodeLegacyPointSeparate", poll=geometry_nodes_fields_legacy_poll),
        NodeItem("GeometryNodeLegacyPointScale", poll=geometry_nodes_fields_legacy_poll),
        NodeItem("GeometryNodeLegacyPointTranslate", poll=geometry_nodes_fields_legacy_poll),
        NodeItem("GeometryNodeLegacyRotatePoints", poll=geometry_nodes_fields_legacy_poll),
        NodeItem("GeometryNodeLegacyAlignRotationToVector", poll=geometry_nodes_fields_legacy_poll),
    ]),
    GeometryNodeCategory("GEO_TEXT", "Text", items=[
        NodeItem("FunctionNodeStringLength"),
        NodeItem("FunctionNodeStringSubstring"),
        NodeItem("FunctionNodeValueToString"),
        NodeItem("GeometryNodeStringJoin"),
    ]),
    GeometryNodeCategory("GEO_UTILITIES", "Utilities", items=[
        NodeItem("ShaderNodeMapRange"),
        NodeItem("ShaderNodeClamp"),
        NodeItem("ShaderNodeMath"),
        NodeItem("FunctionNodeBooleanMath"),
        NodeItem("FunctionNodeFloatCompare"),
        NodeItem("FunctionNodeFloatToInt"),
        NodeItem("GeometryNodeSwitch"),
    ]),
    GeometryNodeCategory("GEO_TEXTURE", "Texture", items=[
        NodeItem("ShaderNodeTexNoise", poll=geometry_nodes_fields_poll),
    ]),
    GeometryNodeCategory("GEO_VECTOR", "Vector", items=[
        NodeItem("ShaderNodeVectorCurve"),
        NodeItem("ShaderNodeSeparateXYZ"),
        NodeItem("ShaderNodeCombineXYZ"),
        NodeItem("ShaderNodeVectorMath"),
        NodeItem("ShaderNodeVectorRotate"),
    ]),
    GeometryNodeCategory("GEO_OUTPUT", "Output", items=[
        NodeItem("GeometryNodeViewer"),
    ]),
    GeometryNodeCategory("GEO_VOLUME", "Volume", items=[
        NodeItem("GeometryNodeLegacyPointsToVolume", poll=geometry_nodes_fields_legacy_poll),

        NodeItem("GeometryNodeVolumeToMesh"),
    ]),
    GeometryNodeCategory("GEO_GROUP", "Group", items=node_group_items),
    GeometryNodeCategory("GEO_LAYOUT", "Layout", items=[
        NodeItem("NodeFrame"),
        NodeItem("NodeReroute"),
    ]),
]


def register():
    nodeitems_utils.register_node_categories('SHADER', shader_node_categories)
    nodeitems_utils.register_node_categories('COMPOSITING', compositor_node_categories)
    nodeitems_utils.register_node_categories('TEXTURE', texture_node_categories)
    nodeitems_utils.register_node_categories('GEOMETRY', geometry_node_categories)


def unregister():
    nodeitems_utils.unregister_node_categories('SHADER')
    nodeitems_utils.unregister_node_categories('COMPOSITING')
    nodeitems_utils.unregister_node_categories('TEXTURE')
    nodeitems_utils.unregister_node_categories('GEOMETRY')


if __name__ == "__main__":
    register()<|MERGE_RESOLUTION|>--- conflicted
+++ resolved
@@ -550,13 +550,9 @@
         NodeItem("GeometryNodeTransform"),
         NodeItem("GeometryNodeJoinGeometry"),
         NodeItem("GeometryNodeSeparateComponents"),
-<<<<<<< HEAD
-        NodeItem("GeometryNodeRaycast"),
-        NodeItem("GeometryNodeMergeByDistance"),
-=======
         NodeItem("GeometryNodeSetPosition", poll=geometry_nodes_fields_poll),
         NodeItem("GeometryNodeRealizeInstances", poll=geometry_nodes_fields_poll),
->>>>>>> 26141664
+        NodeItem("GeometryNodeMergeByDistance"),
     ]),
     GeometryNodeCategory("GEO_INPUT", "Input", items=[
         NodeItem("GeometryNodeObjectInfo"),
