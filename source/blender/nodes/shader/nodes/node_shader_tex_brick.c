/*
 * ***** BEGIN GPL LICENSE BLOCK *****
 *
 * This program is free software; you can redistribute it and/or
 * modify it under the terms of the GNU General Public License
 * as published by the Free Software Foundation; either version 2
 * of the License, or (at your option) any later version. 
 *
 * This program is distributed in the hope that it will be useful,
 * but WITHOUT ANY WARRANTY; without even the implied warranty of
 * MERCHANTABILITY or FITNESS FOR A PARTICULAR PURPOSE.  See the
 * GNU General Public License for more details.
 *
 * You should have received a copy of the GNU General Public License
 * along with this program; if not, write to the Free Software Foundation,
 * Inc., 51 Franklin Street, Fifth Floor, Boston, MA 02110-1301, USA.
 *
 * The Original Code is Copyright (C) 2005 Blender Foundation.
 * All rights reserved.
 *
 * The Original Code is: all of this file.
 *
 * Contributor(s): none yet.
 *
 * ***** END GPL LICENSE BLOCK *****
 */

#include "../node_shader_util.h"

/* **************** OUTPUT ******************** */

static bNodeSocketTemplate sh_node_tex_brick_in[] = {
	{	SOCK_VECTOR, 1, N_("Vector"),		0.0f, 0.0f, 0.0f, 0.0f, 0.0f, 1.0f, PROP_NONE, SOCK_HIDE_VALUE | SOCK_NO_INTERNAL_LINK},
	{ 	SOCK_RGBA, 1, 	N_("Color1"), 		0.8f, 0.8f, 0.8f, 1.0f, 0.0f, 1.0f},
	{ 	SOCK_RGBA, 1, 	N_("Color2"), 		0.2f, 0.2f, 0.2f, 1.0f, 0.0f, 1.0f},
	{ 	SOCK_RGBA, 1, 	N_("Mortar"), 		0.0f, 0.0f, 0.0f, 1.0f, 0.0f, 1.0f, PROP_NONE, SOCK_NO_INTERNAL_LINK},
	{	SOCK_FLOAT, 1,  N_("Scale"),		5.0f, 0.0f, 0.0f, 0.0f, -1000.0f, 1000.0f, PROP_NONE, SOCK_NO_INTERNAL_LINK},
	{	SOCK_FLOAT, 1,  N_("Mortar Size"),	0.02f, 0.0f, 0.0f, 0.0f, 0.0f, 0.125f, PROP_NONE, SOCK_NO_INTERNAL_LINK},
	{	SOCK_FLOAT, 1,  N_("Mortar Smooth"),	0.0f, 0.0f, 0.0f, 0.0f, 0.0f, 1.0f, PROP_NONE, SOCK_NO_INTERNAL_LINK},
	{	SOCK_FLOAT, 1,  N_("Bias"),		    0.0f, 0.0f, 0.0f, 0.0f, -1.0f, 1.0f, PROP_NONE, SOCK_NO_INTERNAL_LINK},
	{	SOCK_FLOAT, 1,  N_("Brick Width"),	0.5f, 0.0f, 0.0f, 0.0f, 0.01f, 100.0f, PROP_NONE, SOCK_NO_INTERNAL_LINK},
	{	SOCK_FLOAT, 1,  N_("Row Height"),   0.25f, 0.0f, 0.0f, 0.0f, 0.01f, 100.0f, PROP_NONE, SOCK_NO_INTERNAL_LINK},
	{	-1, 0, ""	}
};

static bNodeSocketTemplate sh_node_tex_brick_out[] = {
	{	SOCK_RGBA, 0, N_("Color"),		0.0f, 0.0f, 0.0f, 0.0f, 0.0f, 1.0f},
	{	SOCK_FLOAT, 0, N_("Fac"),		0.0f, 0.0f, 0.0f, 0.0f, 0.0f, 1.0f, PROP_FACTOR, SOCK_NO_INTERNAL_LINK},
	{	-1, 0, ""	}
};

static void node_shader_init_tex_brick(bNodeTree *UNUSED(ntree), bNode *node)
{
	NodeTexBrick *tex = MEM_callocN(sizeof(NodeTexBrick), "NodeTexBrick");
	BKE_texture_mapping_default(&tex->base.tex_mapping, TEXMAP_TYPE_POINT);
	BKE_texture_colormapping_default(&tex->base.color_mapping);
	
	tex->offset = 0.5f;
	tex->squash = 1.0f;
	tex->offset_freq = 2;
	tex->squash_freq = 2;

	node->storage = tex;

	for (bNodeSocket *sock = node->inputs.first; sock; sock = sock->next) {
		if (STREQ(sock->name, "Mortar Smooth")) {
<<<<<<< HEAD
			((bNodeSocketValueFloat*)sock->default_value)->value = 0.1f;
=======
			((bNodeSocketValueFloat *)sock->default_value)->value = 0.1f;
>>>>>>> 5e9132b3
		}
	}
}

static int node_shader_gpu_tex_brick(GPUMaterial *mat, bNode *node, bNodeExecData *UNUSED(execdata), GPUNodeStack *in, GPUNodeStack *out)
{
	if (!in[0].link) {
		in[0].link = GPU_attribute(CD_ORCO, "");
		GPU_link(mat, "generated_from_orco", in[0].link, &in[0].link);
	}

	node_shader_gpu_tex_mapping(mat, node, in, out);
	NodeTexBrick *tex = (NodeTexBrick *)node->storage;
	float offset_freq = tex->offset_freq;
	float squash_freq = tex->squash_freq;
	return GPU_stack_link(mat, "node_tex_brick",
	                      in, out,
	                      GPU_uniform(&tex->offset), GPU_uniform(&offset_freq),
	                      GPU_uniform(&tex->squash), GPU_uniform(&squash_freq));
}

/* node type definition */
void register_node_type_sh_tex_brick(void)
{
	static bNodeType ntype;

	sh_node_type_base(&ntype, SH_NODE_TEX_BRICK, "Brick Texture", NODE_CLASS_TEXTURE, 0);
	node_type_compatibility(&ntype, NODE_NEW_SHADING);
	node_type_socket_templates(&ntype, sh_node_tex_brick_in, sh_node_tex_brick_out);
	node_type_size_preset(&ntype, NODE_SIZE_MIDDLE);
	node_type_init(&ntype, node_shader_init_tex_brick);
	node_type_storage(&ntype, "NodeTexBrick", node_free_standard_storage, node_copy_standard_storage);
	node_type_gpu(&ntype, node_shader_gpu_tex_brick);

	nodeRegisterType(&ntype);
}<|MERGE_RESOLUTION|>--- conflicted
+++ resolved
@@ -64,11 +64,7 @@
 
 	for (bNodeSocket *sock = node->inputs.first; sock; sock = sock->next) {
 		if (STREQ(sock->name, "Mortar Smooth")) {
-<<<<<<< HEAD
-			((bNodeSocketValueFloat*)sock->default_value)->value = 0.1f;
-=======
 			((bNodeSocketValueFloat *)sock->default_value)->value = 0.1f;
->>>>>>> 5e9132b3
 		}
 	}
 }
