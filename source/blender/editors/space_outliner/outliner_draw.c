/*
 * ***** BEGIN GPL LICENSE BLOCK *****
 *
 * This program is free software; you can redistribute it and/or
 * modify it under the terms of the GNU General Public License
 * as published by the Free Software Foundation; either version 2
 * of the License, or (at your option) any later version. 
 *
 * This program is distributed in the hope that it will be useful,
 * but WITHOUT ANY WARRANTY; without even the implied warranty of
 * MERCHANTABILITY or FITNESS FOR A PARTICULAR PURPOSE.  See the
 * GNU General Public License for more details.
 *
 * You should have received a copy of the GNU General Public License
 * along with this program; if not, write to the Free Software Foundation,
 * Inc., 51 Franklin Street, Fifth Floor, Boston, MA 02110-1301, USA.
 *
 * The Original Code is Copyright (C) 2004 Blender Foundation.
 * All rights reserved.
 *
 * The Original Code is: all of this file.
 *
 * Contributor(s): Joshua Leung
 *
 * ***** END GPL LICENSE BLOCK *****
 */

/** \file blender/editors/space_outliner/outliner_draw.c
 *  \ingroup spoutliner
 */

#include "DNA_armature_types.h"
#include "DNA_group_types.h"
#include "DNA_lamp_types.h"
#include "DNA_object_types.h"
#include "DNA_scene_types.h"
#include "DNA_sequence_types.h"

#include "BLI_blenlib.h"
#include "BLI_utildefines.h"
#include "BLI_ghash.h"

#include "BKE_context.h"
#include "BKE_deform.h"
#include "BKE_depsgraph.h"
#include "BKE_global.h"
#include "BKE_library.h"
#include "BKE_main.h"
#include "BKE_modifier.h"
#include "BKE_report.h"
#include "BKE_scene.h"

#include "ED_armature.h"
#include "ED_object.h"
#include "ED_screen.h"

#include "WM_api.h"
#include "WM_types.h"

#include "GPU_compatibility.h"

#include "BIF_gl.h"
#include "BIF_glutil.h"

#include "UI_interface.h"
#include "UI_interface_icons.h"
#include "UI_resources.h"
#include "UI_view2d.h"

#include "RNA_access.h"

#include "outliner_intern.h"

/* disable - this is far too slow - campbell */
// #define USE_GROUP_SELECT

/* ****************************************************** */
/* Tree Size Functions */

static void outliner_height(SpaceOops *soops, ListBase *lb, int *h)
{
	TreeElement *te = lb->first;
	while (te) {
		TreeStoreElem *tselem = TREESTORE(te);
		if (TSELEM_OPEN(tselem, soops))
			outliner_height(soops, &te->subtree, h);
		(*h) += UI_UNIT_Y;
		te = te->next;
	}
}

#if 0  // XXX this is currently disabled until te->xend is set correctly
static void outliner_width(SpaceOops *soops, ListBase *lb, int *w)
{
	TreeElement *te = lb->first;
	while (te) {
//		TreeStoreElem *tselem= TREESTORE(te);
		
		// XXX fixme... te->xend is not set yet
		if (!TSELEM_OPEN(tselem, soops)) {
			if (te->xend > *w)
				*w = te->xend;
		}
		outliner_width(soops, &te->subtree, w);
		te = te->next;
	}
}
#endif

static void outliner_rna_width(SpaceOops *soops, ListBase *lb, int *w, int startx)
{
	TreeElement *te = lb->first;
	while (te) {
		TreeStoreElem *tselem = TREESTORE(te);
		// XXX fixme... (currently, we're using a fixed length of 100)!
#if 0
		if (te->xend) {
			if (te->xend > *w)
				*w = te->xend;
		}
#endif
		if (startx + 100 > *w)
			*w = startx + 100;

		if (TSELEM_OPEN(tselem, soops))
			outliner_rna_width(soops, &te->subtree, w, startx + UI_UNIT_X);
		te = te->next;
	}
}

/* ****************************************************** */

static void restrictbutton_view_cb(bContext *C, void *poin, void *poin2)
{
	Scene *scene = (Scene *)poin;
	Object *ob = (Object *)poin2;

	if (!common_restrict_check(C, ob)) return;
	
	/* deselect objects that are invisible */
	if (ob->restrictflag & OB_RESTRICT_VIEW) {
		/* Ouch! There is no backwards pointer from Object to Base, 
		 * so have to do loop to find it. */
		ED_base_object_select(BKE_scene_base_find(scene, ob), BA_DESELECT);
	}
	WM_event_add_notifier(C, NC_SCENE | ND_OB_SELECT, scene);

}

static void restrictbutton_sel_cb(bContext *C, void *poin, void *poin2)
{
	Scene *scene = (Scene *)poin;
	Object *ob = (Object *)poin2;
	
	if (!common_restrict_check(C, ob)) return;
	
	/* if select restriction has just been turned on */
	if (ob->restrictflag & OB_RESTRICT_SELECT) {
		/* Ouch! There is no backwards pointer from Object to Base, 
		 * so have to do loop to find it. */
		ED_base_object_select(BKE_scene_base_find(scene, ob), BA_DESELECT);
	}
	WM_event_add_notifier(C, NC_SCENE | ND_OB_SELECT, scene);

}

static void restrictbutton_rend_cb(bContext *C, void *poin, void *UNUSED(poin2))
{
	WM_event_add_notifier(C, NC_SCENE | ND_OB_RENDER, poin);
}

static void restrictbutton_r_lay_cb(bContext *C, void *poin, void *UNUSED(poin2))
{
	WM_event_add_notifier(C, NC_SCENE | ND_RENDER_OPTIONS, poin);
}

static void restrictbutton_modifier_cb(bContext *C, void *UNUSED(poin), void *poin2)
{
	Object *ob = (Object *)poin2;
	
	DAG_id_tag_update(&ob->id, OB_RECALC_DATA);

	WM_event_add_notifier(C, NC_OBJECT | ND_DRAW, ob);
}

static void restrictbutton_bone_cb(bContext *C, void *UNUSED(poin), void *poin2)
{
	Bone *bone = (Bone *)poin2;
	if (bone && (bone->flag & BONE_HIDDEN_P))
		bone->flag &= ~(BONE_SELECTED | BONE_TIPSEL | BONE_ROOTSEL);
	WM_event_add_notifier(C, NC_OBJECT | ND_POSE, NULL);
}

static void restrictbutton_ebone_cb(bContext *C, void *UNUSED(poin), void *poin2)
{
	EditBone *ebone = (EditBone *)poin2;
	if (ebone && (ebone->flag & BONE_HIDDEN_A))
		ebone->flag &= ~(BONE_SELECTED | BONE_TIPSEL | BONE_ROOTSEL);

	WM_event_add_notifier(C, NC_OBJECT | ND_POSE, NULL);
}

static int group_restrict_flag(Group *gr, int flag)
{
	GroupObject *gob;

#ifdef USE_GROUP_SELECT
	for (gob = gr->gobject.first; gob; gob = gob->next) {
		if ((gob->ob->restrictflag & flag) == 0)
			return 0;
	}
	return 1;
#else
	/* weak but fast */
	if ((gob = gr->gobject.first))
		if ((gob->ob->restrictflag & flag) == 0)
			return 0;
	return 1;
#endif
}

static int group_select_flag(Group *gr)
{
	GroupObject *gob;

#ifdef USE_GROUP_SELECT
	for (gob = gr->gobject.first; gob; gob = gob->next)
		if ((gob->ob->flag & SELECT))
			return 1;

	return 0;
#else
	/* weak but fast */
	if ((gob = gr->gobject.first))
		if (gob->ob->flag & SELECT)
			return 1;
	return 0;
#endif
}

void restrictbutton_gr_restrict_flag(void *poin, void *poin2, int flag)
{	
	Scene *scene = (Scene *)poin;		
	GroupObject *gob;
	Group *gr = (Group *)poin2; 	

	if (group_restrict_flag(gr, flag)) {
		for (gob = gr->gobject.first; gob; gob = gob->next) {
			gob->ob->restrictflag &= ~flag;
			
			if (flag == OB_RESTRICT_VIEW)
				if (gob->ob->flag & SELECT)
					ED_base_object_select(BKE_scene_base_find(scene, gob->ob), BA_DESELECT);
		}
	}
	else {
		for (gob = gr->gobject.first; gob; gob = gob->next) {
			/* not in editmode */
			if (scene->obedit != gob->ob) {
				gob->ob->restrictflag |= flag;
				
				if (flag == OB_RESTRICT_VIEW)
					if ((gob->ob->flag & SELECT) == 0)
						ED_base_object_select(BKE_scene_base_find(scene, gob->ob), BA_SELECT);
			}
		}
	}
} 

static void restrictbutton_gr_restrict_view(bContext *C, void *poin, void *poin2)
{
	restrictbutton_gr_restrict_flag(poin, poin2, OB_RESTRICT_VIEW);
	WM_event_add_notifier(C, NC_GROUP, NULL);
}
static void restrictbutton_gr_restrict_select(bContext *C, void *poin, void *poin2)
{
	restrictbutton_gr_restrict_flag(poin, poin2, OB_RESTRICT_SELECT);
	WM_event_add_notifier(C, NC_GROUP, NULL);
}
static void restrictbutton_gr_restrict_render(bContext *C, void *poin, void *poin2)
{
	restrictbutton_gr_restrict_flag(poin, poin2, OB_RESTRICT_RENDER);
	WM_event_add_notifier(C, NC_GROUP, NULL);
}


static void namebutton_cb(bContext *C, void *tsep, char *oldname)
{
	SpaceOops *soops = CTX_wm_space_outliner(C);
	Scene *scene = CTX_data_scene(C);
	Object *obedit = CTX_data_edit_object(C);
	TreeStore *ts = soops->treestore;
	TreeStoreElem *tselem = tsep;
	
	if (ts && tselem) {
		TreeElement *te = outliner_find_tse(soops, tselem);
		
		if (tselem->type == 0) {
			test_idbutton(tselem->id->name + 2);  // library.c, unique name and alpha sort
			
			switch (GS(tselem->id->name)) {
				case ID_MA:
					WM_event_add_notifier(C, NC_MATERIAL, NULL); break;
				case ID_TE:
					WM_event_add_notifier(C, NC_TEXTURE, NULL); break;
				case ID_IM:
					WM_event_add_notifier(C, NC_IMAGE, NULL); break;
				case ID_SCE:
					WM_event_add_notifier(C, NC_SCENE, NULL); break;
				default:
					WM_event_add_notifier(C, NC_ID | NA_RENAME, NULL); break;
			}					
			/* Check the library target exists */
			if (te->idcode == ID_LI) {
				Library *lib = (Library *)tselem->id;
				char expanded[FILE_MAX];

				BKE_library_filepath_set(lib, lib->name);

				BLI_strncpy(expanded, lib->name, sizeof(expanded));
				BLI_path_abs(expanded, G.main->name);
				if (!BLI_exists(expanded)) {
					BKE_reportf(CTX_wm_reports(C), RPT_ERROR,
					            "Library path '%s' does not exist, correct this before saving", expanded);
				}
			}
		}
		else {
			switch (tselem->type) {
				case TSE_DEFGROUP:
					defgroup_unique_name(te->directdata, (Object *)tselem->id); //	id = object
					break;
				case TSE_NLA_ACTION:
					test_idbutton(tselem->id->name + 2);
					break;
				case TSE_EBONE:
				{
					bArmature *arm = (bArmature *)tselem->id;
					if (arm->edbo) {
						EditBone *ebone = te->directdata;
						char newname[sizeof(ebone->name)];

						/* restore bone name */
						BLI_strncpy(newname, ebone->name, sizeof(ebone->name));
						BLI_strncpy(ebone->name, oldname, sizeof(ebone->name));
						ED_armature_bone_rename(obedit->data, oldname, newname);
						WM_event_add_notifier(C, NC_OBJECT | ND_POSE, OBACT);
					}
				}
				break;

				case TSE_BONE:
				{
					Bone *bone = te->directdata;
					Object *ob;
					char newname[sizeof(bone->name)];
					
					// always make current object active
					tree_element_active(C, scene, soops, te, 1); // was set_active_object()
					ob = OBACT;
					
					/* restore bone name */
					BLI_strncpy(newname, bone->name, sizeof(bone->name));
					BLI_strncpy(bone->name, oldname, sizeof(bone->name));
					ED_armature_bone_rename(ob->data, oldname, newname);
					WM_event_add_notifier(C, NC_OBJECT | ND_POSE, ob);
				}
				break;
				case TSE_POSE_CHANNEL:
				{
					bPoseChannel *pchan = te->directdata;
					Object *ob;
					char newname[sizeof(pchan->name)];
					
					// always make current object active
					tree_element_active(C, scene, soops, te, 1); // was set_active_object()
					ob = OBACT;
					
					/* restore bone name */
					BLI_strncpy(newname, pchan->name, sizeof(pchan->name));
					BLI_strncpy(pchan->name, oldname, sizeof(pchan->name));
					ED_armature_bone_rename(ob->data, oldname, newname);
					WM_event_add_notifier(C, NC_OBJECT | ND_POSE, ob);
				}
				break;
				case TSE_POSEGRP:
				{
					Object *ob = (Object *)tselem->id; // id = object
					bActionGroup *grp = te->directdata;
					
					BLI_uniquename(&ob->pose->agroups, grp, "Group", '.', offsetof(bActionGroup, name), sizeof(grp->name));
					WM_event_add_notifier(C, NC_OBJECT | ND_POSE, ob);
				}
				break;
				case TSE_R_LAYER:
					break;
			}
		}
		tselem->flag &= ~TSE_TEXTBUT;
	}
}

static void outliner_draw_restrictbuts(uiBlock *block, Scene *scene, ARegion *ar, SpaceOops *soops, ListBase *lb)
{	
	uiBut *bt;
	TreeElement *te;
	TreeStoreElem *tselem;
	Object *ob = NULL;
	Group  *gr = NULL;

	for (te = lb->first; te; te = te->next) {
		tselem = TREESTORE(te);
		if (te->ys + 2 * UI_UNIT_Y >= ar->v2d.cur.ymin && te->ys <= ar->v2d.cur.ymax) {
			/* objects have toggle-able restriction flags */
			if (tselem->type == 0 && te->idcode == ID_OB) {
				PointerRNA ptr;
				
				ob = (Object *)tselem->id;
				RNA_pointer_create((ID *)ob, &RNA_Object, ob, &ptr);
				
				uiBlockSetEmboss(block, UI_EMBOSSN);
				bt = uiDefIconButR(block, ICONTOG, 0, ICON_RESTRICT_VIEW_OFF,
				                   (int)ar->v2d.cur.xmax - OL_TOG_RESTRICT_VIEWX, (int)te->ys, UI_UNIT_X - 1, UI_UNIT_Y - 1,
				                   &ptr, "hide", -1, 0, 0, -1, -1, NULL);
				uiButSetFunc(bt, restrictbutton_view_cb, scene, ob);
				
				bt = uiDefIconButR(block, ICONTOG, 0, ICON_RESTRICT_SELECT_OFF,
				                   (int)ar->v2d.cur.xmax - OL_TOG_RESTRICT_SELECTX, (int)te->ys, UI_UNIT_X - 1, UI_UNIT_Y - 1,
				                   &ptr, "hide_select", -1, 0, 0, -1, -1, NULL);
				uiButSetFunc(bt, restrictbutton_sel_cb, scene, ob);
				
				bt = uiDefIconButR(block, ICONTOG, 0, ICON_RESTRICT_RENDER_OFF,
				                   (int)ar->v2d.cur.xmax - OL_TOG_RESTRICT_RENDERX, (int)te->ys, UI_UNIT_X - 1, UI_UNIT_Y - 1,
				                   &ptr, "hide_render", -1, 0, 0, -1, -1, NULL);
				uiButSetFunc(bt, restrictbutton_rend_cb, scene, ob);
				
				uiBlockSetEmboss(block, UI_EMBOSS);
				
			}
			if (tselem->type == 0 && te->idcode == ID_GR) {
				int restrict_bool;
				gr = (Group *)tselem->id;
				
				uiBlockSetEmboss(block, UI_EMBOSSN);

				restrict_bool = group_restrict_flag(gr, OB_RESTRICT_VIEW);
				bt = uiDefIconBut(block, ICONTOG, 0, restrict_bool ? ICON_RESTRICT_VIEW_ON : ICON_RESTRICT_VIEW_OFF, (int)ar->v2d.cur.xmax - OL_TOG_RESTRICT_VIEWX, (int)te->ys, UI_UNIT_X - 1, UI_UNIT_Y - 1, NULL, 0, 0, 0, 0, "Restrict/Allow visibility in the 3D View");
				uiButSetFunc(bt, restrictbutton_gr_restrict_view, scene, gr);

				restrict_bool = group_restrict_flag(gr, OB_RESTRICT_SELECT);
				bt = uiDefIconBut(block, ICONTOG, 0, restrict_bool ? ICON_RESTRICT_SELECT_ON : ICON_RESTRICT_SELECT_OFF, (int)ar->v2d.cur.xmax - OL_TOG_RESTRICT_SELECTX, (int)te->ys, UI_UNIT_X - 1, UI_UNIT_Y - 1, NULL, 0, 0, 0, 0, "Restrict/Allow selection in the 3D View");
				uiButSetFunc(bt, restrictbutton_gr_restrict_select, scene, gr);

				restrict_bool = group_restrict_flag(gr, OB_RESTRICT_RENDER);
				bt = uiDefIconBut(block, ICONTOG, 0, restrict_bool ? ICON_RESTRICT_RENDER_ON : ICON_RESTRICT_RENDER_OFF, (int)ar->v2d.cur.xmax - OL_TOG_RESTRICT_RENDERX, (int)te->ys, UI_UNIT_X - 1, UI_UNIT_Y - 1, NULL, 0, 0, 0, 0, "Restrict/Allow renderability");
				uiButSetFunc(bt, restrictbutton_gr_restrict_render, scene, gr);

				uiBlockSetEmboss(block, UI_EMBOSS);
			}
			/* scene render layers and passes have toggle-able flags too! */
			else if (tselem->type == TSE_R_LAYER) {
				uiBlockSetEmboss(block, UI_EMBOSSN);
				
				bt = uiDefIconButBitI(block, ICONTOGN, SCE_LAY_DISABLE, 0, ICON_CHECKBOX_HLT - 1,
				                      (int)ar->v2d.cur.xmax - OL_TOG_RESTRICT_VIEWX, (int)te->ys, UI_UNIT_X - 1, UI_UNIT_Y - 1, te->directdata, 0, 0, 0, 0, "Render this RenderLayer");
				uiButSetFunc(bt, restrictbutton_r_lay_cb, tselem->id, NULL);
				
				uiBlockSetEmboss(block, UI_EMBOSS);
			}
			else if (tselem->type == TSE_R_PASS) {
				int *layflag = te->directdata;
				int passflag = 1 << tselem->nr;
				
				uiBlockSetEmboss(block, UI_EMBOSSN);
				
				
				bt = uiDefIconButBitI(block, ICONTOG, passflag, 0, ICON_CHECKBOX_HLT - 1,
				                      (int)ar->v2d.cur.xmax - OL_TOG_RESTRICT_VIEWX, (int)te->ys, UI_UNIT_X - 1, UI_UNIT_Y - 1, layflag, 0, 0, 0, 0, "Render this Pass");
				uiButSetFunc(bt, restrictbutton_r_lay_cb, tselem->id, NULL);
				
				layflag++;  /* is lay_xor */
				if (ELEM8(passflag, SCE_PASS_SPEC, SCE_PASS_SHADOW, SCE_PASS_AO, SCE_PASS_REFLECT, SCE_PASS_REFRACT, SCE_PASS_INDIRECT, SCE_PASS_EMIT, SCE_PASS_ENVIRONMENT))
					bt = uiDefIconButBitI(block, TOG, passflag, 0, (*layflag & passflag) ? ICON_DOT : ICON_BLANK1,
					                      (int)ar->v2d.cur.xmax - OL_TOG_RESTRICT_SELECTX, (int)te->ys, UI_UNIT_X - 1, UI_UNIT_Y - 1, layflag, 0, 0, 0, 0, "Exclude this Pass from Combined");
				uiButSetFunc(bt, restrictbutton_r_lay_cb, tselem->id, NULL);
				
				uiBlockSetEmboss(block, UI_EMBOSS);
			}
			else if (tselem->type == TSE_MODIFIER) {
				ModifierData *md = (ModifierData *)te->directdata;
				ob = (Object *)tselem->id;
				
				uiBlockSetEmboss(block, UI_EMBOSSN);
				bt = uiDefIconButBitI(block, ICONTOGN, eModifierMode_Realtime, 0, ICON_RESTRICT_VIEW_OFF,
				                      (int)ar->v2d.cur.xmax - OL_TOG_RESTRICT_VIEWX, (int)te->ys, UI_UNIT_X - 1, UI_UNIT_Y - 1, &(md->mode), 0, 0, 0, 0, "Restrict/Allow visibility in the 3D View");
				uiButSetFunc(bt, restrictbutton_modifier_cb, scene, ob);
				
				bt = uiDefIconButBitI(block, ICONTOGN, eModifierMode_Render, 0, ICON_RESTRICT_RENDER_OFF,
				                      (int)ar->v2d.cur.xmax - OL_TOG_RESTRICT_RENDERX, (int)te->ys, UI_UNIT_X - 1, UI_UNIT_Y - 1, &(md->mode), 0, 0, 0, 0, "Restrict/Allow renderability");
				uiButSetFunc(bt, restrictbutton_modifier_cb, scene, ob);
			}
			else if (tselem->type == TSE_POSE_CHANNEL) {
				bPoseChannel *pchan = (bPoseChannel *)te->directdata;
				Bone *bone = pchan->bone;
				
				uiBlockSetEmboss(block, UI_EMBOSSN);
				bt = uiDefIconButBitI(block, ICONTOG, BONE_HIDDEN_P, 0, ICON_RESTRICT_VIEW_OFF,
				                      (int)ar->v2d.cur.xmax - OL_TOG_RESTRICT_VIEWX, (int)te->ys, UI_UNIT_X - 1, UI_UNIT_Y - 1, &(bone->flag), 0, 0, 0, 0, "Restrict/Allow visibility in the 3D View");
				uiButSetFunc(bt, restrictbutton_bone_cb, NULL, bone);
				
				bt = uiDefIconButBitI(block, ICONTOG, BONE_UNSELECTABLE, 0, ICON_RESTRICT_SELECT_OFF,
				                      (int)ar->v2d.cur.xmax - OL_TOG_RESTRICT_SELECTX, (int)te->ys, UI_UNIT_X - 1, UI_UNIT_Y - 1, &(bone->flag), 0, 0, 0, 0, "Restrict/Allow selection in the 3D View");
				uiButSetFunc(bt, restrictbutton_bone_cb, NULL, NULL);
			}
			else if (tselem->type == TSE_EBONE) {
				EditBone *ebone = (EditBone *)te->directdata;
				
				uiBlockSetEmboss(block, UI_EMBOSSN);
				bt = uiDefIconButBitI(block, ICONTOG, BONE_HIDDEN_A, 0, ICON_RESTRICT_VIEW_OFF,
				                      (int)ar->v2d.cur.xmax - OL_TOG_RESTRICT_VIEWX, (int)te->ys, UI_UNIT_X - 1, UI_UNIT_Y - 1, &(ebone->flag), 0, 0, 0, 0, "Restrict/Allow visibility in the 3D View");
				uiButSetFunc(bt, restrictbutton_ebone_cb, NULL, ebone);
				
				bt = uiDefIconButBitI(block, ICONTOG, BONE_UNSELECTABLE, 0, ICON_RESTRICT_SELECT_OFF,
				                      (int)ar->v2d.cur.xmax - OL_TOG_RESTRICT_SELECTX, (int)te->ys, UI_UNIT_X - 1, UI_UNIT_Y - 1, &(ebone->flag), 0, 0, 0, 0, "Restrict/Allow selection in the 3D View");
				uiButSetFunc(bt, restrictbutton_ebone_cb, NULL, NULL);
			}
		}
		
		if (TSELEM_OPEN(tselem, soops)) outliner_draw_restrictbuts(block, scene, ar, soops, &te->subtree);
	}
}

static void outliner_draw_rnacols(ARegion *ar, int sizex)
{
	View2D *v2d = &ar->v2d;

	float miny = v2d->cur.ymin - V2D_SCROLL_HEIGHT;
	if (miny < v2d->tot.ymin) miny = v2d->tot.ymin;

	UI_ThemeColorShadeAlpha(TH_BACK, -15, -200);

	gpuImmediateFormat_V2(); // DOODLE: a pair of mono lines
	gpuBegin(GL_LINES);

	/* draw column separator lines */
	gpuAppendLinef((float)sizex,
	          v2d->cur.ymax,
	          (float)sizex,
	          miny);

	gpuAppendLinef((float)sizex + OL_RNA_COL_SIZEX,
	          v2d->cur.ymax,
	          (float)sizex + OL_RNA_COL_SIZEX,
	          miny);

	gpuEnd();
	gpuImmediateUnformat();
}

static void outliner_draw_rnabuts(uiBlock *block, Scene *scene, ARegion *ar, SpaceOops *soops, int sizex, ListBase *lb)
{	
	TreeElement *te;
	TreeStoreElem *tselem;
	PointerRNA *ptr;
	PropertyRNA *prop;
	
	uiBlockSetEmboss(block, UI_EMBOSST);

	for (te = lb->first; te; te = te->next) {
		tselem = TREESTORE(te);
		if (te->ys + 2 * UI_UNIT_Y >= ar->v2d.cur.ymin && te->ys <= ar->v2d.cur.ymax) {
			if (tselem->type == TSE_RNA_PROPERTY) {
				ptr = &te->rnaptr;
				prop = te->directdata;
				
				if (!(RNA_property_type(prop) == PROP_POINTER && (TSELEM_OPEN(tselem, soops))) )
					uiDefAutoButR(block, ptr, prop, -1, "", ICON_NONE, sizex, (int)te->ys, OL_RNA_COL_SIZEX, UI_UNIT_Y - 1);
			}
			else if (tselem->type == TSE_RNA_ARRAY_ELEM) {
				ptr = &te->rnaptr;
				prop = te->directdata;
				
				uiDefAutoButR(block, ptr, prop, te->index, "", ICON_NONE, sizex, (int)te->ys, OL_RNA_COL_SIZEX, UI_UNIT_Y - 1);
			}
		}
		
		if (TSELEM_OPEN(tselem, soops)) outliner_draw_rnabuts(block, scene, ar, soops, sizex, &te->subtree);
	}
}

static void operator_call_cb(struct bContext *UNUSED(C), void *arg_kmi, void *arg2)
{
	wmOperatorType *ot = arg2;
	wmKeyMapItem *kmi = arg_kmi;
	
	if (ot)
		BLI_strncpy(kmi->idname, ot->idname, OP_MAX_TYPENAME);
}

static void operator_search_cb(const struct bContext *UNUSED(C), void *UNUSED(arg_kmi),
                               const char *str, uiSearchItems *items)
{
	GHashIterator *iter = WM_operatortype_iter();

	for (; !BLI_ghashIterator_isDone(iter); BLI_ghashIterator_step(iter)) {
		wmOperatorType *ot = BLI_ghashIterator_getValue(iter);
		
		if (BLI_strcasestr(ot->idname, str)) {
			char name[OP_MAX_TYPENAME];
			
			/* display name for menu */
			WM_operator_py_idname(name, ot->idname);
			
			if (0 == uiSearchItemAdd(items, name, ot, 0))
				break;
		}
	}
	BLI_ghashIterator_free(iter);
}

/* operator Search browse menu, open */
static uiBlock *operator_search_menu(bContext *C, ARegion *ar, void *arg_kmi)
{
	static char search[OP_MAX_TYPENAME];
	wmEvent event;
	wmWindow *win = CTX_wm_window(C);
	wmKeyMapItem *kmi = arg_kmi;
	wmOperatorType *ot = WM_operatortype_find(kmi->idname, 0);
	uiBlock *block;
	uiBut *but;
	
	/* clear initial search string, then all items show */
	search[0] = 0;
	
	block = uiBeginBlock(C, ar, "_popup", UI_EMBOSS);
	uiBlockSetFlag(block, UI_BLOCK_LOOP | UI_BLOCK_REDRAW | UI_BLOCK_RET_1);
	
	/* fake button, it holds space for search items */
	uiDefBut(block, LABEL, 0, "", 10, 15, 150, uiSearchBoxhHeight(), NULL, 0, 0, 0, 0, NULL);
	
	but = uiDefSearchBut(block, search, 0, ICON_VIEWZOOM, sizeof(search), 10, 0, 150, UI_UNIT_Y, 0, 0, "");
	uiButSetSearchFunc(but, operator_search_cb, arg_kmi, operator_call_cb, ot);
	
	uiBoundsBlock(block, 6);
	uiBlockSetDirection(block, UI_DOWN);	
	uiEndBlock(C, block);
	
	event = *(win->eventstate);  /* XXX huh huh? make api call */
	event.type = EVT_BUT_OPEN;
	event.val = KM_PRESS;
	event.customdata = but;
	event.customdatafree = FALSE;
	wm_event_add(win, &event);
	
	return block;
}

#define OL_KM_KEYBOARD      0
#define OL_KM_MOUSE         1
#define OL_KM_TWEAK         2
#define OL_KM_SPECIALS      3

static short keymap_menu_type(short type)
{
	if (ISKEYBOARD(type)) return OL_KM_KEYBOARD;
	if (ISTWEAK(type)) return OL_KM_TWEAK;
	if (ISMOUSE(type)) return OL_KM_MOUSE;
//	return OL_KM_SPECIALS;
	return 0;
}

static const char *keymap_type_menu(void)
{
	static const char string[] =
	    "Event Type%t"
	    "|Keyboard%x" STRINGIFY(OL_KM_KEYBOARD)
	    "|Mouse%x" STRINGIFY(OL_KM_MOUSE)
	    "|Tweak%x" STRINGIFY(OL_KM_TWEAK)
//	"|Specials%x" STRINGIFY(OL_KM_SPECIALS)
	;

	return string;
}

static const char *keymap_mouse_menu(void)
{
	static const char string[] =
	    "Mouse Event%t"
	    "|Left Mouse%x" STRINGIFY(LEFTMOUSE)
	    "|Middle Mouse%x" STRINGIFY(MIDDLEMOUSE)
	    "|Right Mouse%x" STRINGIFY(RIGHTMOUSE)
	    "|Middle Mouse%x" STRINGIFY(MIDDLEMOUSE)
	    "|Right Mouse%x" STRINGIFY(RIGHTMOUSE)
	    "|Button4 Mouse%x" STRINGIFY(BUTTON4MOUSE)
	    "|Button5 Mouse%x" STRINGIFY(BUTTON5MOUSE)
	    "|Action Mouse%x" STRINGIFY(ACTIONMOUSE)
	    "|Select Mouse%x" STRINGIFY(SELECTMOUSE)
	    "|Mouse Move%x" STRINGIFY(MOUSEMOVE)
	    "|Wheel Up%x" STRINGIFY(WHEELUPMOUSE)
	    "|Wheel Down%x" STRINGIFY(WHEELDOWNMOUSE)
	    "|Wheel In%x" STRINGIFY(WHEELINMOUSE)
	    "|Wheel Out%x" STRINGIFY(WHEELOUTMOUSE)
	    "|Mouse/Trackpad Pan%x" STRINGIFY(MOUSEPAN)
	    "|Mouse/Trackpad Zoom%x" STRINGIFY(MOUSEZOOM)
	    "|Mouse/Trackpad Rotate%x" STRINGIFY(MOUSEROTATE)
	;

	return string;
}

static const char *keymap_tweak_menu(void)
{
	static const char string[] =
	    "Tweak Event%t"
	    "|Left Mouse%x" STRINGIFY(EVT_TWEAK_L)
	    "|Middle Mouse%x" STRINGIFY(EVT_TWEAK_M)
	    "|Right Mouse%x" STRINGIFY(EVT_TWEAK_R)
	    "|Action Mouse%x" STRINGIFY(EVT_TWEAK_A)
	    "|Select Mouse%x" STRINGIFY(EVT_TWEAK_S)
	;

	return string;
}

static const char *keymap_tweak_dir_menu(void)
{
	static const char string[] =
	    "Tweak Direction%t"
	    "|Any%x" STRINGIFY(KM_ANY)
	    "|North%x" STRINGIFY(EVT_GESTURE_N)
	    "|North-East%x" STRINGIFY(EVT_GESTURE_NE)
	    "|East%x" STRINGIFY(EVT_GESTURE_E)
	    "|Sout-East%x" STRINGIFY(EVT_GESTURE_SE)
	    "|South%x" STRINGIFY(EVT_GESTURE_S)
	    "|South-West%x" STRINGIFY(EVT_GESTURE_SW)
	    "|West%x" STRINGIFY(EVT_GESTURE_W)
	    "|North-West%x" STRINGIFY(EVT_GESTURE_NW)
	;

	return string;
}


static void keymap_type_cb(bContext *C, void *kmi_v, void *UNUSED(arg_v))
{
	wmKeyMapItem *kmi = kmi_v;
	short maptype = keymap_menu_type(kmi->type);
	
	if (maptype != kmi->maptype) {
		switch (kmi->maptype) {
			case OL_KM_KEYBOARD:
				kmi->type = AKEY;
				kmi->val = KM_PRESS;
				break;
			case OL_KM_MOUSE:
				kmi->type = LEFTMOUSE;
				kmi->val = KM_PRESS;
				break;
			case OL_KM_TWEAK:
				kmi->type = EVT_TWEAK_L;
				kmi->val = KM_ANY;
				break;
			case OL_KM_SPECIALS:
				kmi->type = AKEY;
				kmi->val = KM_PRESS;
		}
		ED_region_tag_redraw(CTX_wm_region(C));
	}
}

static void outliner_draw_keymapbuts(uiBlock *block, ARegion *ar, SpaceOops *soops, ListBase *lb)
{
	TreeElement *te;
	TreeStoreElem *tselem;
	
	uiBlockSetEmboss(block, UI_EMBOSST);
	
	for (te = lb->first; te; te = te->next) {
		tselem = TREESTORE(te);
		if (te->ys + 2 * UI_UNIT_Y >= ar->v2d.cur.ymin && te->ys <= ar->v2d.cur.ymax) {
			uiBut *but;
			const char *str;
			int xstart = 240;
			int butw1 = UI_UNIT_X; /* operator */
			int butw2 = 90; /* event type, menus */
			int butw3 = 43; /* modifiers */

			if (tselem->type == TSE_KEYMAP_ITEM) {
				wmKeyMapItem *kmi = te->directdata;
				
				/* modal map? */
				if (kmi->propvalue) ;
				else {
					uiDefBlockBut(block, operator_search_menu, kmi, "", xstart, (int)te->ys + 1, butw1, UI_UNIT_Y - 1, "Assign new Operator");
				}
				xstart += butw1 + 10;
				
				/* map type button */
				kmi->maptype = keymap_menu_type(kmi->type);
				
				str = keymap_type_menu();
				but = uiDefButS(block, MENU, 0, str,    xstart, (int)te->ys + 1, butw2, UI_UNIT_Y - 1, &kmi->maptype, 0, 0, 0, 0, "Event type");
				uiButSetFunc(but, keymap_type_cb, kmi, NULL);
				xstart += butw2 + 5;
				
				/* edit actual event */
				switch (kmi->maptype) {
					case OL_KM_KEYBOARD:
						uiDefKeyevtButS(block, 0, "", xstart, (int)te->ys + 1, butw2, UI_UNIT_Y - 1, &kmi->type, "Key code");
						xstart += butw2 + 5;
						break;
					case OL_KM_MOUSE:
						str = keymap_mouse_menu();
						uiDefButS(block, MENU, 0, str, xstart, (int)te->ys + 1, butw2, UI_UNIT_Y - 1, &kmi->type, 0, 0, 0, 0,  "Mouse button");
						xstart += butw2 + 5;
						break;
					case OL_KM_TWEAK:
						str = keymap_tweak_menu();
						uiDefButS(block, MENU, 0, str, xstart, (int)te->ys + 1, butw2, UI_UNIT_Y - 1, &kmi->type, 0, 0, 0, 0,  "Tweak gesture");
						xstart += butw2 + 5;
						str = keymap_tweak_dir_menu();
						uiDefButS(block, MENU, 0, str, xstart, (int)te->ys + 1, butw2, UI_UNIT_Y - 1, &kmi->val, 0, 0, 0, 0,  "Tweak gesture direction");
						xstart += butw2 + 5;
						break;
				}
				
				/* modifiers */
				uiDefButS(block, OPTION, 0, "Shift",    xstart, (int)te->ys + 1, butw3 + 5, UI_UNIT_Y - 1, &kmi->shift, 0, 0, 0, 0, "Modifier"); xstart += butw3 + 5;
				uiDefButS(block, OPTION, 0, "Ctrl", xstart, (int)te->ys + 1, butw3, UI_UNIT_Y - 1, &kmi->ctrl, 0, 0, 0, 0, "Modifier"); xstart += butw3;
				uiDefButS(block, OPTION, 0, "Alt",  xstart, (int)te->ys + 1, butw3, UI_UNIT_Y - 1, &kmi->alt, 0, 0, 0, 0, "Modifier"); xstart += butw3;
				uiDefButS(block, OPTION, 0, "OS",   xstart, (int)te->ys + 1, butw3, UI_UNIT_Y - 1, &kmi->oskey, 0, 0, 0, 0, "Modifier"); xstart += butw3;
				xstart += 5;
				uiDefKeyevtButS(block, 0, "", xstart, (int)te->ys + 1, butw3, UI_UNIT_Y - 1, &kmi->keymodifier, "Key Modifier code");
				xstart += butw3 + 5;
				
				/* rna property */
				if (kmi->ptr && kmi->ptr->data) {
					uiDefBut(block, LABEL, 0, "(RNA property)", xstart, (int)te->ys + 1, butw2, UI_UNIT_Y - 1, &kmi->oskey, 0, 0, 0, 0, ""); xstart += butw2;
				}

				(void)xstart;
			}
		}
		
		if (TSELEM_OPEN(tselem, soops)) outliner_draw_keymapbuts(block, ar, soops, &te->subtree);
	}
}


static void outliner_buttons(const bContext *C, uiBlock *block, ARegion *ar, SpaceOops *soops, ListBase *lb)
{
	uiBut *bt;
	TreeElement *te;
	TreeStoreElem *tselem;
	int spx, dx, len;
	
	for (te = lb->first; te; te = te->next) {
		tselem = TREESTORE(te);
		if (te->ys + 2 * UI_UNIT_Y >= ar->v2d.cur.ymin && te->ys <= ar->v2d.cur.ymax) {
			
			if (tselem->flag & TSE_TEXTBUT) {
				
				/* If we add support to rename Sequence.
				 * need change this.
				 */
				if (tselem->type == TSE_POSE_BASE) continue;  // prevent crash when trying to rename 'pose' entry of armature
				
				if (tselem->type == TSE_EBONE) len = sizeof(((EditBone *) 0)->name);
				else if (tselem->type == TSE_MODIFIER) len = sizeof(((ModifierData *) 0)->name);
				else if (tselem->id && GS(tselem->id->name) == ID_LI) len = sizeof(((Library *) 0)->name);
				else len = MAX_ID_NAME - 2;
				

				dx = (int)UI_GetStringWidth(te->name);
				if (dx < 100) dx = 100;
				spx = te->xs + 2 * UI_UNIT_X - 4;
				if (spx + dx + 10 > ar->v2d.cur.xmax) dx = ar->v2d.cur.xmax - spx - 10;

				bt = uiDefBut(block, TEX, OL_NAMEBUTTON, "", spx, (int)te->ys, dx + 10, UI_UNIT_Y - 1, (void *)te->name, 1.0, (float)len, 0, 0, "");
				uiButSetRenameFunc(bt, namebutton_cb, tselem);
				
				/* returns false if button got removed */
				if (0 == uiButActiveOnly(C, block, bt) )
					tselem->flag &= ~TSE_TEXTBUT;
			}
		}
		
		if (TSELEM_OPEN(tselem, soops)) outliner_buttons(C, block, ar, soops, &te->subtree);
	}
}

/* ****************************************************** */
/* Normal Drawing... */

/* make function calls a bit compacter */
struct DrawIconArg {
	uiBlock *block;
	ID *id;
	int xmax, x, y;
	float alpha;
};

static void tselem_draw_icon_uibut(struct DrawIconArg *arg, int icon)
{
	/* restrict column clip... it has been coded by simply overdrawing, doesnt work for buttons */
	if (arg->x >= arg->xmax) {
		glEnable(GL_BLEND);
		UI_icon_draw_aspect(arg->x, arg->y, icon, 1.0f, arg->alpha);
		glDisable(GL_BLEND);
	}
	else {
		/* XXX investigate: button placement of icons is way different than UI_icon_draw? */
		float ufac = UI_UNIT_X / 20.0f;
		uiBut *but = uiDefIconBut(arg->block, LABEL, 0, icon, arg->x - 3.0f * ufac, arg->y, UI_UNIT_X - 4.0f * ufac, UI_UNIT_Y - 4.0f * ufac, NULL, 0.0, 0.0, 1.0, arg->alpha, (arg->id && arg->id->lib) ? arg->id->lib->name : "");
		
		if (arg->id)
			uiButSetDragID(but, arg->id);
	}

}

static void tselem_draw_icon(uiBlock *block, int xmax, float x, float y, TreeStoreElem *tselem, TreeElement *te, float alpha)
{
	struct DrawIconArg arg;
	
	/* make function calls a bit compacter */
	arg.block = block;
	arg.id = tselem->id;
	arg.xmax = xmax;
	arg.x = x;
	arg.y = y;
	arg.alpha = alpha;
	
	if (tselem->type) {
		switch (tselem->type) {
			case TSE_ANIM_DATA:
				UI_icon_draw(x, y, ICON_ANIM_DATA); break; // xxx
			case TSE_NLA:
				UI_icon_draw(x, y, ICON_NLA); break;
			case TSE_NLA_TRACK:
				UI_icon_draw(x, y, ICON_NLA); break; // XXX
			case TSE_NLA_ACTION:
				UI_icon_draw(x, y, ICON_ACTION); break;
			case TSE_DRIVER_BASE:
				UI_icon_draw(x, y, ICON_DRIVER); break;
			case TSE_DEFGROUP_BASE:
				UI_icon_draw(x, y, ICON_GROUP_VERTEX); break;
			case TSE_BONE:
			case TSE_EBONE:
				UI_icon_draw(x, y, ICON_BONE_DATA); break;
			case TSE_CONSTRAINT_BASE:
				UI_icon_draw(x, y, ICON_CONSTRAINT); break;
			case TSE_MODIFIER_BASE:
				UI_icon_draw(x, y, ICON_MODIFIER); break;
			case TSE_LINKED_OB:
				UI_icon_draw(x, y, ICON_OBJECT_DATA); break;
			case TSE_LINKED_PSYS:
				UI_icon_draw(x, y, ICON_PARTICLES); break;
			case TSE_MODIFIER:
			{
				Object *ob = (Object *)tselem->id;
				ModifierData *md = BLI_findlink(&ob->modifiers, tselem->nr);
				switch ((ModifierType)md->type) {
					case eModifierType_Subsurf: 
						UI_icon_draw(x, y, ICON_MOD_SUBSURF); break;
					case eModifierType_Armature: 
						UI_icon_draw(x, y, ICON_MOD_ARMATURE); break;
					case eModifierType_Lattice: 
						UI_icon_draw(x, y, ICON_MOD_LATTICE); break;
					case eModifierType_Curve: 
						UI_icon_draw(x, y, ICON_MOD_CURVE); break;
					case eModifierType_Build: 
						UI_icon_draw(x, y, ICON_MOD_BUILD); break;
					case eModifierType_Mirror: 
						UI_icon_draw(x, y, ICON_MOD_MIRROR); break;
					case eModifierType_Decimate: 
						UI_icon_draw(x, y, ICON_MOD_DECIM); break;
					case eModifierType_Wave: 
						UI_icon_draw(x, y, ICON_MOD_WAVE); break;
					case eModifierType_Hook: 
						UI_icon_draw(x, y, ICON_HOOK); break;
					case eModifierType_Softbody: 
						UI_icon_draw(x, y, ICON_MOD_SOFT); break;
					case eModifierType_Boolean: 
						UI_icon_draw(x, y, ICON_MOD_BOOLEAN); break;
					case eModifierType_ParticleSystem: 
						UI_icon_draw(x, y, ICON_MOD_PARTICLES); break;
					case eModifierType_ParticleInstance:
						UI_icon_draw(x, y, ICON_MOD_PARTICLES); break;
					case eModifierType_EdgeSplit:
						UI_icon_draw(x, y, ICON_MOD_EDGESPLIT); break;
					case eModifierType_Array:
						UI_icon_draw(x, y, ICON_MOD_ARRAY); break;
					case eModifierType_UVProject:
						UI_icon_draw(x, y, ICON_MOD_UVPROJECT); break;
					case eModifierType_Displace:
						UI_icon_draw(x, y, ICON_MOD_DISPLACE); break;
					case eModifierType_Shrinkwrap:
						UI_icon_draw(x, y, ICON_MOD_SHRINKWRAP); break;
					case eModifierType_Cast:
						UI_icon_draw(x, y, ICON_MOD_CAST); break;
					case eModifierType_MeshDeform:
						UI_icon_draw(x, y, ICON_MOD_MESHDEFORM); break;
					case eModifierType_Bevel:
						UI_icon_draw(x, y, ICON_MOD_BEVEL); break;
					case eModifierType_Smooth:
						UI_icon_draw(x, y, ICON_MOD_SMOOTH); break;
					case eModifierType_SimpleDeform:
						UI_icon_draw(x, y, ICON_MOD_SIMPLEDEFORM); break;
					case eModifierType_Mask:
						UI_icon_draw(x, y, ICON_MOD_MASK); break;
					case eModifierType_Cloth:
						UI_icon_draw(x, y, ICON_MOD_CLOTH); break;
					case eModifierType_Explode:
						UI_icon_draw(x, y, ICON_MOD_EXPLODE); break;
					case eModifierType_Collision:
					case eModifierType_Surface:
						UI_icon_draw(x, y, ICON_MOD_PHYSICS); break;
					case eModifierType_Fluidsim:
						UI_icon_draw(x, y, ICON_MOD_FLUIDSIM); break;
					case eModifierType_Multires:
						UI_icon_draw(x, y, ICON_MOD_MULTIRES); break;
					case eModifierType_Smoke:
						UI_icon_draw(x, y, ICON_MOD_SMOKE); break;
					case eModifierType_Solidify:
						UI_icon_draw(x, y, ICON_MOD_SOLIDIFY); break;
					case eModifierType_Screw:
						UI_icon_draw(x, y, ICON_MOD_SCREW); break;
					case eModifierType_Remesh:
						UI_icon_draw(x, y, ICON_MOD_REMESH); break;
					case eModifierType_WeightVGEdit:
					case eModifierType_WeightVGMix:
					case eModifierType_WeightVGProximity:
						UI_icon_draw(x, y, ICON_MOD_VERTEX_WEIGHT); break;
					case eModifierType_DynamicPaint:
						UI_icon_draw(x, y, ICON_MOD_DYNAMICPAINT); break;
					case eModifierType_Ocean:
						UI_icon_draw(x, y, ICON_MOD_OCEAN); break;
					case eModifierType_Warp:
						UI_icon_draw(x, y, ICON_MOD_WARP); break;
					case eModifierType_Skin:
						UI_icon_draw(x, y, ICON_MOD_SKIN); break;

					/* Default */
					case eModifierType_None:
					case eModifierType_ShapeKey:
			        case NUM_MODIFIER_TYPES:
						UI_icon_draw(x, y, ICON_DOT); break;
				}
				break;
			}
			case TSE_SCRIPT_BASE:
				UI_icon_draw(x, y, ICON_TEXT); break;
			case TSE_POSE_BASE:
				UI_icon_draw(x, y, ICON_ARMATURE_DATA); break;
			case TSE_POSE_CHANNEL:
				UI_icon_draw(x, y, ICON_BONE_DATA); break;
			case TSE_PROXY:
				UI_icon_draw(x, y, ICON_GHOST); break;
			case TSE_R_LAYER_BASE:
				UI_icon_draw(x, y, ICON_RENDERLAYERS); break;
			case TSE_R_LAYER:
				UI_icon_draw(x, y, ICON_RENDERLAYERS); break;
			case TSE_LINKED_LAMP:
				UI_icon_draw(x, y, ICON_LAMP_DATA); break;
			case TSE_LINKED_MAT:
				UI_icon_draw(x, y, ICON_MATERIAL_DATA); break;
			case TSE_POSEGRP_BASE:
				UI_icon_draw(x, y, ICON_GROUP_BONE); break;
			case TSE_SEQUENCE:
				if (te->idcode == SEQ_TYPE_MOVIE)
					UI_icon_draw(x, y, ICON_SEQUENCE);
				else if (te->idcode == SEQ_TYPE_META)
					UI_icon_draw(x, y, ICON_DOT);
				else if (te->idcode == SEQ_TYPE_SCENE)
					UI_icon_draw(x, y, ICON_SCENE);
				else if (te->idcode == SEQ_TYPE_SOUND_RAM)
					UI_icon_draw(x, y, ICON_SOUND);
				else if (te->idcode == SEQ_TYPE_IMAGE)
					UI_icon_draw(x, y, ICON_IMAGE_COL);
				else
					UI_icon_draw(x, y, ICON_PARTICLES);
				break;
			case TSE_SEQ_STRIP:
				UI_icon_draw(x, y, ICON_LIBRARY_DATA_DIRECT);
				break;
			case TSE_SEQUENCE_DUP:
				UI_icon_draw(x, y, ICON_OBJECT_DATA);
				break;
			case TSE_RNA_STRUCT:
				if (RNA_struct_is_ID(te->rnaptr.type)) {
					arg.id = (ID *)te->rnaptr.data;
					tselem_draw_icon_uibut(&arg, RNA_struct_ui_icon(te->rnaptr.type));
				}
				else
					UI_icon_draw(x, y, RNA_struct_ui_icon(te->rnaptr.type));
				break;
			default:
				UI_icon_draw(x, y, ICON_DOT); break;
		}
	}
	else if (GS(tselem->id->name) == ID_OB) {
		Object *ob = (Object *)tselem->id;
		switch (ob->type) {
			case OB_LAMP:
				tselem_draw_icon_uibut(&arg, ICON_OUTLINER_OB_LAMP); break;
			case OB_MESH: 
				tselem_draw_icon_uibut(&arg, ICON_OUTLINER_OB_MESH); break;
			case OB_CAMERA: 
				tselem_draw_icon_uibut(&arg, ICON_OUTLINER_OB_CAMERA); break;
			case OB_CURVE: 
				tselem_draw_icon_uibut(&arg, ICON_OUTLINER_OB_CURVE); break;
			case OB_MBALL: 
				tselem_draw_icon_uibut(&arg, ICON_OUTLINER_OB_META); break;
			case OB_LATTICE: 
				tselem_draw_icon_uibut(&arg, ICON_OUTLINER_OB_LATTICE); break;
			case OB_ARMATURE: 
				tselem_draw_icon_uibut(&arg, ICON_OUTLINER_OB_ARMATURE); break;
			case OB_FONT: 
				tselem_draw_icon_uibut(&arg, ICON_OUTLINER_OB_FONT); break;
			case OB_SURF: 
				tselem_draw_icon_uibut(&arg, ICON_OUTLINER_OB_SURFACE); break;
			case OB_SPEAKER:
				tselem_draw_icon_uibut(&arg, ICON_OUTLINER_OB_SPEAKER); break;
			case OB_EMPTY: 
				tselem_draw_icon_uibut(&arg, ICON_OUTLINER_OB_EMPTY); break;
		
		}
	}
	else {
		switch (GS(tselem->id->name)) {
			case ID_SCE:
				tselem_draw_icon_uibut(&arg, ICON_SCENE_DATA); break;
			case ID_ME:
				tselem_draw_icon_uibut(&arg, ICON_OUTLINER_DATA_MESH); break;
			case ID_CU:
				tselem_draw_icon_uibut(&arg, ICON_OUTLINER_DATA_CURVE); break;
			case ID_MB:
				tselem_draw_icon_uibut(&arg, ICON_OUTLINER_DATA_META); break;
			case ID_LT:
				tselem_draw_icon_uibut(&arg, ICON_OUTLINER_DATA_LATTICE); break;
			case ID_LA:
			{
				Lamp *la = (Lamp *)tselem->id;
				
				switch (la->type) {
					case LA_LOCAL:
						tselem_draw_icon_uibut(&arg, ICON_LAMP_POINT); break;
					case LA_SUN:
						tselem_draw_icon_uibut(&arg, ICON_LAMP_SUN); break;
					case LA_SPOT:
						tselem_draw_icon_uibut(&arg, ICON_LAMP_SPOT); break;
					case LA_HEMI:
						tselem_draw_icon_uibut(&arg, ICON_LAMP_HEMI); break;
					case LA_AREA:
						tselem_draw_icon_uibut(&arg, ICON_LAMP_AREA); break;
					default:
						tselem_draw_icon_uibut(&arg, ICON_OUTLINER_DATA_LAMP); break;
				}
				break;
			}
			case ID_MA:
				tselem_draw_icon_uibut(&arg, ICON_MATERIAL_DATA); break;
			case ID_TE:
				tselem_draw_icon_uibut(&arg, ICON_TEXTURE_DATA); break;
			case ID_IM:
				tselem_draw_icon_uibut(&arg, ICON_IMAGE_DATA); break;
			case ID_SPK:
			case ID_SO:
				tselem_draw_icon_uibut(&arg, ICON_OUTLINER_DATA_SPEAKER); break;
			case ID_AR:
				tselem_draw_icon_uibut(&arg, ICON_OUTLINER_DATA_ARMATURE); break;
			case ID_CA:
				tselem_draw_icon_uibut(&arg, ICON_OUTLINER_DATA_CAMERA); break;
			case ID_KE:
				tselem_draw_icon_uibut(&arg, ICON_SHAPEKEY_DATA); break;
			case ID_WO:
				tselem_draw_icon_uibut(&arg, ICON_WORLD_DATA); break;
			case ID_AC:
				tselem_draw_icon_uibut(&arg, ICON_ACTION); break;
			case ID_NLA:
				tselem_draw_icon_uibut(&arg, ICON_NLA); break;
			case ID_TXT:
				tselem_draw_icon_uibut(&arg, ICON_SCRIPT); break;
			case ID_GR:
				tselem_draw_icon_uibut(&arg, ICON_GROUP); break;
			case ID_LI:
				tselem_draw_icon_uibut(&arg, ICON_LIBRARY_DATA_DIRECT); break;
		}
	}
}

static void outliner_draw_iconrow(bContext *C, uiBlock *block, Scene *scene, SpaceOops *soops, ListBase *lb, int level, int xmax, int *offsx, int ys)
{
	TreeElement *te;
	TreeStoreElem *tselem;
	int active;

	for (te = lb->first; te; te = te->next) {
		
		/* exit drawing early */
		if ((*offsx) - UI_UNIT_X > xmax)
			break;

		tselem = TREESTORE(te);
		
		/* object hierarchy always, further constrained on level */
		if (level < 1 || (tselem->type == 0 && te->idcode == ID_OB)) {

			/* active blocks get white circle */
			if (tselem->type == 0) {
				if (te->idcode == ID_OB) active = (OBACT == (Object *)tselem->id);
				else if (scene->obedit && scene->obedit->data == tselem->id) active = 1;  // XXX use context?
				else active = tree_element_active(C, scene, soops, te, 0);
			}
			else active = tree_element_type_active(NULL, scene, soops, te, tselem, 0);
			
			if (active) {
				float ufac = UI_UNIT_X / 20.0f;

				uiSetRoundBox(UI_CNR_ALL);
<<<<<<< HEAD
				gpuCurrentColor4ub(255, 255, 255, 100);
				uiRoundBox((float) *offsx - 0.5f * ufac, (float)ys - 1.0f * ufac, (float)*offsx + UI_UNIT_Y - 3.0f * ufac, (float)ys + UI_UNIT_Y - 3.0f * ufac, UI_UNIT_Y / 2.0f - 2.0f * ufac);
=======
				glColor4ub(255, 255, 255, 100);
				uiRoundBox((float) *offsx - 0.5f * ufac,
				           (float)ys - 1.0f * ufac,
				           (float)*offsx + UI_UNIT_Y - 3.0f * ufac,
				           (float)ys + UI_UNIT_Y - 3.0f * ufac,
				           (float)UI_UNIT_Y / 2.0f - 2.0f * ufac);
>>>>>>> d4cfdc69
				glEnable(GL_BLEND); /* roundbox disables */
			}
			
			tselem_draw_icon(block, xmax, (float)*offsx, (float)ys, tselem, te, 0.5f);
			te->xs = (float)*offsx;
			te->ys = (float)ys;
			te->xend = (short)*offsx + UI_UNIT_X;
			te->flag |= TE_ICONROW; // for click
			
			(*offsx) += UI_UNIT_X;
		}
		
		/* this tree element always has same amount of branches, so don't draw */
		if (tselem->type != TSE_R_LAYER)
			outliner_draw_iconrow(C, block, scene, soops, &te->subtree, level + 1, xmax, offsx, ys);
	}
	
}

/* closed tree element */
static void outliner_set_coord_tree_element(SpaceOops *soops, TreeElement *te, int startx, int *starty)
{
	TreeElement *ten;
	
	/* store coord and continue, we need coordinates for elements outside view too */
	te->xs = (float)startx;
	te->ys = (float)(*starty);
	
	for (ten = te->subtree.first; ten; ten = ten->next) {
		outliner_set_coord_tree_element(soops, ten, startx + UI_UNIT_X, starty);
	}	
}


static void outliner_draw_tree_element(bContext *C, uiBlock *block, Scene *scene, ARegion *ar, SpaceOops *soops, TreeElement *te, int startx, int *starty)
{
	TreeElement *ten;
	TreeStoreElem *tselem;
	float ufac = UI_UNIT_X / 20.0f;
	int offsx = 0, active = 0; // active=1 active obj, else active data
	
	tselem = TREESTORE(te);

	if (*starty + 2 * UI_UNIT_Y >= ar->v2d.cur.ymin && *starty <= ar->v2d.cur.ymax) {
		int xmax = ar->v2d.cur.xmax;
		
		/* icons can be ui buts, we don't want it to overlap with restrict */
		if ((soops->flag & SO_HIDE_RESTRICTCOLS) == 0)
			xmax -= OL_TOGW + UI_UNIT_X;
		
		glEnable(GL_BLEND);

		/* start by highlighting search matches 
		 *	we don't expand items when searching in the datablocks but we 
		 *	still want to highlight any filter matches. 
		 */
		if ( (SEARCHING_OUTLINER(soops) || (soops->outlinevis == SO_DATABLOCKS && soops->search_string[0] != 0)) &&
		     (tselem->flag & TSE_SEARCHMATCH))
		{
			char col[4];
			UI_GetThemeColorType4ubv(TH_MATCH, SPACE_OUTLINER, col);
			col[3] = 100;
			gpuCurrentColor4ubv((GLubyte *)col);
			gpuSingleFilledRecti(startx, *starty + 1, ar->v2d.cur.xmax, *starty + UI_UNIT_Y - 1);
		}

		/* colors for active/selected data */
		if (tselem->type == 0) {
			if (te->idcode == ID_SCE) {
				if (tselem->id == (ID *)scene) {
					gpuCurrentColor4ub(255, 255, 255, 100);
					active = 2;
				}
			}
			else if (te->idcode == ID_GR) {
				Group *gr = (Group *)tselem->id;
				if (group_select_flag(gr)) {
					char col[4];
					UI_GetThemeColorType4ubv(TH_SELECT, SPACE_VIEW3D, col);
					col[3] = 100;
					gpuCurrentColor4ubv((GLubyte *)col);
					
					active = 2;
				}
			}
			else if (te->idcode == ID_OB) {
				Object *ob = (Object *)tselem->id;
				
				if (ob == OBACT || (ob->flag & SELECT)) {
					char col[4] = {0, 0, 0, 0};
					
					/* outliner active ob: always white text, circle color now similar to view3d */
					
					active = 2; /* means it draws a color circle */
					if (ob == OBACT) {
						if (ob->flag & SELECT) {
							UI_GetThemeColorType4ubv(TH_ACTIVE, SPACE_VIEW3D, col);
							col[3] = 100;
						}
						
						active = 1; /* means it draws white text */
					}
					else if (ob->flag & SELECT) {
						UI_GetThemeColorType4ubv(TH_SELECT, SPACE_VIEW3D, col);
						col[3] = 100;
					}
					
					gpuCurrentColor4ubv((GLubyte *)col);
				}
			
			}
			else if (scene->obedit && scene->obedit->data == tselem->id) {
				gpuCurrentColor4ub(255, 255, 255, 100);
				active = 2;
			}
			else {
				if (tree_element_active(C, scene, soops, te, 0)) {
					gpuCurrentColor4ub(220, 220, 255, 100);
					active = 2;
				}
			}
		}
		else {
			if (tree_element_type_active(NULL, scene, soops, te, tselem, 0) ) active = 2;
			gpuCurrentColor4ub(220, 220, 255, 100);
		}
		
		/* active circle */
		if (active) {
			uiSetRoundBox(UI_CNR_ALL);
			uiRoundBox((float)startx + UI_UNIT_Y - 1.5f * ufac,
			           (float)*starty + 2.0f * ufac,
			           (float)startx + 2.0f * UI_UNIT_Y - 4.0f * ufac,
			           (float)*starty + UI_UNIT_Y - 1.0f * ufac,
			           UI_UNIT_Y / 2.0f - 2.0f * ufac);
			glEnable(GL_BLEND); /* roundbox disables it */
			
			te->flag |= TE_ACTIVE; // for lookup in display hierarchies
		}
		
		/* open/close icon, only when sublevels, except for scene */
		if (te->subtree.first || (tselem->type == 0 && te->idcode == ID_SCE) || (te->flag & TE_LAZY_CLOSED)) {
			int icon_x;
			if (tselem->type == 0 && ELEM(te->idcode, ID_OB, ID_SCE))
				icon_x = startx;
			else
				icon_x = startx + 5 * ufac;
			
			// icons a bit higher
			if (TSELEM_OPEN(tselem, soops))
				UI_icon_draw((float)icon_x, (float)*starty + 2 * ufac, ICON_DISCLOSURE_TRI_DOWN);
			else
				UI_icon_draw((float)icon_x, (float)*starty + 2 * ufac, ICON_DISCLOSURE_TRI_RIGHT);
		}
		offsx += UI_UNIT_X;
		
		/* datatype icon */
		
		if (!(ELEM(tselem->type, TSE_RNA_PROPERTY, TSE_RNA_ARRAY_ELEM))) {
			// icons a bit higher
			tselem_draw_icon(block, xmax, (float)startx + offsx - 0.5f * ufac, (float)*starty + 2.0f * ufac, tselem, te, 1.0f);
			
			offsx += UI_UNIT_X;
		}
		else
			offsx += 2 * ufac;
		
		if (tselem->type == 0 && tselem->id->lib) {
			glPixelTransferf(GL_ALPHA_SCALE, 0.5f);
			if (tselem->id->flag & LIB_INDIRECT)
				UI_icon_draw((float)startx + offsx, (float)*starty + 2 * ufac, ICON_LIBRARY_DATA_INDIRECT);
			else
				UI_icon_draw((float)startx + offsx, (float)*starty + 2 * ufac, ICON_LIBRARY_DATA_DIRECT);
			glPixelTransferf(GL_ALPHA_SCALE, 1.0f);
			offsx += UI_UNIT_X;
		}		
		glDisable(GL_BLEND);
		
		/* name */
		if (active == 1) UI_ThemeColor(TH_TEXT_HI);
		else if (ELEM(tselem->type, TSE_RNA_PROPERTY, TSE_RNA_ARRAY_ELEM)) UI_ThemeColorBlend(TH_BACK, TH_TEXT, 0.75f);
		else UI_ThemeColor(TH_TEXT);
		
		UI_DrawString(startx + offsx, *starty + 5 * ufac, te->name);
		
		offsx += (int)(UI_UNIT_X + UI_GetStringWidth(te->name));
		
		/* closed item, we draw the icons, not when it's a scene, or master-server list though */
		if (!TSELEM_OPEN(tselem, soops)) {
			if (te->subtree.first) {
				if (tselem->type == 0 && te->idcode == ID_SCE) ;
				else if (tselem->type != TSE_R_LAYER) { /* this tree element always has same amount of branches, so don't draw */
					int tempx = startx + offsx;
					
					// divider
					UI_ThemeColorShade(TH_BACK, -40);
					gpuSingleFilledRecti(tempx - 10, *starty + 4, tempx - 8, *starty + UI_UNIT_Y - 4);
					
					glEnable(GL_BLEND);
					glPixelTransferf(GL_ALPHA_SCALE, 0.5);
					
					outliner_draw_iconrow(C, block, scene, soops, &te->subtree, 0, xmax, &tempx, *starty + 2);
					
					glPixelTransferf(GL_ALPHA_SCALE, 1.0);
					glDisable(GL_BLEND);
				}
			}
		}
	}	
	/* store coord and continue, we need coordinates for elements outside view too */
	te->xs = (float)startx;
	te->ys = (float)*starty;
	te->xend = startx + offsx;
		
	if (TSELEM_OPEN(tselem, soops)) {
		*starty -= UI_UNIT_Y;
		
		for (ten = te->subtree.first; ten; ten = ten->next)
			outliner_draw_tree_element(C, block, scene, ar, soops, ten, startx + UI_UNIT_X, starty);
	}	
	else {
		for (ten = te->subtree.first; ten; ten = ten->next)
			outliner_set_coord_tree_element(soops, te, startx, starty);
		
		*starty -= UI_UNIT_Y;
	}
}

static void outliner_draw_hierarchy(SpaceOops *soops, ListBase *lb, int startx, int *starty)
{
	TreeElement *te;
	TreeStoreElem *tselem;
	int y1, y2;
	
	if (lb->first == NULL) return;
	
	y1 = y2 = *starty; /* for vertical lines between objects */
	for (te = lb->first; te; te = te->next) {
		y2 = *starty;
		tselem = TREESTORE(te);
		
		/* horizontal line? */
		if (tselem->type == 0 && (te->idcode == ID_OB || te->idcode == ID_SCE))
			gpuSingleFilledRecti(startx, *starty, startx + UI_UNIT_X, *starty - 1);
			
		*starty -= UI_UNIT_Y;
		
		if (TSELEM_OPEN(tselem, soops))
			outliner_draw_hierarchy(soops, &te->subtree, startx + UI_UNIT_X, starty);
	}
	
	/* vertical line */
	te = lb->last;
	if (te->parent || lb->first != lb->last) {
		tselem = TREESTORE(te);
		if (tselem->type == 0 && te->idcode == ID_OB) {
			
			gpuSingleFilledRecti(startx, y1 + UI_UNIT_Y, startx + 1, y2);
		}
	}
}

static void outliner_draw_struct_marks(ARegion *ar, SpaceOops *soops, ListBase *lb, int *starty) 
{
	TreeElement *te;
	TreeStoreElem *tselem;

	gpuImmediateFormat_V2(); // DOODLE: struct marks, drawn recursively
	gpuBegin(GL_LINES);

	for (te = lb->first; te; te = te->next) {
		tselem = TREESTORE(te);
		
		/* selection status */
		if (TSELEM_OPEN(tselem, soops)) {
			if (tselem->type == TSE_RNA_STRUCT) {
				gpuEnd();
				gpuDrawFilledRecti(0, *starty + 1, (int)ar->v2d.cur.xmax + V2D_SCROLL_WIDTH, *starty + UI_UNIT_Y - 1);
				gpuBegin(GL_LINES);
			}
		}

		*starty -= UI_UNIT_Y;

		if (TSELEM_OPEN(tselem, soops)) {
			outliner_draw_struct_marks(ar, soops, &te->subtree, starty);
			if (tselem->type == TSE_RNA_STRUCT) {
				gpuAppendLinef(0, (float)*starty + UI_UNIT_Y, ar->v2d.cur.xmax + V2D_SCROLL_WIDTH, (float)*starty + UI_UNIT_Y);
			}
		}
	}

	gpuEnd();
	gpuImmediateUnformat();
}

static void outliner_draw_selection(ARegion *ar, SpaceOops *soops, ListBase *lb, int *starty) 
{
	TreeElement *te;
	TreeStoreElem *tselem;
	
	for (te = lb->first; te; te = te->next) {
		tselem = TREESTORE(te);
		
		/* selection status */
		if (tselem->flag & TSE_SELECTED) {
			gpuSingleFilledRecti(0, *starty + 1, (int)ar->v2d.cur.xmax, *starty + UI_UNIT_Y - 1);
		}
		*starty -= UI_UNIT_Y;
		if (TSELEM_OPEN(tselem, soops)) outliner_draw_selection(ar, soops, &te->subtree, starty);
	}
}


static void outliner_draw_tree(bContext *C, uiBlock *block, Scene *scene, ARegion *ar, SpaceOops *soops)
{
	TreeElement *te;
	int starty, startx;
	float col[4];

	if (ELEM(soops->outlinevis, SO_DATABLOCKS, SO_USERDEF)) {
		/* struct marks */
		UI_ThemeColorShadeAlpha(TH_BACK, -15, -200);
		//UI_ThemeColorShade(TH_BACK, -20);
		starty = (int)ar->v2d.tot.ymax - UI_UNIT_Y - OL_Y_OFFSET;
		outliner_draw_struct_marks(ar, soops, &soops->tree, &starty);
	}
	
	/* always draw selection fill before hierarchy */
	UI_GetThemeColor3fv(TH_SELECT_HIGHLIGHT, col);
	gpuCurrentColor3fv(col);
	starty = (int)ar->v2d.tot.ymax - UI_UNIT_Y - OL_Y_OFFSET;
	outliner_draw_selection(ar, soops, &soops->tree, &starty);
	
	// grey hierarchy lines
	UI_ThemeColorBlend(TH_BACK, TH_TEXT, 0.4f);
	starty = (int)ar->v2d.tot.ymax - UI_UNIT_Y / 2 - OL_Y_OFFSET;
	startx = 6;
	outliner_draw_hierarchy(soops, &soops->tree, startx, &starty);
	
	// items themselves
	starty = (int)ar->v2d.tot.ymax - UI_UNIT_Y - OL_Y_OFFSET;
	startx = 0;
	for (te = soops->tree.first; te; te = te->next) {
		outliner_draw_tree_element(C, block, scene, ar, soops, te, startx, &starty);
	}
}


static void outliner_back(ARegion *ar)
{
	int ystart;
	
	UI_ThemeColorShade(TH_BACK, 6);
	ystart = (int)ar->v2d.tot.ymax;
	ystart = UI_UNIT_Y * (ystart / (UI_UNIT_Y)) - OL_Y_OFFSET;
	
	while (ystart + 2 * UI_UNIT_Y > ar->v2d.cur.ymin) {
		gpuSingleFilledRecti(0, ystart, (int)ar->v2d.cur.xmax + V2D_SCROLL_WIDTH, ystart + UI_UNIT_Y);
		ystart -= 2 * UI_UNIT_Y;
	}
}

static void outliner_draw_restrictcols(ARegion *ar)
{
	int ystart;
	
	/* background underneath */
	UI_ThemeColor(TH_BACK);
<<<<<<< HEAD
	gpuSingleFilledRecti((int)ar->v2d.cur.xmax - OL_TOGW, (int)ar->v2d.cur.ymin - V2D_SCROLL_HEIGHT - 1, (int)ar->v2d.cur.xmax + V2D_SCROLL_WIDTH, (int)ar->v2d.cur.ymax);
=======
	glRecti((int)ar->v2d.cur.xmax - OL_TOGW,
	        (int)ar->v2d.cur.ymin - V2D_SCROLL_HEIGHT - 1,
	        (int)ar->v2d.cur.xmax + V2D_SCROLL_WIDTH,
	        (int)ar->v2d.cur.ymax);
>>>>>>> d4cfdc69
	
	UI_ThemeColorShade(TH_BACK, 6);
	ystart = (int)ar->v2d.tot.ymax;
	ystart = UI_UNIT_Y * (ystart / (UI_UNIT_Y)) - OL_Y_OFFSET;
	
	while (ystart + 2 * UI_UNIT_Y > ar->v2d.cur.ymin) {
		gpuSingleFilledRecti((int)ar->v2d.cur.xmax - OL_TOGW, ystart, (int)ar->v2d.cur.xmax, ystart + UI_UNIT_Y);
		ystart -= 2 * UI_UNIT_Y;
	}
	
	UI_ThemeColorShadeAlpha(TH_BACK, -15, -200);

	gpuImmediateFormat_V2(); // DOODLE: 3 mono lines
	gpuBegin(GL_LINES);

	/* view */
	gpuAppendLinef(ar->v2d.cur.xmax - OL_TOG_RESTRICT_VIEWX,
	          ar->v2d.cur.ymax,
	          ar->v2d.cur.xmax - OL_TOG_RESTRICT_VIEWX,
	          ar->v2d.cur.ymin - V2D_SCROLL_HEIGHT);

	/* render */
	gpuAppendLinef(ar->v2d.cur.xmax - OL_TOG_RESTRICT_SELECTX,
	          ar->v2d.cur.ymax,
	          ar->v2d.cur.xmax - OL_TOG_RESTRICT_SELECTX,
	          ar->v2d.cur.ymin - V2D_SCROLL_HEIGHT);

	/* render */
	gpuAppendLinef(ar->v2d.cur.xmax - OL_TOG_RESTRICT_RENDERX,
	          ar->v2d.cur.ymax,
	          ar->v2d.cur.xmax - OL_TOG_RESTRICT_RENDERX,
	          ar->v2d.cur.ymin - V2D_SCROLL_HEIGHT);

	gpuEnd();
	gpuImmediateUnformat();
}

/* ****************************************************** */
/* Main Entrypoint - Draw contents of Outliner editor */
 
void draw_outliner(const bContext *C)
{
	Main *mainvar = CTX_data_main(C);
	Scene *scene = CTX_data_scene(C);
	ARegion *ar = CTX_wm_region(C);
	View2D *v2d = &ar->v2d;
	SpaceOops *soops = CTX_wm_space_outliner(C);
	uiBlock *block;
	int sizey = 0, sizex = 0, sizex_rna = 0;
	
	outliner_build_tree(mainvar, scene, soops); // always 
	
	/* get extents of data */
	outliner_height(soops, &soops->tree, &sizey);

	if (ELEM3(soops->outlinevis, SO_DATABLOCKS, SO_USERDEF, SO_KEYMAP)) {
		/* RNA has two columns:
		 *  - column 1 is (max_width + OL_RNA_COL_SPACEX) or
		 *				 (OL_RNA_COL_X), whichever is wider...
		 *	- column 2 is fixed at OL_RNA_COL_SIZEX
		 *
		 *  (*) XXX max width for now is a fixed factor of UI_UNIT_X*(max_indention+100)
		 */
		 
		/* get actual width of column 1 */
		outliner_rna_width(soops, &soops->tree, &sizex_rna, 0);
		sizex_rna = MAX2(OL_RNA_COLX, sizex_rna + OL_RNA_COL_SPACEX);
		
		/* get width of data (for setting 'tot' rect, this is column 1 + column 2 + a bit extra) */
		if (soops->outlinevis == SO_KEYMAP) 
			sizex = sizex_rna + OL_RNA_COL_SIZEX * 3 + 50;  // XXX this is only really a quick hack to make this wide enough...
		else
			sizex = sizex_rna + OL_RNA_COL_SIZEX + 50;
	}
	else {
		/* width must take into account restriction columns (if visible) so that entries will still be visible */
		//outliner_width(soops, &soops->tree, &sizex);
		outliner_rna_width(soops, &soops->tree, &sizex, 0); // XXX should use outliner_width instead when te->xend will be set correctly...
		
		/* constant offset for restriction columns */
		// XXX this isn't that great yet...
		if ((soops->flag & SO_HIDE_RESTRICTCOLS) == 0)
			sizex += OL_TOGW * 3;
	}
	
	/* tweak to display last line (when list bigger than window) */
	sizey += V2D_SCROLL_HEIGHT;
	
	/* adds vertical offset */
	sizey += OL_Y_OFFSET;

	/* update size of tot-rect (extents of data/viewable area) */
	UI_view2d_totRect_set(v2d, sizex, sizey);

	/* force display to pixel coords */
	v2d->flag |= (V2D_PIXELOFS_X | V2D_PIXELOFS_Y);
	/* set matrix for 2d-view controls */
	UI_view2d_view_ortho(v2d);

	/* draw outliner stuff (background, hierachy lines and names) */
	outliner_back(ar);
	block = uiBeginBlock(C, ar, __func__, UI_EMBOSS);
	outliner_draw_tree((bContext *)C, block, scene, ar, soops);
	
	if (ELEM(soops->outlinevis, SO_DATABLOCKS, SO_USERDEF)) {
		/* draw rna buttons */
		outliner_draw_rnacols(ar, sizex_rna);
		outliner_draw_rnabuts(block, scene, ar, soops, sizex_rna, &soops->tree);
	}
	else if (soops->outlinevis == SO_KEYMAP) {
		outliner_draw_keymapbuts(block, ar, soops, &soops->tree);
	}
	else if (!(soops->flag & SO_HIDE_RESTRICTCOLS)) {
		/* draw restriction columns */
		outliner_draw_restrictcols(ar);
		outliner_draw_restrictbuts(block, scene, ar, soops, &soops->tree);
	}

	/* draw edit buttons if nessecery */
	outliner_buttons(C, block, ar, soops, &soops->tree);	

	uiEndBlock(C, block);
	uiDrawBlock(C, block);
	
	/* clear flag that allows quick redraws */
	soops->storeflag &= ~SO_TREESTORE_REDRAW;
} <|MERGE_RESOLUTION|>--- conflicted
+++ resolved
@@ -1219,17 +1219,12 @@
 				float ufac = UI_UNIT_X / 20.0f;
 
 				uiSetRoundBox(UI_CNR_ALL);
-<<<<<<< HEAD
 				gpuCurrentColor4ub(255, 255, 255, 100);
-				uiRoundBox((float) *offsx - 0.5f * ufac, (float)ys - 1.0f * ufac, (float)*offsx + UI_UNIT_Y - 3.0f * ufac, (float)ys + UI_UNIT_Y - 3.0f * ufac, UI_UNIT_Y / 2.0f - 2.0f * ufac);
-=======
-				glColor4ub(255, 255, 255, 100);
 				uiRoundBox((float) *offsx - 0.5f * ufac,
 				           (float)ys - 1.0f * ufac,
 				           (float)*offsx + UI_UNIT_Y - 3.0f * ufac,
 				           (float)ys + UI_UNIT_Y - 3.0f * ufac,
 				           (float)UI_UNIT_Y / 2.0f - 2.0f * ufac);
->>>>>>> d4cfdc69
 				glEnable(GL_BLEND); /* roundbox disables */
 			}
 			
@@ -1599,14 +1594,11 @@
 	
 	/* background underneath */
 	UI_ThemeColor(TH_BACK);
-<<<<<<< HEAD
-	gpuSingleFilledRecti((int)ar->v2d.cur.xmax - OL_TOGW, (int)ar->v2d.cur.ymin - V2D_SCROLL_HEIGHT - 1, (int)ar->v2d.cur.xmax + V2D_SCROLL_WIDTH, (int)ar->v2d.cur.ymax);
-=======
-	glRecti((int)ar->v2d.cur.xmax - OL_TOGW,
+	gpuSingleFilledRecti(
+		(int)ar->v2d.cur.xmax - OL_TOGW,
 	        (int)ar->v2d.cur.ymin - V2D_SCROLL_HEIGHT - 1,
 	        (int)ar->v2d.cur.xmax + V2D_SCROLL_WIDTH,
 	        (int)ar->v2d.cur.ymax);
->>>>>>> d4cfdc69
 	
 	UI_ThemeColorShade(TH_BACK, 6);
 	ystart = (int)ar->v2d.tot.ymax;
