# ##### BEGIN GPL LICENSE BLOCK #####
#
#  This program is free software; you can redistribute it and/or
#  modify it under the terms of the GNU General Public License
#  as published by the Free Software Foundation; either version 2
#  of the License, or (at your option) any later version.
#
#  This program is distributed in the hope that it will be useful,
#  but WITHOUT ANY WARRANTY; without even the implied warranty of
#  MERCHANTABILITY or FITNESS FOR A PARTICULAR PURPOSE.  See the
#  GNU General Public License for more details.
#
#  You should have received a copy of the GNU General Public License
#  along with this program; if not, write to the Free Software Foundation,
#  Inc., 51 Franklin Street, Fifth Floor, Boston, MA 02110-1301, USA.
#
# ##### END GPL LICENSE BLOCK #####

# <pep8 compliant>
import bpy
from rna_prop_ui import PropertyPanel


class TEXTURE_MT_specials(bpy.types.Menu):
    bl_label = "Texture Specials"
    COMPAT_ENGINES = {'BLENDER_RENDER', 'BLENDER_GAME'}

    def draw(self, context):
        layout = self.layout

        layout.operator("texture.slot_copy", icon='COPYDOWN')
        layout.operator("texture.slot_paste", icon='PASTEDOWN')


class TEXTURE_MT_envmap_specials(bpy.types.Menu):
    bl_label = "Environment Map Specials"
    COMPAT_ENGINES = {'BLENDER_RENDER', 'BLENDER_GAME'}

    def draw(self, context):
        layout = self.layout

        layout.operator("texture.envmap_save", icon='IMAGEFILE')
        layout.operator("texture.envmap_clear", icon='FILE_REFRESH')
        layout.operator("texture.envmap_clear_all", icon='FILE_REFRESH')

from bl_ui.properties_material import active_node_mat


def context_tex_datablock(context):
    idblock = context.material
    if idblock:
        return active_node_mat(idblock)

    idblock = context.lamp
    if idblock:
        return idblock

    idblock = context.world
    if idblock:
        return idblock

    idblock = context.brush
    if idblock:
        return idblock

    if context.particle_system:
        idblock = context.particle_system.settings

    return idblock


class TextureButtonsPanel():
    bl_space_type = 'PROPERTIES'
    bl_region_type = 'WINDOW'
    bl_context = "texture"

    @classmethod
    def poll(cls, context):
        tex = context.texture
        return tex and (tex.type != 'NONE' or tex.use_nodes) and (context.scene.render.engine in cls.COMPAT_ENGINES)


class TEXTURE_PT_context_texture(TextureButtonsPanel, bpy.types.Panel):
    bl_label = ""
    bl_options = {'HIDE_HEADER'}
    COMPAT_ENGINES = {'BLENDER_RENDER', 'BLENDER_GAME'}

    @classmethod
    def poll(cls, context):
        engine = context.scene.render.engine
        if not (hasattr(context, "texture_slot") or hasattr(context, "texture_node")):
            return False
        return ((context.material or context.world or context.lamp or context.brush or context.texture or context.particle_system or isinstance(context.space_data.pin_id, bpy.types.ParticleSettings))
            and (engine in cls.COMPAT_ENGINES))

    def draw(self, context):
        layout = self.layout
        slot = getattr(context, "texture_slot", None)
        node = getattr(context, "texture_node", None)
        space = context.space_data
        tex = context.texture
        idblock = context_tex_datablock(context)
        pin_id = space.pin_id

        if space.use_pin_id and not isinstance(pin_id, bpy.types.Texture):
            idblock = pin_id
            pin_id = None

        if not space.use_pin_id:
            layout.prop(space, "texture_context", expand=True)

        tex_collection = (pin_id is None) and (node is None) and (not isinstance(idblock, bpy.types.Brush))

        if tex_collection:
            row = layout.row()

            row.template_list(idblock, "texture_slots", idblock, "active_texture_index", rows=2)

            col = row.column(align=True)
            col.operator("texture.slot_move", text="", icon='TRIA_UP').type = 'UP'
            col.operator("texture.slot_move", text="", icon='TRIA_DOWN').type = 'DOWN'
            col.menu("TEXTURE_MT_specials", icon='DOWNARROW_HLT', text="")

        split = layout.split(percentage=0.65)
        col = split.column()

        if tex_collection:
            col.template_ID(idblock, "active_texture", new="texture.new")
        elif node:
            col.template_ID(node, "texture", new="texture.new")
        elif idblock:
            col.template_ID(idblock, "texture", new="texture.new")

        if pin_id:
            col.template_ID(space, "pin_id")

        col = split.column()

        if tex:
            split = layout.split(percentage=0.2)

            if tex.use_nodes:

                if slot:
                    split.label(text="Output:")
                    split.prop(slot, "output_node", text="")

            else:
                split.label(text="Type:")
                split.prop(tex, "type", text="")


class TEXTURE_PT_preview(TextureButtonsPanel, bpy.types.Panel):
    bl_label = "Preview"
    COMPAT_ENGINES = {'BLENDER_RENDER', 'BLENDER_GAME'}

    def draw(self, context):
        layout = self.layout

        tex = context.texture
        slot = getattr(context, "texture_slot", None)
        idblock = context_tex_datablock(context)

        if idblock:
            layout.template_preview(tex, parent=idblock, slot=slot)
        else:
            layout.template_preview(tex, slot=slot)


class TEXTURE_PT_colors(TextureButtonsPanel, bpy.types.Panel):
    bl_label = "Colors"
    bl_options = {'DEFAULT_CLOSED'}
    COMPAT_ENGINES = {'BLENDER_RENDER', 'BLENDER_GAME'}

    def draw(self, context):
        layout = self.layout

        tex = context.texture

        layout.prop(tex, "use_color_ramp", text="Ramp")
        if tex.use_color_ramp:
            layout.template_color_ramp(tex, "color_ramp", expand=True)

        split = layout.split()

        col = split.column()
        col.label(text="RGB Multiply:")
        sub = col.column(align=True)
        sub.prop(tex, "factor_red", text="R")
        sub.prop(tex, "factor_green", text="G")
        sub.prop(tex, "factor_blue", text="B")

        col = split.column()
        col.label(text="Adjust:")
        col.prop(tex, "intensity")
        col.prop(tex, "contrast")
        col.prop(tex, "saturation")

# Texture Slot Panels #


class TextureSlotPanel(TextureButtonsPanel):
    COMPAT_ENGINES = {'BLENDER_RENDER', 'BLENDER_GAME'}

    @classmethod
    def poll(cls, context):
        if not hasattr(context, "texture_slot"):
            return False

        engine = context.scene.render.engine
        return TextureButtonsPanel.poll(cls, context) and (engine in cls.COMPAT_ENGINES)


# Texture Type Panels #


class TextureTypePanel(TextureButtonsPanel):

    @classmethod
    def poll(cls, context):
        tex = context.texture
        engine = context.scene.render.engine
        return tex and ((tex.type == cls.tex_type and not tex.use_nodes) and (engine in cls.COMPAT_ENGINES))


class TEXTURE_PT_clouds(TextureTypePanel, bpy.types.Panel):
    bl_label = "Clouds"
    tex_type = 'CLOUDS'
    COMPAT_ENGINES = {'BLENDER_RENDER', 'BLENDER_GAME'}

    def draw(self, context):
        layout = self.layout

        tex = context.texture

        layout.prop(tex, "cloud_type", expand=True)
        layout.label(text="Noise:")
        layout.prop(tex, "noise_type", text="Type", expand=True)
        layout.prop(tex, "noise_basis", text="Basis")

        split = layout.split()

        col = split.column()
        col.prop(tex, "noise_scale", text="Size")
        col.prop(tex, "noise_depth", text="Depth")

        split.prop(tex, "nabla", text="Nabla")


class TEXTURE_PT_wood(TextureTypePanel, bpy.types.Panel):
    bl_label = "Wood"
    tex_type = 'WOOD'
    COMPAT_ENGINES = {'BLENDER_RENDER', 'BLENDER_GAME'}

    def draw(self, context):
        layout = self.layout

        tex = context.texture

        layout.prop(tex, "noise_basis_2", expand=True)
        layout.prop(tex, "wood_type", expand=True)

        col = layout.column()
        col.active = tex.wood_type in {'RINGNOISE', 'BANDNOISE'}
        col.label(text="Noise:")
        col.row().prop(tex, "noise_type", text="Type", expand=True)
        layout.prop(tex, "noise_basis", text="Basis")

        split = layout.split()
        split.active = tex.wood_type in {'RINGNOISE', 'BANDNOISE'}

        col = split.column()
        col.prop(tex, "noise_scale", text="Size")
        col.prop(tex, "turbulence")

        split.prop(tex, "nabla")


class TEXTURE_PT_marble(TextureTypePanel, bpy.types.Panel):
    bl_label = "Marble"
    tex_type = 'MARBLE'
    COMPAT_ENGINES = {'BLENDER_RENDER', 'BLENDER_GAME'}

    def draw(self, context):
        layout = self.layout

        tex = context.texture

        layout.prop(tex, "marble_type", expand=True)
        layout.prop(tex, "noise_basis_2", expand=True)
        layout.label(text="Noise:")
        layout.prop(tex, "noise_type", text="Type", expand=True)
        layout.prop(tex, "noise_basis", text="Basis")

        split = layout.split()

        col = split.column()
        col.prop(tex, "noise_scale", text="Size")
        col.prop(tex, "noise_depth", text="Depth")

        col = split.column()
        col.prop(tex, "turbulence")
        col.prop(tex, "nabla")


class TEXTURE_PT_magic(TextureTypePanel, bpy.types.Panel):
    bl_label = "Magic"
    tex_type = 'MAGIC'
    COMPAT_ENGINES = {'BLENDER_RENDER', 'BLENDER_GAME'}

    def draw(self, context):
        layout = self.layout

        tex = context.texture

        row = layout.row()
        row.prop(tex, "noise_depth", text="Depth")
        row.prop(tex, "turbulence")


class TEXTURE_PT_blend(TextureTypePanel, bpy.types.Panel):
    bl_label = "Blend"
    tex_type = 'BLEND'
    COMPAT_ENGINES = {'BLENDER_RENDER', 'BLENDER_GAME'}

    def draw(self, context):
        layout = self.layout

        tex = context.texture

        layout.prop(tex, "progression")

        sub = layout.row()

        sub.active = (tex.progression in {'LINEAR', 'QUADRATIC', 'EASING', 'RADIAL'})
        sub.prop(tex, "use_flip_axis", expand=True)


class TEXTURE_PT_stucci(TextureTypePanel, bpy.types.Panel):
    bl_label = "Stucci"
    tex_type = 'STUCCI'
    COMPAT_ENGINES = {'BLENDER_RENDER', 'BLENDER_GAME'}

    def draw(self, context):
        layout = self.layout

        tex = context.texture

        layout.prop(tex, "stucci_type", expand=True)
        layout.label(text="Noise:")
        layout.prop(tex, "noise_type", text="Type", expand=True)
        layout.prop(tex, "noise_basis", text="Basis")

        row = layout.row()
        row.prop(tex, "noise_scale", text="Size")
        row.prop(tex, "turbulence")


class TEXTURE_PT_image(TextureTypePanel, bpy.types.Panel):
    bl_label = "Image"
    tex_type = 'IMAGE'
    COMPAT_ENGINES = {'BLENDER_RENDER', 'BLENDER_GAME'}

    def draw(self, context):
        layout = self.layout

        tex = context.texture

        layout.template_image(tex, "image", tex.image_user)


def texture_filter_common(tex, layout):
    layout.label(text="Filter:")
    layout.prop(tex, "filter_type", text="")
    if tex.use_mipmap and tex.filter_type in {'AREA', 'EWA', 'FELINE'}:
        if tex.filter_type == 'FELINE':
            layout.prop(tex, "filter_probes", text="Probes")
        else:
            layout.prop(tex, "filter_eccentricity", text="Eccentricity")

    layout.prop(tex, "filter_size")
    layout.prop(tex, "use_filter_size_min")


class TEXTURE_PT_image_sampling(TextureTypePanel, bpy.types.Panel):
    bl_label = "Image Sampling"
    bl_options = {'DEFAULT_CLOSED'}
    tex_type = 'IMAGE'
    COMPAT_ENGINES = {'BLENDER_RENDER', 'BLENDER_GAME'}

    def draw(self, context):
        layout = self.layout

        idblock = context_tex_datablock(context)
        tex = context.texture
<<<<<<< HEAD
=======
        slot = getattr(context, "texture_slot", None)
>>>>>>> a02d7c1b

        split = layout.split()

        col = split.column()
        col.label(text="Alpha:")
        col.prop(tex, "use_alpha", text="Use")
        col.prop(tex, "use_calculate_alpha", text="Calculate")
        col.prop(tex, "invert_alpha", text="Invert")
        col.separator()
        col.prop(tex, "use_flip_axis", text="Flip X/Y Axis")

        col = split.column()

        #Only for Material based textures, not for Lamp/World...
<<<<<<< HEAD
        if isinstance(idblock, bpy.types.Material):
            slot = context.texture_slot
=======
        if slot and isinstance(idblock, bpy.types.Material):
>>>>>>> a02d7c1b
            col.prop(tex, "use_normal_map")
            row = col.row()
            row.active = tex.use_normal_map
            row.prop(slot, "normal_map_space", text="")

        col.prop(tex, "use_mipmap")
        row = col.row()
        row.active = tex.use_mipmap
        row.prop(tex, "use_mipmap_gauss")
        col.prop(tex, "use_interpolation")

        texture_filter_common(tex, col)


class TEXTURE_PT_image_mapping(TextureTypePanel, bpy.types.Panel):
    bl_label = "Image Mapping"
    bl_options = {'DEFAULT_CLOSED'}
    tex_type = 'IMAGE'
    COMPAT_ENGINES = {'BLENDER_RENDER', 'BLENDER_GAME'}

    def draw(self, context):
        layout = self.layout

        tex = context.texture

        layout.prop(tex, "extension")

        split = layout.split()

        if tex.extension == 'REPEAT':
            col = split.column(align=True)
            col.label(text="Repeat:")
            col.prop(tex, "repeat_x", text="X")
            col.prop(tex, "repeat_y", text="Y")

            col = split.column(align=True)
            col.label(text="Mirror:")
            row = col.row()
            row.prop(tex, "use_mirror_x", text="X")
            row.active = (tex.repeat_x > 1)
            row = col.row()
            row.prop(tex, "use_mirror_y", text="Y")
            row.active = (tex.repeat_y > 1)
            layout.separator()

        elif tex.extension == 'CHECKER':
            col = split.column(align=True)
            row = col.row()
            row.prop(tex, "use_checker_even", text="Even")
            row.prop(tex, "use_checker_odd", text="Odd")

            col = split.column()
            col.prop(tex, "checker_distance", text="Distance")

            layout.separator()

        split = layout.split()

        col = split.column(align=True)
        #col.prop(tex, "crop_rectangle")
        col.label(text="Crop Minimum:")
        col.prop(tex, "crop_min_x", text="X")
        col.prop(tex, "crop_min_y", text="Y")

        col = split.column(align=True)
        col.label(text="Crop Maximum:")
        col.prop(tex, "crop_max_x", text="X")
        col.prop(tex, "crop_max_y", text="Y")


class TEXTURE_PT_envmap(TextureTypePanel, bpy.types.Panel):
    bl_label = "Environment Map"
    tex_type = 'ENVIRONMENT_MAP'
    COMPAT_ENGINES = {'BLENDER_RENDER', 'BLENDER_GAME'}

    def draw(self, context):
        layout = self.layout

        tex = context.texture
        env = tex.environment_map

        row = layout.row()
        row.prop(env, "source", expand=True)
        row.menu("TEXTURE_MT_envmap_specials", icon='DOWNARROW_HLT', text="")

        if env.source == 'IMAGE_FILE':
            layout.template_ID(tex, "image", open="image.open")
            layout.template_image(tex, "image", tex.image_user, compact=True)
        else:
            layout.prop(env, "mapping")
            if env.mapping == 'PLANE':
                layout.prop(env, "zoom")
            layout.prop(env, "viewpoint_object")

            split = layout.split()

            col = split.column()
            col.prop(env, "layers_ignore")
            col.prop(env, "resolution")
            col.prop(env, "depth")

            col = split.column(align=True)

            col.label(text="Clipping:")
            col.prop(env, "clip_start", text="Start")
            col.prop(env, "clip_end", text="End")


class TEXTURE_PT_envmap_sampling(TextureTypePanel, bpy.types.Panel):
    bl_label = "Environment Map Sampling"
    bl_options = {'DEFAULT_CLOSED'}
    tex_type = 'ENVIRONMENT_MAP'
    COMPAT_ENGINES = {'BLENDER_RENDER', 'BLENDER_GAME'}

    def draw(self, context):
        layout = self.layout

        tex = context.texture

        texture_filter_common(tex, layout)


class TEXTURE_PT_musgrave(TextureTypePanel, bpy.types.Panel):
    bl_label = "Musgrave"
    tex_type = 'MUSGRAVE'
    COMPAT_ENGINES = {'BLENDER_RENDER', 'BLENDER_GAME'}

    def draw(self, context):
        layout = self.layout

        tex = context.texture

        layout.prop(tex, "musgrave_type")

        split = layout.split()

        col = split.column()
        col.prop(tex, "dimension_max", text="Dimension")
        col.prop(tex, "lacunarity")
        col.prop(tex, "octaves")

        musgrave_type = tex.musgrave_type
        col = split.column()
        if musgrave_type in {'HETERO_TERRAIN', 'RIDGED_MULTIFRACTAL', 'HYBRID_MULTIFRACTAL'}:
            col.prop(tex, "offset")
        if musgrave_type in {'MULTIFRACTAL', 'RIDGED_MULTIFRACTAL', 'HYBRID_MULTIFRACTAL'}:
            col.prop(tex, "noise_intensity", text="Intensity")
        if musgrave_type in {'RIDGED_MULTIFRACTAL', 'HYBRID_MULTIFRACTAL'}:
            col.prop(tex, "gain")

        layout.label(text="Noise:")

        layout.prop(tex, "noise_basis", text="Basis")

        row = layout.row()
        row.prop(tex, "noise_scale", text="Size")
        row.prop(tex, "nabla")


class TEXTURE_PT_voronoi(TextureTypePanel, bpy.types.Panel):
    bl_label = "Voronoi"
    tex_type = 'VORONOI'
    COMPAT_ENGINES = {'BLENDER_RENDER', 'BLENDER_GAME'}

    def draw(self, context):
        layout = self.layout

        tex = context.texture

        split = layout.split()

        col = split.column()
        col.label(text="Distance Metric:")
        col.prop(tex, "distance_metric", text="")
        sub = col.column()
        sub.active = tex.distance_metric == 'MINKOVSKY'
        sub.prop(tex, "minkovsky_exponent", text="Exponent")
        col.label(text="Coloring:")
        col.prop(tex, "color_mode", text="")
        col.prop(tex, "noise_intensity", text="Intensity")

        col = split.column()
        sub = col.column(align=True)
        sub.label(text="Feature Weights:")
        sub.prop(tex, "weight_1", text="1", slider=True)
        sub.prop(tex, "weight_2", text="2", slider=True)
        sub.prop(tex, "weight_3", text="3", slider=True)
        sub.prop(tex, "weight_4", text="4", slider=True)

        layout.label(text="Noise:")
        row = layout.row()
        row.prop(tex, "noise_scale", text="Size")
        row.prop(tex, "nabla")


class TEXTURE_PT_distortednoise(TextureTypePanel, bpy.types.Panel):
    bl_label = "Distorted Noise"
    tex_type = 'DISTORTED_NOISE'
    COMPAT_ENGINES = {'BLENDER_RENDER', 'BLENDER_GAME'}

    def draw(self, context):
        layout = self.layout

        tex = context.texture

        layout.prop(tex, "noise_distortion")
        layout.prop(tex, "noise_basis", text="Basis")

        split = layout.split()

        col = split.column()
        col.prop(tex, "distortion", text="Distortion")
        col.prop(tex, "noise_scale", text="Size")

        split.prop(tex, "nabla")


class TEXTURE_PT_voxeldata(TextureButtonsPanel, bpy.types.Panel):
    bl_label = "Voxel Data"
    COMPAT_ENGINES = {'BLENDER_RENDER', 'BLENDER_GAME'}

    @classmethod
    def poll(cls, context):
        tex = context.texture
        engine = context.scene.render.engine
        return tex and (tex.type == 'VOXEL_DATA' and (engine in cls.COMPAT_ENGINES))

    def draw(self, context):
        layout = self.layout

        tex = context.texture
        vd = tex.voxel_data

        layout.prop(vd, "file_format")
        if vd.file_format in {'BLENDER_VOXEL', 'RAW_8BIT'}:
            layout.prop(vd, "filepath")
        if vd.file_format == 'RAW_8BIT':
            layout.prop(vd, "resolution")
        elif vd.file_format == 'SMOKE':
            layout.prop(vd, "domain_object")
            layout.prop(vd, "smoke_data_type")
        elif vd.file_format == 'IMAGE_SEQUENCE':
            layout.template_ID(tex, "image", open="image.open")
            layout.template_image(tex, "image", tex.image_user, compact=True)
            #layout.prop(vd, "frame_duration")

        if vd.file_format in {'BLENDER_VOXEL', 'RAW_8BIT'}:
            layout.prop(vd, "use_still_frame")
            row = layout.row()
            row.active = vd.use_still_frame
            row.prop(vd, "still_frame")

        layout.prop(vd, "interpolation")
        layout.prop(vd, "extension")
        layout.prop(vd, "intensity")


class TEXTURE_PT_pointdensity(TextureButtonsPanel, bpy.types.Panel):
    bl_label = "Point Density"
    COMPAT_ENGINES = {'BLENDER_RENDER', 'BLENDER_GAME'}

    @classmethod
    def poll(cls, context):
        tex = context.texture
        engine = context.scene.render.engine
        return tex and (tex.type == 'POINT_DENSITY' and (engine in cls.COMPAT_ENGINES))

    def draw(self, context):
        layout = self.layout

        tex = context.texture
        pd = tex.point_density

        layout.prop(pd, "point_source", expand=True)

        split = layout.split()

        col = split.column()
        if pd.point_source == 'PARTICLE_SYSTEM':
            col.label(text="Object:")
            col.prop(pd, "object", text="")

            sub = col.column()
            sub.enabled = bool(pd.object)
            if pd.object:
                sub.label(text="System:")
                sub.prop_search(pd, "particle_system", pd.object, "particle_systems", text="")
            sub.label(text="Cache:")
            sub.prop(pd, "particle_cache_space", text="")
        else:
            col.label(text="Object:")
            col.prop(pd, "object", text="")
            col.label(text="Cache:")
            col.prop(pd, "vertex_cache_space", text="")

        col.separator()

        if pd.point_source == 'PARTICLE_SYSTEM':
            col.label(text="Color Source:")
            col.prop(pd, "color_source", text="")
            if pd.color_source in {'PARTICLE_SPEED', 'PARTICLE_VELOCITY'}:
                col.prop(pd, "speed_scale")
            if pd.color_source in {'PARTICLE_SPEED', 'PARTICLE_AGE'}:
                layout.template_color_ramp(pd, "color_ramp", expand=True)

        col = split.column()
        col.label()
        col.prop(pd, "radius")
        col.label(text="Falloff:")
        col.prop(pd, "falloff", text="")
        if pd.falloff == 'SOFT':
            col.prop(pd, "falloff_soft")
        if pd.falloff == "PARTICLE_VELOCITY":
            col.prop(pd, "falloff_speed_scale")

        col.prop(pd, "use_falloff_curve")

        if pd.use_falloff_curve:
            col = layout.column()
            col.label(text="Falloff Curve")
            col.template_curve_mapping(pd, "falloff_curve", brush=False)


class TEXTURE_PT_pointdensity_turbulence(TextureButtonsPanel, bpy.types.Panel):
    bl_label = "Turbulence"
    COMPAT_ENGINES = {'BLENDER_RENDER', 'BLENDER_GAME'}

    @classmethod
    def poll(cls, context):
        tex = context.texture
        engine = context.scene.render.engine
        return tex and (tex.type == 'POINT_DENSITY' and (engine in cls.COMPAT_ENGINES))

    def draw_header(self, context):
        pd = context.texture.point_density

        self.layout.prop(pd, "use_turbulence", text="")

    def draw(self, context):
        layout = self.layout

        tex = context.texture
        pd = tex.point_density
        layout.active = pd.use_turbulence

        split = layout.split()

        col = split.column()
        col.label(text="Influence:")
        col.prop(pd, "turbulence_influence", text="")
        col.label(text="Noise Basis:")
        col.prop(pd, "noise_basis", text="")

        col = split.column()
        col.label()
        col.prop(pd, "turbulence_scale")
        col.prop(pd, "turbulence_depth")
        col.prop(pd, "turbulence_strength")


class TEXTURE_PT_mapping(TextureSlotPanel, bpy.types.Panel):
    bl_label = "Mapping"
    COMPAT_ENGINES = {'BLENDER_RENDER', 'BLENDER_GAME'}

    @classmethod
    def poll(cls, context):
        idblock = context_tex_datablock(context)
        if isinstance(idblock, bpy.types.Brush) and not context.sculpt_object:
            return False

        if not getattr(context, "texture_slot", None):
            return False

        engine = context.scene.render.engine
        return (engine in cls.COMPAT_ENGINES)

    def draw(self, context):
        layout = self.layout

        idblock = context_tex_datablock(context)

        tex = context.texture_slot
        # textype = context.texture

        if not isinstance(idblock, bpy.types.Brush):
            split = layout.split(percentage=0.3)
            col = split.column()
            col.label(text="Coordinates:")
            col = split.column()
            col.prop(tex, "texture_coords", text="")

            if tex.texture_coords == 'ORCO':
                """
                ob = context.object
                if ob and ob.type == 'MESH':
                    split = layout.split(percentage=0.3)
                    split.label(text="Mesh:")
                    split.prop(ob.data, "texco_mesh", text="")
                """
            elif tex.texture_coords == 'UV':
                split = layout.split(percentage=0.3)
                split.label(text="Layer:")
                ob = context.object
                if ob and ob.type == 'MESH':
                    split.prop_search(tex, "uv_layer", ob.data, "uv_textures", text="")
                else:
                    split.prop(tex, "uv_layer", text="")

            elif tex.texture_coords == 'OBJECT':
                split = layout.split(percentage=0.3)
                split.label(text="Object:")
                split.prop(tex, "object", text="")

        if isinstance(idblock, bpy.types.Brush):
            if context.sculpt_object:
                layout.label(text="Brush Mapping:")
                layout.prop(tex, "map_mode", expand=True)

                row = layout.row()
                row.active = tex.map_mode in {'FIXED', 'TILED'}
                row.prop(tex, "angle")
        else:
            if isinstance(idblock, bpy.types.Material):
                split = layout.split(percentage=0.3)
                split.label(text="Projection:")
                split.prop(tex, "mapping", text="")

                split = layout.split()

                col = split.column()
                if tex.texture_coords in {'ORCO', 'UV'}:
                    col.prop(tex, "use_from_dupli")
                elif tex.texture_coords == 'OBJECT':
                    col.prop(tex, "use_from_original")
                else:
                    col.label()

                col = split.column()
                row = col.row()
                row.prop(tex, "mapping_x", text="")
                row.prop(tex, "mapping_y", text="")
                row.prop(tex, "mapping_z", text="")

        row = layout.row()
        row.column().prop(tex, "offset")
        row.column().prop(tex, "scale")


class TEXTURE_PT_influence(TextureSlotPanel, bpy.types.Panel):
    bl_label = "Influence"
    COMPAT_ENGINES = {'BLENDER_RENDER', 'BLENDER_GAME'}

    @classmethod
    def poll(cls, context):
        idblock = context_tex_datablock(context)
        if isinstance(idblock, bpy.types.Brush):
            return False

        if not getattr(context, "texture_slot", None):
            return False

        engine = context.scene.render.engine
        return (engine in cls.COMPAT_ENGINES)

    def draw(self, context):

        layout = self.layout

        idblock = context_tex_datablock(context)

        # textype = context.texture
        tex = context.texture_slot

        def factor_but(layout, toggle, factor, name):
            row = layout.row(align=True)
            row.prop(tex, toggle, text="")
            sub = row.row()
            sub.active = getattr(tex, toggle)
            sub.prop(tex, factor, text=name, slider=True)
            return sub  # XXX, temp. use_map_normal needs to override.

        if isinstance(idblock, bpy.types.Material):
            if idblock.type in {'SURFACE', 'WIRE'}:
                split = layout.split()

                col = split.column()
                col.label(text="Diffuse:")
                factor_but(col, "use_map_diffuse", "diffuse_factor", "Intensity")
                factor_but(col, "use_map_color_diffuse", "diffuse_color_factor", "Color")
                factor_but(col, "use_map_alpha", "alpha_factor", "Alpha")
                factor_but(col, "use_map_translucency", "translucency_factor", "Translucency")

                col.label(text="Specular:")
                factor_but(col, "use_map_specular", "specular_factor", "Intensity")
                factor_but(col, "use_map_color_spec", "specular_color_factor", "Color")
                factor_but(col, "use_map_hardness", "hardness_factor", "Hardness")

                col = split.column()
                col.label(text="Shading:")
                factor_but(col, "use_map_ambient", "ambient_factor", "Ambient")
                factor_but(col, "use_map_emit", "emit_factor", "Emit")
                factor_but(col, "use_map_mirror", "mirror_factor", "Mirror")
                factor_but(col, "use_map_raymir", "raymir_factor", "Ray Mirror")

                col.label(text="Geometry:")
                # XXX replace 'or' when displacement is fixed to not rely on normal influence value.
                sub_tmp = factor_but(col, "use_map_normal", "normal_factor", "Normal")
                sub_tmp.active = (tex.use_map_normal or tex.use_map_displacement)
                # END XXX

                factor_but(col, "use_map_warp", "warp_factor", "Warp")
                factor_but(col, "use_map_displacement", "displacement_factor", "Displace")

                #sub = col.column()
                #sub.active = tex.use_map_translucency or tex.map_emit or tex.map_alpha or tex.map_raymir or tex.map_hardness or tex.map_ambient or tex.map_specularity or tex.map_reflection or tex.map_mirror
                #sub.prop(tex, "default_value", text="Amount", slider=True)
            elif idblock.type == 'HALO':
                layout.label(text="Halo:")

                split = layout.split()

                col = split.column()
                factor_but(col, "use_map_color_diffuse", "diffuse_color_factor", "Color")
                factor_but(col, "use_map_alpha", "alpha_factor", "Alpha")

                col = split.column()
                factor_but(col, "use_map_raymir", "raymir_factor", "Size")
                factor_but(col, "use_map_hardness", "hardness_factor", "Hardness")
                factor_but(col, "use_map_translucency", "translucency_factor", "Add")
            elif idblock.type == 'VOLUME':
                split = layout.split()

                col = split.column()
                factor_but(col, "use_map_density", "density_factor", "Density")
                factor_but(col, "use_map_emission", "emission_factor", "Emission")
                factor_but(col, "use_map_scatter", "scattering_factor", "Scattering")
                factor_but(col, "use_map_reflect", "reflection_factor", "Reflection")

                col = split.column()
                col.label(text=" ")
                factor_but(col, "use_map_color_emission", "emission_color_factor", "Emission Color")
                factor_but(col, "use_map_color_transmission", "transmission_color_factor", "Transmission Color")
                factor_but(col, "use_map_color_reflection", "reflection_color_factor", "Reflection Color")

        elif isinstance(idblock, bpy.types.Lamp):
            split = layout.split()

            col = split.column()
            factor_but(col, "use_map_color", "color_factor", "Color")

            col = split.column()
            factor_but(col, "use_map_shadow", "shadow_factor", "Shadow")

        elif isinstance(idblock, bpy.types.World):
            split = layout.split()

            col = split.column()
            factor_but(col, "use_map_blend", "blend_factor", "Blend")
            factor_but(col, "use_map_horizon", "horizon_factor", "Horizon")

            col = split.column()
            factor_but(col, "use_map_zenith_up", "zenith_up_factor", "Zenith Up")
            factor_but(col, "use_map_zenith_down", "zenith_down_factor", "Zenith Down")
        elif isinstance(idblock, bpy.types.ParticleSettings):
            split = layout.split()

            col = split.column()
            col.label(text="General:")
            factor_but(col, "use_map_time", "time_factor", "Time")
            factor_but(col, "use_map_life", "life_factor", "Lifetime")
            factor_but(col, "use_map_density", "density_factor", "Density")
            factor_but(col, "use_map_size", "size_factor", "Size")

            col = split.column()
            col.label(text="Physics:")
            factor_but(col, "use_map_velocity", "velocity_factor", "Velocity")
            factor_but(col, "use_map_damp", "damp_factor", "Damp")
            factor_but(col, "use_map_gravity", "gravity_factor", "Gravity")
            factor_but(col, "use_map_field", "field_factor", "Force Fields")

            layout.label(text="Hair:")

            split = layout.split()

            col = split.column()
            factor_but(col, "use_map_length", "length_factor", "Length")
            factor_but(col, "use_map_clump", "clump_factor", "Clump")

            col = split.column()
            factor_but(col, "use_map_kink", "kink_factor", "Kink")
            factor_but(col, "use_map_rough", "rough_factor", "Rough")

        layout.separator()

        if not isinstance(idblock, bpy.types.ParticleSettings):
            split = layout.split()

            col = split.column()
            col.prop(tex, "blend_type", text="Blend")
            col.prop(tex, "use_rgb_to_intensity")
            # color is used on grayscale textures even when use_rgb_to_intensity is disabled.
            col.prop(tex, "color", text="")

            col = split.column()
            col.prop(tex, "invert", text="Negative")
            col.prop(tex, "use_stencil")

        if isinstance(idblock, bpy.types.Material) or isinstance(idblock, bpy.types.World):
            col.prop(tex, "default_value", text="DVar", slider=True)

        if isinstance(idblock, bpy.types.Material):
            layout.label(text="Bump Mapping:")

            # only show bump settings if activated but not for normalmap images
            row = layout.row()
            row.active = (tex.use_map_normal or tex.use_map_warp) and not (tex.texture.type == 'IMAGE' and tex.texture.use_normal_map)

            row.prop(tex, "bump_method", text="Method")

            sub = row.row()
            sub.active = tex.bump_method in {'BUMP_DEFAULT', 'BUMP_BEST_QUALITY'}
            sub.prop(tex, "bump_objectspace", text="Space")


class TEXTURE_PT_custom_props(TextureButtonsPanel, PropertyPanel, bpy.types.Panel):
    COMPAT_ENGINES = {'BLENDER_RENDER', 'BLENDER_GAME'}
    _context_path = "texture"
    _property_type = bpy.types.Texture

if __name__ == "__main__":  # only for live edit.
    bpy.utils.register_module(__name__)<|MERGE_RESOLUTION|>--- conflicted
+++ resolved
@@ -393,10 +393,7 @@
 
         idblock = context_tex_datablock(context)
         tex = context.texture
-<<<<<<< HEAD
-=======
         slot = getattr(context, "texture_slot", None)
->>>>>>> a02d7c1b
 
         split = layout.split()
 
@@ -411,12 +408,8 @@
         col = split.column()
 
         #Only for Material based textures, not for Lamp/World...
-<<<<<<< HEAD
-        if isinstance(idblock, bpy.types.Material):
+        if slot and isinstance(idblock, bpy.types.Material):
             slot = context.texture_slot
-=======
-        if slot and isinstance(idblock, bpy.types.Material):
->>>>>>> a02d7c1b
             col.prop(tex, "use_normal_map")
             row = col.row()
             row.active = tex.use_normal_map
