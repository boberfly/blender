/*
 * Copyright 2011-2013 Blender Foundation
 *
 * Licensed under the Apache License, Version 2.0 (the "License");
 * you may not use this file except in compliance with the License.
 * You may obtain a copy of the License at
 *
 * http://www.apache.org/licenses/LICENSE-2.0
 *
 * Unless required by applicable law or agreed to in writing, software
 * distributed under the License is distributed on an "AS IS" BASIS,
 * WITHOUT WARRANTIES OR CONDITIONS OF ANY KIND, either express or implied.
 * See the License for the specific language governing permissions and
 * limitations under the License.
 */

#pragma once

#if !defined(__KERNEL_GPU__) && defined(WITH_EMBREE)
#  include <embree3/rtcore.h>
#  include <embree3/rtcore_scene.h>
#  define __EMBREE__
#endif

#include "kernel/kernel_math.h"
#include "kernel/svm/svm_types.h"
#include "util/util_static_assert.h"

#ifndef __KERNEL_GPU__
#  define __KERNEL_CPU__
#endif

/* TODO(sergey): This is only to make it possible to include this header
 * from outside of the kernel. but this could be done somewhat cleaner?
 */
#ifndef ccl_addr_space
#  define ccl_addr_space
#endif

CCL_NAMESPACE_BEGIN

/* Constants */
#define OBJECT_MOTION_PASS_SIZE 2
#define FILTER_TABLE_SIZE 1024
#define RAMP_TABLE_SIZE 256
#define SHUTTER_TABLE_SIZE 256

#define BSSRDF_MIN_RADIUS 1e-8f
#define BSSRDF_MAX_HITS 4
#define BSSRDF_MAX_BOUNCES 256
#define LOCAL_MAX_HITS 4

#define VOLUME_BOUNDS_MAX 1024

#define BECKMANN_TABLE_SIZE 256

#define SHADER_NONE (~0)
#define OBJECT_NONE (~0)
#define PRIM_NONE (~0)
#define LAMP_NONE (~0)
#define ID_NONE (0.0f)
#define PASS_UNUSED (~0)

#define VOLUME_STACK_SIZE 32

/* Split kernel constants */
#define WORK_POOL_SIZE_GPU 64
#define WORK_POOL_SIZE_CPU 1
#ifdef __KERNEL_GPU__
#  define WORK_POOL_SIZE WORK_POOL_SIZE_GPU
#else
#  define WORK_POOL_SIZE WORK_POOL_SIZE_CPU
#endif

#define SHADER_SORT_BLOCK_SIZE 2048

#ifdef __KERNEL_OPENCL__
#  define SHADER_SORT_LOCAL_SIZE 64
#elif defined(__KERNEL_CUDA__)
#  define SHADER_SORT_LOCAL_SIZE 32
#else
#  define SHADER_SORT_LOCAL_SIZE 1
#endif

/* Kernel features */
#define __SOBOL__
#define __DPDU__
#define __BACKGROUND__
#define __CAUSTICS_TRICKS__
#define __VISIBILITY_FLAG__
#define __RAY_DIFFERENTIALS__
#define __CAMERA_CLIPPING__
#define __INTERSECTION_REFINE__
#define __CLAMP_SAMPLE__
#define __PATCH_EVAL__
#define __SHADOW_CATCHER__
#define __DENOISING_FEATURES__
#define __SHADER_RAYTRACE__
#define __AO__
#define __PASSES__
#define __HAIR__
<<<<<<< HEAD

/* Without these we get an AO render, used by OpenCL preview kernel. */
#ifndef __KERNEL_AO_PREVIEW__
#  define __SVM__
#  define __EMISSION__
#  define __HOLDOUT__
#  define __MULTI_CLOSURE__
#  define __TRANSPARENT_SHADOWS__
#  define __BACKGROUND_MIS__
#  define __LAMP_MIS__
#  define __CAMERA_MOTION__
#  define __OBJECT_MOTION__
#  define __BAKING__
#  define __PRINCIPLED__
#  define __SUBSURFACE__
#  define __VOLUME__
#  define __VOLUME_SCATTER__
#  define __SHADOW_RECORD_ALL__
#endif
=======
#define __SVM__
#define __EMISSION__
#define __HOLDOUT__
#define __MULTI_CLOSURE__
#define __TRANSPARENT_SHADOWS__
#define __BACKGROUND_MIS__
#define __LAMP_MIS__
#define __CAMERA_MOTION__
#define __OBJECT_MOTION__
#define __BAKING__
#define __PRINCIPLED__
#define __SUBSURFACE__
#define __VOLUME__
#define __VOLUME_SCATTER__
#define __CMJ__
#define __SHADOW_RECORD_ALL__
#define __BRANCHED_PATH__
>>>>>>> ff51c2e8

/* Device specific features */
#ifdef __KERNEL_CPU__
#  ifdef WITH_OSL
#    define __OSL__
#  endif
#  define __VOLUME_DECOUPLED__
#  define __VOLUME_RECORD_ALL__
#endif /* __KERNEL_CPU__ */

#ifdef __KERNEL_OPTIX__
#  undef __BAKING__
#endif /* __KERNEL_OPTIX__ */

#ifdef __KERNEL_OPENCL__
#endif /* __KERNEL_OPENCL__ */

/* Scene-based selective features compilation. */
#ifdef __NO_CAMERA_MOTION__
#  undef __CAMERA_MOTION__
#endif
#ifdef __NO_OBJECT_MOTION__
#  undef __OBJECT_MOTION__
#endif
#ifdef __NO_HAIR__
#  undef __HAIR__
#endif
#ifdef __NO_VOLUME__
#  undef __VOLUME__
#  undef __VOLUME_SCATTER__
#endif
#ifdef __NO_SUBSURFACE__
#  undef __SUBSURFACE__
#endif
#ifdef __NO_BAKING__
#  undef __BAKING__
#endif
#ifdef __NO_PATCH_EVAL__
#  undef __PATCH_EVAL__
#endif
#ifdef __NO_TRANSPARENT__
#  undef __TRANSPARENT_SHADOWS__
#endif
#ifdef __NO_SHADOW_CATCHER__
#  undef __SHADOW_CATCHER__
#endif
#ifdef __NO_PRINCIPLED__
#  undef __PRINCIPLED__
#endif
#ifdef __NO_DENOISING__
#  undef __DENOISING_FEATURES__
#endif
#ifdef __NO_SHADER_RAYTRACE__
#  undef __SHADER_RAYTRACE__
#endif

/* Features that enable others */
#ifdef WITH_CYCLES_DEBUG
#  define __KERNEL_DEBUG__
#endif

#if defined(__SUBSURFACE__) || defined(__SHADER_RAYTRACE__)
#  define __BVH_LOCAL__
#endif

/* Shader Evaluation */

typedef enum ShaderEvalType {
  SHADER_EVAL_DISPLACE,
  SHADER_EVAL_BACKGROUND,
  /* bake types */
  SHADER_EVAL_BAKE, /* no real shade, it's used in the code to
                     * differentiate the type of shader eval from the above
                     */
  /* data passes */
  SHADER_EVAL_NORMAL,
  SHADER_EVAL_UV,
  SHADER_EVAL_ROUGHNESS,
  SHADER_EVAL_DIFFUSE_COLOR,
  SHADER_EVAL_GLOSSY_COLOR,
  SHADER_EVAL_TRANSMISSION_COLOR,
  SHADER_EVAL_EMISSION,
  SHADER_EVAL_AOV_COLOR,
  SHADER_EVAL_AOV_VALUE,

  /* light passes */
  SHADER_EVAL_AO,
  SHADER_EVAL_COMBINED,
  SHADER_EVAL_SHADOW,
  SHADER_EVAL_DIFFUSE,
  SHADER_EVAL_GLOSSY,
  SHADER_EVAL_TRANSMISSION,

  /* extra */
  SHADER_EVAL_ENVIRONMENT,
} ShaderEvalType;

/* Path Tracing
 * note we need to keep the u/v pairs at even values */

enum PathTraceDimension {
  PRNG_FILTER_U = 0,
  PRNG_FILTER_V = 1,
  PRNG_LENS_U = 2,
  PRNG_LENS_V = 3,
  PRNG_TIME = 4,
  PRNG_UNUSED_0 = 5,
  PRNG_UNUSED_1 = 6, /* for some reason (6, 7) is a bad sobol pattern */
  PRNG_UNUSED_2 = 7, /* with a low number of samples (< 64) */
  PRNG_BASE_NUM = 10,

  PRNG_BSDF_U = 0,
  PRNG_BSDF_V = 1,
  PRNG_LIGHT_U = 2,
  PRNG_LIGHT_V = 3,
  PRNG_LIGHT_TERMINATE = 4,
  PRNG_TERMINATE = 5,
  PRNG_PHASE_CHANNEL = 6,
  PRNG_SCATTER_DISTANCE = 7,
  PRNG_BOUNCE_NUM = 8,

  PRNG_BEVEL_U = 6, /* reuse volume dimension, correlation won't harm */
  PRNG_BEVEL_V = 7,
};

enum SamplingPattern {
  SAMPLING_PATTERN_SOBOL = 0,
  SAMPLING_PATTERN_PMJ = 1,

  SAMPLING_NUM_PATTERNS,
};

/* these flags values correspond to raytypes in osl.cpp, so keep them in sync! */

enum PathRayFlag {
  /* --------------------------------------------------------------------
   * Ray visibility.
   *
   * NOTE: Recalculated after a surface bounce.
   */

  PATH_RAY_CAMERA = (1 << 0),
  PATH_RAY_REFLECT = (1 << 1),
  PATH_RAY_TRANSMIT = (1 << 2),
  PATH_RAY_DIFFUSE = (1 << 3),
  PATH_RAY_GLOSSY = (1 << 4),
  PATH_RAY_SINGULAR = (1 << 5),
  PATH_RAY_TRANSPARENT = (1 << 6),
  PATH_RAY_VOLUME_SCATTER = (1 << 7),

  /* Shadow ray visibility. */
  PATH_RAY_SHADOW_OPAQUE = (1 << 8),
  PATH_RAY_SHADOW_TRANSPARENT = (1 << 9),
  PATH_RAY_SHADOW = (PATH_RAY_SHADOW_OPAQUE | PATH_RAY_SHADOW_TRANSPARENT),

  /* Special flag to tag unaligned BVH nodes.
   * Only set and used in BVH nodes to distinguish how to interpret bounding box information stored
   * in the node (either it should be intersected as AABB or as OBB). */
  PATH_RAY_NODE_UNALIGNED = (1 << 10),

  /* Subset of flags used for ray visibility for intersection.
   *
   * NOTE: SHADOW_CATCHER macros below assume there are no more than
   * 16 visibility bits. */
  PATH_RAY_ALL_VISIBILITY = ((1 << 11) - 1),

  /* --------------------------------------------------------------------
   * Path flags.
   */

  /* Don't apply multiple importance sampling weights to emission from
   * lamp or surface hits, because they were not direct light sampled. */
  PATH_RAY_MIS_SKIP = (1 << 11),

  /* Diffuse bounce earlier in the path, skip SSS to improve performance
   * and avoid branching twice with disk sampling SSS. */
  PATH_RAY_DIFFUSE_ANCESTOR = (1 << 12),

  /* Single pass has been written. */
  PATH_RAY_SINGLE_PASS_DONE = (1 << 13),

  /* Zero background alpha, for camera or transparent glass rays. */
  PATH_RAY_TRANSPARENT_BACKGROUND = (1 << 14),

  /* Terminate ray immediately at next bounce. */
  PATH_RAY_TERMINATE_IMMEDIATE = (1 << 15),

  /* Ray is to be terminated, but continue with transparent bounces and
   * emission as long as we encounter them. This is required to make the
   * MIS between direct and indirect light rays match, as shadow rays go
   * through transparent surfaces to reach emission too. */
  PATH_RAY_TERMINATE_AFTER_TRANSPARENT = (1 << 16),

  /* Ray is to be terminated. */
  PATH_RAY_TERMINATE = (PATH_RAY_TERMINATE_IMMEDIATE | PATH_RAY_TERMINATE_AFTER_TRANSPARENT),

  /* Path and shader is being evaluated for direct lighting emission. */
  PATH_RAY_EMISSION = (1 << 17),

  /* Perform subsurface scattering. */
  PATH_RAY_SUBSURFACE = (1 << 18),

  /* Contribute to denoising features. */
  PATH_RAY_DENOISING_FEATURES = (1 << 19),

  /* Render pass categories. */
  PATH_RAY_REFLECT_PASS = (1 << 20),
  PATH_RAY_TRANSMISSION_PASS = (1 << 21),
  PATH_RAY_VOLUME_PASS = (1 << 22),
  PATH_RAY_ANY_PASS = (PATH_RAY_REFLECT_PASS | PATH_RAY_TRANSMISSION_PASS | PATH_RAY_VOLUME_PASS),

  /* Shadow ray is for a light or surface. */
  PATH_RAY_SHADOW_FOR_LIGHT = (1 << 23),

  /* A shadow catcher object was hit and the path was split into two. */
  PATH_RAY_SHADOW_CATCHER_HIT = (1 << 24),

  /* A shadow catcher object was hit and this path traces only shadow catchers, writing them into
   * their dedicated pass for later division.
   *
   * NOTE: Is not covered with `PATH_RAY_ANY_PASS` because shadow catcher does special handling
   * which is separate from the light passes. */
  PATH_RAY_SHADOW_CATCHER_PASS = (1 << 25),
};

/* Configure ray visibility bits for rays and objects respectively,
 * to make shadow catchers work.
 *
 * On shadow catcher paths we want to ignore any intersections with non-catchers,
 * whereas on regular paths we want to intersect all objects. */

#define SHADOW_CATCHER_VISIBILITY_SHIFT(visibility) ((visibility) << 16)

#define SHADOW_CATCHER_PATH_VISIBILITY(path_flag, visibility) \
  (((path_flag)&PATH_RAY_SHADOW_CATCHER_PASS) ? SHADOW_CATCHER_VISIBILITY_SHIFT(visibility) : \
                                                (visibility))

#define SHADOW_CATCHER_OBJECT_VISIBILITY(is_shadow_catcher, visibility) \
  (((is_shadow_catcher) ? SHADOW_CATCHER_VISIBILITY_SHIFT(visibility) : 0) | (visibility))

/* Closure Label */

typedef enum ClosureLabel {
  LABEL_NONE = 0,
  LABEL_TRANSMIT = 1,
  LABEL_REFLECT = 2,
  LABEL_DIFFUSE = 4,
  LABEL_GLOSSY = 8,
  LABEL_SINGULAR = 16,
  LABEL_TRANSPARENT = 32,
  LABEL_VOLUME_SCATTER = 64,
  LABEL_TRANSMIT_TRANSPARENT = 128,
} ClosureLabel;

/* Render Passes */

#define PASS_NAME_JOIN(a, b) a##_##b
#define PASSMASK(pass) (1 << ((PASS_NAME_JOIN(PASS, pass)) % 32))

typedef enum PassType {
  PASS_NONE = 0,

  /* Light Passes */
  PASS_COMBINED = 1,
  PASS_EMISSION,
  PASS_BACKGROUND,
  PASS_AO,
  PASS_SHADOW,
  PASS_LIGHT, /* no real pass, used to force use_light_pass */
  PASS_DIFFUSE_DIRECT,
  PASS_DIFFUSE_INDIRECT,
  PASS_GLOSSY_DIRECT,
  PASS_GLOSSY_INDIRECT,
  PASS_TRANSMISSION_DIRECT,
  PASS_TRANSMISSION_INDIRECT,
  PASS_VOLUME_DIRECT,
  PASS_VOLUME_INDIRECT,
  PASS_CATEGORY_LIGHT_END = 31,

  /* Data passes */
  PASS_DEPTH = 32,
  PASS_NORMAL,
  PASS_UV,
  PASS_OBJECT_ID,
  PASS_MATERIAL_ID,
  PASS_MOTION,
  PASS_MOTION_WEIGHT,
  PASS_RENDER_TIME,
  PASS_CRYPTOMATTE,
  PASS_AOV_COLOR,
  PASS_AOV_VALUE,
  PASS_ADAPTIVE_AUX_BUFFER,
  PASS_SAMPLE_COUNT,
  PASS_DIFFUSE_COLOR,
  PASS_GLOSSY_COLOR,
  PASS_TRANSMISSION_COLOR,
  /* No Scatter color since it's tricky to define what it would even mean. */
  PASS_MIST,
  PASS_DENOISING_COLOR,
  PASS_DENOISING_NORMAL,
  PASS_DENOISING_ALBEDO,

  /* PASS_SHADOW_CATCHER accumulates contribution of shadow catcher object which is not affected by
   * any other object. The pass accessor will divide the combined pass by the shadow catcher. The
   * result of this division is then to be multiplied with the backdrop.
   *
   * PASS_SHADOW_CATCHER_MATTE contains pass which contains non-catcher objects. This pass is to be
   * alpha-overed onto the backdrop (after multiplication). */
  PASS_SHADOW_CATCHER,
  PASS_SHADOW_CATCHER_MATTE,

#ifdef __KERNEL_DEBUG__
  PASS_BVH_TRAVERSED_NODES,
  PASS_BVH_TRAVERSED_INSTANCES,
  PASS_BVH_INTERSECTIONS,
  PASS_RAY_BOUNCES,
#endif
  PASS_CATEGORY_DATA_END = 63,

  PASS_BAKE_PRIMITIVE,
  PASS_BAKE_DIFFERENTIAL,
  PASS_CATEGORY_BAKE_END = 95
} PassType;

#define PASS_ANY (~0)

typedef enum CryptomatteType {
  CRYPT_NONE = 0,
  CRYPT_OBJECT = (1 << 0),
  CRYPT_MATERIAL = (1 << 1),
  CRYPT_ASSET = (1 << 2),
  CRYPT_ACCURATE = (1 << 3),
} CryptomatteType;

typedef enum eBakePassFilter {
  BAKE_FILTER_NONE = 0,
  BAKE_FILTER_DIRECT = (1 << 0),
  BAKE_FILTER_INDIRECT = (1 << 1),
  BAKE_FILTER_COLOR = (1 << 2),
  BAKE_FILTER_DIFFUSE = (1 << 3),
  BAKE_FILTER_GLOSSY = (1 << 4),
  BAKE_FILTER_TRANSMISSION = (1 << 5),
  BAKE_FILTER_EMISSION = (1 << 6),
  BAKE_FILTER_AO = (1 << 7),
} eBakePassFilter;

typedef enum BakePassFilterCombos {
  BAKE_FILTER_COMBINED = (BAKE_FILTER_DIRECT | BAKE_FILTER_INDIRECT | BAKE_FILTER_DIFFUSE |
                          BAKE_FILTER_GLOSSY | BAKE_FILTER_TRANSMISSION | BAKE_FILTER_EMISSION |
                          BAKE_FILTER_AO),
  BAKE_FILTER_DIFFUSE_DIRECT = (BAKE_FILTER_DIRECT | BAKE_FILTER_DIFFUSE),
  BAKE_FILTER_GLOSSY_DIRECT = (BAKE_FILTER_DIRECT | BAKE_FILTER_GLOSSY),
  BAKE_FILTER_TRANSMISSION_DIRECT = (BAKE_FILTER_DIRECT | BAKE_FILTER_TRANSMISSION),
  BAKE_FILTER_DIFFUSE_INDIRECT = (BAKE_FILTER_INDIRECT | BAKE_FILTER_DIFFUSE),
  BAKE_FILTER_GLOSSY_INDIRECT = (BAKE_FILTER_INDIRECT | BAKE_FILTER_GLOSSY),
  BAKE_FILTER_TRANSMISSION_INDIRECT = (BAKE_FILTER_INDIRECT | BAKE_FILTER_TRANSMISSION),
} BakePassFilterCombos;

#ifdef __KERNEL_DEBUG__
/* NOTE: This is a runtime-only struct, alignment is not
 * really important here.
 */
typedef struct DebugData {
  int num_bvh_traversed_nodes;
  int num_bvh_traversed_instances;
  int num_bvh_intersections;
  int num_ray_bounces;
} DebugData;
#endif

typedef ccl_addr_space struct PathRadianceState {
#ifdef __PASSES__
  float3 diffuse;
  float3 glossy;
  float3 transmission;
  float3 volume;

  float3 direct;
#endif
} PathRadianceState;

typedef ccl_addr_space struct PathRadiance {
#ifdef __PASSES__
  int use_light_pass;
#endif

  float transparent;
  float3 emission;
#ifdef __PASSES__
  float3 background;
  float3 ao;

  float3 indirect;
  float3 direct_emission;

  float3 color_diffuse;
  float3 color_glossy;
  float3 color_transmission;

  float3 direct_diffuse;
  float3 direct_glossy;
  float3 direct_transmission;
  float3 direct_volume;

  float3 indirect_diffuse;
  float3 indirect_glossy;
  float3 indirect_transmission;
  float3 indirect_volume;

  float3 shadow;
  float mist;
#endif

  struct PathRadianceState state;

#ifdef __SHADOW_TRICKS__
  /* Total light reachable across the path, ignoring shadow blocked queries. */
  float3 path_total;
  /* Total light reachable across the path with shadow blocked queries
   * applied here.
   *
   * Dividing this figure by path_total will give estimate of shadow pass.
   */
  float3 path_total_shaded;

  /* Color of the background on which shadow is alpha-overed. */
  float3 shadow_background_color;

  /* Path radiance sum and throughput at the moment when ray hits shadow
   * catcher object.
   */
  float shadow_throughput;

  /* Accumulated transparency along the path after shadow catcher bounce. */
  float shadow_transparency;

  /* Indicate if any shadow catcher data is set. */
  int has_shadow_catcher;
#endif

#ifdef __DENOISING_FEATURES__
  float3 denoising_normal;
  float3 denoising_albedo;
#endif /* __DENOISING_FEATURES__ */

#ifdef __KERNEL_DEBUG__
  DebugData debug_data;
#endif /* __KERNEL_DEBUG__ */
} PathRadiance;

typedef struct BsdfEval {
  float3 diffuse;
  float3 glossy;
} BsdfEval;

/* Shader Flag */

typedef enum ShaderFlag {
  SHADER_SMOOTH_NORMAL = (1 << 31),
  SHADER_CAST_SHADOW = (1 << 30),
  SHADER_AREA_LIGHT = (1 << 29),
  SHADER_USE_MIS = (1 << 28),
  SHADER_EXCLUDE_DIFFUSE = (1 << 27),
  SHADER_EXCLUDE_GLOSSY = (1 << 26),
  SHADER_EXCLUDE_TRANSMIT = (1 << 25),
  SHADER_EXCLUDE_CAMERA = (1 << 24),
  SHADER_EXCLUDE_SCATTER = (1 << 23),
  SHADER_EXCLUDE_ANY = (SHADER_EXCLUDE_DIFFUSE | SHADER_EXCLUDE_GLOSSY | SHADER_EXCLUDE_TRANSMIT |
                        SHADER_EXCLUDE_CAMERA | SHADER_EXCLUDE_SCATTER),

  SHADER_MASK = ~(SHADER_SMOOTH_NORMAL | SHADER_CAST_SHADOW | SHADER_AREA_LIGHT | SHADER_USE_MIS |
                  SHADER_EXCLUDE_ANY)
} ShaderFlag;

/* Light Type */

typedef enum LightType {
  LIGHT_POINT,
  LIGHT_DISTANT,
  LIGHT_BACKGROUND,
  LIGHT_AREA,
  LIGHT_SPOT,
  LIGHT_TRIANGLE
} LightType;

/* Camera Type */

enum CameraType { CAMERA_PERSPECTIVE, CAMERA_ORTHOGRAPHIC, CAMERA_PANORAMA };

/* Panorama Type */

enum PanoramaType {
  PANORAMA_EQUIRECTANGULAR = 0,
  PANORAMA_FISHEYE_EQUIDISTANT = 1,
  PANORAMA_FISHEYE_EQUISOLID = 2,
  PANORAMA_MIRRORBALL = 3,

  PANORAMA_NUM_TYPES,
};

/* Differential */

typedef struct differential3 {
  float3 dx;
  float3 dy;
} differential3;

typedef struct differential {
  float dx;
  float dy;
} differential;

/* Ray */

typedef struct Ray {
/* TODO(sergey): This is only needed because current AMD
 * compiler has hard time building the kernel with this
 * reshuffle. And at the same time reshuffle will cause
 * less optimal CPU code in certain places.
 *
 * We'll get rid of this nasty exception once AMD compiler
 * is fixed.
 */
#ifndef __KERNEL_OPENCL_AMD__
  float3 P;   /* origin */
  float3 D;   /* direction */
  float t;    /* length of the ray */
  float time; /* time (for motion blur) */
#else
  float t;    /* length of the ray */
  float time; /* time (for motion blur) */
  float3 P;   /* origin */
  float3 D;   /* direction */
#endif

#ifdef __RAY_DIFFERENTIALS__
  float dP;
  float dD;
#endif
} Ray;

/* Intersection */

typedef struct Intersection {
#ifdef __EMBREE__
  float3 Ng;
#endif
  float t, u, v;
  int prim;
  int object;
  int type;

#ifdef __KERNEL_DEBUG__
  int num_traversed_nodes;
  int num_traversed_instances;
  int num_intersections;
#endif
} Intersection;

/* Primitives */

typedef enum PrimitiveType {
  PRIMITIVE_NONE = 0,
  PRIMITIVE_TRIANGLE = (1 << 0),
  PRIMITIVE_MOTION_TRIANGLE = (1 << 1),
  PRIMITIVE_CURVE_THICK = (1 << 2),
  PRIMITIVE_MOTION_CURVE_THICK = (1 << 3),
  PRIMITIVE_CURVE_RIBBON = (1 << 4),
  PRIMITIVE_MOTION_CURVE_RIBBON = (1 << 5),
  /* Lamp primitive is not included below on purpose,
   * since it is no real traceable primitive.
   */
  PRIMITIVE_LAMP = (1 << 6),

  PRIMITIVE_ALL_TRIANGLE = (PRIMITIVE_TRIANGLE | PRIMITIVE_MOTION_TRIANGLE),
  PRIMITIVE_ALL_CURVE = (PRIMITIVE_CURVE_THICK | PRIMITIVE_MOTION_CURVE_THICK |
                         PRIMITIVE_CURVE_RIBBON | PRIMITIVE_MOTION_CURVE_RIBBON),
  PRIMITIVE_ALL_MOTION = (PRIMITIVE_MOTION_TRIANGLE | PRIMITIVE_MOTION_CURVE_THICK |
                          PRIMITIVE_MOTION_CURVE_RIBBON),
  PRIMITIVE_ALL = (PRIMITIVE_ALL_TRIANGLE | PRIMITIVE_ALL_CURVE),

  /* Total number of different traceable primitives.
   * NOTE: This is an actual value, not a bitflag.
   */
  PRIMITIVE_NUM_TOTAL = 7,
} PrimitiveType;

#define PRIMITIVE_PACK_SEGMENT(type, segment) ((segment << PRIMITIVE_NUM_TOTAL) | (type))
#define PRIMITIVE_UNPACK_SEGMENT(type) (type >> PRIMITIVE_NUM_TOTAL)

typedef enum CurveShapeType {
  CURVE_RIBBON = 0,
  CURVE_THICK = 1,

  CURVE_NUM_SHAPE_TYPES,
} CurveShapeType;

/* Attributes */

typedef enum AttributePrimitive {
  ATTR_PRIM_GEOMETRY = 0,
  ATTR_PRIM_SUBD,

  ATTR_PRIM_TYPES
} AttributePrimitive;

typedef enum AttributeElement {
  ATTR_ELEMENT_NONE = 0,
  ATTR_ELEMENT_OBJECT = (1 << 0),
  ATTR_ELEMENT_MESH = (1 << 1),
  ATTR_ELEMENT_FACE = (1 << 2),
  ATTR_ELEMENT_VERTEX = (1 << 3),
  ATTR_ELEMENT_VERTEX_MOTION = (1 << 4),
  ATTR_ELEMENT_CORNER = (1 << 5),
  ATTR_ELEMENT_CORNER_BYTE = (1 << 6),
  ATTR_ELEMENT_CURVE = (1 << 7),
  ATTR_ELEMENT_CURVE_KEY = (1 << 8),
  ATTR_ELEMENT_CURVE_KEY_MOTION = (1 << 9),
  ATTR_ELEMENT_VOXEL = (1 << 10)
} AttributeElement;

typedef enum AttributeStandard {
  ATTR_STD_NONE = 0,
  ATTR_STD_VERTEX_NORMAL,
  ATTR_STD_FACE_NORMAL,
  ATTR_STD_UV,
  ATTR_STD_UV_TANGENT,
  ATTR_STD_UV_TANGENT_SIGN,
  ATTR_STD_VERTEX_COLOR,
  ATTR_STD_GENERATED,
  ATTR_STD_GENERATED_TRANSFORM,
  ATTR_STD_POSITION_UNDEFORMED,
  ATTR_STD_POSITION_UNDISPLACED,
  ATTR_STD_MOTION_VERTEX_POSITION,
  ATTR_STD_MOTION_VERTEX_NORMAL,
  ATTR_STD_PARTICLE,
  ATTR_STD_CURVE_INTERCEPT,
  ATTR_STD_CURVE_RANDOM,
  ATTR_STD_PTEX_FACE_ID,
  ATTR_STD_PTEX_UV,
  ATTR_STD_VOLUME_DENSITY,
  ATTR_STD_VOLUME_COLOR,
  ATTR_STD_VOLUME_FLAME,
  ATTR_STD_VOLUME_HEAT,
  ATTR_STD_VOLUME_TEMPERATURE,
  ATTR_STD_VOLUME_VELOCITY,
  ATTR_STD_POINTINESS,
  ATTR_STD_RANDOM_PER_ISLAND,
  ATTR_STD_NUM,

  ATTR_STD_NOT_FOUND = ~0
} AttributeStandard;

typedef enum AttributeFlag {
  ATTR_FINAL_SIZE = (1 << 0),
  ATTR_SUBDIVIDED = (1 << 1),
} AttributeFlag;

typedef struct AttributeDescriptor {
  AttributeElement element;
  NodeAttributeType type;
  uint flags; /* see enum AttributeFlag */
  int offset;
} AttributeDescriptor;

/* Closure data */

#ifdef __MULTI_CLOSURE__
#  ifdef __SPLIT_KERNEL__
#    define MAX_CLOSURE 1
#  else
#    ifndef __MAX_CLOSURE__
#      define MAX_CLOSURE 64
#    else
#      define MAX_CLOSURE __MAX_CLOSURE__
#    endif
#  endif
#else
#  define MAX_CLOSURE 1
#endif

/* This struct is the base class for all closures. The common members are
 * duplicated in all derived classes since we don't have C++ in the kernel
 * yet, and because it lets us lay out the members to minimize padding. The
 * weight member is located at the beginning of the struct for this reason.
 *
 * ShaderClosure has a fixed size, and any extra space must be allocated
 * with closure_alloc_extra().
 *
 * We pad the struct to align to 16 bytes. All shader closures are assumed
 * to fit in this struct size. CPU sizes are a bit larger because float3 is
 * padded to be 16 bytes, while it's only 12 bytes on the GPU. */

#define SHADER_CLOSURE_BASE \
  float3 weight; \
  ClosureType type; \
  float sample_weight; \
  float3 N

typedef ccl_addr_space struct ccl_align(16) ShaderClosure
{
  SHADER_CLOSURE_BASE;

#ifdef __KERNEL_CPU__
  float pad[2];
#endif
  float data[10];
}
ShaderClosure;

/* Shader Data
 *
 * Main shader state at a point on the surface or in a volume. All coordinates
 * are in world space.
 */

enum ShaderDataFlag {
  /* Runtime flags. */

  /* Set when ray hits backside of surface. */
  SD_BACKFACING = (1 << 0),
  /* Shader has non-zero emission. */
  SD_EMISSION = (1 << 1),
  /* Shader has BSDF closure. */
  SD_BSDF = (1 << 2),
  /* Shader has non-singular BSDF closure. */
  SD_BSDF_HAS_EVAL = (1 << 3),
  /* Shader has BSSRDF closure. */
  SD_BSSRDF = (1 << 4),
  /* Shader has holdout closure. */
  SD_HOLDOUT = (1 << 5),
  /* Shader has non-zero volume extinction. */
  SD_EXTINCTION = (1 << 6),
  /* Shader has have volume phase (scatter) closure. */
  SD_SCATTER = (1 << 7),
  /* Shader has transparent closure. */
  SD_TRANSPARENT = (1 << 9),
  /* BSDF requires LCG for evaluation. */
  SD_BSDF_NEEDS_LCG = (1 << 10),

  SD_CLOSURE_FLAGS = (SD_EMISSION | SD_BSDF | SD_BSDF_HAS_EVAL | SD_BSSRDF | SD_HOLDOUT |
                      SD_EXTINCTION | SD_SCATTER | SD_BSDF_NEEDS_LCG),

  /* Shader flags. */

  /* direct light sample */
  SD_USE_MIS = (1 << 16),
  /* Has transparent shadow. */
  SD_HAS_TRANSPARENT_SHADOW = (1 << 17),
  /* Has volume shader. */
  SD_HAS_VOLUME = (1 << 18),
  /* Has only volume shader, no surface. */
  SD_HAS_ONLY_VOLUME = (1 << 19),
  /* Has heterogeneous volume. */
  SD_HETEROGENEOUS_VOLUME = (1 << 20),
  /* BSSRDF normal uses bump. */
  SD_HAS_BSSRDF_BUMP = (1 << 21),
  /* Use equiangular volume sampling */
  SD_VOLUME_EQUIANGULAR = (1 << 22),
  /* Use multiple importance volume sampling. */
  SD_VOLUME_MIS = (1 << 23),
  /* Use cubic interpolation for voxels. */
  SD_VOLUME_CUBIC = (1 << 24),
  /* Has data connected to the displacement input or uses bump map. */
  SD_HAS_BUMP = (1 << 25),
  /* Has true displacement. */
  SD_HAS_DISPLACEMENT = (1 << 26),
  /* Has constant emission (value stored in __shaders) */
  SD_HAS_CONSTANT_EMISSION = (1 << 27),
  /* Needs to access attributes for volume rendering */
  SD_NEED_VOLUME_ATTRIBUTES = (1 << 28),
  /* Shader has emission */
  SD_HAS_EMISSION = (1 << 29),

  SD_SHADER_FLAGS = (SD_USE_MIS | SD_HAS_TRANSPARENT_SHADOW | SD_HAS_VOLUME | SD_HAS_ONLY_VOLUME |
                     SD_HETEROGENEOUS_VOLUME | SD_HAS_BSSRDF_BUMP | SD_VOLUME_EQUIANGULAR |
                     SD_VOLUME_MIS | SD_VOLUME_CUBIC | SD_HAS_BUMP | SD_HAS_DISPLACEMENT |
                     SD_HAS_CONSTANT_EMISSION | SD_NEED_VOLUME_ATTRIBUTES)
};

/* Object flags. */
enum ShaderDataObjectFlag {
  /* Holdout for camera rays. */
  SD_OBJECT_HOLDOUT_MASK = (1 << 0),
  /* Has object motion blur. */
  SD_OBJECT_MOTION = (1 << 1),
  /* Vertices have transform applied. */
  SD_OBJECT_TRANSFORM_APPLIED = (1 << 2),
  /* Vertices have negative scale applied. */
  SD_OBJECT_NEGATIVE_SCALE_APPLIED = (1 << 3),
  /* Object has a volume shader. */
  SD_OBJECT_HAS_VOLUME = (1 << 4),
  /* Object intersects AABB of an object with volume shader. */
  SD_OBJECT_INTERSECTS_VOLUME = (1 << 5),
  /* Has position for motion vertices. */
  SD_OBJECT_HAS_VERTEX_MOTION = (1 << 6),
  /* object is used to catch shadows */
  SD_OBJECT_SHADOW_CATCHER = (1 << 7),
  /* object has volume attributes */
  SD_OBJECT_HAS_VOLUME_ATTRIBUTES = (1 << 8),

  SD_OBJECT_FLAGS = (SD_OBJECT_HOLDOUT_MASK | SD_OBJECT_MOTION | SD_OBJECT_TRANSFORM_APPLIED |
                     SD_OBJECT_NEGATIVE_SCALE_APPLIED | SD_OBJECT_HAS_VOLUME |
                     SD_OBJECT_INTERSECTS_VOLUME | SD_OBJECT_SHADOW_CATCHER |
                     SD_OBJECT_HAS_VOLUME_ATTRIBUTES)
};

typedef ccl_addr_space struct ccl_align(16) ShaderData
{
  /* position */
  float3 P;
  /* smooth normal for shading */
  float3 N;
  /* true geometric normal */
  float3 Ng;
  /* view/incoming direction */
  float3 I;
  /* shader id */
  int shader;
  /* booleans describing shader, see ShaderDataFlag */
  int flag;
  /* booleans describing object of the shader, see ShaderDataObjectFlag */
  int object_flag;

  /* primitive id if there is one, ~0 otherwise */
  int prim;

  /* combined type and curve segment for hair */
  int type;

  /* parametric coordinates
   * - barycentric weights for triangles */
  float u;
  float v;
  /* object id if there is one, ~0 otherwise */
  int object;
  /* lamp id if there is one, ~0 otherwise */
  int lamp;

  /* motion blur sample time */
  float time;

  /* length of the ray being shaded */
  float ray_length;

#ifdef __RAY_DIFFERENTIALS__
  /* differential of P. these are orthogonal to Ng, not N */
  differential3 dP;
  /* differential of I */
  differential3 dI;
  /* differential of u, v */
  differential du;
  differential dv;
#endif
#ifdef __DPDU__
  /* differential of P w.r.t. parametric coordinates. note that dPdu is
   * not readily suitable as a tangent for shading on triangles. */
  float3 dPdu;
  float3 dPdv;
#endif

#ifdef __OBJECT_MOTION__
  /* Object <-> world space transformations for motion blur, cached to avoid
   * re-interpolating them constantly for shading. */
  Transform ob_tfm_motion;
  Transform ob_itfm_motion;
#endif

  /* ray start position, only set for backgrounds */
  float3 ray_P;
  float ray_dP;

#ifdef __OSL__
  const struct KernelGlobals *osl_globals;
  struct PathState *osl_path_state;
#endif

  /* LCG state for closures that require additional random numbers. */
  uint lcg_state;

  /* Closure data, we store a fixed array of closures */
  int num_closure;
  int num_closure_left;
  float randb_closure;
  float3 svm_closure_weight;

  /* Closure weights summed directly, so we can evaluate
   * emission and shadow transparency with MAX_CLOSURE 0. */
  float3 closure_emission_background;
  float3 closure_transparent_extinction;

  /* At the end so we can adjust size in ShaderDataTinyStorage. */
  struct ShaderClosure closure[MAX_CLOSURE];
}
ShaderData;

/* ShaderDataTinyStorage needs the same alignment as ShaderData, or else
 * the pointer cast in AS_SHADER_DATA invokes undefined behavior. */
typedef ccl_addr_space struct ccl_align(16) ShaderDataTinyStorage
{
  char pad[sizeof(ShaderData) - sizeof(ShaderClosure) * MAX_CLOSURE];
}
ShaderDataTinyStorage;
#define AS_SHADER_DATA(shader_data_tiny_storage) ((ShaderData *)shader_data_tiny_storage)

/* Path State */

#ifdef __VOLUME__
typedef struct VolumeStack {
  int object;
  int shader;
} VolumeStack;
#endif

typedef struct PathState {
  /* see enum PathRayFlag */
  int flag;

  /* random number generator state */
  uint rng_hash;       /* per pixel hash */
  int rng_offset;      /* dimension offset */
  int sample;          /* path sample number */
  int num_samples;     /* total number of times this path will be sampled */
  float branch_factor; /* number of branches in indirect paths */

  /* bounce counting */
  int bounce;
  int diffuse_bounce;
  int glossy_bounce;
  int transmission_bounce;
  int transparent_bounce;

#ifdef __DENOISING_FEATURES__
  float denoising_feature_weight;
  float3 denoising_feature_throughput;
#endif /* __DENOISING_FEATURES__ */

  /* multiple importance sampling */
  float min_ray_pdf; /* smallest bounce pdf over entire path up to now */
  float ray_pdf;     /* last bounce pdf */
#ifdef __LAMP_MIS__
  float ray_t; /* accumulated distance through transparent surfaces */
#endif

  /* volume rendering */
#ifdef __VOLUME__
  int volume_bounce;
  int volume_bounds_bounce;
  VolumeStack volume_stack[VOLUME_STACK_SIZE];
#endif
} PathState;

#ifdef __VOLUME__
typedef struct VolumeState {
#  ifdef __SPLIT_KERNEL__
#  else
  PathState ps;
#  endif
} VolumeState;
#endif

/* Struct to gather multiple nearby intersections. */
typedef struct LocalIntersection {
  Ray ray;
  float3 weight[LOCAL_MAX_HITS];

  int num_hits;
  struct Intersection hits[LOCAL_MAX_HITS];
  float3 Ng[LOCAL_MAX_HITS];
} LocalIntersection;

/* Subsurface */

/* Struct to gather SSS indirect rays and delay tracing them. */
typedef struct SubsurfaceIndirectRays {
  PathState state[BSSRDF_MAX_HITS];

  int num_rays;

  struct Ray rays[BSSRDF_MAX_HITS];
  float3 throughputs[BSSRDF_MAX_HITS];
  struct PathRadianceState L_state[BSSRDF_MAX_HITS];
} SubsurfaceIndirectRays;
static_assert(BSSRDF_MAX_HITS <= LOCAL_MAX_HITS, "BSSRDF hits too high.");

/* Constant Kernel Data
 *
 * These structs are passed from CPU to various devices, and the struct layout
 * must match exactly. Structs are padded to ensure 16 byte alignment, and we
 * do not use float3 because its size may not be the same on all devices. */

typedef struct KernelCamera {
  /* type */
  int type;

  /* panorama */
  int panorama_type;
  float fisheye_fov;
  float fisheye_lens;
  float4 equirectangular_range;

  /* stereo */
  float interocular_offset;
  float convergence_distance;
  float pole_merge_angle_from;
  float pole_merge_angle_to;

  /* matrices */
  Transform cameratoworld;
  ProjectionTransform rastertocamera;

  /* differentials */
  float4 dx;
  float4 dy;

  /* depth of field */
  float aperturesize;
  float blades;
  float bladesrotation;
  float focaldistance;

  /* motion blur */
  float shuttertime;
  int num_motion_steps, have_perspective_motion;

  /* clipping */
  float nearclip;
  float cliplength;

  /* sensor size */
  float sensorwidth;
  float sensorheight;

  /* render size */
  float width, height;
  int pad1;

  /* anamorphic lens bokeh */
  float inv_aperture_ratio;

  int is_inside_volume;

  /* more matrices */
  ProjectionTransform screentoworld;
  ProjectionTransform rastertoworld;
  ProjectionTransform ndctoworld;
  ProjectionTransform worldtoscreen;
  ProjectionTransform worldtoraster;
  ProjectionTransform worldtondc;
  Transform worldtocamera;

  /* Stores changes in the projection matrix. Use for camera zoom motion
   * blur and motion pass output for perspective camera. */
  ProjectionTransform perspective_pre;
  ProjectionTransform perspective_post;

  /* Transforms for motion pass. */
  Transform motion_pass_pre;
  Transform motion_pass_post;

  int shutter_table_offset;

  /* Rolling shutter */
  int rolling_shutter_type;
  float rolling_shutter_duration;

  int pad;
} KernelCamera;
static_assert_align(KernelCamera, 16);

typedef struct KernelFilm {
  float exposure;
  int pass_flag;

  int light_pass_flag;
  int pass_stride;
  int use_light_pass;

  int pass_combined;
  int pass_depth;
  int pass_normal;
  int pass_motion;

  int pass_motion_weight;
  int pass_uv;
  int pass_object_id;
  int pass_material_id;

  int pass_diffuse_color;
  int pass_glossy_color;
  int pass_transmission_color;

  int pass_diffuse_indirect;
  int pass_glossy_indirect;
  int pass_transmission_indirect;
  int pass_volume_indirect;

  int pass_diffuse_direct;
  int pass_glossy_direct;
  int pass_transmission_direct;
  int pass_volume_direct;

  int pass_emission;
  int pass_background;
  int pass_ao;
  float pass_alpha_threshold;

  int pass_shadow;
  float pass_shadow_scale;

  int pass_shadow_catcher;
  int pass_shadow_catcher_matte;

  int filter_table_offset;

  int cryptomatte_passes;
  int cryptomatte_depth;
  int pass_cryptomatte;

  int pass_adaptive_aux_buffer;
  int pass_sample_count;

  int pass_mist;
  float mist_start;
  float mist_inv_depth;
  float mist_falloff;

  int pass_denoising_color;
  int pass_denoising_normal;
  int pass_denoising_albedo;
  /* Set to 1 if any of the above denoising passes present. */
  int have_denoising_passes;

  int denoising_flags;

  int pass_aov_color;
  int pass_aov_value;
  int pass_aov_color_num;
  int pass_aov_value_num;

  /* XYZ to rendering color space transform. float4 instead of float3 to
   * ensure consistent padding/alignment across devices. */
  float4 xyz_to_r;
  float4 xyz_to_g;
  float4 xyz_to_b;
  float4 rgb_to_y;

  int pass_bake_primitive;
  int pass_bake_differential;
  int pad;

#ifdef __KERNEL_DEBUG__
  int pass_bvh_traversed_nodes;
  int pass_bvh_traversed_instances;
  int pass_bvh_intersections;
  int pass_ray_bounces;
#endif

  /* viewport rendering options */
  int display_pass_offset;
  int display_pass_components;
  int display_divide_pass_offset;
  int use_display_exposure;
  int use_display_pass_alpha;
  int show_active_pixels;

  int pad4, pad5, pad6;
} KernelFilm;
static_assert_align(KernelFilm, 16);

typedef struct KernelBackground {
  /* only shader index */
  int surface_shader;
  int volume_shader;
  float volume_step_size;
  int transparent;
  float transparent_roughness_squared_threshold;

  /* ambient occlusion */
  float ao_factor;
  float ao_distance;
  float ao_bounces_factor;

  /* portal sampling */
  float portal_weight;
  int num_portals;
  int portal_offset;

  /* sun sampling */
  float sun_weight;
  /* xyz store direction, w the angle. float4 instead of float3 is used
   * to ensure consistent padding/alignment across devices. */
  float4 sun;

  /* map sampling */
  float map_weight;
  int map_res_x;
  int map_res_y;

  int use_mis;
} KernelBackground;
static_assert_align(KernelBackground, 16);

typedef struct KernelIntegrator {
  /* emission */
  int use_direct_light;
  int use_ambient_occlusion;
  int num_distribution;
  int num_all_lights;
  float pdf_triangles;
  float pdf_lights;
  float light_inv_rr_threshold;

  /* bounces */
  int min_bounce;
  int max_bounce;

  int max_diffuse_bounce;
  int max_glossy_bounce;
  int max_transmission_bounce;
  int max_volume_bounce;

  int ao_bounces;

  /* transparent */
  int transparent_min_bounce;
  int transparent_max_bounce;
  int transparent_shadows;

  /* caustics */
  int caustics_reflective;
  int caustics_refractive;
  float filter_glossy;

  /* seed */
  int seed;

  /* clamp */
  float sample_clamp_direct;
  float sample_clamp_indirect;

  /* mis */
  int use_lamp_mis;

  /* sampler */
  int sampling_pattern;

  /* volume render */
  int use_volumes;
  int volume_max_steps;
  float volume_step_rate;

  int max_closures;

  int has_shadow_catcher;

  int pad1, pad2;
} KernelIntegrator;
static_assert_align(KernelIntegrator, 16);

typedef enum KernelBVHLayout {
  BVH_LAYOUT_NONE = 0,

  BVH_LAYOUT_BVH2 = (1 << 0),
  BVH_LAYOUT_EMBREE = (1 << 1),
  BVH_LAYOUT_OPTIX = (1 << 2),
  BVH_LAYOUT_MULTI_OPTIX = (1 << 3),
  BVH_LAYOUT_MULTI_OPTIX_EMBREE = (1 << 4),

  /* Default BVH layout to use for CPU. */
  BVH_LAYOUT_AUTO = BVH_LAYOUT_EMBREE,
  BVH_LAYOUT_ALL = BVH_LAYOUT_BVH2 | BVH_LAYOUT_EMBREE | BVH_LAYOUT_OPTIX,
} KernelBVHLayout;

typedef struct KernelBVH {
  /* Own BVH */
  int root;
  int have_motion;
  int have_curves;
  int bvh_layout;
  int use_bvh_steps;
  int curve_subdivisions;

  /* Custom BVH */
#ifdef __KERNEL_OPTIX__
  OptixTraversableHandle scene;
#else
#  ifdef __EMBREE__
  RTCScene scene;
#    ifndef __KERNEL_64_BIT__
  int pad2;
#    endif
#  else
  int scene, pad2;
#  endif
#endif
} KernelBVH;
static_assert_align(KernelBVH, 16);

typedef struct KernelTables {
  int beckmann_offset;
  int pad1, pad2, pad3;
} KernelTables;
static_assert_align(KernelTables, 16);

typedef struct KernelBake {
  int object_index;
  int tri_offset;
  int type;
  int pass_filter;
} KernelBake;
static_assert_align(KernelBake, 16);

typedef struct KernelData {
  KernelCamera cam;
  KernelFilm film;
  KernelBackground background;
  KernelIntegrator integrator;
  KernelBVH bvh;
  KernelTables tables;
  KernelBake bake;
} KernelData;
static_assert_align(KernelData, 16);

/* Kernel data structures. */

typedef struct KernelObject {
  Transform tfm;
  Transform itfm;

  float volume_density;
  float pass_id;
  float random_number;
  float color[3];
  int particle_index;

  float dupli_generated[3];
  float dupli_uv[2];

  int numkeys;
  int numsteps;
  int numverts;

  uint patch_map_offset;
  uint attribute_map_offset;
  uint motion_offset;

  float cryptomatte_object;
  float cryptomatte_asset;

  float shadow_terminator_offset;
  float pad1, pad2, pad3;
} KernelObject;
static_assert_align(KernelObject, 16);

typedef struct KernelSpotLight {
  float radius;
  float invarea;
  float spot_angle;
  float spot_smooth;
  float dir[3];
  float pad;
} KernelSpotLight;

/* PointLight is SpotLight with only radius and invarea being used. */

typedef struct KernelAreaLight {
  float axisu[3];
  float invarea;
  float axisv[3];
  float tan_spread;
  float dir[3];
  float normalize_spread;
} KernelAreaLight;

typedef struct KernelDistantLight {
  float radius;
  float cosangle;
  float invarea;
  float pad;
} KernelDistantLight;

typedef struct KernelLight {
  int type;
  float co[3];
  int shader_id;
  float max_bounces;
  float random;
  float strength[3];
  float pad1, pad2;
  Transform tfm;
  Transform itfm;
  union {
    KernelSpotLight spot;
    KernelAreaLight area;
    KernelDistantLight distant;
  };
} KernelLight;
static_assert_align(KernelLight, 16);

typedef struct KernelLightDistribution {
  float totarea;
  int prim;
  union {
    struct {
      int shader_flag;
      int object_id;
    } mesh_light;
    struct {
      float pad;
      float size;
    } lamp;
  };
} KernelLightDistribution;
static_assert_align(KernelLightDistribution, 16);

typedef struct KernelParticle {
  int index;
  float age;
  float lifetime;
  float size;
  float4 rotation;
  /* Only xyz are used of the following. float4 instead of float3 are used
   * to ensure consistent padding/alignment across devices. */
  float4 location;
  float4 velocity;
  float4 angular_velocity;
} KernelParticle;
static_assert_align(KernelParticle, 16);

typedef struct KernelShader {
  float constant_emission[3];
  float cryptomatte_id;
  int flags;
  int pass_id;
  int pad2, pad3;
} KernelShader;
static_assert_align(KernelShader, 16);

/* Patches */

#define PATCH_MAX_CONTROL_VERTS 16

/* Patch map node flags */

#define PATCH_MAP_NODE_IS_SET (1 << 30)
#define PATCH_MAP_NODE_IS_LEAF (1u << 31)
#define PATCH_MAP_NODE_INDEX_MASK (~(PATCH_MAP_NODE_IS_SET | PATCH_MAP_NODE_IS_LEAF))

/* Work Tiles */

typedef struct KernelWorkTile {
  uint x, y, w, h;

  uint start_sample;
  uint num_samples;

  int offset;
  uint stride;

  /* Precalculated parameters used by init_from_camera kernel on GPU. */
  int path_index_offset;
  int work_size;
} KernelWorkTile;

/* Shader Evaluation.
 *
 * Position on a primitive on an object at which we want to evaluate the
 * shader for e.g. mesh displacement or light importance map. */

typedef struct KernelShaderEvalInput {
  int object;
  int prim;
  float u, v;
} KernelShaderEvalInput;
static_assert_align(KernelShaderEvalInput, 16);

/* Pre-computed sample table sizes for PMJ02 sampler. */
#define NUM_PMJ_SAMPLES (64 * 64)
#define NUM_PMJ_PATTERNS 48

/* Device kernels.
 *
 * Identifier for kernels that can be executed in device queues. */

typedef enum DeviceKernel {
  DEVICE_KERNEL_INTEGRATOR_INIT_FROM_CAMERA = 0,
  DEVICE_KERNEL_INTEGRATOR_INTERSECT_CLOSEST,
  DEVICE_KERNEL_INTEGRATOR_INTERSECT_SHADOW,
  DEVICE_KERNEL_INTEGRATOR_INTERSECT_SUBSURFACE,
  DEVICE_KERNEL_INTEGRATOR_SHADE_BACKGROUND,
  DEVICE_KERNEL_INTEGRATOR_SHADE_LIGHT,
  DEVICE_KERNEL_INTEGRATOR_SHADE_SURFACE,
  DEVICE_KERNEL_INTEGRATOR_SHADE_VOLUME,
  DEVICE_KERNEL_INTEGRATOR_SHADE_SHADOW,
  DEVICE_KERNEL_INTEGRATOR_MEGAKERNEL,

  DEVICE_KERNEL_INTEGRATOR_QUEUED_PATHS_ARRAY,
  DEVICE_KERNEL_INTEGRATOR_QUEUED_SHADOW_PATHS_ARRAY,
  DEVICE_KERNEL_INTEGRATOR_ACTIVE_PATHS_ARRAY,
  DEVICE_KERNEL_INTEGRATOR_TERMINATED_PATHS_ARRAY,
  DEVICE_KERNEL_INTEGRATOR_SORTED_PATHS_ARRAY,
  DEVICE_KERNEL_INTEGRATOR_RESET,

  DEVICE_KERNEL_SHADER_EVAL_DISPLACE,
  DEVICE_KERNEL_SHADER_EVAL_BACKGROUND,

  DEVICE_KERNEL_CONVERT_TO_HALF_FLOAT,

  DEVICE_KERNEL_ADAPTIVE_SAMPLING_CONVERGENCE_CHECK,
  DEVICE_KERNEL_ADAPTIVE_SAMPLING_CONVERGENCE_FILTER_X,
  DEVICE_KERNEL_ADAPTIVE_SAMPLING_CONVERGENCE_FILTER_Y,

  DEVICE_KERNEL_FILTER_CONVERT_TO_RGB,
  DEVICE_KERNEL_FILTER_CONVERT_FROM_RGB,

  DEVICE_KERNEL_PREFIX_SUM,

  DEVICE_KERNEL_NUM,
} DeviceKernel;

enum {
  DEVICE_KERNEL_INTEGRATOR_NUM = DEVICE_KERNEL_INTEGRATOR_MEGAKERNEL + 1,
};

CCL_NAMESPACE_END<|MERGE_RESOLUTION|>--- conflicted
+++ resolved
@@ -99,27 +99,6 @@
 #define __AO__
 #define __PASSES__
 #define __HAIR__
-<<<<<<< HEAD
-
-/* Without these we get an AO render, used by OpenCL preview kernel. */
-#ifndef __KERNEL_AO_PREVIEW__
-#  define __SVM__
-#  define __EMISSION__
-#  define __HOLDOUT__
-#  define __MULTI_CLOSURE__
-#  define __TRANSPARENT_SHADOWS__
-#  define __BACKGROUND_MIS__
-#  define __LAMP_MIS__
-#  define __CAMERA_MOTION__
-#  define __OBJECT_MOTION__
-#  define __BAKING__
-#  define __PRINCIPLED__
-#  define __SUBSURFACE__
-#  define __VOLUME__
-#  define __VOLUME_SCATTER__
-#  define __SHADOW_RECORD_ALL__
-#endif
-=======
 #define __SVM__
 #define __EMISSION__
 #define __HOLDOUT__
@@ -137,7 +116,6 @@
 #define __CMJ__
 #define __SHADOW_RECORD_ALL__
 #define __BRANCHED_PATH__
->>>>>>> ff51c2e8
 
 /* Device specific features */
 #ifdef __KERNEL_CPU__
