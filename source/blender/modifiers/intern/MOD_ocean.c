--- conflicted
+++ resolved
@@ -517,10 +517,6 @@
   PointerRNA ptr;
   PointerRNA ob_ptr;
   modifier_panel_get_property_pointers(C, panel, &ob_ptr, &ptr);
-<<<<<<< HEAD
-  modifier_panel_buttons(C, panel);
-=======
->>>>>>> 9b099c86
 
   uiLayoutSetPropSep(layout, true);
 
@@ -545,10 +541,7 @@
 
 #else  /* WITH_OCEANSIM */
   uiItemL(layout, IFACE_("Built without Ocean modifier"), ICON_NONE);
-<<<<<<< HEAD
-=======
   UNUSED_VARS(C);
->>>>>>> 9b099c86
 #endif /* WITH_OCEANSIM */
 }
 
@@ -676,11 +669,8 @@
   modifier_subpanel_register(
       region_type, "spectrum", "Spectrum", NULL, spectrum_panel_draw, panel_type);
   modifier_subpanel_register(region_type, "bake", "Bake", NULL, bake_panel_draw, panel_type);
-<<<<<<< HEAD
-=======
 #else
   UNUSED_VARS(panel_type);
->>>>>>> 9b099c86
 #endif /* WITH_OCEANSIM */
 }
 
