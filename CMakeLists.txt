# $Id$
# ***** BEGIN GPL LICENSE BLOCK *****
#
# This program is free software; you can redistribute it and/or
# modify it under the terms of the GNU General Public License
# as published by the Free Software Foundation; either version 2
# of the License, or (at your option) any later version.
#
# This program is distributed in the hope that it will be useful,
# but WITHOUT ANY WARRANTY; without even the implied warranty of
# MERCHANTABILITY or FITNESS FOR A PARTICULAR PURPOSE.  See the
# GNU General Public License for more details.
#
# You should have received a copy of the GNU General Public License
# along with this program; if not, write to the Free Software Foundation,
# Inc., 59 Temple Place - Suite 330, Boston, MA  02111-1307, USA.
#
# The Original Code is Copyright (C) 2006, Blender Foundation
# All rights reserved.
#
# The Original Code is: all of this file.
#
# Contributor(s): Jacques Beaurain.
#
# ***** END GPL LICENSE BLOCK *****

#-----------------------------------------------------------------------------
# We don't allow in-source builds. This causes no end of troubles because 
# all out-of-source builds will use the CMakeCache.txt file there and even 
# build the libs and objects in it. It will also conflict with the current 
# Makefile system for Blender

IF(${CMAKE_SOURCE_DIR} STREQUAL ${CMAKE_BINARY_DIR})
MESSAGE(FATAL_ERROR "CMake generation for blender is not allowed within the source directory! 
Remove the CMakeCache.txt file and try again from another folder, e.g.: 

   rm CMakeCache.txt 
   cd ..
   mkdir cmake-make 
   cd cmake-make
   cmake -G \"Unix Makefiles\" ../blender
")
ENDIF(${CMAKE_SOURCE_DIR} STREQUAL ${CMAKE_BINARY_DIR})

CMAKE_MINIMUM_REQUIRED(VERSION 2.4)
PROJECT(Blender)

#-----------------------------------------------------------------------------
# Redirect output files

SET(EXECUTABLE_OUTPUT_PATH ${CMAKE_BINARY_DIR}/bin)
SET(LIBRARY_OUTPUT_PATH  ${CMAKE_BINARY_DIR}/lib)

#-----------------------------------------------------------------------------
# Set default config options
OPTION(WITH_PLAYER		"Build Player"						OFF)
OPTION(WITH_GAMEENGINE		"Enable Game Engine"					OFF)
OPTION(WITH_BULLET		"Enable Bullet (Physics Engine)"			ON)
OPTION(WITH_INTERNATIONAL	"Enable I18N   (International fonts and text)"		ON)
OPTION(WITH_VERSE		"Enable Verse  (http://verse.blender.org)"		OFF)
OPTION(WITH_ELBEEM		"Enable Elbeem (Fluid Simulation)"			ON)
OPTION(WITH_QUICKTIME		"Enable Quicktime Support"				OFF)
OPTION(WITH_OPENEXR		"Enable OpenEXR Support (http://www.openexr.com)"	ON)
OPTION(WITH_DDS			"Enable DDS Support"                                   	ON)
OPTION(WITH_FFMPEG		"Enable FFMPeg Support (http://ffmpeg.mplayerhq.hu/)"	OFF)
OPTION(WITH_FFMPEG		"Enable FFMPeg Support (http://ffmpeg.mplayerhq.hu/)"	OFF)
OPTION(WITH_OPENAL		"Enable OpenAL Support (http://www.openal.org)"		ON)
OPTION(WITH_OPENMP		"Enable OpenMP (has to be supported by the compiler)"	OFF)
OPTION(WITH_WEBPLUGIN		"Enable Web Plugin (Unix only)"				OFF)

IF(NOT WITH_GAMEENGINE AND WITH_PLAYER)
  MESSAGE("WARNING: WITH_PLAYER needs WITH_GAMEENGINE")
ENDIF(NOT WITH_GAMEENGINE AND WITH_PLAYER)

# For alternate Python locations the commandline can be used to override detected/default cache settings, e.g:
# On Unix: 
#   cmake -D PYTHON_LIB=/usr/local/lib/python2.3/config/libpython2.3.so -D PYTHON_INC=/usr/local/include/python2.3 -D PYTHON_BINARY=/usr/local/bin/python2.3 -G "Unix Makefiles" ../blender
# On Macs: 
#   cmake -D PYTHON_INC=/System/Library/Frameworks/Python.framework/Versions/2.5/include/python2.5 -D PYTHON_LIBPATH=/System/Library/Frameworks/Python.framework/Versions/2.5/lib/python2.5/config -D PYTHON_BINARY=/System/Library/Frameworks/Python.framework/Versions/2.5/bin/python2.5 -G Xcode ../blender
#
# When changing any of this remember to update the notes in doc/blender-cmake.txt

#-----------------------------------------------------------------------------
# Load some macros.
INCLUDE(CMake/macros.cmake)

#-----------------------------------------------------------------------------
#Platform specifics

IF(UNIX)
  IF(WITH_OPENAL)
    INCLUDE(${CMAKE_ROOT}/Modules/FindOpenAL.cmake)
    IF(OPENAL_FOUND)
      SET(WITH_OPENAL ON)
      SET(OPENAL_LIB ${OPENAL_LIBRARY})
      SET(OPENAL_INC ${OPENAL_INCLUDE_DIR})
    ELSE(OPENAL_FOUND)
      SET(WITH_OPENAL OFF)
    ENDIF(OPENAL_FOUND)
  ENDIF(WITH_OPENAL)

  FIND_LIBRARY(ALUT_LIBRARY
    NAMES alut
    PATHS
    /usr/local/lib
    /usr/lib
    /sw/lib
    /opt/local/lib
    /opt/csw/lib
    /opt/lib
  )
  IF(ALUT_LIBRARY)
    SET(OPENAL_LIB ${OPENAL_LIB} ${ALUT_LIBRARY})
  ENDIF(ALUT_LIBRARY)

  FIND_LIBRARY(INTL_LIBRARY
    NAMES intl
    PATHS
    /usr/local/lib
    /usr/lib
    /sw/lib
    /opt/local/lib
    /opt/csw/lib
    /opt/lib
  )
  FIND_LIBRARY(ICONV_LIBRARY
    NAMES iconv
    PATHS
    /usr/local/lib
    /usr/lib
    /sw/lib
    /opt/local/lib
    /opt/csw/lib
    /opt/lib
  )
  IF(INTL_LIBRARY AND ICONV_LIBRARY)
    SET(GETTEXT_LIB ${INTL_LIBRARY} ${ICONV_LIBRARY})
  ENDIF(INTL_LIBRARY AND ICONV_LIBRARY)
  
  FIND_PATH(FREETYPE_INC
    freetype
    PATHS
    /usr/local/include/freetype2
    /usr/include/freetype2
    /sw/include/freetype2
    /opt/local/include/freetype2
    /opt/csw/include/freetype2
    /opt/include/freetype2
    NO_DEFAULT_PATH
  )
  SET(FREETYPE_LIB freetype)

  INCLUDE(${CMAKE_ROOT}/Modules/FindPythonLibs.cmake)
  SET(PYTHON_INC "${PYTHON_INCLUDE_PATH}" CACHE STRING "")
  SET(PYTHON_LIB "${PYTHON_LIBRARIES}" CACHE STRING "")
  INCLUDE(${CMAKE_ROOT}/Modules/FindPythonInterp.cmake)
  SET(PYTHON_BINARY ${PYTHON_EXECUTABLE} CACHE STRING "")
  SET(PYTHON_LINKFLAGS "-Xlinker -export-dynamic")

  INCLUDE(${CMAKE_ROOT}/Modules/FindSDL.cmake)
  SET(SDL_INC ${SDL_INCLUDE_DIR})
  SET(SDL_LIB ${SDL_LIBRARY})

  FIND_PATH(OPENEXR_INC
    ImfXdr.h
    PATHS
    /usr/local/include/OpenEXR
    /usr/include/OpenEXR
    /sw/include/OpenEXR
    /opt/local/include/OpenEXR
    /opt/csw/include/OpenEXR
    /opt/include/OpenEXR
  )
  SET(OPENEXR_LIB Half IlmImf Iex Imath)

  SET(FFMPEG /usr)
  SET(FFMPEG_INC ${FFMPEG}/include)
  SET(FFMPEG_LIB avformat avcodec avutil)
  SET(FFMPEG_LIBPATH ${FFMPEG}/lib)

  SET(JPEG_LIB jpeg)

  SET(PNG_LIB png)

  SET(ZLIB_LIB z)

  SET(LLIBS "-lXi -lutil -lc -lm -lpthread -lstdc++")

  IF(WITH_OPENMP)
    SET(LLIBS "${LLIBS} -lgomp")
    SET(CMAKE_C_FLAGS "${CMAKE_C_FLAGS} -fopenmp")
    SET(CMAKE_CXX_FLAGS "${CMAKE_CXX_FLAGS} -fopenmp")
  ENDIF(WITH_OPENMP)


  SET(PLATFORM_CFLAGS "-pipe -fPIC -funsigned-char -fno-strict-aliasing -DXP_UNIX -Wno-char-subscripts")

  SET(PLATFORM_LINKFLAGS "-pthread")

  INCLUDE_DIRECTORIES(/usr/include /usr/local/include)
ENDIF(UNIX)

IF(WIN32)

  INCLUDE(${CMAKE_ROOT}/Modules/Platform/Windows-cl.cmake)
  
  SET(LIBDIR ${CMAKE_SOURCE_DIR}/../lib/windows)

  # Setup 64bit and 64bit windows systems
  IF(CMAKE_CL_64)
    message("64 bit compiler detected.")
    SET(LIBDIR ${CMAKE_SOURCE_DIR}/../lib/win64)
  ENDIF(CMAKE_CL_64)

  SET(PYTHON ${LIBDIR}/python)
  SET(PYTHON_VERSION 2.5)
  SET(PYTHON_INC "${PYTHON}/include/python${PYTHON_VERSION}")
  SET(PYTHON_BINARY python)
  SET(PYTHON_LIB python25)
  SET(PYTHON_LIBPATH ${PYTHON}/lib)

  #SET(WITH_OPENAL ON)
  SET(OPENAL ${LIBDIR}/openal)
  SET(OPENAL_INC ${OPENAL}/include ${OPENAL}/include/AL)
  SET(OPENAL_LIB openal_static)
  SET(OPENAL_LIBPATH ${OPENAL}/lib)

  IF(CMAKE_CL_64)
  	SET(PNG_LIB libpng)
  ELSE(CMAKE_CL_64)
  	SET(PNG_LIB libpng_st)
  ENDIF(CMAKE_CL_64)
  SET(JPEG_LIB libjpeg)

  SET(ZLIB ${LIBDIR}/zlib)
  SET(ZLIB_INC ${ZLIB}/include)
  IF(CMAKE_CL_64)
  	SET(ZLIB_LIB zlib)
  ELSE(CMAKE_CL_64)
  	SET(ZLIB_LIB libz)
  ENDIF(CMAKE_CL_64)
  SET(ZLIB_LIBPATH ${ZLIB}/lib)
  
  SET(PTHREADS ${LIBDIR}/pthreads)
  SET(PTHREADS_INC ${PTHREADS}/include)
  SET(PTHREADS_LIB pthreadVC2)
  SET(PTHREADS_LIBPATH ${PTHREADS}/lib)
  
  SET(ICONV ${LIBDIR}/iconv)
  SET(ICONV_INC ${ICONV}/include)
  SET(ICONV_LIB iconv)
  SET(ICONV_LIBPATH ${ICONV}/lib)
  
  SET(GETTEXT ${LIBDIR}/gettext)
  SET(GETTEXT_INC ${GETTEXT}/include)
  IF(CMAKE_CL_64)
  	SET(GETTEXT_LIB gettextlib)
  ELSE(CMAKE_CL_64)
  	SET(GETTEXT_LIB gnu_gettext)
  ENDIF(CMAKE_CL_64)
  SET(GETTEXT_LIBPATH ${GETTEXT}/lib)

  SET(FREETYPE ${LIBDIR}/freetype)
  SET(FREETYPE_INC ${FREETYPE}/include ${FREETYPE}/include/freetype2)
  SET(FREETYPE_LIBPATH ${FREETYPE}/lib)
  SET(FREETYPE_LIB freetype2ST)
  
  SET(OPENEXR ${LIBDIR}/openexr)
  SET(OPENEXR_INC ${OPENEXR}/include ${OPENEXR}/include/IlmImf ${OPENEXR}/include/Iex ${OPENEXR}/include/Imath)
  SET(OPENEXR_LIB Iex Half IlmImf Imath IlmThread)
  IF (MSVC80)
  SET(OPENEXR_LIBPATH ${OPENEXR}/lib_vs2005)
  ELSE (MSVC80)
  SET(OPENEXR_LIBPATH ${OPENEXR}/lib_msvc)
  ENDIF(MSVC80)
  IF (MSVC90)
  SET(OPENEXR_LIBPATH ${OPENEXR}/lib_vs2008)
  ENDIF(MSVC90)

  
  SET(QUICKTIME ${LIBDIR}/QTDevWin)
  SET(QUICKTIME_INC ${QUICKTIME}/CIncludes)
  SET(QUICKTIME_LIB qtmlClient)
  SET(QUICKTIME_LIBPATH ${QUICKTIME}/Libraries)

  SET(FFMPEG ${LIBDIR}/ffmpeg)
  SET(FFMPEG_INC ${FFMPEG}/include)
  SET(FFMPEG_LIB avcodec-51 avformat-52 avdevice-52 avutil-49 swscale-0)
  SET(FFMPEG_LIBPATH ${FFMPEG}/lib)

  IF(CMAKE_CL_64)
  SET(LLIBS kernel32 user32 vfw32 winmm ws2_32 )
  ELSE(CMAKE_CL_64)
  SET(LLIBS kernel32 user32 gdi32 comdlg32 advapi32 shell32 ole32 oleaut32 uuid ws2_32 vfw32 winmm)
  ENDIF(CMAKE_CL_64)
  
  IF(WITH_OPENAL)
    SET(LLIBS ${LLIBS} dxguid)
  ENDIF(WITH_OPENAL)

  SET(CMAKE_CXX_FLAGS_DEBUG "/D_CRT_NONSTDC_NO_DEPRECATE /D_CRT_SECURE_NO_DEPRECATE /D_SCL_SECURE_NO_DEPRECATE /wd4800 /wd4244 /wd4305 /D_DEBUG /Od /Gm /EHsc /RTC1 /MTd /W3 /nologo /ZI /J" CACHE STRING "MSVC MT flags " FORCE)
  SET(CMAKE_CXX_FLAGS_RELEASE "/D_CRT_NONSTDC_NO_DEPRECATE /D_CRT_SECURE_NO_DEPRECATE /D_SCL_SECURE_NO_DEPRECATE /wd4800 /wd4244 /wd4305 /O2 /Ob2 /DNDEBUG /EHsc /MT /W3 /nologo /J" CACHE STRING "MSVC MT flags " FORCE)
  SET(CMAKE_CXX_FLAGS_MINSIZEREL "/D_CRT_NONSTDC_NO_DEPRECATE /D_CRT_SECURE_NO_DEPRECATE /D_SCL_SECURE_NO_DEPRECATE /wd4800 /wd4244 /wd4305 /O1 /Ob1 /DNDEBUG /EHsc /MT /W3 /nologo /J" CACHE STRING "MSVC MT flags " FORCE)
  SET(CMAKE_CXX_FLAGS_RELWITHDEBINFO "/D_CRT_NONSTDC_NO_DEPRECATE /D_CRT_SECURE_NO_DEPRECATE /D_SCL_SECURE_NO_DEPRECATE /wd4800 /wd4244 /wd4305 /O2 /Ob1 /DNDEBUG /EHsc /MT /W3 /nologo /Zi /J" CACHE STRING "MSVC MT flags " FORCE)
  SET(CMAKE_C_FLAGS_DEBUG "/D_CRT_NONSTDC_NO_DEPRECATE /D_CRT_SECURE_NO_DEPRECATE /D_SCL_SECURE_NO_DEPRECATE /wd4800 /wd4244 /wd4305 /D_DEBUG /Od /Gm /EHsc /RTC1 /MTd /W3 /nologo /ZI /J" CACHE STRING "MSVC MT flags " FORCE)
  SET(CMAKE_C_FLAGS_RELEASE "/D_CRT_NONSTDC_NO_DEPRECATE /D_CRT_SECURE_NO_DEPRECATE /D_SCL_SECURE_NO_DEPRECATE /wd4800 /wd4244 /wd4305 /O2 /Ob2 /DNDEBUG /EHsc /MT /W3 /nologo /J" CACHE STRING "MSVC MT flags " FORCE)
  SET(CMAKE_C_FLAGS_MINSIZEREL "/D_CRT_NONSTDC_NO_DEPRECATE /D_CRT_SECURE_NO_DEPRECATE /D_SCL_SECURE_NO_DEPRECATE /wd4800 /wd4244 /wd4305 /O1 /Ob1 /DNDEBUG /EHsc /MT /W3 /nologo /J" CACHE STRING "MSVC MT flags " FORCE)
  SET(CMAKE_C_FLAGS_RELWITHDEBINFO "/D_CRT_NONSTDC_NO_DEPRECATE /D_CRT_SECURE_NO_DEPRECATE /D_SCL_SECURE_NO_DEPRECATE /wd4800 /wd4244 /wd4305 /O2 /Ob1 /DNDEBUG /EHsc /MT /W3 /nologo /Zi /J" CACHE STRING "MSVC MT flags " FORCE)

  IF(WITH_OPENMP)
    SET(CMAKE_C_FLAGS "${CMAKE_C_FLAGS} /openmp ")
    SET(CMAKE_CXX_FLAGS "${CMAKE_CXX_FLAGS} /openmp ")
  ENDIF(WITH_OPENMP)

  SET(SDL ${LIBDIR}/sdl)
  SET(SDL_INC ${SDL}/include)
  SET(SDL_LIB SDL)
  SET(SDL_LIBPATH ${SDL}/lib)

  SET(PNG "${LIBDIR}/png")
  SET(PNG_INC "${PNG}/include")
  SET(PNG_LIBPATH ${PNG}/lib)

  SET(JPEG "${LIBDIR}/jpeg")
  SET(JPEG_INC "${JPEG}/include")
  SET(JPEG_LIBPATH ${JPEG}/lib)

  SET(TIFF ${LIBDIR}/tiff)
  SET(TIFF_INC ${TIFF}/include)
  
  SET(WINTAB_INC ${LIBDIR}/wintab/include) 

<<<<<<< HEAD
  SET(PLATFORM_LINKFLAGS "/NODEFAULTLIB:libc.lib")
=======
  IF(CMAKE_CL_64)
  SET(PLATFORM_LINKFLAGS "/MANIFEST:NO /MANIFESTUAC:NO /MACHINE:X64 /NODEFAULTLIB:libc.lib;MSVCRT.lib ")
  ELSE(CMAKE_CL_64)
  SET(PLATFORM_LINKFLAGS "/NODEFAULTLIB:libc.lib ")
  ENDIF(CMAKE_CL_64)
>>>>>>> 7e4db234
  SET(CMAKE_EXE_LINKER_FLAGS_DEBUG "${CMAKE_EXE_LINKER_FLAGS_DEBUG} /NODEFAULTLIB:libcmt.lib;libc.lib ")
ENDIF(WIN32)

IF(APPLE)
  IF(CMAKE_OSX_ARCHITECTURES MATCHES i386)
    SET(LIBDIR ${CMAKE_SOURCE_DIR}/../lib/darwin-8.x.i386)
  ELSE(CMAKE_OSX_ARCHITECTURES MATCHES i386)
    SET(LIBDIR ${CMAKE_SOURCE_DIR}/../lib/darwin-6.1-powerpc)
  ENDIF(CMAKE_OSX_ARCHITECTURES MATCHES i386)

  INCLUDE(${CMAKE_ROOT}/Modules/FindOpenAL.cmake)
  IF(OPENAL_FOUND)
    SET(WITH_OPENAL ON)
    SET(OPENAL_LIB ${OPENAL_LIBRARY})
    SET(OPENAL_INC ${OPENAL_INCLUDE_DIR})
  ELSE(OPENAL_FOUND)
    SET(WITH_OPENAL OFF)
  ENDIF(OPENAL_FOUND)

  SET(PYTHON /System/Library/Frameworks/Python.framework/Versions/)
  SET(PYTHON_VERSION 2.3)
  SET(PYTHON_INC "${PYTHON}${PYTHON_VERSION}/include/python${PYTHON_VERSION}" CACHE STRING "")
  SET(PYTHON_BINARY ${PYTHON}${PYTHON_VERSION}/bin/python${PYTHON_VERSION} CACHE STRING "")
  SET(PYTHON_LIB "")
  SET(PYTHON_LIBPATH ${PYTHON}${PYTHON_VERSION}/lib/python${PYTHON_VERSION}/config CACHE STRING "")
  SET(PYTHON_LINKFLAGS "-u __dummy -u _PyMac_Error -framework System -framework Python")

  SET(GETTEXT ${LIBDIR}/gettext)
  SET(GETTEXT_INC "${GETTEXT}/include")
  SET(GETTEXT_LIB intl iconv)
  SET(GETTEXT_LIBPATH ${GETTEXT}/lib)

  SET(PNG_LIB png)
  SET(JPEG_LIB jpeg)

  SET(ZLIB /usr)
  SET(ZLIB_INC "${ZLIB}/include")
  SET(ZLIB_LIB z)

  SET(FREETYPE ${LIBDIR}/freetype)
  SET(FREETYPE_INC ${FREETYPE}/include ${FREETYPE}/include/freetype2)
  SET(FREETYPE_LIBPATH ${FREETYPE}/lib)
  SET(FREETYPE_LIB freetype)

  SET(OPENEXR ${LIBDIR}/openexr)
  SET(OPENEXR_INC ${OPENEXR}/include/OpenEXR ${OPENEXR}/include)
  IF(CMAKE_OSX_ARCHITECTURES MATCHES i386)
    SET(OPENEXR_LIB Iex Half IlmImf Imath IlmThread)
  ELSE(CMAKE_OSX_ARCHITECTURES MATCHES i386)
    SET(OPENEXR_LIB Iex Half IlmImf Imath)
  ENDIF(CMAKE_OSX_ARCHITECTURES MATCHES i386)
  SET(OPENEXR_LIBPATH ${OPENEXR}/lib)

  SET(LLIBS stdc++ SystemStubs)

  SET(PLATFORM_CFLAGS "-pipe -fPIC -funsigned-char -fno-strict-aliasing")
  SET(PLATFORM_LINKFLAGS "-fexceptions -framework CoreServices -framework Foundation -framework IOKit -framework AppKit -framework Carbon -framework AGL -framework AudioUnit -framework AudioToolbox -framework CoreAudio -framework QuickTime")

  IF(WITH_OPENMP)
    SET(LLIBS "${LLIBS} -lgomp ")
    SET(CMAKE_C_FLAGS "${CMAKE_C_FLAGS} -fopenmp ")
    SET(CMAKE_CXX_FLAGS "${CMAKE_CXX_FLAGS} -fopenmp ")
  ENDIF(WITH_OPENMP)

  SET(SDL ${LIBDIR}/sdl)
  SET(SDL_INC ${SDL}/include)
  SET(SDL_LIB SDL)
  SET(SDL_LIBPATH ${SDL}/lib)

  SET(PNG "${LIBDIR}/png")
  SET(PNG_INC "${PNG}/include")
  SET(PNG_LIBPATH ${PNG}/lib)

  SET(JPEG "${LIBDIR}/jpeg")
  SET(JPEG_INC "${JPEG}/include")
  SET(JPEG_LIBPATH ${JPEG}/lib)

  SET(TIFF ${LIBDIR}/tiff)
  SET(TIFF_INC ${TIFF}/include)

  SET(EXETYPE MACOSX_BUNDLE)
ENDIF(APPLE)

IF(CMAKE_SYSTEM_NAME MATCHES "Linux")
  SET(BINRELOC ${CMAKE_SOURCE_DIR}/extern/binreloc)
  SET(BINRELOC_INC ${BINRELOC}/include)
ENDIF(CMAKE_SYSTEM_NAME MATCHES "Linux")

#-----------------------------------------------------------------------------
# Common.
SET(VERSE_INC ${CMAKE_SOURCE_DIR}/extern/verse/dist)

SET(FTGL ${CMAKE_SOURCE_DIR}/extern/bFTGL)
SET(FTGL_INC ${FTGL}/include)
SET(FTGL_LIB extern_ftgl)


#-----------------------------------------------------------------------------
# Blender WebPlugin

IF(WITH_WEBPLUGIN) 
  SET(GECKO_DIR "${CMAKE_SOURCE_DIR}/../gecko-sdk/" CACHE PATH "Gecko SDK path")
  SET(WEBPLUGIN_SANDBOX_MODE "apparmor" CACHE STRING "WEB Plugin sandbox mode, can be apparmor, privsep, none")

  SET(WITH_PLAYER ON)
ENDIF(WITH_WEBPLUGIN)


#-----------------------------------------------------------------------------
# Configure OpenGL.
INCLUDE(${CMAKE_ROOT}/Modules/FindOpenGL.cmake)
INCLUDE_DIRECTORIES(${OPENGL_INCLUDE_DIR})
#-----------------------------------------------------------------------------
# Extra compile flags
IF(WITH_GAMEENGINE)
  SET(PLATFORM_CFLAGS "${PLATFORM_CFLAGS} -DGAMEBLENDER ")
ENDIF(WITH_GAMEENGINE)
IF(WITH_BULLET)
  SET(PLATFORM_CFLAGS "${PLATFORM_CFLAGS} -DWITH_BULLET ")
ENDIF(WITH_BULLET)
SET(CMAKE_C_FLAGS "${CMAKE_C_FLAGS} ${PLATFORM_CFLAGS} ")
SET(CMAKE_CXX_FLAGS "${CMAKE_CXX_FLAGS} ${PLATFORM_CFLAGS} ")

#-----------------------------------------------------------------------------
# Libraries
FILE(WRITE ${CMAKE_BINARY_DIR}/cmake_blender_libs.txt "")
SUBDIRS(
  intern
  extern
  source
)


#-----------------------------------------------------------------------------
# Blender Application
SUBDIRS(source/creator)


#-----------------------------------------------------------------------------
# Blender Player
IF(WITH_PLAYER)
  SUBDIRS(blenderplayer)
ENDIF(WITH_PLAYER)<|MERGE_RESOLUTION|>--- conflicted
+++ resolved
@@ -54,7 +54,7 @@
 #-----------------------------------------------------------------------------
 # Set default config options
 OPTION(WITH_PLAYER		"Build Player"						OFF)
-OPTION(WITH_GAMEENGINE		"Enable Game Engine"					OFF)
+OPTION(WITH_GAMEENGINE		"Enable Game Engine"					ON)
 OPTION(WITH_BULLET		"Enable Bullet (Physics Engine)"			ON)
 OPTION(WITH_INTERNATIONAL	"Enable I18N   (International fonts and text)"		ON)
 OPTION(WITH_VERSE		"Enable Verse  (http://verse.blender.org)"		OFF)
@@ -330,15 +330,11 @@
   
   SET(WINTAB_INC ${LIBDIR}/wintab/include) 
 
-<<<<<<< HEAD
-  SET(PLATFORM_LINKFLAGS "/NODEFAULTLIB:libc.lib")
-=======
   IF(CMAKE_CL_64)
   SET(PLATFORM_LINKFLAGS "/MANIFEST:NO /MANIFESTUAC:NO /MACHINE:X64 /NODEFAULTLIB:libc.lib;MSVCRT.lib ")
   ELSE(CMAKE_CL_64)
   SET(PLATFORM_LINKFLAGS "/NODEFAULTLIB:libc.lib ")
   ENDIF(CMAKE_CL_64)
->>>>>>> 7e4db234
   SET(CMAKE_EXE_LINKER_FLAGS_DEBUG "${CMAKE_EXE_LINKER_FLAGS_DEBUG} /NODEFAULTLIB:libcmt.lib;libc.lib ")
 ENDIF(WIN32)
 
