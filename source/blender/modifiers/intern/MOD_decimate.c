--- conflicted
+++ resolved
@@ -234,20 +234,12 @@
   PointerRNA ptr;
   PointerRNA ob_ptr;
   modifier_panel_get_property_pointers(C, panel, &ob_ptr, &ptr);
-<<<<<<< HEAD
-  modifier_panel_buttons(C, panel);
-=======
->>>>>>> 9b099c86
 
   uiLayoutSetPropSep(layout, true);
 
   int decimate_type = RNA_enum_get(&ptr, "decimate_type");
   char count_info[32];
   snprintf(count_info, 32, IFACE_("Face Count: %d"), RNA_int_get(&ptr, "face_count"));
-<<<<<<< HEAD
-  bool has_vertex_group = RNA_string_length(&ptr, "vertex_group") != 0;
-=======
->>>>>>> 9b099c86
 
   uiItemR(layout, &ptr, "decimate_type", 0, NULL, ICON_NONE);
 
@@ -265,17 +257,7 @@
 
     uiItemR(layout, &ptr, "use_collapse_triangulate", 0, NULL, ICON_NONE);
 
-<<<<<<< HEAD
-    row = uiLayoutRow(layout, true);
-    uiItemPointerR(row, &ptr, "vertex_group", &ob_ptr, "vertex_groups", NULL, ICON_NONE);
-    sub = uiLayoutColumn(row, true);
-    uiLayoutSetPropDecorate(sub, false);
-    uiLayoutSetActive(sub, has_vertex_group);
-    uiLayoutSetPropSep(sub, false);
-    uiItemR(sub, &ptr, "invert_vertex_group", 0, "", ICON_ARROW_LEFTRIGHT);
-=======
     modifier_vgroup_ui(layout, &ptr, &ob_ptr, "vertex_group", "invert_vertex_group", NULL);
->>>>>>> 9b099c86
   }
   else if (decimate_type == MOD_DECIM_MODE_UNSUBDIV) {
     uiItemR(layout, &ptr, "iterations", 0, NULL, ICON_NONE);
