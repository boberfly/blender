--- conflicted
+++ resolved
@@ -662,12 +662,8 @@
 	 */
 	for (i = 0; i < n; i++) {
 		file = filelist_file(sfile->files, i);
-<<<<<<< HEAD
-		if (!(file->typeflag & FILE_TYPE_DIR) && (fnmatch(pattern, file->relpath, 0) == 0)) {
-=======
 		/* Do not check wether file is a file or dir here! Causes T44243 (we do accept dirs at this stage). */
-		if (fnmatch(pattern, file->relname, 0) == 0) {
->>>>>>> f5949efb
+		if (fnmatch(pattern, file->relpath, 0) == 0) {
 			file->selflag |= FILE_SEL_SELECTED;
 			if (!match) {
 				BLI_strncpy(matched_file, file->relpath, FILE_MAX);
