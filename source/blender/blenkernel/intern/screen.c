--- conflicted
+++ resolved
@@ -612,13 +612,6 @@
 	return ((sqrtf(4.0f * zoomfac) - (float)M_SQRT2) * 50.0f);
 }
 
-<<<<<<< HEAD
-void BKE_screen_view3d_ensure_FX(View3D *v3d) {
-	if (!v3d->fxoptions) {
-		v3d->fxoptions = MEM_callocN(sizeof(GPUFXOptions), "view3d fx options");
-		v3d->fxoptions->dof_options = MEM_callocN(sizeof(GPUDOFOptions), "view3d dof options");
-		v3d->fxoptions->ssao_options = MEM_callocN(sizeof(GPUSSAOOptions), "view3d ssao options");
-=======
 void BKE_screen_gpu_fx_validate(GPUFXSettings *fx_settings)
 {
 	/* currently we use DOF from the camera _only_,
@@ -639,6 +632,5 @@
 		fx_ssao = fx_settings->ssao = MEM_callocN(sizeof(GPUSSAOSettings), __func__);
 
 		GPU_fx_compositor_init_ssao_settings(fx_ssao);
->>>>>>> 90a9415c
 	}
 }