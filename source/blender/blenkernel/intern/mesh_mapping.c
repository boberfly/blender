--- conflicted
+++ resolved
@@ -32,10 +32,12 @@
 #include "DNA_meshdata_types.h"
 
 #include "BLI_utildefines.h"
+#include "BLI_bitmap.h"
 #include "BLI_math.h"
 
 #include "BKE_mesh_mapping.h"
 #include "BKE_customdata.h"
+#include "BLI_memarena.h"
 
 #include "BLI_strict_flags.h"
 
@@ -156,18 +158,25 @@
 	}
 }
 
-/* Generates a map where the key is the vertex and the value is a list
- * of polys that use that vertex as a corner. The lists are allocated
- * from one memory pool. */
-void BKE_mesh_vert_poly_map_create(MeshElemMap **r_map, int **r_mem,
-                                   const MPoly *mpoly, const MLoop *mloop,
-                                   int totvert, int totpoly, int totloop)
-{
-	MeshElemMap *map = MEM_callocN(sizeof(MeshElemMap) * (size_t)totvert, "vert poly map");
+/**
+
+
+ * Generates a map where the key is the vertex and the value is a list
+ * of polys or loops that use that vertex as a corner. The lists are allocated
+ * from one memory pool.
+ *
+ * Wrapped by #BKE_mesh_vert_poly_map_create & BKE_mesh_vert_loop_map_create
+ */
+static void mesh_vert_poly_or_loop_map_create(
+        MeshElemMap **r_map, int **r_mem,
+        const MPoly *mpoly, const MLoop *mloop,
+        int totvert, int totpoly, int totloop, const bool do_loops)
+{
+	MeshElemMap *map = MEM_callocN(sizeof(MeshElemMap) * (size_t)totvert, __func__);
 	int *indices, *index_iter;
 	int i, j;
 
-	indices = index_iter = MEM_mallocN(sizeof(int) * (size_t)totloop, "vert poly map mem");
+	indices = index_iter = MEM_mallocN(sizeof(int) * (size_t)totloop, __func__);
 
 	/* Count number of polys for each vertex */
 	for (i = 0; i < totpoly; i++) {
@@ -193,13 +202,35 @@
 		for (j = 0; j < p->totloop; j++) {
 			unsigned int v = mloop[p->loopstart + j].v;
 
-			map[v].indices[map[v].count] = i;
+			map[v].indices[map[v].count] = do_loops ? p->loopstart + j : i;
 			map[v].count++;
 		}
 	}
 
 	*r_map = map;
 	*r_mem = indices;
+}
+
+/**
+ * Generates a map where the key is the vertex and the value is a list of polys that use that vertex as a corner.
+ * The lists are allocated from one memory pool.
+ */
+void BKE_mesh_vert_poly_map_create(MeshElemMap **r_map, int **r_mem,
+                                   const MPoly *mpoly, const MLoop *mloop,
+                                   int totvert, int totpoly, int totloop)
+{
+	mesh_vert_poly_or_loop_map_create(r_map, r_mem, mpoly, mloop, totvert, totpoly, totloop, false);
+}
+
+/**
+ * Generates a map where the key is the vertex and the value is a list of loops that use that vertex as a corner.
+ * The lists are allocated from one memory pool.
+ */
+void BKE_mesh_vert_loop_map_create(MeshElemMap **r_map, int **r_mem,
+                                   const MPoly *mpoly, const MLoop *mloop,
+                                   int totvert, int totpoly, int totloop)
+{
+	mesh_vert_poly_or_loop_map_create(r_map, r_mem, mpoly, mloop, totvert, totpoly, totloop, true);
 }
 
 /* Generates a map where the key is the vertex and the value is a list
@@ -345,25 +376,30 @@
 /** \} */
 
 
-
 /* -------------------------------------------------------------------- */
 
-/** \name Mesh Smooth Groups
+/** \name Mesh loops/poly islands.
+ * Used currently for UVs and 'smooth groups'.
  * \{ */
 
-/**
- * Calculate smooth groups from sharp edges.
- *
- * \param r_totgroup The total number of groups, 1 or more.
- * \return Polygon aligned array of group index values (bitflags if use_bitflags is true), starting at 1.
- */
+/** Callback deciding whether the given poly/loop/edge define an island boundary or not.
+ */
+typedef bool (*MeshRemap_CheckIslandBoundary)(
+        const struct MPoly *mpoly, const struct MLoop *mloop, const struct MEdge *medge,
+        const int nbr_egde_users);
+
+static void poly_edge_loop_islands_calc(
 int *BKE_mesh_calc_smoothgroups(const MEdge *medge, const int totedge,
-                                const MPoly *mpoly, const int totpoly,
-                                const MLoop *mloop, const int totloop,
-                                int *r_totgroup, const bool use_bitflags)
+        const MEdge *medge, const int totedge, const MPoly *mpoly, const int totpoly,
+        const MLoop *mloop, const int totloop, MeshElemMap *edge_poly_map,
+        const bool use_bitflags, MeshRemap_CheckIslandBoundary edge_boundary_check,
+        int **r_poly_groups, int *r_totgroup, BLI_bitmap **r_edge_borders, int *r_totedgeborder)
 {
 	int *poly_groups;
 	int *poly_stack;
+
+	BLI_bitmap *edge_borders = NULL;
+	int num_edgeborders = 0;
 
 	int poly_prev = 0;
 	const int temp_poly_group_id = 3;  /* Placeholder value. */
@@ -372,18 +408,28 @@
 	bool group_id_overflow = false;
 
 	/* map vars */
-	MeshElemMap *edge_poly_map;
+	int *edge_poly_mem = NULL;
 	int *edge_poly_mem;
 
 	if (totpoly == 0) {
 		*r_totgroup = 0;
-		return NULL;
-	}
-
-	BKE_mesh_edge_poly_map_create(&edge_poly_map, &edge_poly_mem,
-	                              medge, totedge,
-	                              mpoly, totpoly,
-	                              mloop, totloop);
+		*r_poly_groups = NULL;
+		if (r_edge_borders) {
+			*r_edge_borders = NULL;
+			*r_totedgeborder = 0;
+		}
+		return;
+	}
+
+	if (r_edge_borders) {
+		edge_borders = BLI_BITMAP_NEW(totedge, __func__);
+		*r_totedgeborder = 0;
+	}
+
+	if (!edge_poly_map) {
+		BKE_mesh_edge_poly_map_create(&edge_poly_map, &edge_poly_mem,
+		                              medge, totedge, mpoly, totpoly, mloop, totloop);
+	}
 
 	poly_groups = MEM_callocN(sizeof(int) * (size_t)totpoly, __func__);
 	poly_stack  = MEM_mallocN(sizeof(int) * (size_t)totpoly, __func__);
@@ -416,22 +462,20 @@
 		while (ps_curr_idx != ps_end_idx) {
 			const MPoly *mp;
 			const MLoop *ml;
-			bool sharp_poly;
 			int j;
 
 			poly = poly_stack[ps_curr_idx++];
 			BLI_assert(poly_groups[poly] == poly_group_id);
 
 			mp = &mpoly[poly];
-			sharp_poly = !(mp->flag & ME_SMOOTH);
 			for (ml = &mloop[mp->loopstart], j = mp->totloop; j--; ml++) {
 				/* loop over poly users */
-				const MeshElemMap *map_ele = &edge_poly_map[ml->e];
+				const int me_idx = (int)ml->e;
+				const MEdge *me = &medge[me_idx];
+				const MeshElemMap *map_ele = &edge_poly_map[me_idx];
 				const int *p = map_ele->indices;
 				int i = map_ele->count;
-				/* Edge is smooth only if its poly is not sharp, edge is not sharp,
-				 * and edge is used by exactly two polygons. */
-				if (!sharp_poly && !(medge[ml->e].flag & ME_SHARP) && i == 2) {
+				if (!edge_boundary_check(mp, ml, me, i)) {
 					for (; i--; p++) {
 						/* if we meet other non initialized its a bug */
 						BLI_assert(ELEM(poly_groups[*p], 0, poly_group_id));
@@ -442,14 +486,20 @@
 						}
 					}
 				}
-				else if (use_bitflags) {
-					/* Find contiguous smooth groups already assigned, these are the values we can't reuse! */
-					for (; i--; p++) {
-						int bit = poly_groups[*p];
-						if (!ELEM(bit, 0, poly_group_id, poly_group_id_overflowed) &&
-						    !(bit_poly_group_mask & bit))
-						{
-							bit_poly_group_mask |= bit;
+				else {
+					if (edge_borders && !BLI_BITMAP_TEST(edge_borders, me_idx)) {
+						BLI_BITMAP_ENABLE(edge_borders, me_idx);
+						num_edgeborders++;
+					}
+					if (use_bitflags) {
+						/* Find contiguous smooth groups already assigned, these are the values we can't reuse! */
+						for (; i--; p++) {
+							int bit = poly_groups[*p];
+							if (!ELEM(bit, 0, poly_group_id, poly_group_id_overflowed) &&
+							    !(bit_poly_group_mask & bit))
+							{
+								bit_poly_group_mask |= bit;
+							}
 						}
 					}
 				}
@@ -502,16 +552,49 @@
 		tot_group++;
 	}
 
-	MEM_freeN(edge_poly_map);
-	MEM_freeN(edge_poly_mem);
+	if (edge_poly_mem) {
+		MEM_freeN(edge_poly_map);
+		MEM_freeN(edge_poly_mem);
+	}
 	MEM_freeN(poly_stack);
 
 	*r_totgroup = tot_group;
+	*r_poly_groups = poly_groups;
+	if (r_edge_borders) {
+		*r_edge_borders = edge_borders;
+		*r_totedgeborder = num_edgeborders;
+	}
+}
+
+static bool poly_is_island_boundary_smooth_cb(
+        const MPoly *mp, const MLoop *UNUSED(ml), const MEdge *me,
+        const int nbr_egde_users)
+{
+	/* Edge is sharp if its poly is sharp, or edge itself is sharp, or edge is not used by exactly two polygons. */
+	return (!(mp->flag & ME_SMOOTH) || (me->flag & ME_SHARP) || (nbr_egde_users != 2));
+}
+
+/**
+ * Calculate smooth groups from sharp edges.
+ *
+ * \param r_totgroup The total number of groups, 1 or more.
+ * \return Polygon aligned array of group index values (bitflags if use_bitflags is true), starting at 1
+ *         (0 being used as 'invalid' flag).
+ *         Note it's callers's responsibility to MEM_freeN returned array.
+ */
+int *BKE_mesh_calc_smoothgroups(const MEdge *medge, const int totedge,
+                                const MPoly *mpoly, const int totpoly,
+                                const MLoop *mloop, const int totloop,
+                                int *r_totgroup, const bool use_bitflags)
+{
+	int *poly_groups = NULL;
+
+	poly_edge_loop_islands_calc(
+	        medge, totedge, mpoly, totpoly, mloop, totloop, NULL, use_bitflags,
+	        poly_is_island_boundary_smooth_cb, &poly_groups, r_totgroup, NULL, NULL);
 
 	return poly_groups;
 }
-<<<<<<< HEAD
-=======
 
 #define MISLAND_DEFAULT_BUFSIZE 64
 
@@ -723,5 +806,4 @@
 	return true;
 }
 
->>>>>>> 000dfc03
 /** \} */