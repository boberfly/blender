/*
 * ***** BEGIN GPL LICENSE BLOCK *****
 *
 * This program is free software; you can redistribute it and/or
 * modify it under the terms of the GNU General Public License
 * as published by the Free Software Foundation; either version 2
 * of the License, or (at your option) any later version.
 *
 * This program is distributed in the hope that it will be useful,
 * but WITHOUT ANY WARRANTY; without even the implied warranty of
 * MERCHANTABILITY or FITNESS FOR A PARTICULAR PURPOSE.  See the
 * GNU General Public License for more details.
 *
 * You should have received a copy of the GNU General Public License
 * along with this program; if not, write to the Free Software Foundation,
 * Inc., 51 Franklin Street, Fifth Floor, Boston, MA 02110-1301, USA.
 *
 * Contributor(s): Chingiz Dyussenov, Arystanbek Dyussenov, Jan Diederich, Tod Liverseed.
 *
 * ***** END GPL LICENSE BLOCK *****
 */

#include "GeometryExporter.h"
#include "AnimationExporter.h"
#include "MaterialExporter.h"

template<class Functor>
void forEachObjectInExportSet(Scene *sce, Functor &f, LinkNode *export_set)
{
	LinkNode *node;
	for (node = export_set; node; node = node->next) {
		Object *ob = (Object *)node->link;
		f(ob);
	}
}

bool AnimationExporter::exportAnimations(EvaluationContext *eval_ctx, Scene *sce)
{
	bool has_animations = hasAnimations(sce);
	if (has_animations) {
		this->eval_ctx = eval_ctx;
		this->scene = sce;

		openLibrary();

		forEachObjectInExportSet(sce, *this, this->export_settings->export_set);

		closeLibrary();
	}
	return has_animations;
}

bool AnimationExporter::is_flat_line(std::vector<float> &values, int channel_count)
{
	for (int i = 0; i < values.size(); i += channel_count) {
		for (int j = 0; j < channel_count; j++) {
			if (!bc_in_range(values[j], values[i+j], 0.000001))
				return false;
		}
	}
	return true;
}
/*
 *  This function creates a complete LINEAR Collada <Animation> Entry with all needed 
 *  <source>, <sampler>, and <channel> entries.
 *  This is is used for creating sampled Transformation Animations for either:
 *
 *		1-axis animation:
 *		    times contains the time points in seconds from within the timeline
 *			values contains the data (list of single floats)
 *			channel_count = 1
 *			axis_name = ['X' | 'Y' | 'Z']
 *			is_rot indicates if the animation is a rotation
 *
 *		3-axis animation:
 *			times contains the time points in seconds from within the timeline
 *			values contains the data (list of floats where each 3 entries are one vector)
 *			channel_count = 3
 *			axis_name = "" (actually not used)
 *			is_rot = false (see xxx below)
 *
 *	xxx: I tried to create a 3 axis rotation animation 
 *		 like for translation or scale. But i could not 
 *		 figure out how to setup the channel for this case.
 *		 So for now rotations are exported as 3 separate 1-axis collada animations
 *		 See export_sampled_animation() further down.
 */
void AnimationExporter::create_sampled_animation(int channel_count,
	std::vector<float> &times,
	std::vector<float> &values,
	std::string ob_name,
	std::string label,
	std::string axis_name,
	bool is_rot)
{
	char anim_id[200];

	if (is_flat_line(values, channel_count))
		return;

	BLI_snprintf(anim_id, sizeof(anim_id), "%s_%s_%s", (char *)translate_id(ob_name).c_str(), label.c_str(), axis_name.c_str());

	openAnimation(anim_id, COLLADABU::Utils::EMPTY_STRING);

	/* create input source */
	std::string input_id = create_source_from_vector(COLLADASW::InputSemantic::INPUT, times, false, anim_id, "");

	/* create output source */
	std::string output_id;
	if (channel_count == 1)
		output_id = create_source_from_array(COLLADASW::InputSemantic::OUTPUT, &values[0], values.size(), is_rot, anim_id, axis_name.c_str());
	else if (channel_count == 3)
		output_id = create_xyz_source(&values[0], times.size(), anim_id);
	else if (channel_count == 16)
		output_id = create_4x4_source(times, values, anim_id);

	std::string sampler_id = std::string(anim_id) + SAMPLER_ID_SUFFIX;
	COLLADASW::LibraryAnimations::Sampler sampler(sw, sampler_id);
	std::string empty;
	sampler.addInput(COLLADASW::InputSemantic::INPUT, COLLADABU::URI(empty, input_id));
	sampler.addInput(COLLADASW::InputSemantic::OUTPUT, COLLADABU::URI(empty, output_id));

	/* TODO create in/out tangents source (LINEAR) */
	std::string interpolation_id = fake_interpolation_source(times.size(), anim_id, "");

	/* Create Sampler */
	sampler.addInput(COLLADASW::InputSemantic::INTERPOLATION, COLLADABU::URI(empty, interpolation_id));
	addSampler(sampler);

	/* Create channel */
	std::string target = translate_id(ob_name) + "/" + label + axis_name + ((is_rot) ? ".ANGLE" : "");
	addChannel(COLLADABU::URI(empty, sampler_id), target);

	closeAnimation();

}

/*
 * Export all animation FCurves of an Object.
 *
 * Note: This uses the keyframes as sample points,
 * and exports "baked keyframes" while keeping the tangent infromation
 * of the FCurves intact. This works for simple cases, but breaks
 * especially when negative scales are involved in the animation.
 *
 * If it is necessary to conserve the Animation precisely then
 * use export_sampled_animation_set() instead.
 */
void AnimationExporter::export_keyframed_animation_set(Object *ob)
{
	FCurve *fcu = (FCurve *)ob->adt->action->curves.first;
	if (!fcu) {
		return; /* object has no animation */
	}

	if (this->export_settings->export_transformation_type == BC_TRANSFORMATION_TYPE_MATRIX) {

		std::vector<float> ctimes;
		find_keyframes(ob, ctimes);
		if (ctimes.size() > 0)
			export_sampled_matrix_animation(ob, ctimes);
	}
	else {
		char *transformName;
		while (fcu) {
			//for armature animations as objects
			if (ob->type == OB_ARMATURE)
				transformName = fcu->rna_path;
			else
				transformName = extract_transform_name(fcu->rna_path);

			if (
				STREQ(transformName, "location") ||
				STREQ(transformName, "scale") ||
				(STREQ(transformName, "rotation_euler") && ob->rotmode == ROT_MODE_EUL) ||
				STREQ(transformName, "rotation_quaternion"))
			{
				create_keyframed_animation(ob, fcu, transformName, false);
			}
			fcu = fcu->next;
		}
	}
}

/*
 * Export the sampled animation of an Object.
 *
 * Note: This steps over all animation frames (step size is given in export_settings.sample_size)
 * and then evaluates the transformation,
 * and exports "baked samples" This works always, however currently the interpolation type is set
 * to LINEAR for now. (maybe later this can be changed to BEZIER)
 *
 * Note: If it is necessary to keep the FCurves intact, then use export_keyframed_animation_set() instead.
 * However be aware that exporting keyframed animation may modify the animation slightly.
 * Also keyframed animation exports tend to break when negative scales are involved.
 */
void AnimationExporter::export_sampled_animation_set(Object *ob)
{
	std::vector<float>ctimes;
	find_sampleframes(ob, ctimes);
	if (ctimes.size() > 0) {
		if (this->export_settings->export_transformation_type == BC_TRANSFORMATION_TYPE_MATRIX)
			export_sampled_matrix_animation(ob, ctimes);
		else
			export_sampled_transrotloc_animation(ob, ctimes);
	}
}

void AnimationExporter::export_sampled_matrix_animation(Object *ob, std::vector<float> &ctimes)
{
	UnitConverter converter;

	std::vector<float> values;

	for (std::vector<float>::iterator ctime = ctimes.begin(); ctime != ctimes.end(); ++ctime) {
		float fmat[4][4];

		bc_update_scene(eval_ctx, scene, *ctime);
		BKE_object_matrix_local_get(ob, fmat);
		if (this->export_settings->limit_precision)
			bc_sanitize_mat(fmat, 6);

		for (int i = 0; i < 4; i++)
			for (int j = 0; j < 4; j++)
				values.push_back(fmat[i][j]);
	}

	std::string ob_name = id_name(ob);

	create_sampled_animation(16, ctimes, values, ob_name, "transform", "", false);
}

void AnimationExporter::export_sampled_transrotloc_animation(Object *ob, std::vector<float> &ctimes)
{
	static int LOC   = 0;
	static int EULX  = 1;
	static int EULY  = 2;
	static int EULZ  = 3;
	static int SCALE = 4;

	std::vector<float> baked_curves[5];

	for (std::vector<float>::iterator ctime = ctimes.begin(); ctime != ctimes.end(); ++ctime ) {
		float fmat[4][4];
		float floc[3];
		float fquat[4];
		float fsize[3];
		float feul[3];

<<<<<<< HEAD
		bc_update_scene(eval_ctx, scene, *ctime);

=======
		bc_update_scene(scene, *ctime);
>>>>>>> 05b5958a
		BKE_object_matrix_local_get(ob, fmat);
		mat4_decompose(floc, fquat, fsize, fmat);
		quat_to_eul(feul, fquat);

		baked_curves[LOC].push_back(floc[0]);
		baked_curves[LOC].push_back(floc[1]);
		baked_curves[LOC].push_back(floc[2]);

		baked_curves[EULX].push_back(feul[0]);
		baked_curves[EULY].push_back(feul[1]);
		baked_curves[EULZ].push_back(feul[2]);

		baked_curves[SCALE].push_back(fsize[0]);
		baked_curves[SCALE].push_back(fsize[1]);
		baked_curves[SCALE].push_back(fsize[2]);

	}

	std::string ob_name = id_name(ob);

	create_sampled_animation(3, ctimes, baked_curves[SCALE], ob_name, "scale",   "", false);
	create_sampled_animation(3, ctimes, baked_curves[LOC],  ob_name, "location", "", false);

	/* Not sure how to export rotation as a 3channel animation, 
	 * so separate into 3 single animations for now:
	 */

	create_sampled_animation(1, ctimes, baked_curves[EULX], ob_name, "rotation", "X", true);
	create_sampled_animation(1, ctimes, baked_curves[EULY], ob_name, "rotation", "Y", true);
	create_sampled_animation(1, ctimes, baked_curves[EULZ], ob_name, "rotation", "Z", true);

	fprintf(stdout, "Animation Export: Baked %d frames for %s (sampling rate: %d)\n",
		(int)baked_curves[0].size(),
		ob->id.name,
		this->export_settings->sampling_rate);
}

/* called for each exported object */
void AnimationExporter::operator()(Object *ob)
{
	char *transformName;

	/* bool isMatAnim = false; */ /* UNUSED */

	//Export transform animations
	if (ob->adt && ob->adt->action) {

		if (ob->type == OB_ARMATURE) {
			/* Export skeletal animation (if any)*/
			bArmature *arm = (bArmature *)ob->data;
			for (Bone *bone = (Bone *)arm->bonebase.first; bone; bone = bone->next)
				write_bone_animation_matrix(ob, bone);
		}

		/* Armatures can have object animation and skeletal animation*/
		if (this->export_settings->sampling_rate < 1) {
			export_keyframed_animation_set(ob);
		}
		else {
			export_sampled_animation_set(ob);
		}
	}

	export_object_constraint_animation(ob);

	//This needs to be handled by extra profiles, so postponed for now
	//export_morph_animation(ob);
		
	//Export Lamp parameter animations
	if ( (ob->type == OB_LAMP) && ((Lamp *)ob->data)->adt && ((Lamp *)ob->data)->adt->action) {
		FCurve *fcu = (FCurve *)(((Lamp *)ob->data)->adt->action->curves.first);
		while (fcu) {
			transformName = extract_transform_name(fcu->rna_path);

			if ((STREQ(transformName, "color")) || (STREQ(transformName, "spot_size")) ||
			    (STREQ(transformName, "spot_blend")) || (STREQ(transformName, "distance")))
			{
				create_keyframed_animation(ob, fcu, transformName, true);
			}
			fcu = fcu->next;
		}
	}

	//Export Camera parameter animations
	if ( (ob->type == OB_CAMERA) && ((Camera *)ob->data)->adt && ((Camera *)ob->data)->adt->action) {
		FCurve *fcu = (FCurve *)(((Camera *)ob->data)->adt->action->curves.first);
		while (fcu) {
			transformName = extract_transform_name(fcu->rna_path);

			if ((STREQ(transformName, "lens")) ||
			    (STREQ(transformName, "ortho_scale")) ||
			    (STREQ(transformName, "clip_end")) || 
				(STREQ(transformName, "clip_start")))
			{
				create_keyframed_animation(ob, fcu, transformName, true);
			}
			fcu = fcu->next;
		}
	}

	//Export Material parameter animations.
	for (int a = 0; a < ob->totcol; a++) {
		Material *ma = give_current_material(ob, a + 1);
		if (!ma) continue;
		if (ma->adt && ma->adt->action) {
			/* isMatAnim = true; */
			FCurve *fcu = (FCurve *)ma->adt->action->curves.first;
			while (fcu) {
				transformName = extract_transform_name(fcu->rna_path);

				if ((STREQ(transformName, "specular_hardness")) || (STREQ(transformName, "specular_color")) ||
				    (STREQ(transformName, "diffuse_color")) || (STREQ(transformName, "alpha")) ||
				    (STREQ(transformName, "ior")))
				{
					create_keyframed_animation(ob, fcu, transformName, true, ma);
				}
				fcu = fcu->next;
			}
		}
	}
}

void AnimationExporter::export_object_constraint_animation(Object *ob)
{
	std::vector<float> fra;
	//Takes frames of target animations
	make_anim_frames_from_targets(ob, fra);

	if (fra.size())
		dae_baked_object_animation(fra, ob);
}

void AnimationExporter::export_morph_animation(Object *ob)
{ 
	FCurve *fcu;
	char *transformName;
	Key *key = BKE_key_from_object(ob);
	if (!key) return;

	if (key->adt && key->adt->action) {
		fcu = (FCurve *)key->adt->action->curves.first;
		
		while (fcu) {
			transformName = extract_transform_name(fcu->rna_path);

			create_keyframed_animation(ob, fcu, transformName, true);
			
			fcu = fcu->next;
		}
	}

}

void AnimationExporter::make_anim_frames_from_targets(Object *ob, std::vector<float> &frames )
{
	ListBase *conlist = get_active_constraints(this->eval_ctx, ob);
	if (conlist == NULL) return;
	bConstraint *con;
	for (con = (bConstraint *)conlist->first; con; con = con->next) {
		ListBase targets = {NULL, NULL};
		
		const bConstraintTypeInfo *cti = BKE_constraint_typeinfo_get(con);
		
		if (!validateConstraints(con)) continue;

		if (cti && cti->get_constraint_targets) {
			bConstraintTarget *ct;
			Object *obtar;
			/* get targets 
			 *  - constraints should use ct->matrix, not directly accessing values
			 *	- ct->matrix members have not yet been calculated here! 
			 */
			cti->get_constraint_targets(con, &targets);

			for (ct = (bConstraintTarget *)targets.first; ct; ct = ct->next) {
				obtar = ct->tar;

				if (obtar)
					find_keyframes(obtar, frames);
			}

			if (cti->flush_constraint_targets)
				cti->flush_constraint_targets(con, &targets, 1);
		}
	}
}

//euler sources from quternion sources
float *AnimationExporter::get_eul_source_for_quat(Object *ob)
{
	FCurve *fcu = (FCurve *)ob->adt->action->curves.first;
	const int keys = fcu->totvert;  
	float *quat = (float *)MEM_callocN(sizeof(float) * fcu->totvert * 4, "quat output source values");
	float *eul = (float *)MEM_callocN(sizeof(float) * fcu->totvert * 3, "quat output source values");
	float temp_quat[4];
	float temp_eul[3];
	while (fcu) {
		char *transformName = extract_transform_name(fcu->rna_path);

		if (STREQ(transformName, "rotation_quaternion") ) {
			for (int i = 0; i < fcu->totvert; i++) {
				*(quat + (i * 4) + fcu->array_index) = fcu->bezt[i].vec[1][1];
			}
		}
		fcu = fcu->next;
	}

	for (int i = 0; i < keys; i++) {
		for (int j = 0; j < 4; j++)
			temp_quat[j] = quat[(i * 4) + j];

		quat_to_eul(temp_eul, temp_quat);

		for (int k = 0; k < 3; k++)
			eul[i * 3 + k] = temp_eul[k];

	}
	MEM_freeN(quat);
	return eul;

}

//Get proper name for bones
std::string AnimationExporter::getObjectBoneName(Object *ob, const FCurve *fcu)
{
	//hard-way to derive the bone name from rna_path. Must find more compact method
	std::string rna_path = std::string(fcu->rna_path);

	char *boneName = strtok((char *)rna_path.c_str(), "\"");
	boneName = strtok(NULL, "\"");

	if (boneName != NULL)
		return /*id_name(ob) + "_" +*/ std::string(boneName);
	else
		return id_name(ob);
}

std::string AnimationExporter::getAnimationPathId(const FCurve *fcu)
{
	std::string rna_path = std::string(fcu->rna_path);
	return translate_id(rna_path);
}

/* convert f-curves to animation curves and write */
void AnimationExporter::create_keyframed_animation(Object *ob, FCurve *fcu, char *transformName, bool is_param, Material *ma)
{
	const char *axis_name = NULL;
	char anim_id[200];

	bool has_tangents = false;
	bool quatRotation = false;

	Object *obj = NULL;

	if (STREQ(transformName, "rotation_quaternion") ) {
		fprintf(stderr, "quaternion rotation curves are not supported. rotation curve will not be exported\n");
		quatRotation = true;
		return;
	}

	//axis names for colors
	else if (STREQ(transformName, "color") ||
	         STREQ(transformName, "specular_color") ||
	         STREQ(transformName, "diffuse_color") ||
	         STREQ(transformName, "alpha"))
	{
		const char *axis_names[] = {"R", "G", "B"};
		if (fcu->array_index < 3)
			axis_name = axis_names[fcu->array_index];
	}

	/*
	 * Note: Handle transformation animations separately (to apply matrix inverse to fcurves)
	 * We will use the object to evaluate the animation on all keyframes and calculate the 
	 * resulting object matrix. We need this to incorporate the
	 * effects of the parent inverse matrix (when it contains a rotation component)
	 *
	 * TODO: try to combine exported fcurves into 3 channel animations like done 
	 * in export_sampled_animation(). For now each channel is exported as separate <Animation>.
	 */

	else if (
		STREQ(transformName, "scale") ||
		STREQ(transformName, "location") ||
		STREQ(transformName, "rotation_euler"))
	{
		const char *axis_names[] = {"X", "Y", "Z"};
		if (fcu->array_index < 3) {
			axis_name = axis_names[fcu->array_index];
			obj = ob;
		}
	}
	else {
		/* no axis name. single parameter */
		axis_name = "";
	}

	std::string ob_name = std::string("null");

	/* Create anim Id */
	if (ob->type == OB_ARMATURE) {
		ob_name =  getObjectBoneName(ob, fcu);
		BLI_snprintf(
		        anim_id,
		        sizeof(anim_id),
		        "%s_%s.%s",
		        (char *)translate_id(ob_name).c_str(),
		        (char *)translate_id(transformName).c_str(),
		        axis_name);
	}
	else {
		if (ma)
			ob_name = id_name(ob) + "_material";
		else
			ob_name = id_name(ob);

		BLI_snprintf(
		        anim_id,
		        sizeof(anim_id),
		        "%s_%s_%s",
		        (char *)translate_id(ob_name).c_str(),
		        (char *)getAnimationPathId(fcu).c_str(),
		        axis_name);
	}

	openAnimation(anim_id, COLLADABU::Utils::EMPTY_STRING);

	// create input source
	std::string input_id = create_source_from_fcurve(COLLADASW::InputSemantic::INPUT, fcu, anim_id, axis_name);

	// create output source
	std::string output_id;

	//quat rotations are skipped for now, because of complications with determining axis.
	if (quatRotation) {
		float *eul  = get_eul_source_for_quat(ob);
		float *eul_axis = (float *)MEM_callocN(sizeof(float) * fcu->totvert, "quat output source values");
		for (int i = 0; i < fcu->totvert; i++) {
			eul_axis[i] = eul[i * 3 + fcu->array_index];
		}
		output_id = create_source_from_array(COLLADASW::InputSemantic::OUTPUT, eul_axis, fcu->totvert, quatRotation, anim_id, axis_name);
		MEM_freeN(eul);
		MEM_freeN(eul_axis);
	}
	else if (STREQ(transformName, "lens") && (ob->type == OB_CAMERA)) {
		output_id = create_lens_source_from_fcurve((Camera *) ob->data, COLLADASW::InputSemantic::OUTPUT, fcu, anim_id);
	}
	else {
		output_id = create_source_from_fcurve(COLLADASW::InputSemantic::OUTPUT, fcu, anim_id, axis_name, obj);
	}

	// create interpolations source
	std::string interpolation_id = create_interpolation_source(fcu, anim_id, axis_name, &has_tangents);

	// handle tangents (if required)
	std::string intangent_id;
	std::string outtangent_id;

	if (has_tangents) {
		// create in_tangent source
		intangent_id = create_source_from_fcurve(COLLADASW::InputSemantic::IN_TANGENT, fcu, anim_id, axis_name, obj);

		// create out_tangent source
		outtangent_id = create_source_from_fcurve(COLLADASW::InputSemantic::OUT_TANGENT, fcu, anim_id, axis_name, obj);
	}

	std::string sampler_id = std::string(anim_id) + SAMPLER_ID_SUFFIX;
	COLLADASW::LibraryAnimations::Sampler sampler(sw, sampler_id);
	std::string empty;
	sampler.addInput(COLLADASW::InputSemantic::INPUT, COLLADABU::URI(empty, input_id));
	sampler.addInput(COLLADASW::InputSemantic::OUTPUT, COLLADABU::URI(empty, output_id));

	// this input is required
	sampler.addInput(COLLADASW::InputSemantic::INTERPOLATION, COLLADABU::URI(empty, interpolation_id));

	if (has_tangents) {
		sampler.addInput(COLLADASW::InputSemantic::IN_TANGENT, COLLADABU::URI(empty, intangent_id));
		sampler.addInput(COLLADASW::InputSemantic::OUT_TANGENT, COLLADABU::URI(empty, outtangent_id));
	}

	addSampler(sampler);

	std::string target;

	if (!is_param)
		target = translate_id(ob_name) +
		         "/" + get_transform_sid(fcu->rna_path, -1, axis_name, true);
	else {
		if (ob->type == OB_LAMP)
			target = get_light_id(ob) +
			         "/" + get_light_param_sid(fcu->rna_path, -1, axis_name, true);

		if (ob->type == OB_CAMERA)
			target = get_camera_id(ob) +
			         "/" + get_camera_param_sid(fcu->rna_path, -1, axis_name, true);

		if (ma)
			target = translate_id(id_name(ma)) + "-effect" +
			         "/common/" /*profile common is only supported */ + get_transform_sid(fcu->rna_path, -1, axis_name, true);
		//if shape key animation, this is the main problem, how to define the channel targets.
		/*target = get_morph_id(ob) +
				 "/value" +*/ 
	}
	addChannel(COLLADABU::URI(empty, sampler_id), target);

	closeAnimation();
}



//write bone animations in transform matrix sources
void AnimationExporter::write_bone_animation_matrix(Object *ob_arm, Bone *bone)
{
	if (!ob_arm->adt)
		return;

	//This will only export animations of bones in deform group.
	/* if (!is_bone_deform_group(bone)) return; */

	sample_and_write_bone_animation_matrix(ob_arm, bone);

	for (Bone *child = (Bone *)bone->childbase.first; child; child = child->next)
		write_bone_animation_matrix(ob_arm, child);
}

bool AnimationExporter::is_bone_deform_group(Bone *bone)
{   
	bool is_def;
	//Check if current bone is deform
	if ((bone->flag & BONE_NO_DEFORM) == 0) return true;
	//Check child bones
	else {
		for (Bone *child = (Bone *)bone->childbase.first; child; child = child->next) {
			//loop through all the children until deform bone is found, and then return
			is_def = is_bone_deform_group(child);
			if (is_def) return true;
		}
	}
	//no deform bone found in children also
	return false;
}

void AnimationExporter::sample_and_write_bone_animation_matrix(Object *ob_arm, Bone *bone)
{
	bArmature *arm = (bArmature *)ob_arm->data;
	int flag = arm->flag;
	std::vector<float> fra;
	//char prefix[256];

	//Check if there is a fcurve in the armature for the bone in param
	//when baking this check is not needed, solve every bone for every frame.
	/*FCurve *fcu = (FCurve *)ob_arm->adt->action->curves.first;

	while (fcu) {
		std::string bone_name = getObjectBoneName(ob_arm, fcu);
		int val = BLI_strcasecmp((char *)bone_name.c_str(), bone->name);
		if (val == 0) break;
		fcu = fcu->next;
	}

	if (!(fcu)) return;*/ 

	bPoseChannel *pchan = BKE_pose_channel_find_name(ob_arm->pose, bone->name);
	if (!pchan)
		return;


	if (this->export_settings->sampling_rate < 1)
		find_keyframes(ob_arm, fra);
	else
		find_sampleframes(ob_arm, fra);

	if (flag & ARM_RESTPOS) {
		arm->flag &= ~ARM_RESTPOS;
		BKE_pose_where_is(eval_ctx, scene, ob_arm);
	}

	if (fra.size()) {
		dae_baked_animation(fra, ob_arm, bone);
	}

	if (flag & ARM_RESTPOS) 
		arm->flag = flag;
	BKE_pose_where_is(eval_ctx, scene, ob_arm);
}

void AnimationExporter::dae_baked_animation(std::vector<float> &fra, Object *ob_arm, Bone *bone)
{
	std::string ob_name = id_name(ob_arm);
	std::string bone_name = bone->name;
	char anim_id[200];

	if (!fra.size())
		return;

	BLI_snprintf(anim_id, sizeof(anim_id), "%s_%s_%s", (char *)translate_id(ob_name).c_str(),
	             (char *)translate_id(bone_name).c_str(), "pose_matrix");

	openAnimation(anim_id, COLLADABU::Utils::EMPTY_STRING);

	// create input source
	std::string input_id = create_source_from_vector(COLLADASW::InputSemantic::INPUT, fra, false, anim_id, "");

	// create output source
	std::string output_id;

	output_id = create_4x4_source(fra, ob_arm, bone, anim_id);

	// create interpolations source
	std::string interpolation_id = fake_interpolation_source(fra.size(), anim_id, "");

	std::string sampler_id = std::string(anim_id) + SAMPLER_ID_SUFFIX;
	COLLADASW::LibraryAnimations::Sampler sampler(sw, sampler_id);
	std::string empty;
	sampler.addInput(COLLADASW::InputSemantic::INPUT, COLLADABU::URI(empty, input_id));
	sampler.addInput(COLLADASW::InputSemantic::OUTPUT, COLLADABU::URI(empty, output_id));

	// TODO create in/out tangents source

	// this input is required
	sampler.addInput(COLLADASW::InputSemantic::INTERPOLATION, COLLADABU::URI(empty, interpolation_id));

	addSampler(sampler);

	std::string target = get_joint_id(bone, ob_arm) + "/transform";
	addChannel(COLLADABU::URI(empty, sampler_id), target);

	closeAnimation();
}

void AnimationExporter::dae_baked_object_animation(std::vector<float> &fra, Object *ob)
{
	std::string ob_name = id_name(ob);
	char anim_id[200];

	if (!fra.size())
		return;

	BLI_snprintf(anim_id, sizeof(anim_id), "%s_%s", (char *)translate_id(ob_name).c_str(),
	             "object_matrix");

	openAnimation(anim_id, COLLADABU::Utils::EMPTY_STRING);

	// create input source
	std::string input_id = create_source_from_vector(COLLADASW::InputSemantic::INPUT, fra, false, anim_id, "");

	// create output source
	std::string output_id;
	output_id = create_4x4_source( fra, ob, NULL, anim_id);

	// create interpolations source
	std::string interpolation_id = fake_interpolation_source(fra.size(), anim_id, "");

	std::string sampler_id = std::string(anim_id) + SAMPLER_ID_SUFFIX;
	COLLADASW::LibraryAnimations::Sampler sampler(sw, sampler_id);
	std::string empty;
	sampler.addInput(COLLADASW::InputSemantic::INPUT, COLLADABU::URI(empty, input_id));
	sampler.addInput(COLLADASW::InputSemantic::OUTPUT, COLLADABU::URI(empty, output_id));

	// TODO create in/out tangents source

	// this input is required
	sampler.addInput(COLLADASW::InputSemantic::INTERPOLATION, COLLADABU::URI(empty, interpolation_id));

	addSampler(sampler);

	std::string target = translate_id(ob_name) + "/transform";
	addChannel(COLLADABU::URI(empty, sampler_id), target);

	closeAnimation();
}

// dae_bone_animation -> add_bone_animation
// (blend this into dae_bone_animation)
void AnimationExporter::dae_bone_animation(std::vector<float> &fra, float *values, int tm_type, int axis, std::string ob_name, std::string bone_name)
{
	const char *axis_names[] = {"X", "Y", "Z"};
	const char *axis_name = NULL;
	char anim_id[200];
	bool is_rot = tm_type == 0;

	if (!fra.size())
		return;

	char rna_path[200];
	BLI_snprintf(rna_path, sizeof(rna_path), "pose.bones[\"%s\"].%s", bone_name.c_str(),
	             tm_type == 0 ? "rotation_quaternion" : (tm_type == 1 ? "scale" : "location"));

	if (axis > -1)
		axis_name = axis_names[axis];

	std::string transform_sid = get_transform_sid(NULL, tm_type, axis_name, false);

	BLI_snprintf(anim_id, sizeof(anim_id), "%s_%s_%s", (char *)translate_id(ob_name).c_str(),
	             (char *)translate_id(bone_name).c_str(), (char *)transform_sid.c_str());

	openAnimation(anim_id, COLLADABU::Utils::EMPTY_STRING);

	// create input source
	std::string input_id = create_source_from_vector(COLLADASW::InputSemantic::INPUT, fra, is_rot, anim_id, axis_name);

	// create output source
	std::string output_id;
	if (axis == -1)
		output_id = create_xyz_source(values, fra.size(), anim_id);
	else
		output_id = create_source_from_array(COLLADASW::InputSemantic::OUTPUT, values, fra.size(), is_rot, anim_id, axis_name);

	// create interpolations source
	std::string interpolation_id = fake_interpolation_source(fra.size(), anim_id, axis_name);

	std::string sampler_id = std::string(anim_id) + SAMPLER_ID_SUFFIX;
	COLLADASW::LibraryAnimations::Sampler sampler(sw, sampler_id);
	std::string empty;
	sampler.addInput(COLLADASW::InputSemantic::INPUT, COLLADABU::URI(empty, input_id));
	sampler.addInput(COLLADASW::InputSemantic::OUTPUT, COLLADABU::URI(empty, output_id));

	// TODO create in/out tangents source

	// this input is required
	sampler.addInput(COLLADASW::InputSemantic::INTERPOLATION, COLLADABU::URI(empty, interpolation_id));

	addSampler(sampler);

	std::string target = translate_id(ob_name + "_" + bone_name) + "/" + transform_sid;
	addChannel(COLLADABU::URI(empty, sampler_id), target);

	closeAnimation();
}

float AnimationExporter::convert_time(float frame)
{
	return FRA2TIME(frame);
}

float AnimationExporter::convert_angle(float angle)
{
	return COLLADABU::Math::Utils::radToDegF(angle);
}

std::string AnimationExporter::get_semantic_suffix(COLLADASW::InputSemantic::Semantics semantic)
{
	switch (semantic) {
		case COLLADASW::InputSemantic::INPUT:
			return INPUT_SOURCE_ID_SUFFIX;
		case COLLADASW::InputSemantic::OUTPUT:
			return OUTPUT_SOURCE_ID_SUFFIX;
		case COLLADASW::InputSemantic::INTERPOLATION:
			return INTERPOLATION_SOURCE_ID_SUFFIX;
		case COLLADASW::InputSemantic::IN_TANGENT:
			return INTANGENT_SOURCE_ID_SUFFIX;
		case COLLADASW::InputSemantic::OUT_TANGENT:
			return OUTTANGENT_SOURCE_ID_SUFFIX;
		default:
			break;
	}
	return "";
}

void AnimationExporter::add_source_parameters(COLLADASW::SourceBase::ParameterNameList& param,
                                              COLLADASW::InputSemantic::Semantics semantic, bool is_rot, const char *axis, bool transform)
{
	switch (semantic) {
		case COLLADASW::InputSemantic::INPUT:
			param.push_back("TIME");
			break;
		case COLLADASW::InputSemantic::OUTPUT:
			if (is_rot) {
				param.push_back("ANGLE");
			}
			else {
				if (axis) {
					param.push_back(axis);
				}
				else 
				if (transform) {
					param.push_back("TRANSFORM");
				}
				else {     //assumes if axis isn't specified all axises are added
					param.push_back("X");
					param.push_back("Y");
					param.push_back("Z");
				}
			}
			break;
		case COLLADASW::InputSemantic::IN_TANGENT:
		case COLLADASW::InputSemantic::OUT_TANGENT:
			param.push_back("X");
			param.push_back("Y");
			break;
		default:
			break;
	}
}

void AnimationExporter::get_source_values(BezTriple *bezt, COLLADASW::InputSemantic::Semantics semantic, bool is_angle, float *values, int *length)
{
	switch (semantic) {
		case COLLADASW::InputSemantic::INPUT:
			*length = 1;
			values[0] = convert_time(bezt->vec[1][0]);
			break;
		case COLLADASW::InputSemantic::OUTPUT:
			*length = 1;
			if (is_angle) {
				values[0] = RAD2DEGF(bezt->vec[1][1]);
			}
			else {
				values[0] = bezt->vec[1][1];
			}
			break;

		case COLLADASW::InputSemantic::IN_TANGENT:
			*length = 2;
			values[0] = convert_time(bezt->vec[0][0]);
			if (bezt->ipo != BEZT_IPO_BEZ) {
				// We're in a mixed interpolation scenario, set zero as it's irrelevant but value might contain unused data
				values[0] = 0;
				values[1] = 0;
			}
			else if (is_angle) {
				values[1] = RAD2DEGF(bezt->vec[0][1]);
			}
			else {
				values[1] = bezt->vec[0][1];
			}
			break;

		case COLLADASW::InputSemantic::OUT_TANGENT:
			*length = 2;
			values[0] = convert_time(bezt->vec[2][0]);
			if (bezt->ipo != BEZT_IPO_BEZ) {
				// We're in a mixed interpolation scenario, set zero as it's irrelevant but value might contain unused data
				values[0] = 0;
				values[1] = 0;
			}
			else if (is_angle) {
				values[1] = RAD2DEGF(bezt->vec[2][1]);
			}
			else {
				values[1] = bezt->vec[2][1];
			}
			break;
		default:
			*length = 0;
			break;
	}
}

// old function to keep compatibility for calls where offset and object are not needed
std::string AnimationExporter::create_source_from_fcurve(COLLADASW::InputSemantic::Semantics semantic, FCurve *fcu, const std::string& anim_id, const char *axis_name)
{
	return create_source_from_fcurve(semantic, fcu, anim_id, axis_name, NULL);
}

void AnimationExporter::evaluate_anim_with_constraints(Object *ob, float ctime)
{
	BKE_animsys_evaluate_animdata(scene, &ob->id, ob->adt, ctime, ADT_RECALC_ALL);
	ListBase *conlist = get_active_constraints(this->eval_ctx, ob);
	bConstraint *con;
	for (con = (bConstraint *)conlist->first; con; con = con->next) {
		ListBase targets = { NULL, NULL };

		const bConstraintTypeInfo *cti = BKE_constraint_typeinfo_get(con);

		if (cti && cti->get_constraint_targets) {
			bConstraintTarget *ct;
			Object *obtar;
			cti->get_constraint_targets(con, &targets);
			for (ct = (bConstraintTarget *)targets.first; ct; ct = ct->next) {
				obtar = ct->tar;

				if (obtar) {
					BKE_animsys_evaluate_animdata(scene, &obtar->id, obtar->adt, ctime, ADT_RECALC_ANIM);
					BKE_object_where_is_calc_time(this->eval_ctx, scene, obtar, ctime);
				}
			}

			if (cti->flush_constraint_targets)
				cti->flush_constraint_targets(con, &targets, 1);
		}
	}
	BKE_object_where_is_calc_time(this->eval_ctx, scene, ob, ctime);
}

/*
 * ob is needed to aply parent inverse information to fcurve.
 * TODO: Here we have to step over all keyframes for each object and for each fcurve.
 * Instead of processing each fcurve one by one, 
 * step over the animation from keyframe to keyframe, 
 * then create adjusted fcurves (and entries) for all affected objects.
 * Then we would need to step through the scene only once.
 */
std::string AnimationExporter::create_source_from_fcurve(COLLADASW::InputSemantic::Semantics semantic, FCurve *fcu, const std::string& anim_id, const char *axis_name, Object *ob)
{
	std::string source_id = anim_id + get_semantic_suffix(semantic);

	bool is_angle = (strstr(fcu->rna_path, "rotation") || strstr(fcu->rna_path, "spot_size"));
	bool is_euler = strstr(fcu->rna_path, "rotation_euler");
	bool is_translation = strstr(fcu->rna_path, "location");
	bool is_scale = strstr(fcu->rna_path, "scale");
	bool is_tangent = false;
	int offset_index = 0;

	COLLADASW::FloatSourceF source(mSW);
	source.setId(source_id);
	source.setArrayId(source_id + ARRAY_ID_SUFFIX);
	source.setAccessorCount(fcu->totvert);

	switch (semantic) {
		case COLLADASW::InputSemantic::INPUT:
		case COLLADASW::InputSemantic::OUTPUT:
			source.setAccessorStride(1);
			offset_index = 0;
			break;
		case COLLADASW::InputSemantic::IN_TANGENT:
		case COLLADASW::InputSemantic::OUT_TANGENT:
			source.setAccessorStride(2);
			offset_index = 1;
			is_tangent = true;
			break;
		default:
			break;
	}

	COLLADASW::SourceBase::ParameterNameList &param = source.getParameterNameList();
	add_source_parameters(param, semantic, is_angle, axis_name, false);

	source.prepareToAppendValues();

	for (unsigned int frame_index = 0; frame_index < fcu->totvert; frame_index++) {
		float fixed_val = 0;
		if (ob) {
			float fmat[4][4];
			float frame = fcu->bezt[frame_index].vec[1][0];
			float ctime = BKE_scene_frame_get_from_ctime(scene, frame);

			evaluate_anim_with_constraints(ob, ctime); // set object transforms to fcurve's i'th keyframe

			BKE_object_matrix_local_get(ob, fmat);
			float floc[3];
			float fquat[4];
			float fsize[3];
			mat4_decompose(floc, fquat, fsize, fmat);

			if (is_euler) {
				float eul[3];
				quat_to_eul(eul, fquat);
				fixed_val = RAD2DEGF(eul[fcu->array_index]);
			}
			else if (is_translation) {
				fixed_val = floc[fcu->array_index];
			}
			else if (is_scale) {
				fixed_val = fsize[fcu->array_index];
			}
		}

		float values[3]; // be careful!
		float offset = 0;
		int length = 0;
		get_source_values(&fcu->bezt[frame_index], semantic, is_angle, values, &length);
		if (is_tangent) {
			float bases[3];
			int len = 0;
			get_source_values(&fcu->bezt[frame_index], COLLADASW::InputSemantic::OUTPUT, is_angle, bases, &len);
			offset = values[offset_index] - bases[0];
		}

		for (int j = 0; j < length; j++) {
			float val;
			if (j == offset_index) {
				if (ob) {
					val = fixed_val + offset;
				}
				else {
					val = values[j] + offset;
				}
			} else {
				val = values[j];
			}
			source.appendValues(val);
		}
	}

	source.finish();

	return source_id;
}

/*
 * Similar to create_source_from_fcurve, but adds conversion of lens
 * animation data from focal length to FOV.
 */
std::string AnimationExporter::create_lens_source_from_fcurve(Camera *cam, COLLADASW::InputSemantic::Semantics semantic, FCurve *fcu, const std::string& anim_id)
{
	std::string source_id = anim_id + get_semantic_suffix(semantic);

	COLLADASW::FloatSourceF source(mSW);
	source.setId(source_id);
	source.setArrayId(source_id + ARRAY_ID_SUFFIX);
	source.setAccessorCount(fcu->totvert);

	source.setAccessorStride(1);

	COLLADASW::SourceBase::ParameterNameList &param = source.getParameterNameList();
	add_source_parameters(param, semantic, false, "", false);

	source.prepareToAppendValues();

	for (unsigned int i = 0; i < fcu->totvert; i++) {
		float values[3]; // be careful!
		int length = 0;
		get_source_values(&fcu->bezt[i], semantic, false, values, &length);
		for (int j = 0; j < length; j++)
		{
			float val = RAD2DEGF(focallength_to_fov(values[j], cam->sensor_x));
			source.appendValues(val);
		}
	}

	source.finish();

	return source_id;
}

/*
 * only to get OUTPUT source values ( if rotation and hence the axis is also specified )
 */
std::string AnimationExporter::create_source_from_array(COLLADASW::InputSemantic::Semantics semantic, float *v, int tot, bool is_rot, const std::string& anim_id, const char *axis_name)
{
	std::string source_id = anim_id + get_semantic_suffix(semantic);

	COLLADASW::FloatSourceF source(mSW);
	source.setId(source_id);
	source.setArrayId(source_id + ARRAY_ID_SUFFIX);
	source.setAccessorCount(tot);
	source.setAccessorStride(1);

	COLLADASW::SourceBase::ParameterNameList &param = source.getParameterNameList();
	add_source_parameters(param, semantic, is_rot, axis_name,  false);

	source.prepareToAppendValues();

	for (int i = 0; i < tot; i++) {
		float val = v[i];
		////if (semantic == COLLADASW::InputSemantic::INPUT)
		//	val = convert_time(val);
		//else
		if (is_rot)
			val = RAD2DEGF(val);
		source.appendValues(val);
	}

	source.finish();

	return source_id;
}

/*
 * only used for sources with INPUT semantic
 */
std::string AnimationExporter::create_source_from_vector(COLLADASW::InputSemantic::Semantics semantic, std::vector<float> &fra, bool is_rot, const std::string& anim_id, const char *axis_name)
{
	std::string source_id = anim_id + get_semantic_suffix(semantic);

	COLLADASW::FloatSourceF source(mSW);
	source.setId(source_id);
	source.setArrayId(source_id + ARRAY_ID_SUFFIX);
	source.setAccessorCount(fra.size());
	source.setAccessorStride(1);

	COLLADASW::SourceBase::ParameterNameList &param = source.getParameterNameList();
	add_source_parameters(param, semantic, is_rot, axis_name, false);

	source.prepareToAppendValues();

	std::vector<float>::iterator it;
	for (it = fra.begin(); it != fra.end(); it++) {
		float val = *it;
		//if (semantic == COLLADASW::InputSemantic::INPUT)
		val = convert_time(val);
		/*else if (is_rot)
		   val = convert_angle(val);*/
		source.appendValues(val);
	}

	source.finish();

	return source_id;
}

std::string AnimationExporter::create_4x4_source(std::vector<float> &ctimes, std::vector<float> &values , const std::string &anim_id)
{
	COLLADASW::InputSemantic::Semantics semantic = COLLADASW::InputSemantic::OUTPUT;
	std::string source_id = anim_id + get_semantic_suffix(semantic);

	COLLADASW::Float4x4Source source(mSW);
	source.setId(source_id);
	source.setArrayId(source_id + ARRAY_ID_SUFFIX);
	source.setAccessorCount(ctimes.size());
	source.setAccessorStride(16);

	COLLADASW::SourceBase::ParameterNameList &param = source.getParameterNameList();
	add_source_parameters(param, semantic, false, NULL, true);

	source.prepareToAppendValues();

	std::vector<float>::iterator it;

	for (it = values.begin(); it != values.end(); it+=16) {
		float mat[4][4];

		bc_copy_m4_farray(mat, &*it);

		UnitConverter converter;
		double outmat[4][4];
		converter.mat4_to_dae_double(outmat, mat);

		if (this->export_settings->limit_precision)
			bc_sanitize_mat(outmat, 6);

		source.appendValues(outmat);
	}

	source.finish();
	return source_id;
}

std::string AnimationExporter::create_4x4_source(std::vector<float> &frames, Object *ob, Bone *bone, const std::string &anim_id)
{
	bool is_bone_animation = ob->type == OB_ARMATURE && bone;

	COLLADASW::InputSemantic::Semantics semantic = COLLADASW::InputSemantic::OUTPUT;
	std::string source_id = anim_id + get_semantic_suffix(semantic);

	COLLADASW::Float4x4Source source(mSW);
	source.setId(source_id);
	source.setArrayId(source_id + ARRAY_ID_SUFFIX);
	source.setAccessorCount(frames.size());
	source.setAccessorStride(16);

	COLLADASW::SourceBase::ParameterNameList &param = source.getParameterNameList();
	add_source_parameters(param, semantic, false, NULL, true);

	source.prepareToAppendValues();

	bPoseChannel *parchan = NULL;
	bPoseChannel *pchan = NULL;

	if (is_bone_animation) {
		bPose *pose = ob->pose;
		pchan = BKE_pose_channel_find_name(pose, bone->name);
		if (!pchan)
			return "";

		parchan = pchan->parent;

		enable_fcurves(ob->adt->action, bone->name);
	}
	
	std::vector<float>::iterator it;
	int j = 0;
	for (it = frames.begin(); it != frames.end(); it++) {
		float mat[4][4], ipar[4][4];
		float frame = *it;

		float ctime = BKE_scene_frame_get_from_ctime(scene, frame);
		bc_update_scene(eval_ctx, scene, ctime);
		if (is_bone_animation) {

			if (pchan->flag & POSE_CHAIN) {
				enable_fcurves(ob->adt->action, NULL);
				BKE_animsys_evaluate_animdata(scene, &ob->id, ob->adt, ctime, ADT_RECALC_ALL);
				BKE_pose_where_is(eval_ctx, scene, ob);
			}
			else {
				BKE_pose_where_is_bone(eval_ctx, scene, ob, pchan, ctime, 1);
			}
			
			// compute bone local mat
			if (bone->parent) {
				invert_m4_m4(ipar, parchan->pose_mat);
				mul_m4_m4m4(mat, ipar, pchan->pose_mat);
			}
			else
				copy_m4_m4(mat, pchan->pose_mat);
			
			/* OPEN_SIM_COMPATIBILITY
			 * AFAIK animation to second life is via BVH, but no
			 * reason to not have the collada-animation be correct
			 */
			if (export_settings->open_sim) {
				float temp[4][4];
				copy_m4_m4(temp, bone->arm_mat);
				temp[3][0] = temp[3][1] = temp[3][2] = 0.0f;
				invert_m4(temp);

				mul_m4_m4m4(mat, mat, temp);

				if (bone->parent) {
					copy_m4_m4(temp, bone->parent->arm_mat);
					temp[3][0] = temp[3][1] = temp[3][2] = 0.0f;

					mul_m4_m4m4(mat, temp, mat);
				}
			}

		}
		else {
			copy_m4_m4(mat, ob->obmat);
		}
		
		UnitConverter converter;

		double outmat[4][4];
		converter.mat4_to_dae_double(outmat, mat);

		if (this->export_settings->limit_precision)
			bc_sanitize_mat(outmat, 6);

		source.appendValues(outmat);

		j++;

		BIK_release_tree(scene, ob, ctime);
	}

	if (ob->adt) {
		enable_fcurves(ob->adt->action, NULL);
	}

	source.finish();

	return source_id;
}


/*
 * only used for sources with OUTPUT semantic ( locations and scale)
 */
std::string AnimationExporter::create_xyz_source(float *v, int tot, const std::string& anim_id)
{
	COLLADASW::InputSemantic::Semantics semantic = COLLADASW::InputSemantic::OUTPUT;
	std::string source_id = anim_id + get_semantic_suffix(semantic);

	COLLADASW::FloatSourceF source(mSW);
	source.setId(source_id);
	source.setArrayId(source_id + ARRAY_ID_SUFFIX);
	source.setAccessorCount(tot);
	source.setAccessorStride(3);

	COLLADASW::SourceBase::ParameterNameList &param = source.getParameterNameList();
	add_source_parameters(param, semantic, false, NULL, false);

	source.prepareToAppendValues();

	for (int i = 0; i < tot; i++) {
		source.appendValues(*v, *(v + 1), *(v + 2));
		v += 3;
	}

	source.finish();

	return source_id;
}

std::string AnimationExporter::create_interpolation_source(FCurve *fcu, const std::string& anim_id, const char *axis_name, bool *has_tangents)
{
	std::string source_id = anim_id + get_semantic_suffix(COLLADASW::InputSemantic::INTERPOLATION);

	COLLADASW::NameSource source(mSW);
	source.setId(source_id);
	source.setArrayId(source_id + ARRAY_ID_SUFFIX);
	source.setAccessorCount(fcu->totvert);
	source.setAccessorStride(1);

	COLLADASW::SourceBase::ParameterNameList &param = source.getParameterNameList();
	param.push_back("INTERPOLATION");

	source.prepareToAppendValues();

	*has_tangents = false;

	for (unsigned int i = 0; i < fcu->totvert; i++) {
		if (fcu->bezt[i].ipo == BEZT_IPO_BEZ) {
			source.appendValues(BEZIER_NAME);
			*has_tangents = true;
		}
		else if (fcu->bezt[i].ipo == BEZT_IPO_CONST) {
			source.appendValues(STEP_NAME);
		}
		else { // BEZT_IPO_LIN
			source.appendValues(LINEAR_NAME);
		}
	}
	// unsupported? -- HERMITE, CARDINAL, BSPLINE, NURBS

	source.finish();

	return source_id;
}

std::string AnimationExporter::fake_interpolation_source(int tot, const std::string& anim_id, const char *axis_name)
{
	std::string source_id = anim_id + get_semantic_suffix(COLLADASW::InputSemantic::INTERPOLATION);

	COLLADASW::NameSource source(mSW);
	source.setId(source_id);
	source.setArrayId(source_id + ARRAY_ID_SUFFIX);
	source.setAccessorCount(tot);
	source.setAccessorStride(1);

	COLLADASW::SourceBase::ParameterNameList &param = source.getParameterNameList();
	param.push_back("INTERPOLATION");

	source.prepareToAppendValues();

	for (int i = 0; i < tot; i++) {
		source.appendValues(LINEAR_NAME);
	}

	source.finish();

	return source_id;
}

std::string AnimationExporter::get_light_param_sid(char *rna_path, int tm_type, const char *axis_name, bool append_axis)
{
	std::string tm_name;
	// when given rna_path, determine tm_type from it
	if (rna_path) {
		char *name = extract_transform_name(rna_path);

		if (STREQ(name, "color"))
			tm_type = 1;
		else if (STREQ(name, "spot_size"))
			tm_type = 2;
		else if (STREQ(name, "spot_blend"))
			tm_type = 3;
		else if (STREQ(name, "distance"))
			tm_type = 4;
		else
			tm_type = -1;
	}

	switch (tm_type) {
		case 1:
			tm_name = "color";
			break;
		case 2:
			tm_name = "fall_off_angle";
			break;
		case 3:
			tm_name = "fall_off_exponent";
			break;
		case 4:
			tm_name = "blender/blender_dist";
			break;

		default:
			tm_name = "";
			break;
	}

	if (tm_name.size()) {
		if (axis_name[0])
			return tm_name + "." + std::string(axis_name);
		else 
			return tm_name;
	}

	return std::string("");
}

std::string AnimationExporter::get_camera_param_sid(char *rna_path, int tm_type, const char *axis_name, bool append_axis)
{
	std::string tm_name;
	// when given rna_path, determine tm_type from it
	if (rna_path) {
		char *name = extract_transform_name(rna_path);

		if (STREQ(name, "lens"))
			tm_type = 0;
		else if (STREQ(name, "ortho_scale"))
			tm_type = 1;
		else if (STREQ(name, "clip_end"))
			tm_type = 2;
		else if (STREQ(name, "clip_start"))
			tm_type = 3;

		else
			tm_type = -1;
	}

	switch (tm_type) {
		case 0:
			tm_name = "xfov";
			break;
		case 1:
			tm_name = "xmag";
			break;
		case 2:
			tm_name = "zfar";
			break;
		case 3:
			tm_name = "znear";
			break;

		default:
			tm_name = "";
			break;
	}

	if (tm_name.size()) {
		if (axis_name[0])
			return tm_name + "." + std::string(axis_name);
		else 
			return tm_name;
	}

	return std::string("");
}

/*
 * Assign sid of the animated parameter or transform for rotation, 
 * axis name is always appended and the value of append_axis is ignored
 */
std::string AnimationExporter::get_transform_sid(char *rna_path, int tm_type, const char *axis_name, bool append_axis)
{
	std::string tm_name;
	bool is_angle = false;
	// when given rna_path, determine tm_type from it
	if (rna_path) {
		char *name = extract_transform_name(rna_path);

		if (STREQ(name, "rotation_euler"))
			tm_type = 0;
		else if (STREQ(name, "rotation_quaternion"))
			tm_type = 1;
		else if (STREQ(name, "scale"))
			tm_type = 2;
		else if (STREQ(name, "location"))
			tm_type = 3;
		else if (STREQ(name, "specular_hardness"))
			tm_type = 4;
		else if (STREQ(name, "specular_color"))
			tm_type = 5;
		else if (STREQ(name, "diffuse_color"))
			tm_type = 6;
		else if (STREQ(name, "alpha"))
			tm_type = 7;
		else if (STREQ(name, "ior"))
			tm_type = 8;

		else
			tm_type = -1;
	}

	switch (tm_type) {
		case 0:
		case 1:
			tm_name = "rotation";
			is_angle = true;
			break;
		case 2:
			tm_name = "scale";
			break;
		case 3:
			tm_name = "location";
			break;
		case 4:
			tm_name = "shininess";
			break;
		case 5:
			tm_name = "specular";
			break;
		case 6:
			tm_name = "diffuse";
			break;
		case 7:
			tm_name = "transparency";
			break;
		case 8:
			tm_name = "index_of_refraction";
			break;

		default:
			tm_name = "";
			break;
	}

	if (tm_name.size()) {
		if (is_angle)
			return tm_name + std::string(axis_name) + ".ANGLE";
		else
		if (axis_name[0])
			return tm_name + "." + std::string(axis_name);
		else
			return tm_name;
	}

	return std::string("");
}

char *AnimationExporter::extract_transform_name(char *rna_path)
{
	char *dot = strrchr(rna_path, '.');
	return dot ? (dot + 1) : rna_path;
}

/*
 * enable fcurves driving a specific bone, disable all the rest
 * if bone_name = NULL enable all fcurves
 */
void AnimationExporter::enable_fcurves(bAction *act, char *bone_name)
{
	FCurve *fcu;
	char prefix[200];

	if (bone_name)
		BLI_snprintf(prefix, sizeof(prefix), "pose.bones[\"%s\"]", bone_name);

	for (fcu = (FCurve *)act->curves.first; fcu; fcu = fcu->next) {
		if (bone_name) {
			if (STREQLEN(fcu->rna_path, prefix, strlen(prefix)))
				fcu->flag &= ~FCURVE_DISABLED;
			else
				fcu->flag |= FCURVE_DISABLED;
		}
		else {
			fcu->flag &= ~FCURVE_DISABLED;
		}
	}
}

bool AnimationExporter::hasAnimations(Scene *sce)
{
	LinkNode *node;

	for (node=this->export_settings->export_set; node; node=node->next) {
		Object *ob = (Object *)node->link;

		FCurve *fcu = 0;
		//Check for object transform animations
		if (ob->adt && ob->adt->action)
			fcu = (FCurve *)ob->adt->action->curves.first;
		//Check for Lamp parameter animations
		else if ( (ob->type == OB_LAMP) && ((Lamp *)ob->data)->adt && ((Lamp *)ob->data)->adt->action)
			fcu = (FCurve *)(((Lamp *)ob->data)->adt->action->curves.first);
		//Check for Camera parameter animations
		else if ( (ob->type == OB_CAMERA) && ((Camera *)ob->data)->adt && ((Camera *)ob->data)->adt->action)
			fcu = (FCurve *)(((Camera *)ob->data)->adt->action->curves.first);

		//Check Material Effect parameter animations.
		for (int a = 0; a < ob->totcol; a++) {
			Material *ma = give_current_material(ob, a + 1);
			if (!ma) continue;
			if (ma->adt && ma->adt->action) {
				fcu = (FCurve *)ma->adt->action->curves.first;
			}
		}

		//check shape key animation
		if (!fcu) {
			Key *key = BKE_key_from_object(ob);
			if (key && key->adt && key->adt->action)
				fcu = (FCurve *)key->adt->action->curves.first;
		}
		if (fcu)
			return true;
	}
	return false;
}

//------------------------------- Not used in the new system.--------------------------------------------------------
void AnimationExporter::find_rotation_frames(Object *ob, std::vector<float> &fra, const char *prefix, int rotmode)
{
	if (rotmode > 0)
		find_keyframes(ob, fra, prefix, "rotation_euler");
	else if (rotmode == ROT_MODE_QUAT)
		find_keyframes(ob, fra, prefix, "rotation_quaternion");
	/*else if (rotmode == ROT_MODE_AXISANGLE)
	   ;*/
}

/* Take care to always have the first frame and the last frame in the animation
 * regardless of the sampling_rate setting
 */
void AnimationExporter::find_sampleframes(Object *ob, std::vector<float> &fra)
{
	int frame = scene->r.sfra;
	do {
		float ctime = BKE_scene_frame_get_from_ctime(scene, frame);
		fra.push_back(ctime);
		if (frame == scene->r.efra)
			break;
		frame += this->export_settings->sampling_rate;
		if (frame > scene->r.efra)
			frame = scene->r.efra; // make sure the last frame is always exported

	} while (true);
}

/* 
 * find keyframes of all the objects animations
 */
void AnimationExporter::find_keyframes(Object *ob, std::vector<float> &fra)
{
	if (ob->adt && ob->adt->action) {
		FCurve *fcu = (FCurve *)ob->adt->action->curves.first;

		for (; fcu; fcu = fcu->next) {
			for (unsigned int i = 0; i < fcu->totvert; i++) {
				float f = fcu->bezt[i].vec[1][0];
				if (std::find(fra.begin(), fra.end(), f) == fra.end())
					fra.push_back(f);
			}
		}

		// keep the keys in ascending order
		std::sort(fra.begin(), fra.end());
	}
}

void AnimationExporter::find_keyframes(Object *ob, std::vector<float> &fra, const char *prefix, const char *tm_name)
{
	if (ob->adt && ob->adt->action) {
		FCurve *fcu = (FCurve *)ob->adt->action->curves.first;

		for (; fcu; fcu = fcu->next) {
			if (prefix && !STREQLEN(prefix, fcu->rna_path, strlen(prefix)))
				continue;

			char *name = extract_transform_name(fcu->rna_path);
			if (STREQ(name, tm_name)) {
				for (unsigned int i = 0; i < fcu->totvert; i++) {
					float f = fcu->bezt[i].vec[1][0];
					if (std::find(fra.begin(), fra.end(), f) == fra.end())
						fra.push_back(f);
				}
			}
		}

		// keep the keys in ascending order
		std::sort(fra.begin(), fra.end());
	}
}

void AnimationExporter::write_bone_animation(Object *ob_arm, Bone *bone)
{
	if (!ob_arm->adt)
		return;

	//write bone animations for 3 transform types
	//i=0 --> rotations
	//i=1 --> scale
	//i=2 --> location
	for (int i = 0; i < 3; i++)
		sample_and_write_bone_animation(ob_arm, bone, i);

	for (Bone *child = (Bone *)bone->childbase.first; child; child = child->next)
		write_bone_animation(ob_arm, child);
}

void AnimationExporter::sample_and_write_bone_animation(Object *ob_arm, Bone *bone, int transform_type)
{
	bArmature *arm = (bArmature *)ob_arm->data;
	int flag = arm->flag;
	std::vector<float> fra;
	char prefix[256];

	BLI_snprintf(prefix, sizeof(prefix), "pose.bones[\"%s\"]", bone->name);

	bPoseChannel *pchan = BKE_pose_channel_find_name(ob_arm->pose, bone->name);
	if (!pchan)
		return;
	//Fill frame array with key frame values framed at \param:transform_type
	switch (transform_type) {
		case 0:
			find_rotation_frames(ob_arm, fra, prefix, pchan->rotmode);
			break;
		case 1:
			find_keyframes(ob_arm, fra, prefix, "scale");
			break;
		case 2:
			find_keyframes(ob_arm, fra, prefix, "location");
			break;
		default:
			return;
	}

	// exit rest position
	if (flag & ARM_RESTPOS) {
		arm->flag &= ~ARM_RESTPOS;
		BKE_pose_where_is(eval_ctx, scene, ob_arm);
	}
	//v array will hold all values which will be exported. 
	if (fra.size()) {
		float *values = (float *)MEM_callocN(sizeof(float) * 3 * fra.size(), "temp. anim frames");
		sample_animation(values, fra, transform_type, bone, ob_arm, pchan);

		if (transform_type == 0) {
			// write x, y, z curves separately if it is rotation
			float *axisValues = (float *)MEM_callocN(sizeof(float) * fra.size(), "temp. anim frames");

			for (int i = 0; i < 3; i++) {
				for (unsigned int j = 0; j < fra.size(); j++)
					axisValues[j] = values[j * 3 + i];

				dae_bone_animation(fra, axisValues, transform_type, i, id_name(ob_arm), bone->name);
			}
			MEM_freeN(axisValues);
		}
		else {
			// write xyz at once if it is location or scale
			dae_bone_animation(fra, values, transform_type, -1, id_name(ob_arm), bone->name);
		}

		MEM_freeN(values);
	}

	// restore restpos
	if (flag & ARM_RESTPOS) 
		arm->flag = flag;
	BKE_pose_where_is(eval_ctx, scene, ob_arm);
}

void AnimationExporter::sample_animation(float *v, std::vector<float> &frames, int type, Bone *bone, Object *ob_arm, bPoseChannel *pchan)
{
	bPoseChannel *parchan = NULL;
	bPose *pose = ob_arm->pose;

	pchan = BKE_pose_channel_find_name(pose, bone->name);

	if (!pchan)
		return;

	parchan = pchan->parent;

	enable_fcurves(ob_arm->adt->action, bone->name);

	std::vector<float>::iterator it;
	for (it = frames.begin(); it != frames.end(); it++) {
		float mat[4][4], ipar[4][4];

		float ctime = BKE_scene_frame_get_from_ctime(scene, *it);


		BKE_animsys_evaluate_animdata(scene, &ob_arm->id, ob_arm->adt, ctime, ADT_RECALC_ANIM);
		BKE_pose_where_is_bone(eval_ctx, scene, ob_arm, pchan, ctime, 1);

		// compute bone local mat
		if (bone->parent) {
			invert_m4_m4(ipar, parchan->pose_mat);
			mul_m4_m4m4(mat, ipar, pchan->pose_mat);
		}
		else
			copy_m4_m4(mat, pchan->pose_mat);

		switch (type) {
			case 0:
				mat4_to_eul(v, mat);
				break;
			case 1:
				mat4_to_size(v, mat);
				break;
			case 2:
				copy_v3_v3(v, mat[3]);
				break;
		}

		v += 3;
	}

	enable_fcurves(ob_arm->adt->action, NULL);
}

bool AnimationExporter::validateConstraints(bConstraint *con)
{
	bool valid = true;
	const bConstraintTypeInfo *cti = BKE_constraint_typeinfo_get(con);
	/* these we can skip completely (invalid constraints...) */
	if (cti == NULL) valid = false;
	if (con->flag & (CONSTRAINT_DISABLE | CONSTRAINT_OFF)) valid = false;
	/* these constraints can't be evaluated anyway */
	if (cti->evaluate_constraint == NULL) valid = false;
	/* influence == 0 should be ignored */
	if (con->enforce == 0.0f) valid = false;

	return valid;
}<|MERGE_RESOLUTION|>--- conflicted
+++ resolved
@@ -247,12 +247,7 @@
 		float fsize[3];
 		float feul[3];
 
-<<<<<<< HEAD
 		bc_update_scene(eval_ctx, scene, *ctime);
-
-=======
-		bc_update_scene(scene, *ctime);
->>>>>>> 05b5958a
 		BKE_object_matrix_local_get(ob, fmat);
 		mat4_decompose(floc, fquat, fsize, fmat);
 		quat_to_eul(feul, fquat);
