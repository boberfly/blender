/**
 * $Id$
 *
 * ***** BEGIN GPL LICENSE BLOCK *****
 *
 * This program is free software; you can redistribute it and/or
 * modify it under the terms of the GNU General Public License
 * as published by the Free Software Foundation; either version 2
 * of the License, or (at your option) any later version. 
 *
 * This program is distributed in the hope that it will be useful,
 * but WITHOUT ANY WARRANTY; without even the implied warranty of
 * MERCHANTABILITY or FITNESS FOR A PARTICULAR PURPOSE.  See the
 * GNU General Public License for more details.
 *
 * You should have received a copy of the GNU General Public License
 * along with this program; if not, write to the Free Software Foundation,
 * Inc., 51 Franklin Street, Fifth Floor, Boston, MA 02110-1301, USA.
 *
 * The Original Code is Copyright (C) 2008 Blender Foundation.
 * All rights reserved.
 *
 * 
 * Contributor(s): Campbell Barton
 *
 * ***** END GPL LICENSE BLOCK *****
 */
#ifndef ED_CONSOLE_INTERN_H
#define ED_CONSOLE_INTERN_H

/* internal exports only */

struct ConsoleLine;
struct wmOperatorType;
struct ReportList;
struct bContext;

/* console_draw.c */
<<<<<<< HEAD
void console_text_main(struct SpaceConsole *sc, struct ARegion *ar, struct ReportList *reports);
int console_text_height(struct SpaceConsole *sc, struct ARegion *ar, struct ReportList *reports); /* needed to calculate the scrollbar */
void *console_text_pick(struct SpaceConsole *sc, struct ARegion *ar, struct ReportList *reports, int mouse_y); /* needed for selection */
int console_char_pick(struct SpaceConsole *sc, struct ARegion *ar, ReportList *reports, int mval[2]);
=======
void console_textview_main(struct SpaceConsole *sc, struct ARegion *ar);
int console_textview_height(struct SpaceConsole *sc, struct ARegion *ar); /* needed to calculate the scrollbar */
void *console_text_pick(struct SpaceConsole *sc, struct ARegion *ar, int mouse_y); /* needed for selection */
int console_char_pick(struct SpaceConsole *sc, struct ARegion *ar, int mval[2]);
>>>>>>> 6d201907

void console_scrollback_prompt_begin(struct SpaceConsole *sc, ConsoleLine *cl_dummy);
void console_scrollback_prompt_end(struct SpaceConsole *sc, ConsoleLine *cl_dummy);

/* console_ops.c */
void console_history_free(SpaceConsole *sc, ConsoleLine *cl);
void console_scrollback_free(SpaceConsole *sc, ConsoleLine *cl);
ConsoleLine *console_history_add_str(struct SpaceConsole *sc, char *str, int own);
ConsoleLine *console_scrollback_add_str(struct SpaceConsole *sc, char *str, int own);

ConsoleLine *console_history_verify(const struct bContext *C);

int console_report_mask(SpaceConsole *sc);


void CONSOLE_OT_move(struct wmOperatorType *ot);
void CONSOLE_OT_delete(struct wmOperatorType *ot);
void CONSOLE_OT_insert(struct wmOperatorType *ot);

void CONSOLE_OT_history_append(struct wmOperatorType *ot);
void CONSOLE_OT_scrollback_append(struct wmOperatorType *ot);

void CONSOLE_OT_clear(struct wmOperatorType *ot);
void CONSOLE_OT_history_cycle(struct wmOperatorType *ot);
void CONSOLE_OT_copy(struct wmOperatorType *ot);
void CONSOLE_OT_paste(struct wmOperatorType *ot);
void CONSOLE_OT_select_set(struct wmOperatorType *ot);



/* console_report.c */
void CONSOLE_OT_select_pick(struct wmOperatorType *ot); /* report selection */
void CONSOLE_OT_select_all_toggle(struct wmOperatorType *ot);
void CONSOLE_OT_select_border(struct wmOperatorType *ot);

void CONSOLE_OT_report_replay(struct wmOperatorType *ot);
void CONSOLE_OT_report_delete(struct wmOperatorType *ot);
void CONSOLE_OT_report_copy(struct wmOperatorType *ot);



enum { LINE_BEGIN, LINE_END, PREV_CHAR, NEXT_CHAR, PREV_WORD, NEXT_WORD };
enum { DEL_ALL, DEL_NEXT_CHAR, DEL_PREV_CHAR, DEL_SELECTION, DEL_NEXT_SEL, DEL_PREV_SEL };

#endif /* ED_CONSOLE_INTERN_H */<|MERGE_RESOLUTION|>--- conflicted
+++ resolved
@@ -36,17 +36,10 @@
 struct bContext;
 
 /* console_draw.c */
-<<<<<<< HEAD
-void console_text_main(struct SpaceConsole *sc, struct ARegion *ar, struct ReportList *reports);
-int console_text_height(struct SpaceConsole *sc, struct ARegion *ar, struct ReportList *reports); /* needed to calculate the scrollbar */
-void *console_text_pick(struct SpaceConsole *sc, struct ARegion *ar, struct ReportList *reports, int mouse_y); /* needed for selection */
-int console_char_pick(struct SpaceConsole *sc, struct ARegion *ar, ReportList *reports, int mval[2]);
-=======
 void console_textview_main(struct SpaceConsole *sc, struct ARegion *ar);
 int console_textview_height(struct SpaceConsole *sc, struct ARegion *ar); /* needed to calculate the scrollbar */
 void *console_text_pick(struct SpaceConsole *sc, struct ARegion *ar, int mouse_y); /* needed for selection */
 int console_char_pick(struct SpaceConsole *sc, struct ARegion *ar, int mval[2]);
->>>>>>> 6d201907
 
 void console_scrollback_prompt_begin(struct SpaceConsole *sc, ConsoleLine *cl_dummy);
 void console_scrollback_prompt_end(struct SpaceConsole *sc, ConsoleLine *cl_dummy);
