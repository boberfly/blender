/*
 * This program is free software; you can redistribute it and/or
 * modify it under the terms of the GNU General Public License
 * as published by the Free Software Foundation; either version 2
 * of the License, or (at your option) any later version.
 *
 * This program is distributed in the hope that it will be useful,
 * but WITHOUT ANY WARRANTY; without even the implied warranty of
 * MERCHANTABILITY or FITNESS FOR A PARTICULAR PURPOSE.  See the
 * GNU General Public License for more details.
 *
 * You should have received a copy of the GNU General Public License
 * along with this program; if not, write to the Free Software Foundation,
 * Inc., 51 Franklin Street, Fifth Floor, Boston, MA 02110-1301, USA.
 *
 * The Original Code is Copyright (C) 2020 Blender Foundation.
 * All rights reserved.
 */

/** \file
 * \ingroup edsculpt
 */

#include "MEM_guardedalloc.h"

#include "BLI_blenlib.h"
#include "BLI_compiler_attrs.h"
#include "BLI_hash.h"
#include "BLI_math.h"
#include "BLI_task.h"

#include "DNA_brush_types.h"
#include "DNA_mesh_types.h"
#include "DNA_meshdata_types.h"

#include "BKE_attribute.h"
#include "BKE_brush.h"
#include "BKE_context.h"
#include "BKE_mesh.h"
#include "BKE_mesh_mapping.h"
#include "BKE_object.h"
#include "BKE_paint.h"
#include "BKE_pbvh.h"
#include "BKE_scene.h"

#include "DEG_depsgraph.h"

#include "WM_api.h"
#include "WM_message.h"
#include "WM_toolsystem.h"
#include "WM_types.h"

#include "ED_object.h"
#include "ED_screen.h"
#include "ED_sculpt.h"
#include "paint_intern.h"
#include "sculpt_intern.h"

#include "RNA_access.h"
#include "RNA_define.h"

#include "bmesh.h"
#ifdef PROXY_ADVANCED
/* clang-format off */
#include "BKE_DerivedMesh.h"
#include "../../blenkernel/intern/pbvh_intern.h"
/* clang-format on */
#endif
#include <math.h>
#include <stdlib.h>

void SCULPT_neighbor_coords_average_interior(SculptSession *ss,
                                             float result[3],
                                             SculptVertRef vertex,
                                             float projection)
{
  float avg[3] = {0.0f, 0.0f, 0.0f};
  int total = 0;
  int neighbor_count = 0;
  const bool is_boundary = SCULPT_vertex_is_boundary(ss, vertex);
  const float *co = SCULPT_vertex_co_get(ss, vertex);
  float no[3];

  if (projection > 0.0f) {
    SCULPT_vertex_normal_get(ss, vertex, no);
  }

  SculptVertexNeighborIter ni;
  SCULPT_VERTEX_NEIGHBORS_ITER_BEGIN (ss, vertex, ni) {
    neighbor_count++;

    float tmp[3];
    bool ok = false;

    if (is_boundary) {
      /* Boundary vertices use only other boundary vertices. */
      if (SCULPT_vertex_is_boundary(ss, ni.vertex)) {
        copy_v3_v3(tmp, SCULPT_vertex_co_get(ss, ni.vertex));
        ok = true;
      }
    }
    else {
      /* Interior vertices use all neighbors. */
      copy_v3_v3(tmp, SCULPT_vertex_co_get(ss, ni.vertex));
      ok = true;
    }

    if (!ok) {
      continue;
    }

    if (projection > 0.0f) {
      sub_v3_v3(tmp, co);
      float fac = dot_v3v3(tmp, no);
      madd_v3_v3fl(tmp, no, -fac * projection);
      add_v3_v3(avg, tmp);
    }
    else {
      add_v3_v3(avg, tmp);
    }

    total++;
  }
  SCULPT_VERTEX_NEIGHBORS_ITER_END(ni);

  /* Do not modify corner vertices. */
<<<<<<< HEAD
  if (neighbor_count <= 2) {
    copy_v3_v3(result, SCULPT_vertex_co_get(ss, vertex));
=======
  if (neighbor_count <= 2 && is_boundary) {
    copy_v3_v3(result, SCULPT_vertex_co_get(ss, index));
>>>>>>> 3fab16fe
    return;
  }

  /* Avoid division by 0 when there are no neighbors. */
  if (total == 0) {
    copy_v3_v3(result, SCULPT_vertex_co_get(ss, vertex));
    return;
  }

  mul_v3_v3fl(result, avg, 1.0f / total);

  if (projection > 0.0f) {
    add_v3_v3(result, co);
  }
}

void SCULPT_neighbor_coords_average_interior_velocity(SculptSession *ss,
                                                      float result[3],
                                                      SculptVertRef vertex,
                                                      float projection,
                                                      SculptCustomLayer *scl)
{
  float avg[3] = {0.0f, 0.0f, 0.0f};
  int total = 0;
  int neighbor_count = 0;
  const bool is_boundary = SCULPT_vertex_is_boundary(ss, vertex);
  const float *co = SCULPT_vertex_co_get(ss, vertex);
  float no[3];

  if (projection > 0.0f) {
    SCULPT_vertex_normal_get(ss, vertex, no);
  }

  float vel[3];

  copy_v3_v3(vel, (float *)SCULPT_temp_cdata_get(vertex, scl));
  mul_v3_fl(vel, 0.4f);

  SculptVertexNeighborIter ni;
  SCULPT_VERTEX_NEIGHBORS_ITER_BEGIN (ss, vertex, ni) {
    neighbor_count++;

    float tmp[3];
    bool ok = false;

    float *vel2 = SCULPT_temp_cdata_get(ni.vertex, scl);

    // propegate smooth velocities a bit
    madd_v3_v3fl(vel2, vel, 1.0f / (float)ni.size);

    if (is_boundary) {
      /* Boundary vertices use only other boundary vertices. */
      if (SCULPT_vertex_is_boundary(ss, ni.vertex)) {
        copy_v3_v3(tmp, SCULPT_vertex_co_get(ss, ni.vertex));
        ok = true;
      }
    }
    else {
      /* Interior vertices use all neighbors. */
      copy_v3_v3(tmp, SCULPT_vertex_co_get(ss, ni.vertex));
      ok = true;
    }

    if (!ok) {
      continue;
    }

    if (projection > 0.0f) {
      sub_v3_v3(tmp, co);
      float fac = dot_v3v3(tmp, no);
      madd_v3_v3fl(tmp, no, -fac * projection);
      add_v3_v3(avg, tmp);
    }
    else {
      add_v3_v3(avg, tmp);
    }

    total++;
  }
  SCULPT_VERTEX_NEIGHBORS_ITER_END(ni);

  /* Do not modify corner vertices. */
  if (neighbor_count <= 2) {
    copy_v3_v3(result, SCULPT_vertex_co_get(ss, vertex));
    return;
  }

  /* Avoid division by 0 when there are no neighbors. */
  if (total == 0) {
    copy_v3_v3(result, SCULPT_vertex_co_get(ss, vertex));
    return;
  }

  mul_v3_v3fl(result, avg, 1.0f / total);

  if (projection > 0.0f) {
    add_v3_v3(result, co);
  }
}
/* For bmesh: Average surrounding verts based on an orthogonality measure.
 * Naturally converges to a quad-like structure. */
void SCULPT_bmesh_four_neighbor_average(float avg[3],
                                        float direction[3],
                                        BMVert *v,
                                        float projection)
{

  float avg_co[3] = {0.0f, 0.0f, 0.0f};
  float tot_co = 0.0f;

  BMIter eiter;
  BMEdge *e;

  BM_ITER_ELEM (e, &eiter, v, BM_EDGES_OF_VERT) {
    if (BM_edge_is_boundary(e)) {
      copy_v3_v3(avg, v->co);
      return;
    }
    BMVert *v_other = (e->v1 == v) ? e->v2 : e->v1;
    float vec[3];
    sub_v3_v3v3(vec, v_other->co, v->co);

    madd_v3_v3fl(vec, v->no, -dot_v3v3(vec, v->no) * projection);
    normalize_v3(vec);

    /* fac is a measure of how orthogonal or parallel the edge is
     * relative to the direction. */
    float fac = dot_v3v3(vec, direction);
    fac = fac * fac - 0.5f;
    fac *= fac;
    madd_v3_v3fl(avg_co, v_other->co, fac);
    tot_co += fac;
  }

  /* In case vert has no Edge s. */
  if (tot_co > 0.0f) {
    mul_v3_v3fl(avg, avg_co, 1.0f / tot_co);

    /* Preserve volume. */
    float vec[3];
    sub_v3_v3(avg, v->co);
    mul_v3_v3fl(vec, v->no, dot_v3v3(avg, v->no) * projection);
    sub_v3_v3(avg, vec);
    add_v3_v3(avg, v->co);
  }
  else {
    zero_v3(avg);
  }
}

/* Generic functions for laplacian smoothing. These functions do not take boundary vertices into
 * account. */

void SCULPT_neighbor_coords_average(SculptSession *ss,
                                    float result[3],
                                    SculptVertRef vertex,
                                    float projection)
{
  float avg[3] = {0.0f, 0.0f, 0.0f};
  float *co, no[3];
  int total = 0;

  if (projection > 0.0f) {
    co = (float *)SCULPT_vertex_co_get(ss, vertex);
    SCULPT_vertex_normal_get(ss, vertex, no);
  }

  SculptVertexNeighborIter ni;
  SCULPT_VERTEX_NEIGHBORS_ITER_BEGIN (ss, vertex, ni) {
    const float *co2 = SCULPT_vertex_co_get(ss, ni.vertex);

    if (projection > 0.0f) {
      float tmp[3];

      sub_v3_v3v3(tmp, co2, co);
      float fac = dot_v3v3(tmp, no);
      madd_v3_v3fl(tmp, no, -fac * projection);

      add_v3_v3(avg, tmp);
    }
    else {
      add_v3_v3(avg, co2);
    }
    total++;
  }
  SCULPT_VERTEX_NEIGHBORS_ITER_END(ni);

  if (total > 0) {
    mul_v3_v3fl(result, avg, 1.0f / total);

    if (projection > 0.0) {
      add_v3_v3(result, co);
    }
  }
  else {
    copy_v3_v3(result, SCULPT_vertex_co_get(ss, vertex));
  }
}

float SCULPT_neighbor_mask_average(SculptSession *ss, SculptVertRef index)
{
  float avg = 0.0f;
  int total = 0;

  SculptVertexNeighborIter ni;
  SCULPT_VERTEX_NEIGHBORS_ITER_BEGIN (ss, index, ni) {
    avg += SCULPT_vertex_mask_get(ss, ni.vertex);
    total++;
  }
  SCULPT_VERTEX_NEIGHBORS_ITER_END(ni);

  if (total > 0) {
    return avg / total;
  }
  return SCULPT_vertex_mask_get(ss, index);
}

void SCULPT_neighbor_color_average(SculptSession *ss, float result[4], SculptVertRef index)
{
  float avg[4] = {0.0f, 0.0f, 0.0f, 0.0f};
  int total = 0;

  SculptVertexNeighborIter ni;
  SCULPT_VERTEX_NEIGHBORS_ITER_BEGIN (ss, index, ni) {
    add_v4_v4(avg, SCULPT_vertex_color_get(ss, ni.vertex));
    total++;
  }
  SCULPT_VERTEX_NEIGHBORS_ITER_END(ni);

  if (total > 0) {
    mul_v4_v4fl(result, avg, 1.0f / total);
  }
  else {
    copy_v4_v4(result, SCULPT_vertex_color_get(ss, index));
  }
}

static void do_enhance_details_brush_task_cb_ex(void *__restrict userdata,
                                                const int n,
                                                const TaskParallelTLS *__restrict tls)
{
  SculptThreadedTaskData *data = userdata;
  SculptSession *ss = data->ob->sculpt;
  Sculpt *sd = data->sd;
  const Brush *brush = data->brush;

  PBVHVertexIter vd;

  float bstrength = ss->cache->bstrength;
  CLAMP(bstrength, -1.0f, 1.0f);

  SculptBrushTest test;
  SculptBrushTestFn sculpt_brush_test_sq_fn = SCULPT_brush_test_init_with_falloff_shape(
      ss, &test, data->brush->falloff_shape);

  const int thread_id = BLI_task_parallel_thread_id(tls);
  BKE_pbvh_vertex_iter_begin (ss->pbvh, data->nodes[n], vd, PBVH_ITER_UNIQUE) {
    if (!sculpt_brush_test_sq_fn(&test, vd.co)) {
      continue;
    }

    const float fade = bstrength * SCULPT_brush_strength_factor(ss,
                                                                brush,
                                                                vd.co,
                                                                sqrtf(test.dist),
                                                                vd.no,
                                                                vd.fno,
                                                                vd.mask ? *vd.mask : 0.0f,
                                                                vd.vertex,
                                                                thread_id);

    float disp[3];
    madd_v3_v3v3fl(disp, vd.co, ss->cache->detail_directions[vd.index], fade);
    SCULPT_clip(sd, ss, vd.co, disp);

    if (vd.mvert) {
      vd.mvert->flag |= ME_VERT_PBVH_UPDATE;
    }
  }
  BKE_pbvh_vertex_iter_end;
}

static void SCULPT_enhance_details_brush(Sculpt *sd,
                                         Object *ob,
                                         PBVHNode **nodes,
                                         const int totnode)
{
  SculptSession *ss = ob->sculpt;
  Brush *brush = BKE_paint_brush(&sd->paint);

  SCULPT_vertex_random_access_ensure(ss);
  SCULPT_boundary_info_ensure(ob);

  if (SCULPT_stroke_is_first_brush_step(ss->cache)) {
    const int totvert = SCULPT_vertex_count_get(ss);
    ss->cache->detail_directions = MEM_malloc_arrayN(
        totvert, 3 * sizeof(float), "details directions");

    for (int i = 0; i < totvert; i++) {
      float avg[3];
      SculptVertRef vertex = BKE_pbvh_table_index_to_vertex(ss->pbvh, i);

      SCULPT_neighbor_coords_average(ss, avg, vertex, 0.0f);
      sub_v3_v3v3(ss->cache->detail_directions[i], avg, SCULPT_vertex_co_get(ss, vertex));
    }
  }

  SculptThreadedTaskData data = {
      .sd = sd,
      .ob = ob,
      .brush = brush,
      .nodes = nodes,
  };

  TaskParallelSettings settings;
  BKE_pbvh_parallel_range_settings(&settings, true, totnode);
  BLI_task_parallel_range(0, totnode, &data, do_enhance_details_brush_task_cb_ex, &settings);
}

#ifdef PROXY_ADVANCED
static void do_smooth_brush_task_cb_ex(void *__restrict userdata,
                                       const int n,
                                       const TaskParallelTLS *__restrict tls)
{
  SculptThreadedTaskData *data = userdata;
  SculptSession *ss = data->ob->sculpt;
  Sculpt *sd = data->sd;
  const Brush *brush = data->brush;
  const bool smooth_mask = data->smooth_mask;
  float bstrength = data->strength;

  PBVHVertexIter vd;

  CLAMP(bstrength, 0.0f, 1.0f);

  SculptBrushTest test;
  SculptBrushTestFn sculpt_brush_test_sq_fn = SCULPT_brush_test_init_with_falloff_shape(
      ss, &test, data->brush->falloff_shape);

  const int thread_id = BLI_task_parallel_thread_id(tls);

  PBVHNode **nodes = data->nodes;
  ProxyVertArray *p = &nodes[n]->proxyverts;

  for (int i = 0; i < p->size; i++) {
    float co[3] = {0.0f, 0.0f, 0.0f};
    int ni = 0;

#  if 1
    if (sculpt_brush_test_sq_fn(&test, p->co[i])) {
      const float fade = bstrength * SCULPT_brush_strength_factor(
                                         ss,
                                         brush,
                                         p->co[i],
                                         sqrtf(test.dist),
                                         p->no[i],
                                         p->fno[i],
                                         smooth_mask ? 0.0f : (p->mask ? p->mask[i] : 0.0f),
                                         p->index[i],
                                         thread_id);
#  else
    if (1) {
      const float fade = 1.0;
#  endif

      while (ni < MAX_PROXY_NEIGHBORS && p->neighbors[i][ni].node >= 0) {
        ProxyKey *key = p->neighbors[i] + ni;
        PBVHNode *n2 = ss->pbvh->nodes + key->node;

        // printf("%d %d %d %p\n", key->node, key->pindex, ss->pbvh->totnode, n2);

        if (key->pindex < 0 || key->pindex >= n2->proxyverts.size) {
          printf("corruption!\n");
          fflush(stdout);
          ni++;
          continue;
        }

        if (n2->proxyverts.co) {
          add_v3_v3(co, n2->proxyverts.co[key->pindex]);
          ni++;
        }
      }

      // printf("ni %d\n", ni);

      if (ni > 2) {
        mul_v3_fl(co, 1.0f / (float)ni);
      }
      else {
        copy_v3_v3(co, p->co[i]);
      }

      // printf("%f %f %f   ", co[0], co[1], co[2]);

      interp_v3_v3v3(p->co[i], p->co[i], co, fade);
    }
  }
}

#else
static void do_smooth_brush_task_cb_ex(void *__restrict userdata,
                                       const int n,
                                       const TaskParallelTLS *__restrict tls)
{
  SculptThreadedTaskData *data = userdata;
  SculptSession *ss = data->ob->sculpt;
  Sculpt *sd = data->sd;
  const Brush *brush = data->brush;
  const bool smooth_mask = data->smooth_mask;
  float bstrength = data->strength;
  float projection = data->smooth_projection;

  PBVHVertexIter vd;

  CLAMP(bstrength, 0.0f, 1.0f);

  SculptBrushTest test;
  SculptBrushTestFn sculpt_brush_test_sq_fn = SCULPT_brush_test_init_with_falloff_shape(
      ss, &test, data->brush->falloff_shape);

  const int thread_id = BLI_task_parallel_thread_id(tls);

  BKE_pbvh_vertex_iter_begin (ss->pbvh, data->nodes[n], vd, PBVH_ITER_UNIQUE) {
    if (!sculpt_brush_test_sq_fn(&test, vd.co)) {
      continue;
    }
    const float fade = bstrength * SCULPT_brush_strength_factor(
                                       ss,
                                       brush,
                                       vd.co,
                                       sqrtf(test.dist),
                                       vd.no,
                                       vd.fno,
                                       smooth_mask ? 0.0f : (vd.mask ? *vd.mask : 0.0f),
                                       vd.vertex,
                                       thread_id);
    if (smooth_mask) {
      float val = SCULPT_neighbor_mask_average(ss, vd.vertex) - *vd.mask;
      val *= fade * bstrength;
      *vd.mask += val;
      CLAMP(*vd.mask, 0.0f, 1.0f);
    }
    else {
      float avg[3], val[3];
      SCULPT_neighbor_coords_average_interior(ss, avg, vd.vertex, projection);
      sub_v3_v3v3(val, avg, vd.co);
      madd_v3_v3v3fl(val, vd.co, val, fade);
      SCULPT_clip(sd, ss, vd.co, val);
    }
    if (vd.mvert) {
      vd.mvert->flag |= ME_VERT_PBVH_UPDATE;
    }
  }
  BKE_pbvh_vertex_iter_end;
}
#endif

static void do_smooth_brush_task_cb_ex_scl(void *__restrict userdata,
                                           const int n,
                                           const TaskParallelTLS *__restrict tls)
{
  SculptThreadedTaskData *data = userdata;
  SculptSession *ss = data->ob->sculpt;
  Sculpt *sd = data->sd;
  const Brush *brush = data->brush;
  float bstrength = data->strength;
  float projection = data->smooth_projection;

  SculptCustomLayer *scl = data->scl;

  PBVHVertexIter vd;

  CLAMP(bstrength, 0.0f, 1.0f);

  SculptBrushTest test;
  SculptBrushTestFn sculpt_brush_test_sq_fn = SCULPT_brush_test_init_with_falloff_shape(
      ss, &test, data->brush->falloff_shape);

  const int thread_id = BLI_task_parallel_thread_id(tls);

  BKE_pbvh_vertex_iter_begin (ss->pbvh, data->nodes[n], vd, PBVH_ITER_UNIQUE) {
    if (!sculpt_brush_test_sq_fn(&test, vd.co)) {
      continue;
    }
    const float fade = bstrength * SCULPT_brush_strength_factor(ss,
                                                                brush,
                                                                vd.co,
                                                                sqrtf(test.dist),
                                                                vd.no,
                                                                vd.fno,
                                                                (vd.mask ? *vd.mask : 0.0f),
                                                                vd.vertex,
                                                                thread_id);

    float avg[3], val[3];

    SCULPT_neighbor_coords_average_interior_velocity(ss, avg, vd.vertex, projection, scl);

    sub_v3_v3v3(val, avg, vd.co);

    float *vel = (float *)SCULPT_temp_cdata_get(vd.vertex, scl);
    interp_v3_v3v3(vel, vel, val, 0.5);

    madd_v3_v3v3fl(val, vd.co, vel, fade);

    SCULPT_clip(sd, ss, vd.co, val);

    if (vd.mvert) {
      vd.mvert->flag |= ME_VERT_PBVH_UPDATE;
    }
  }
  BKE_pbvh_vertex_iter_end;
}

void SCULPT_smooth(Sculpt *sd,
                   Object *ob,
                   PBVHNode **nodes,
                   const int totnode,
                   float bstrength,
                   const bool smooth_mask,
                   float projection)
{
  SculptSession *ss = ob->sculpt;
  Brush *brush = BKE_paint_brush(&sd->paint);

  const int max_iterations = 4;
  const float fract = 1.0f / max_iterations;
  PBVHType type = BKE_pbvh_type(ss->pbvh);
  int iteration, count;
  float last;

  CLAMP(bstrength, 0.0f, 1.0f);

  count = (int)(bstrength * max_iterations);
  last = max_iterations * (bstrength - count * fract);

  SculptCustomLayer scl;
#if 0
  bool have_scl = smooth_mask ? false :
                                SCULPT_temp_customlayer_ensure(
                                    ss, ATTR_DOMAIN_POINT, CD_PROP_FLOAT3, "__scl_smooth_vel");
  if (have_scl) {
    SCULPT_temp_customlayer_get(ss, ATTR_DOMAIN_POINT, CD_PROP_FLOAT3, "__scl_smooth_vel", &scl);
  }
#else
  bool have_scl = false;
#endif

  if (type == PBVH_FACES && !ss->pmap) {
    BLI_assert_msg(0, "sculpt smooth: pmap missing");
    return;
  }

  SCULPT_vertex_random_access_ensure(ss);
  SCULPT_boundary_info_ensure(ob);

#ifdef PROXY_ADVANCED
  int datamask = PV_CO | PV_NEIGHBORS | PV_NO | PV_INDEX | PV_MASK;
  BKE_pbvh_ensure_proxyarrays(ss, ss->pbvh, nodes, totnode, datamask);

  BKE_pbvh_load_proxyarrays(ss->pbvh, nodes, totnode, PV_CO | PV_NO | PV_MASK);
#endif
  for (iteration = 0; iteration <= count; iteration++) {
    const float strength = (iteration != count) ? 1.0f : last;

    SculptThreadedTaskData data = {.sd = sd,
                                   .ob = ob,
                                   .brush = brush,
                                   .nodes = nodes,
                                   .smooth_mask = smooth_mask,
                                   .strength = strength,
                                   .smooth_projection = projection,
                                   .scl = have_scl ? &scl : NULL};

    TaskParallelSettings settings;
    BKE_pbvh_parallel_range_settings(&settings, true, totnode);
    if (have_scl) {
      BLI_task_parallel_range(0, totnode, &data, do_smooth_brush_task_cb_ex_scl, &settings);
    }
    else {
      BLI_task_parallel_range(0, totnode, &data, do_smooth_brush_task_cb_ex, &settings);
    }

#ifdef PROXY_ADVANCED
    BKE_pbvh_gather_proxyarray(ss->pbvh, nodes, totnode);
#endif
  }
}

void SCULPT_do_smooth_brush(
    Sculpt *sd, Object *ob, PBVHNode **nodes, int totnode, float projection)
{
  SculptSession *ss = ob->sculpt;
  if (ss->cache->bstrength <= 0.0f) {
    /* Invert mode, intensify details. */
    SCULPT_enhance_details_brush(sd, ob, nodes, totnode);
  }
  else {
    /* Regular mode, smooth. */
    SCULPT_smooth(sd, ob, nodes, totnode, ss->cache->bstrength, false, projection);
  }
}

/* HC Smooth Algorithm. */
/* From: Improved Laplacian Smoothing of Noisy Surface Meshes */

void SCULPT_surface_smooth_laplacian_step(SculptSession *ss,
                                          float *disp,
                                          const float co[3],
                                          float (*laplacian_disp)[3],
                                          const SculptVertRef v_index,
                                          const float origco[3],
                                          const float alpha,
                                          const float projection)
{
  float laplacian_smooth_co[3];
  float weigthed_o[3], weigthed_q[3], d[3];
  SCULPT_neighbor_coords_average(ss, laplacian_smooth_co, v_index, projection);

  int index = BKE_pbvh_vertex_index_to_table(ss->pbvh, v_index);

  mul_v3_v3fl(weigthed_o, origco, alpha);
  mul_v3_v3fl(weigthed_q, co, 1.0f - alpha);
  add_v3_v3v3(d, weigthed_o, weigthed_q);
  sub_v3_v3v3(laplacian_disp[index], laplacian_smooth_co, d);

  sub_v3_v3v3(disp, laplacian_smooth_co, co);
}

void SCULPT_surface_smooth_displace_step(SculptSession *ss,
                                         float *co,
                                         float (*laplacian_disp)[3],
                                         const SculptVertRef v_index,
                                         const float beta,
                                         const float fade)
{
  float b_avg[3] = {0.0f, 0.0f, 0.0f};
  float b_current_vertex[3];
  int total = 0;
  int index = BKE_pbvh_vertex_index_to_table(ss->pbvh, v_index);

  SculptVertexNeighborIter ni;
  SCULPT_VERTEX_NEIGHBORS_ITER_BEGIN (ss, v_index, ni) {
    add_v3_v3(b_avg, laplacian_disp[ni.index]);
    total++;
  }
  SCULPT_VERTEX_NEIGHBORS_ITER_END(ni);

  if (total > 0) {
    mul_v3_v3fl(b_current_vertex, b_avg, (1.0f - beta) / total);
    madd_v3_v3fl(b_current_vertex, laplacian_disp[index], beta);
    mul_v3_fl(b_current_vertex, clamp_f(fade, 0.0f, 1.0f));
    sub_v3_v3(co, b_current_vertex);
  }
}

static void SCULPT_do_surface_smooth_brush_laplacian_task_cb_ex(
    void *__restrict userdata, const int n, const TaskParallelTLS *__restrict tls)
{
  SculptThreadedTaskData *data = userdata;
  SculptSession *ss = data->ob->sculpt;
  const Brush *brush = data->brush;
  const float bstrength = ss->cache->bstrength;
  float alpha = brush->surface_smooth_shape_preservation;

  PBVHVertexIter vd;
  SculptOrigVertData orig_data;

  SculptBrushTest test;
  SculptBrushTestFn sculpt_brush_test_sq_fn = SCULPT_brush_test_init_with_falloff_shape(
      ss, &test, data->brush->falloff_shape);
  const int thread_id = BLI_task_parallel_thread_id(tls);

  SCULPT_orig_vert_data_init(&orig_data, data->ob, data->nodes[n], SCULPT_UNDO_COORDS);

  BKE_pbvh_vertex_iter_begin (ss->pbvh, data->nodes[n], vd, PBVH_ITER_UNIQUE) {
    SCULPT_orig_vert_data_update(&orig_data, &vd);

    if (!sculpt_brush_test_sq_fn(&test, vd.co)) {
      continue;
    }
    const float fade = bstrength * SCULPT_brush_strength_factor(ss,
                                                                brush,
                                                                vd.co,
                                                                sqrtf(test.dist),
                                                                vd.no,
                                                                vd.fno,
                                                                vd.mask ? *vd.mask : 0.0f,
                                                                vd.vertex,
                                                                thread_id);

    float disp[3];
    SCULPT_surface_smooth_laplacian_step(ss,
                                         disp,
                                         vd.co,
                                         ss->cache->surface_smooth_laplacian_disp,
                                         vd.vertex,
                                         orig_data.co,
                                         alpha,
                                         data->smooth_projection);
    madd_v3_v3fl(vd.co, disp, clamp_f(fade, 0.0f, 1.0f));
    if (vd.mvert) {
      vd.mvert->flag |= ME_VERT_PBVH_UPDATE;
    }
  }
  BKE_pbvh_vertex_iter_end;
}

static void SCULPT_do_surface_smooth_brush_displace_task_cb_ex(
    void *__restrict userdata, const int n, const TaskParallelTLS *__restrict tls)
{
  SculptThreadedTaskData *data = userdata;
  SculptSession *ss = data->ob->sculpt;
  const Brush *brush = data->brush;
  const float bstrength = ss->cache->bstrength;
  const float beta = brush->surface_smooth_current_vertex;

  PBVHVertexIter vd;

  SculptBrushTest test;
  SculptBrushTestFn sculpt_brush_test_sq_fn = SCULPT_brush_test_init_with_falloff_shape(
      ss, &test, data->brush->falloff_shape);
  const int thread_id = BLI_task_parallel_thread_id(tls);

  BKE_pbvh_vertex_iter_begin (ss->pbvh, data->nodes[n], vd, PBVH_ITER_UNIQUE) {
    if (!sculpt_brush_test_sq_fn(&test, vd.co)) {
      continue;
    }
    const float fade = bstrength * SCULPT_brush_strength_factor(ss,
                                                                brush,
                                                                vd.co,
                                                                sqrtf(test.dist),
                                                                vd.no,
                                                                vd.fno,
                                                                vd.mask ? *vd.mask : 0.0f,
                                                                vd.vertex,
                                                                thread_id);
    SCULPT_surface_smooth_displace_step(
        ss, vd.co, ss->cache->surface_smooth_laplacian_disp, vd.vertex, beta, fade);
  }
  BKE_pbvh_vertex_iter_end;
}

void SCULPT_do_surface_smooth_brush(Sculpt *sd, Object *ob, PBVHNode **nodes, int totnode)
{
  Brush *brush = BKE_paint_brush(&sd->paint);
  SculptSession *ss = ob->sculpt;

  if (SCULPT_stroke_is_first_brush_step(ss->cache)) {
    BLI_assert(ss->cache->surface_smooth_laplacian_disp == NULL);
    ss->cache->surface_smooth_laplacian_disp = MEM_callocN(
        sizeof(float[3]) * SCULPT_vertex_count_get(ss), "HC smooth laplacian b");
  }

  /* Threaded loop over nodes. */
  SculptThreadedTaskData data = {.sd = sd,
                                 .ob = ob,
                                 .brush = brush,
                                 .nodes = nodes,
                                 .smooth_projection = brush->autosmooth_projection};

  TaskParallelSettings settings;
  BKE_pbvh_parallel_range_settings(&settings, true, totnode);
  for (int i = 0; i < brush->surface_smooth_iterations; i++) {
    BLI_task_parallel_range(
        0, totnode, &data, SCULPT_do_surface_smooth_brush_laplacian_task_cb_ex, &settings);
    BLI_task_parallel_range(
        0, totnode, &data, SCULPT_do_surface_smooth_brush_displace_task_cb_ex, &settings);
  }
}

static void do_smooth_vcol_boundary_brush_task_cb_ex(void *__restrict userdata,
                                                     const int n,
                                                     const TaskParallelTLS *__restrict tls)
{
  SculptThreadedTaskData *data = userdata;
  SculptSession *ss = data->ob->sculpt;
  Sculpt *sd = data->sd;
  const Brush *brush = data->brush;
  const bool smooth_mask = data->smooth_mask;
  float bstrength = data->strength;

  PBVHVertexIter vd;

  CLAMP(bstrength, 0.0f, 1.0f);

  SculptBrushTest test;
  SculptBrushTestFn sculpt_brush_test_sq_fn = SCULPT_brush_test_init_with_falloff_shape(
      ss, &test, data->brush->falloff_shape);

  const int thread_id = BLI_task_parallel_thread_id(tls);

  float avg[4] = {0.0f, 0.0f, 0.0f, 0.0f};
  float tot = 0.0f;
  BKE_pbvh_vertex_iter_begin (ss->pbvh, data->nodes[n], vd, PBVH_ITER_UNIQUE) {
    if (!vd.col) {
      continue;
    }

    if (sculpt_brush_test_sq_fn(&test, vd.co)) {
      const float fade = bstrength * SCULPT_brush_strength_factor(
                                         ss,
                                         brush,
                                         vd.co,
                                         sqrtf(test.dist),
                                         vd.no,
                                         vd.fno,
                                         smooth_mask ? 0.0f : (vd.mask ? *vd.mask : 0.0f),
                                         vd.vertex,
                                         thread_id);

      madd_v3_v3fl(avg, vd.col, fade);
      tot += fade;
    }
  }
  BKE_pbvh_vertex_iter_end;

  if (tot == 0.0f) {
    return;
  }
  tot = 1.0f / tot;

  mul_v3_fl(avg, tot);

  float exp = brush->vcol_boundary_exponent;
  // detect bad value

  if (exp == 0.0f) {
    exp = 1.0f;
  }

  BKE_pbvh_vertex_iter_begin (ss->pbvh, data->nodes[n], vd, PBVH_ITER_UNIQUE) {
    if (sculpt_brush_test_sq_fn(&test, vd.co)) {
      const float fade = bstrength * SCULPT_brush_strength_factor(
                                         ss,
                                         brush,
                                         vd.co,
                                         sqrtf(test.dist),
                                         vd.no,
                                         vd.fno,
                                         smooth_mask ? 0.0f : (vd.mask ? *vd.mask : 0.0f),
                                         vd.vertex,
                                         thread_id);
      if (!vd.col) {
        continue;
      }

      float avg2[3], avg3[3], val[3];
      float tot2 = 0.0f, tot4 = 0.0f;

      copy_v4_v4(avg, vd.col);

      zero_v3(avg2);
      zero_v3(avg3);

      madd_v3_v3fl(avg2, vd.co, 0.5f);
      tot2 += 0.5f;

      SculptVertexNeighborIter ni;
      SCULPT_VERTEX_NEIGHBORS_ITER_BEGIN (ss, vd.vertex, ni) {
        const float *col = SCULPT_vertex_color_get(ss, ni.vertex);
        const float *co = SCULPT_vertex_co_get(ss, ni.vertex);

        // simple color metric.  TODO: plug in appropriate color space code?
        float dv[4];
        sub_v4_v4v4(dv, col, avg);
        float w = (fabs(dv[0]) + fabs(dv[1]) + fabs(dv[2]) + fabs(dv[3])) / 4.0;

        w = powf(w, exp);

        madd_v3_v3fl(avg3, co, 1.0f);
        tot4 += 1.0f;

        madd_v3_v3fl(avg2, co, w);
        tot2 += w;
      }
      SCULPT_VERTEX_NEIGHBORS_ITER_END(ni);

      if (tot2 == 0.0f) {
        continue;
      }

      if (tot4 > 0.0f) {
        mul_v3_fl(avg3, 1.0f / tot4);
      }

      /* try to avoid perfectly colinear triangles, and the normal discontinuities they create,
         by blending slightly with unweighted smoothed position */
      mul_v3_fl(avg2, 1.0f / tot2);
      interp_v3_v3v3(avg2, avg2, avg3, 0.025);

      sub_v3_v3v3(val, avg2, vd.co);
      madd_v3_v3v3fl(val, vd.co, val, fade);
      SCULPT_clip(sd, ss, vd.co, val);

      if (vd.mvert) {
        vd.mvert->flag |= ME_VERT_PBVH_UPDATE;
      }
    }
  }
  BKE_pbvh_vertex_iter_end;
}

void SCULPT_smooth_vcol_boundary(
    Sculpt *sd, Object *ob, PBVHNode **nodes, const int totnode, float bstrength)
{
  SculptSession *ss = ob->sculpt;

  Brush *brush = BKE_paint_brush(&sd->paint);

  const int max_iterations = 4;
  const float fract = 1.0f / max_iterations;
  PBVHType type = BKE_pbvh_type(ss->pbvh);
  int iteration, count;
  float last;

  CLAMP(bstrength, 0.0f, 1.0f);

  count = (int)(bstrength * max_iterations);
  last = max_iterations * (bstrength - count * fract);

  if (type == PBVH_FACES && !ss->pmap) {
    BLI_assert(!"sculpt smooth: pmap missing");
    return;
  }

  SCULPT_vertex_random_access_ensure(ss);
  SCULPT_boundary_info_ensure(ob);

#ifdef PROXY_ADVANCED
  int datamask = PV_CO | PV_NEIGHBORS | PV_NO | PV_INDEX | PV_MASK;
  BKE_pbvh_ensure_proxyarrays(ss, ss->pbvh, nodes, totnode, datamask);

  BKE_pbvh_load_proxyarrays(ss->pbvh, nodes, totnode, PV_CO | PV_NO | PV_MASK);
#endif
  for (iteration = 0; iteration <= count; iteration++) {
    const float strength = (iteration != count) ? 1.0f : last;

    SculptThreadedTaskData data = {
        .sd = sd,
        .ob = ob,
        .brush = brush,
        .nodes = nodes,
        .smooth_mask = false,
        .strength = strength,
    };

    TaskParallelSettings settings;
    BKE_pbvh_parallel_range_settings(&settings, true, totnode);
    BLI_task_parallel_range(
        0, totnode, &data, do_smooth_vcol_boundary_brush_task_cb_ex, &settings);

#ifdef PROXY_ADVANCED
    BKE_pbvh_gather_proxyarray(ss->pbvh, nodes, totnode);
#endif
  }
}<|MERGE_RESOLUTION|>--- conflicted
+++ resolved
@@ -1,3 +1,4 @@
+
 /*
  * This program is free software; you can redistribute it and/or
  * modify it under the terms of the GNU General Public License
@@ -124,13 +125,8 @@
   SCULPT_VERTEX_NEIGHBORS_ITER_END(ni);
 
   /* Do not modify corner vertices. */
-<<<<<<< HEAD
-  if (neighbor_count <= 2) {
+  if (neighbor_count <= 2 && is_boundary) {
     copy_v3_v3(result, SCULPT_vertex_co_get(ss, vertex));
-=======
-  if (neighbor_count <= 2 && is_boundary) {
-    copy_v3_v3(result, SCULPT_vertex_co_get(ss, index));
->>>>>>> 3fab16fe
     return;
   }
 
