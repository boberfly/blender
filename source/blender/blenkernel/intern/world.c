--- conflicted
+++ resolved
@@ -85,17 +85,7 @@
 
 	wrld->aodist = 10.0f;
 	wrld->aoenergy = 1.0f;
-<<<<<<< HEAD
-	
-=======
-	wrld->ao_env_energy = 1.0f;
-	wrld->ao_indirect_energy = 1.0f;
-	wrld->ao_indirect_bounces = 1;
-	wrld->aobias = 0.05f;
-	wrld->ao_samp_method = WO_AOSAMP_HAMMERSLEY;
-	wrld->ao_approx_error = 0.25f;
 
->>>>>>> a24b4e60
 	wrld->preview = NULL;
 	wrld->miststa = 5.0f;
 	wrld->mistdist = 25.0f;
@@ -155,23 +145,9 @@
 	 * ... Once f*** nodes are fully converted to that too :( */
 
 	World *wrldn;
-<<<<<<< HEAD
-	
-	wrldn = BKE_libblock_copy_nolib(&wrld->id, false);
-	
-=======
-	int a;
 
 	wrldn = BKE_libblock_copy_nolib(&wrld->id, false);
 
-	for (a = 0; a < MAX_MTEX; a++) {
-		if (wrld->mtex[a]) {
-			wrldn->mtex[a] = MEM_mallocN(sizeof(MTex), __func__);
-			memcpy(wrldn->mtex[a], wrld->mtex[a], sizeof(MTex));
-		}
-	}
-
->>>>>>> a24b4e60
 	if (wrld->nodetree)
 		wrldn->nodetree = ntreeLocalize(wrld->nodetree);
 
