--- conflicted
+++ resolved
@@ -220,12 +220,8 @@
 	IMB_PROXY_25 = 1,
 	IMB_PROXY_50 = 2,
 	IMB_PROXY_75 = 4,
-<<<<<<< HEAD
-	IMB_PROXY_MAX_SLOT = 3
-=======
 	IMB_PROXY_100 = 8,
 	IMB_PROXY_MAX_SLOT = 4
->>>>>>> 53671577
 } IMB_Proxy_Size;
 
 /* defaults to BL_proxy within the directory of the animation */
