/*
 * ***** BEGIN GPL LICENSE BLOCK *****
 *
 * This program is free software; you can redistribute it and/or
 * modify it under the terms of the GNU General Public License
 * as published by the Free Software Foundation; either version 2
 * of the License, or (at your option) any later version.
 *
 * This program is distributed in the hope that it will be useful,
 * but WITHOUT ANY WARRANTY; without even the implied warranty of
 * MERCHANTABILITY or FITNESS FOR A PARTICULAR PURPOSE.  See the
 * GNU General Public License for more details.
 *
 * You should have received a copy of the GNU General Public License
 * along with this program; if not, write to the Free Software Foundation,
 * Inc., 51 Franklin Street, Fifth Floor, Boston, MA 02110-1301, USA.
 *
 * The Original Code is Copyright (C) Blender Foundation.
 * All rights reserved.
 *
 * The Original Code is: all of this file.
 *
 * Contributor(s): none yet.
 *
 * ***** END GPL LICENSE BLOCK *****
 */

/** \file blender/editors/render/render_preview.c
 *  \ingroup edrend
 */


/* global includes */

#include <stdlib.h>
#include <math.h>
#include <string.h>

#ifndef WIN32
#include <unistd.h>
#else
#include <io.h>
#endif
#include "MEM_guardedalloc.h"

#include "BLI_math.h"
#include "BLI_blenlib.h"
#include "BLI_utildefines.h"

#include "BLO_readfile.h"

#include "DNA_world_types.h"
#include "DNA_camera_types.h"
#include "DNA_group_types.h"
#include "DNA_material_types.h"
#include "DNA_node_types.h"
#include "DNA_object_types.h"
#include "DNA_lamp_types.h"
#include "DNA_space_types.h"
#include "DNA_scene_types.h"
#include "DNA_brush_types.h"
#include "DNA_screen_types.h"

#include "BKE_appdir.h"
#include "BKE_brush.h"
#include "BKE_context.h"
#include "BKE_colortools.h"
#include "BKE_global.h"
#include "BKE_idprop.h"
#include "BKE_image.h"
#include "BKE_icons.h"
#include "BKE_lamp.h"
#include "BKE_layer.h"
#include "BKE_library.h"
#include "BKE_library_remap.h"
#include "BKE_main.h"
#include "BKE_material.h"
#include "BKE_node.h"
#include "BKE_scene.h"
#include "BKE_texture.h"
#include "BKE_world.h"

#include "DEG_depsgraph.h"
#include "DEG_depsgraph_query.h"
#include "DEG_depsgraph_build.h"

#include "IMB_imbuf.h"
#include "IMB_imbuf_types.h"
#include "IMB_thumbs.h"

#include "BIF_gl.h"
#include "BIF_glutil.h"

#include "GPU_shader.h"

#include "RE_pipeline.h"
#include "RE_engine.h"

#include "WM_api.h"
#include "WM_types.h"

#include "ED_datafiles.h"
#include "ED_render.h"
#include "ED_screen.h"

#ifndef NDEBUG
/* Used for database init assert(). */
#  include "BLI_threads.h"
#endif

ImBuf *get_brush_icon(Brush *brush)
{
	static const int flags = IB_rect | IB_multilayer | IB_metadata;

	char path[FILE_MAX];
	const char *folder;

	if (!(brush->icon_imbuf)) {
		if (brush->flag & BRUSH_CUSTOM_ICON) {

			if (brush->icon_filepath[0]) {
				// first use the path directly to try and load the file

				BLI_strncpy(path, brush->icon_filepath, sizeof(brush->icon_filepath));
				BLI_path_abs(path, BKE_main_blendfile_path_from_global());

				/* use default colorspaces for brushes */
				brush->icon_imbuf = IMB_loadiffname(path, flags, NULL);

				// otherwise lets try to find it in other directories
				if (!(brush->icon_imbuf)) {
					folder = BKE_appdir_folder_id(BLENDER_DATAFILES, "brushicons");

					BLI_make_file_string(BKE_main_blendfile_path_from_global(), path, folder, brush->icon_filepath);

					if (path[0]) {
						/* use fefault color spaces */
						brush->icon_imbuf = IMB_loadiffname(path, flags, NULL);
					}
				}

				if (brush->icon_imbuf)
					BKE_icon_changed(BKE_icon_id_ensure(&brush->id));
			}
		}
	}

	if (!(brush->icon_imbuf))
		brush->id.icon_id = 0;

	return brush->icon_imbuf;
}

typedef struct ShaderPreview {
	/* from wmJob */
	void *owner;
	short *stop, *do_update;

	Scene *scene;
	Depsgraph *depsgraph;
	ID *id;
	ID *parent;
	MTex *slot;

	/* datablocks with nodes need full copy during preview render, glsl uses it too */
	Material *matcopy;
	Tex *texcopy;
	Lamp *lampcopy;
	World *worldcopy;

	float col[4];       /* active object color */

	int sizex, sizey;
	unsigned int *pr_rect;
	int pr_method;

	Main *bmain;
	Main *pr_main;
} ShaderPreview;

typedef struct IconPreviewSize {
	struct IconPreviewSize *next, *prev;
	int sizex, sizey;
	unsigned int *rect;
} IconPreviewSize;

typedef struct IconPreview {
	Main *bmain;
	Scene *scene;
	Depsgraph *depsgraph;
	void *owner;
	ID *id;
	ListBase sizes;
} IconPreview;

/* *************************** Preview for buttons *********************** */

static Main *G_pr_main = NULL;
static Main *G_pr_main_cycles = NULL;

#ifndef WITH_HEADLESS
static Main *load_main_from_memory(const void *blend, int blend_size)
{
	const int fileflags = G.fileflags;
	Main *bmain = NULL;
	BlendFileData *bfd;

	G.fileflags |= G_FILE_NO_UI;
	bfd = BLO_read_from_memory(blend, blend_size, NULL, BLO_READ_SKIP_NONE);
	if (bfd) {
		bmain = bfd->main;

		MEM_freeN(bfd);
	}
	G.fileflags = fileflags;

	return bmain;
}
#endif

void ED_preview_ensure_dbase(void)
{
#ifndef WITH_HEADLESS
	static bool base_initialized = false;
	BLI_assert(BLI_thread_is_main());
	if (!base_initialized) {
		G_pr_main = load_main_from_memory(datatoc_preview_blend, datatoc_preview_blend_size);
		G_pr_main_cycles = load_main_from_memory(datatoc_preview_cycles_blend, datatoc_preview_cycles_blend_size);
		base_initialized = true;
	}
#endif
}

static bool check_engine_supports_textures(Scene *scene)
{
	RenderEngineType *type = RE_engines_find(scene->r.engine);
	return type->flag & RE_USE_TEXTURE_PREVIEW;
}

void ED_preview_free_dbase(void)
{
	if (G_pr_main)
		BKE_main_free(G_pr_main);

	if (G_pr_main_cycles)
		BKE_main_free(G_pr_main_cycles);
}

static Scene *preview_get_scene(Main *pr_main)
{
	if (pr_main == NULL) return NULL;

	return pr_main->scene.first;
}

static const char *preview_collection_name(const char pr_type)
{
	switch (pr_type) {
		case MA_FLAT:
			return "Flat";
		case MA_SPHERE:
			return "Sphere";
		case MA_CUBE:
			return "Cube";
		case MA_MONKEY:
			return "Monkey";
		case MA_SPHERE_A:
			return "World Sphere";
		case MA_TEXTURE:
			return "Texture";
		case MA_LAMP:
			return "Lamp";
		case MA_SKY:
			return "Sky";
		case MA_HAIR:
			return "Hair";
		case MA_ATMOS:
			return "Atmosphere";
		default:
			BLI_assert(!"Unknown preview type");
			return "";
	}
}

static void set_preview_collection(Scene *scene, ViewLayer *view_layer, char pr_type)
{
	LayerCollection *lc = view_layer->layer_collections.first;
	const char *collection_name = preview_collection_name(pr_type);

	for (lc = lc->layer_collections.first; lc; lc = lc->next) {
		if (STREQ(lc->collection->id.name + 2, collection_name)) {
			lc->collection->flag &= ~COLLECTION_RESTRICT_RENDER;
		}
		else {
			lc->collection->flag |= COLLECTION_RESTRICT_RENDER;
		}
	}

	BKE_layer_collection_sync(scene, view_layer);
}

static World *preview_get_localized_world(ShaderPreview *sp, World *world)
{
	if (world == NULL) {
		return NULL;
	}
	if (sp->worldcopy != NULL) {
		return sp->worldcopy;
	}
	sp->worldcopy = BKE_world_localize(world);
	BLI_addtail(&sp->pr_main->world, sp->worldcopy);
	return sp->worldcopy;
}

/* call this with a pointer to initialize preview scene */
/* call this with NULL to restore assigned ID pointers in preview scene */
static Scene *preview_prepare_scene(Main *bmain, Scene *scene, ID *id, int id_type, ShaderPreview *sp)
{
	Scene *sce;
	Main *pr_main = sp->pr_main;

	memcpy(pr_main->name, BKE_main_blendfile_path(bmain), sizeof(pr_main->name));

	sce = preview_get_scene(pr_main);
	if (sce) {
		ViewLayer *view_layer = sce->view_layers.first;

		/* this flag tells render to not execute depsgraph or ipos etc */
		sce->r.scemode |= R_BUTS_PREVIEW;
		/* set world always back, is used now */
		sce->world = pr_main->world.first;
		/* now: exposure copy */
		if (scene->world) {
			sce->world->exp = scene->world->exp;
			sce->world->range = scene->world->range;
		}

		sce->r.color_mgt_flag = scene->r.color_mgt_flag;
		BKE_color_managed_display_settings_copy(&sce->display_settings, &scene->display_settings);

		BKE_color_managed_view_settings_free(&sce->view_settings);
		BKE_color_managed_view_settings_copy(&sce->view_settings, &scene->view_settings);

		/* prevent overhead for small renders and icons (32) */
		if (id && sp->sizex < 40) {
			sce->r.tilex = sce->r.tiley = 64;
		}
		else {
			sce->r.tilex = sce->r.xsch / 4;
			sce->r.tiley = sce->r.ysch / 4;
		}

		if ((id && sp->pr_method == PR_ICON_RENDER) && id_type != ID_WO)
			sce->r.alphamode = R_ALPHAPREMUL;
		else
			sce->r.alphamode = R_ADDSKY;

		sce->r.cfra = scene->r.cfra;

		if (id_type == ID_TE && !check_engine_supports_textures(scene)) {
			/* Force blender internal for texture icons and nodes render,
			 * seems commonly used render engines does not support
			 * such kind of rendering.
			 */
			BLI_strncpy(sce->r.engine, RE_engine_id_BLENDER_EEVEE, sizeof(sce->r.engine));
		}
		else {
			BLI_strncpy(sce->r.engine, scene->r.engine, sizeof(sce->r.engine));
		}

		if (id_type == ID_MA) {
			Material *mat = NULL, *origmat = (Material *)id;

			if (origmat) {
				/* work on a copy */
				mat = BKE_material_localize(origmat);
				sp->matcopy = mat;
				BLI_addtail(&pr_main->mat, mat);

				/* use current scene world to light sphere */
				if (mat->pr_type == MA_SPHERE_A && sp->pr_method == PR_BUTS_RENDER) {
					/* Use current scene world to light sphere. */
					sce->world = preview_get_localized_world(sp, scene->world);
				}
				else if (sce->world) {
					/* Use a default world color. Using the current
					 * scene world can be slow if it has big textures. */
					sce->world->use_nodes = false;
					sce->world->horr = 0.5f;
					sce->world->horg = 0.5f;
					sce->world->horb = 0.5f;
				}

				if (sp->pr_method == PR_ICON_RENDER) {
					set_preview_collection(sce, view_layer, MA_SPHERE_A);
				}
				else {
					set_preview_collection(sce, view_layer, mat->pr_type);

					if (mat->nodetree && sp->pr_method == PR_NODE_RENDER) {
						/* two previews, they get copied by wmJob */
						BKE_node_preview_init_tree(mat->nodetree, sp->sizex, sp->sizey, true);
						BKE_node_preview_init_tree(origmat->nodetree, sp->sizex, sp->sizey, true);
					}
				}
			}
			else {
				sce->r.mode &= ~(R_OSA);

			}

			for (Base *base = view_layer->object_bases.first; base; base = base->next) {
				if (base->object->id.name[2] == 'p') {
					/* copy over object color, in case material uses it */
					copy_v4_v4(base->object->col, sp->col);

					if (OB_TYPE_SUPPORT_MATERIAL(base->object->type)) {
						/* don't use assign_material, it changed mat->id.us, which shows in the UI */
						Material ***matar = give_matarar(base->object);
						int actcol = max_ii(base->object->actcol - 1, 0);

						if (matar && actcol < base->object->totcol)
							(*matar)[actcol] = mat;
					}
					else if (base->object->type == OB_LAMP) {
						base->flag |= BASE_VISIBLE;
					}
				}
			}
		}
		else if (id_type == ID_TE) {
			Tex *tex = NULL, *origtex = (Tex *)id;

			if (origtex) {
				tex = BKE_texture_localize(origtex);
				sp->texcopy = tex;
				BLI_addtail(&pr_main->tex, tex);
			}
			set_preview_collection(sce, view_layer, MA_TEXTURE);

			if (tex && tex->nodetree && sp->pr_method == PR_NODE_RENDER) {
				/* two previews, they get copied by wmJob */
				BKE_node_preview_init_tree(origtex->nodetree, sp->sizex, sp->sizey, true);
				BKE_node_preview_init_tree(tex->nodetree, sp->sizex, sp->sizey, true);
			}
		}
		else if (id_type == ID_LA) {
			Lamp *la = NULL, *origla = (Lamp *)id;

			/* work on a copy */
			if (origla) {
				la = BKE_lamp_localize(origla);
				sp->lampcopy = la;
				BLI_addtail(&pr_main->lamp, la);
			}

			set_preview_collection(sce, view_layer, MA_LAMP);

			if (sce->world) {
				/* Only use lighting from the lamp. */
				sce->world->use_nodes = false;
				sce->world->horr = 0.0f;
				sce->world->horg = 0.0f;
				sce->world->horb = 0.0f;
			}

			for (Base *base = view_layer->object_bases.first; base; base = base->next) {
				if (base->object->id.name[2] == 'p') {
					if (base->object->type == OB_LAMP)
						base->object->data = la;
				}
			}

			if (la && la->nodetree && sp->pr_method == PR_NODE_RENDER) {
				/* two previews, they get copied by wmJob */
				BKE_node_preview_init_tree(origla->nodetree, sp->sizex, sp->sizey, true);
				BKE_node_preview_init_tree(la->nodetree, sp->sizex, sp->sizey, true);
			}
		}
		else if (id_type == ID_WO) {
			World *wrld = NULL, *origwrld = (World *)id;

			if (origwrld) {
				wrld = BKE_world_localize(origwrld);
				sp->worldcopy = wrld;
				BLI_addtail(&pr_main->world, wrld);
			}

			set_preview_collection(sce, view_layer, MA_SKY);
			sce->world = wrld;

			if (wrld && wrld->nodetree && sp->pr_method == PR_NODE_RENDER) {
				/* two previews, they get copied by wmJob */
				BKE_node_preview_init_tree(wrld->nodetree, sp->sizex, sp->sizey, true);
				BKE_node_preview_init_tree(origwrld->nodetree, sp->sizex, sp->sizey, true);
			}
		}

		return sce;
	}

	return NULL;
}

/* new UI convention: draw is in pixel space already. */
/* uses UI_BTYPE_ROUNDBOX button in block to get the rect */
static bool ed_preview_draw_rect(ScrArea *sa, int split, int first, rcti *rect, rcti *newrect)
{
	Render *re;
	RenderView *rv;
	RenderResult rres;
	char name[32];
	int offx = 0;
	int newx = BLI_rcti_size_x(rect);
	int newy = BLI_rcti_size_y(rect);
	bool ok = false;

	if (!split || first) sprintf(name, "Preview %p", (void *)sa);
	else sprintf(name, "SecondPreview %p", (void *)sa);

	if (split) {
		if (first) {
			offx = 0;
			newx = newx / 2;
		}
		else {
			offx = newx / 2;
			newx = newx - newx / 2;
		}
	}

	/* test if something rendered ok */
	re = RE_GetRender(name);

	if (re == NULL)
		return false;

	RE_AcquireResultImageViews(re, &rres);

	if (!BLI_listbase_is_empty(&rres.views)) {
		/* material preview only needs monoscopy (view 0) */
		rv = RE_RenderViewGetById(&rres, 0);
	}
	else {
		/* possible the job clears the views but we're still drawing T45496 */
		rv = NULL;
	}

	if (rv && rv->rectf) {

		if (ABS(rres.rectx - newx) < 2 && ABS(rres.recty - newy) < 2) {

			newrect->xmax = max_ii(newrect->xmax, rect->xmin + rres.rectx + offx);
			newrect->ymax = max_ii(newrect->ymax, rect->ymin + rres.recty);

			if (rres.rectx && rres.recty) {
				unsigned char *rect_byte = MEM_mallocN(rres.rectx * rres.recty * sizeof(int), "ed_preview_draw_rect");
				float fx = rect->xmin + offx;
				float fy = rect->ymin;

				/* material preview only needs monoscopy (view 0) */
				if (re)
					RE_AcquiredResultGet32(re, &rres, (unsigned int *)rect_byte, 0);

				IMMDrawPixelsTexState state = immDrawPixelsTexSetup(GPU_SHADER_2D_IMAGE_COLOR);
				immDrawPixelsTex(&state, fx, fy, rres.rectx, rres.recty, GL_RGBA, GL_UNSIGNED_BYTE, GL_NEAREST, rect_byte,
				                 1.0f, 1.0f, NULL);

				MEM_freeN(rect_byte);

				ok = 1;
			}
		}
	}

	RE_ReleaseResultImageViews(re, &rres);

	return ok;
}

void ED_preview_draw(const bContext *C, void *idp, void *parentp, void *slotp, rcti *rect)
{
	if (idp) {
		wmWindowManager *wm = CTX_wm_manager(C);
		ScrArea *sa = CTX_wm_area(C);
		ID *id = (ID *)idp;
		ID *parent = (ID *)parentp;
		MTex *slot = (MTex *)slotp;
		SpaceButs *sbuts = CTX_wm_space_buts(C);
		ShaderPreview *sp = WM_jobs_customdata(wm, sa);
		rcti newrect;
		int ok;
		int newx = BLI_rcti_size_x(rect);
		int newy = BLI_rcti_size_y(rect);

		newrect.xmin = rect->xmin;
		newrect.xmax = rect->xmin;
		newrect.ymin = rect->ymin;
		newrect.ymax = rect->ymin;

		if (parent) {
			ok = ed_preview_draw_rect(sa, 1, 1, rect, &newrect);
			ok &= ed_preview_draw_rect(sa, 1, 0, rect, &newrect);
		}
		else
			ok = ed_preview_draw_rect(sa, 0, 0, rect, &newrect);

		if (ok)
			*rect = newrect;

		/* start a new preview render job if signaled through sbuts->preview,
		 * if no render result was found and no preview render job is running,
		 * or if the job is running and the size of preview changed */
		if ((sbuts != NULL && sbuts->preview) ||
		    (!ok && !WM_jobs_test(wm, sa, WM_JOB_TYPE_RENDER_PREVIEW)) ||
		    (sp && (ABS(sp->sizex - newx) >= 2 || ABS(sp->sizey - newy) > 2)))
		{
			if (sbuts != NULL) {
				sbuts->preview = 0;
			}
			ED_preview_shader_job(C, sa, id, parent, slot, newx, newy, PR_BUTS_RENDER);
		}
	}
}

/* **************************** new shader preview system ****************** */

/* inside thread, called by renderer, sets job update value */
static void shader_preview_update(void *spv, RenderResult *UNUSED(rr), volatile struct rcti *UNUSED(rect))
{
	ShaderPreview *sp = spv;

	*(sp->do_update) = true;
}

/* called by renderer, checks job value */
static int shader_preview_break(void *spv)
{
	ShaderPreview *sp = spv;

	return *(sp->stop);
}

/* outside thread, called before redraw notifiers, it moves finished preview over */
static void shader_preview_updatejob(void *spv)
{
	ShaderPreview *sp = spv;

	if (sp->id) {
		if (sp->pr_method == PR_NODE_RENDER) {
			if (GS(sp->id->name) == ID_MA) {
				Material *mat = (Material *)sp->id;

				if (sp->matcopy && mat->nodetree && sp->matcopy->nodetree)
					ntreeLocalSync(sp->matcopy->nodetree, mat->nodetree);
			}
			else if (GS(sp->id->name) == ID_TE) {
				Tex *tex = (Tex *)sp->id;

				if (sp->texcopy && tex->nodetree && sp->texcopy->nodetree)
					ntreeLocalSync(sp->texcopy->nodetree, tex->nodetree);
			}
			else if (GS(sp->id->name) == ID_WO) {
				World *wrld = (World *)sp->id;

				if (sp->worldcopy && wrld->nodetree && sp->worldcopy->nodetree)
					ntreeLocalSync(sp->worldcopy->nodetree, wrld->nodetree);
			}
			else if (GS(sp->id->name) == ID_LA) {
				Lamp *la = (Lamp *)sp->id;

				if (sp->lampcopy && la->nodetree && sp->lampcopy->nodetree)
					ntreeLocalSync(sp->lampcopy->nodetree, la->nodetree);
			}
		}
	}
}

static void shader_preview_render(ShaderPreview *sp, ID *id, int split, int first)
{
	Render *re;
	Scene *sce;
	float oldlens;
	short idtype = GS(id->name);
	char name[32];
	int sizex;
	Main *pr_main = sp->pr_main;
	ID *id_eval = DEG_get_evaluated_id(sp->depsgraph, id);

	/* in case of split preview, use border render */
	if (split) {
		if (first) sizex = sp->sizex / 2;
		else sizex = sp->sizex - sp->sizex / 2;
	}
	else {
		sizex = sp->sizex;
	}

	/* we have to set preview variables first */
	sce = preview_get_scene(pr_main);
	if (sce) {
		sce->r.xsch = sizex;
		sce->r.ysch = sp->sizey;
		sce->r.size = 100;
	}

	/* get the stuff from the builtin preview dbase */
	sce = preview_prepare_scene(sp->bmain, sp->scene, id_eval, idtype, sp);
	if (sce == NULL) return;

	if (!split || first) sprintf(name, "Preview %p", sp->owner);
	else sprintf(name, "SecondPreview %p", sp->owner);
	re = RE_GetRender(name);

	/* full refreshed render from first tile */
	if (re == NULL)
		re = RE_NewRender(name);

	/* sce->r gets copied in RE_InitState! */
	sce->r.scemode &= ~(R_MATNODE_PREVIEW | R_TEXNODE_PREVIEW);
	sce->r.scemode &= ~R_NO_IMAGE_LOAD;

	if (sp->pr_method == PR_ICON_RENDER) {
		sce->r.scemode |= R_NO_IMAGE_LOAD;
		sce->r.mode |= R_OSA;
	}
	else if (sp->pr_method == PR_NODE_RENDER) {
		if (idtype == ID_MA) sce->r.scemode |= R_MATNODE_PREVIEW;
		else if (idtype == ID_TE) sce->r.scemode |= R_TEXNODE_PREVIEW;
		sce->r.mode &= ~R_OSA;
	}
	else {  /* PR_BUTS_RENDER */
		sce->r.mode |= R_OSA;
	}


	/* callbacs are cleared on GetRender() */
	if (ELEM(sp->pr_method, PR_BUTS_RENDER, PR_NODE_RENDER)) {
		RE_display_update_cb(re, sp, shader_preview_update);
	}
	/* set this for all previews, default is react to G.is_break still */
	RE_test_break_cb(re, sp, shader_preview_break);

	/* lens adjust */
	oldlens = ((Camera *)sce->camera->data)->lens;
	if (sizex > sp->sizey)
		((Camera *)sce->camera->data)->lens *= (float)sp->sizey / (float)sizex;

	/* entire cycle for render engine */
	RE_PreviewRender(re, pr_main, sce);

	((Camera *)sce->camera->data)->lens = oldlens;

	/* handle results */
	if (sp->pr_method == PR_ICON_RENDER) {
		// char *rct= (char *)(sp->pr_rect + 32*16 + 16);

		if (sp->pr_rect)
			RE_ResultGet32(re, sp->pr_rect);
	}

	/* unassign the pointers, reset vars */
	preview_prepare_scene(sp->bmain, sp->scene, NULL, GS(id->name), sp);

	/* XXX bad exception, end-exec is not being called in render, because it uses local main */
//	if (idtype == ID_TE) {
//		Tex *tex= (Tex *)id;
//		if (tex->use_nodes && tex->nodetree)
//			ntreeEndExecTree(tex->nodetree);
//	}

}

/* runs inside thread for material and icons */
static void shader_preview_startjob(void *customdata, short *stop, short *do_update)
{
	ShaderPreview *sp = customdata;

	sp->stop = stop;
	sp->do_update = do_update;

	if (sp->parent) {
		shader_preview_render(sp, sp->id, 1, 1);
		shader_preview_render(sp, sp->parent, 1, 0);
	}
	else
		shader_preview_render(sp, sp->id, 0, 0);

	*do_update = true;
}

static void shader_preview_free(void *customdata)
{
	ShaderPreview *sp = customdata;
	Main *pr_main = sp->pr_main;

	if (sp->matcopy) {
		struct IDProperty *properties;

		/* node previews */
		shader_preview_updatejob(sp);

		/* get rid of copied material */
		BLI_remlink(&pr_main->mat, sp->matcopy);

		BKE_material_free(sp->matcopy);

		properties = IDP_GetProperties((ID *)sp->matcopy, false);
		if (properties) {
			IDP_FreeProperty(properties);
			MEM_freeN(properties);
		}
		MEM_freeN(sp->matcopy);
	}
	if (sp->texcopy) {
		struct IDProperty *properties;
		/* node previews */
		shader_preview_updatejob(sp);

		/* get rid of copied texture */
		BLI_remlink(&pr_main->tex, sp->texcopy);
		BKE_texture_free(sp->texcopy);

		properties = IDP_GetProperties((ID *)sp->texcopy, false);
		if (properties) {
			IDP_FreeProperty(properties);
			MEM_freeN(properties);
		}
		MEM_freeN(sp->texcopy);
	}
	if (sp->worldcopy) {
		struct IDProperty *properties;
		/* node previews */
		shader_preview_updatejob(sp);

		/* get rid of copied world */
		BLI_remlink(&pr_main->world, sp->worldcopy);
		BKE_world_free(sp->worldcopy);

		properties = IDP_GetProperties((ID *)sp->worldcopy, false);
		if (properties) {
			IDP_FreeProperty(properties);
			MEM_freeN(properties);
		}
		MEM_freeN(sp->worldcopy);
	}
	if (sp->lampcopy) {
		struct IDProperty *properties;
		/* node previews */
		shader_preview_updatejob(sp);

		/* get rid of copied lamp */
		BLI_remlink(&pr_main->lamp, sp->lampcopy);
		BKE_lamp_free(sp->lampcopy);

		properties = IDP_GetProperties((ID *)sp->lampcopy, false);
		if (properties) {
			IDP_FreeProperty(properties);
			MEM_freeN(properties);
		}
		MEM_freeN(sp->lampcopy);
	}

	MEM_freeN(sp);
}

/* ************************* icon preview ********************** */

static void icon_copy_rect(ImBuf *ibuf, unsigned int w, unsigned int h, unsigned int *rect)
{
	struct ImBuf *ima;
	unsigned int *drect, *srect;
	float scaledx, scaledy;
	short ex, ey, dx, dy;

	/* paranoia test */
	if (ibuf == NULL || (ibuf->rect == NULL && ibuf->rect_float == NULL))
		return;

	/* waste of cpu cyles... but the imbuf API has no other way to scale fast (ton) */
	ima = IMB_dupImBuf(ibuf);

	if (!ima)
		return;

	if (ima->x > ima->y) {
		scaledx = (float)w;
		scaledy =  ( (float)ima->y / (float)ima->x) * (float)w;
	}
	else {
		scaledx =  ( (float)ima->x / (float)ima->y) * (float)h;
		scaledy = (float)h;
	}

	ex = (short)scaledx;
	ey = (short)scaledy;

	dx = (w - ex) / 2;
	dy = (h - ey) / 2;

	IMB_scalefastImBuf(ima, ex, ey);

	/* if needed, convert to 32 bits */
	if (ima->rect == NULL)
		IMB_rect_from_float(ima);

	srect = ima->rect;
	drect = rect;

	drect += dy * w + dx;
	for (; ey > 0; ey--) {
		memcpy(drect, srect, ex * sizeof(int));
		drect += w;
		srect += ima->x;
	}

	IMB_freeImBuf(ima);
}

static void set_alpha(char *cp, int sizex, int sizey, char alpha)
{
	int a, size = sizex * sizey;

	for (a = 0; a < size; a++, cp += 4)
		cp[3] = alpha;
}

static void icon_preview_startjob(void *customdata, short *stop, short *do_update)
{
	ShaderPreview *sp = customdata;

	if (sp->pr_method == PR_ICON_DEFERRED) {
		PreviewImage *prv = sp->owner;
		ImBuf *thumb;
		char *deferred_data = PRV_DEFERRED_DATA(prv);
		int source =  deferred_data[0];
		char *path = &deferred_data[1];

//		printf("generating deferred %d×%d preview for %s\n", sp->sizex, sp->sizey, path);

		thumb = IMB_thumb_manage(path, THB_LARGE, source);

		if (thumb) {
			/* PreviewImage assumes premultiplied alhpa... */
			IMB_premultiply_alpha(thumb);

			icon_copy_rect(thumb, sp->sizex, sp->sizey, sp->pr_rect);
			IMB_freeImBuf(thumb);
		}
	}
	else {
		ID *id = sp->id;
		short idtype = GS(id->name);

		if (idtype == ID_IM) {
			Image *ima = (Image *)id;
			ImBuf *ibuf = NULL;
			ImageUser iuser = {NULL};

			/* ima->ok is zero when Image cannot load */
			if (ima == NULL || ima->ok == 0)
				return;

			/* setup dummy image user */
			iuser.ok = iuser.framenr = 1;
			iuser.scene = sp->scene;

			/* elubie: this needs to be changed: here image is always loaded if not
			 * already there. Very expensive for large images. Need to find a way to
			 * only get existing ibuf */
			ibuf = BKE_image_acquire_ibuf(ima, &iuser, NULL);
			if (ibuf == NULL || ibuf->rect == NULL) {
				BKE_image_release_ibuf(ima, ibuf, NULL);
				return;
			}

			icon_copy_rect(ibuf, sp->sizex, sp->sizey, sp->pr_rect);

			*do_update = true;

			BKE_image_release_ibuf(ima, ibuf, NULL);
		}
		else if (idtype == ID_BR) {
			Brush *br = (Brush *)id;

			br->icon_imbuf = get_brush_icon(br);

			memset(sp->pr_rect, 0x88, sp->sizex * sp->sizey * sizeof(unsigned int));

			if (!(br->icon_imbuf) || !(br->icon_imbuf->rect))
				return;

			icon_copy_rect(br->icon_imbuf, sp->sizex, sp->sizey, sp->pr_rect);

			*do_update = true;
		}
		else if (idtype == ID_SCR) {
			bScreen *screen = (bScreen *)id;

			ED_screen_preview_render(screen, sp->sizex, sp->sizey, sp->pr_rect);
			*do_update = true;
		}
		else {
			/* re-use shader job */
			shader_preview_startjob(customdata, stop, do_update);

			/* world is rendered with alpha=0, so it wasn't displayed
			 * this could be render option for sky to, for later */
			if (idtype == ID_WO) {
				set_alpha((char *)sp->pr_rect, sp->sizex, sp->sizey, 255);
			}
		}
	}
}

/* use same function for icon & shader, so the job manager
 * does not run two of them at the same time. */

static void common_preview_startjob(void *customdata, short *stop, short *do_update, float *UNUSED(progress))
{
	ShaderPreview *sp = customdata;

	if (ELEM(sp->pr_method, PR_ICON_RENDER, PR_ICON_DEFERRED))
		icon_preview_startjob(customdata, stop, do_update);
	else
		shader_preview_startjob(customdata, stop, do_update);
}

/* exported functions */

static void icon_preview_add_size(IconPreview *ip, unsigned int *rect, int sizex, int sizey)
{
	IconPreviewSize *cur_size = ip->sizes.first, *new_size;

	while (cur_size) {
		if (cur_size->sizex == sizex && cur_size->sizey == sizey) {
			/* requested size is already in list, no need to add it again */
			return;
		}

		cur_size = cur_size->next;
	}

	new_size = MEM_callocN(sizeof(IconPreviewSize), "IconPreviewSize");
	new_size->sizex = sizex;
	new_size->sizey = sizey;
	new_size->rect = rect;

	BLI_addtail(&ip->sizes, new_size);
}

static void icon_preview_startjob_all_sizes(void *customdata, short *stop, short *do_update, float *progress)
{
	IconPreview *ip = (IconPreview *)customdata;
	IconPreviewSize *cur_size;

	for (cur_size = ip->sizes.first; cur_size; cur_size = cur_size->next) {
		PreviewImage *prv = ip->owner;

		if (prv->tag & PRV_TAG_DEFFERED_DELETE) {
			/* Non-thread-protected reading is not an issue here. */
			continue;
		}

		ShaderPreview *sp = MEM_callocN(sizeof(ShaderPreview), "Icon ShaderPreview");
		const bool is_render = !(prv->tag & PRV_TAG_DEFFERED);

		/* construct shader preview from image size and previewcustomdata */
		sp->scene = ip->scene;
		sp->depsgraph = ip->depsgraph;
		sp->owner = ip->owner;
		sp->sizex = cur_size->sizex;
		sp->sizey = cur_size->sizey;
		sp->pr_method = is_render ? PR_ICON_RENDER : PR_ICON_DEFERRED;
		sp->pr_rect = cur_size->rect;
		sp->id = ip->id;
		sp->bmain = ip->bmain;

		if (is_render) {
			BLI_assert(ip->id);
			/* texture icon rendering is hardcoded to use the BI scene,
			 * so don't even think of using cycle's bmain for
			 * texture icons
			 */
			if (GS(ip->id->name) != ID_TE)
				sp->pr_main = G_pr_main_cycles;
			else
				sp->pr_main = G_pr_main;
		}

		common_preview_startjob(sp, stop, do_update, progress);
		shader_preview_free(sp);
	}
}

static void icon_preview_endjob(void *customdata)
{
	IconPreview *ip = customdata;

	if (ip->id) {

		if (GS(ip->id->name) == ID_BR)
			WM_main_add_notifier(NC_BRUSH | NA_EDITED, ip->id);
#if 0
		if (GS(ip->id->name) == ID_MA) {
			Material *ma = (Material *)ip->id;
			PreviewImage *prv_img = ma->preview;
			int i;

			/* signal to gpu texture */
			for (i = 0; i < NUM_ICON_SIZES; ++i) {
				if (prv_img->gputexture[i]) {
					GPU_texture_free(prv_img->gputexture[i]);
					prv_img->gputexture[i] = NULL;
					WM_main_add_notifier(NC_MATERIAL|ND_SHADING_DRAW, ip->id);
				}
			}
		}
#endif
	}

	if (ip->owner) {
		PreviewImage *prv_img = ip->owner;
		prv_img->tag &= ~PRV_TAG_DEFFERED_RENDERING;
		if (prv_img->tag & PRV_TAG_DEFFERED_DELETE) {
			BLI_assert(prv_img->tag & PRV_TAG_DEFFERED);
			BKE_previewimg_cached_release_pointer(prv_img);
		}
	}
}

static void icon_preview_free(void *customdata)
{
	IconPreview *ip = (IconPreview *)customdata;

	BLI_freelistN(&ip->sizes);
	MEM_freeN(ip);
}

void ED_preview_icon_render(Main *bmain, Scene *scene, ID *id, unsigned int *rect, int sizex, int sizey)
{
	IconPreview ip = {NULL};
	short stop = false, update = false;
	float progress = 0.0f;

	ED_preview_ensure_dbase();

	ip.bmain = bmain;
	ip.scene = scene;
	ip.owner = BKE_previewimg_id_ensure(id);
	ip.id = id;

	icon_preview_add_size(&ip, rect, sizex, sizey);

	icon_preview_startjob_all_sizes(&ip, &stop, &update, &progress);

	icon_preview_endjob(&ip);

	BLI_freelistN(&ip.sizes);
}

void ED_preview_icon_job(const bContext *C, void *owner, ID *id, unsigned int *rect, int sizex, int sizey)
{
	wmJob *wm_job;
	IconPreview *ip, *old_ip;

	ED_preview_ensure_dbase();

	/* suspended start means it starts after 1 timer step, see WM_jobs_timer below */
	wm_job = WM_jobs_get(CTX_wm_manager(C), CTX_wm_window(C), owner, "Icon Preview",
	                     WM_JOB_EXCL_RENDER | WM_JOB_SUSPEND, WM_JOB_TYPE_RENDER_PREVIEW);

	ip = MEM_callocN(sizeof(IconPreview), "icon preview");

	/* render all resolutions from suspended job too */
	old_ip = WM_jobs_customdata_get(wm_job);
	if (old_ip)
		BLI_movelisttolist(&ip->sizes, &old_ip->sizes);

	/* customdata for preview thread */
	ip->bmain = CTX_data_main(C);
	ip->scene = CTX_data_scene(C);
	ip->depsgraph = CTX_data_depsgraph(C);
	ip->owner = owner;
	ip->id = id;

	icon_preview_add_size(ip, rect, sizex, sizey);

	/* Special threading hack: warn main code that this preview is being rendered and cannot be freed... */
	{
		PreviewImage *prv_img = owner;
		if (prv_img->tag & PRV_TAG_DEFFERED) {
			prv_img->tag |= PRV_TAG_DEFFERED_RENDERING;
		}
	}

	/* setup job */
	WM_jobs_customdata_set(wm_job, ip, icon_preview_free);
	WM_jobs_timer(wm_job, 0.1, NC_WINDOW, NC_WINDOW);
	WM_jobs_callbacks(wm_job, icon_preview_startjob_all_sizes, NULL, NULL, icon_preview_endjob);

	WM_jobs_start(CTX_wm_manager(C), wm_job);
}

void ED_preview_shader_job(const bContext *C, void *owner, ID *id, ID *parent, MTex *slot, int sizex, int sizey, int method)
{
	Object *ob = CTX_data_active_object(C);
	wmJob *wm_job;
	ShaderPreview *sp;
	Scene *scene = CTX_data_scene(C);
	short id_type = GS(id->name);

	/* Use workspace render only for buttons Window, since the other previews are related to the datablock. */

	/* Only texture node preview is supported with Cycles. */
	if (method == PR_NODE_RENDER && id_type != ID_TE) {
		return;
	}

	ED_preview_ensure_dbase();

	wm_job = WM_jobs_get(CTX_wm_manager(C), CTX_wm_window(C), owner, "Shader Preview",
	                    WM_JOB_EXCL_RENDER, WM_JOB_TYPE_RENDER_PREVIEW);
	sp = MEM_callocN(sizeof(ShaderPreview), "shader preview");

	/* customdata for preview thread */
	sp->scene = scene;
	sp->depsgraph = CTX_data_depsgraph(C);
	sp->owner = owner;
	sp->sizex = sizex;
	sp->sizey = sizey;
	sp->pr_method = method;
	sp->id = id;
	sp->parent = parent;
	sp->slot = slot;
	sp->bmain = CTX_data_main(C);

	/* hardcoded preview .blend for Eevee + Cycles, this should be solved
	 * once with custom preview .blend path for external engines */
	if ((method != PR_NODE_RENDER) && id_type != ID_TE) {
		sp->pr_main = G_pr_main_cycles;
	}
	else {
		sp->pr_main = G_pr_main;
	}

	if (ob && ob->totcol) copy_v4_v4(sp->col, ob->col);
	else sp->col[0] = sp->col[1] = sp->col[2] = sp->col[3] = 1.0f;

	/* setup job */
	WM_jobs_customdata_set(wm_job, sp, shader_preview_free);
	WM_jobs_timer(wm_job, 0.1, NC_MATERIAL, NC_MATERIAL);
	WM_jobs_callbacks(wm_job, common_preview_startjob, NULL, shader_preview_updatejob, NULL);

	WM_jobs_start(CTX_wm_manager(C), wm_job);
}

void ED_preview_kill_jobs(wmWindowManager *wm, Main *UNUSED(bmain))
{
	if (wm)
		WM_jobs_kill(wm, NULL, common_preview_startjob);
<<<<<<< HEAD
}
=======

	ED_viewport_render_kill_jobs(wm, bmain, false);
}
>>>>>>> af36dd46
<|MERGE_RESOLUTION|>--- conflicted
+++ resolved
@@ -1259,10 +1259,4 @@
 {
 	if (wm)
 		WM_jobs_kill(wm, NULL, common_preview_startjob);
-<<<<<<< HEAD
-}
-=======
-
-	ED_viewport_render_kill_jobs(wm, bmain, false);
-}
->>>>>>> af36dd46
+}