--- conflicted
+++ resolved
@@ -269,18 +269,16 @@
 			br->alpha = 1.0f;
 		}
 
-<<<<<<< HEAD
-    br = (Brush *)BKE_libblock_find_name_ex(bmain, ID_BR, "Average");
-    if (!br) {
-      br = BKE_brush_add(bmain, "Average", OB_MODE_VERTEX_PAINT | OB_MODE_WEIGHT_PAINT);
-      br->vertexpaint_tool = PAINT_BLEND_AVERAGE;
-      br->ob_mode = OB_MODE_VERTEX_PAINT | OB_MODE_WEIGHT_PAINT;
-    }
-=======
 		br = (Brush *)BKE_libblock_find_name_ex(bmain, ID_BR, "Flatten/Contrast");
 		if (br) {
 			br->flag |= BRUSH_ACCUMULATE;
 		}
->>>>>>> 9c638780
+
+		br = (Brush *)BKE_libblock_find_name_ex(bmain, ID_BR, "Average");
+		if (!br) {
+			br = BKE_brush_add(bmain, "Average", OB_MODE_VERTEX_PAINT | OB_MODE_WEIGHT_PAINT);
+		    br->vertexpaint_tool = PAINT_BLEND_AVERAGE;
+		    br->ob_mode = OB_MODE_VERTEX_PAINT | OB_MODE_WEIGHT_PAINT;
+		}
 	}
 }
