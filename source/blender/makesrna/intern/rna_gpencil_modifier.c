--- conflicted
+++ resolved
@@ -2968,11 +2968,7 @@
   RNA_def_property_float_sdna(prop, NULL, "chain_smooth_tolerance");
   RNA_def_property_ui_text(
       prop, "Smooth Tolerance", "Strength of smoothing applied on jagged chains");
-<<<<<<< HEAD
-  RNA_def_property_ui_range(prop, 0.0f, 1.0f, 0.05f, 4);
-=======
   RNA_def_property_ui_range(prop, 0.0f, 0.1f, 0.05f, 4);
->>>>>>> f5633849
   RNA_def_property_range(prop, 0.0f, 30.0f);
   RNA_def_property_update(prop, NC_SCENE, "rna_GpencilModifier_update");
 
@@ -3139,15 +3135,12 @@
                            "Generate light/shadow separation lines from a reference light object");
   RNA_def_property_update(prop, 0, "rna_GpencilModifier_update");
 
-<<<<<<< HEAD
   prop = RNA_def_property(srna, "use_shadow", PROP_BOOLEAN, PROP_NONE);
   RNA_def_property_boolean_sdna(prop, NULL, "edge_types", LRT_EDGE_FLAG_PROJECTED_SHADOW);
   RNA_def_property_ui_text(
       prop, "Use Shadow", "Project contour lines using a light shource object");
   RNA_def_property_update(prop, 0, "rna_GpencilModifier_update");
 
-=======
->>>>>>> f5633849
   prop = RNA_def_property(srna, "use_multiple_levels", PROP_BOOLEAN, PROP_NONE);
   RNA_def_property_boolean_sdna(prop, NULL, "use_multiple_levels", 0);
   RNA_def_property_ui_text(
@@ -3289,7 +3282,6 @@
       "different occlusion levels than when disabled");
   RNA_def_property_update(prop, 0, "rna_GpencilModifier_update");
 
-<<<<<<< HEAD
   prop = RNA_def_property(srna, "shadow_camera_near", PROP_FLOAT, PROP_NONE);
   RNA_def_property_ui_text(prop, "Shadow Camera Near", "Near clipping distance of shadow camera");
   RNA_def_property_ui_range(prop, 0.0f, 500.0f, 0.1f, 2);
@@ -3308,8 +3300,6 @@
   RNA_def_property_ui_range(prop, 0.0f, 500.0f, 0.1f, 2);
   RNA_def_property_range(prop, 0.0f, 10000.0f);
 
-=======
->>>>>>> f5633849
   prop = RNA_def_property(srna, "use_image_boundary_trimming", PROP_BOOLEAN, PROP_NONE);
   RNA_def_property_boolean_sdna(prop, NULL, "calculation_flags", LRT_USE_IMAGE_BOUNDARY_TRIMMING);
   RNA_def_property_ui_text(
