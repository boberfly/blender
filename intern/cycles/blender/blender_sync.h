--- conflicted
+++ resolved
@@ -125,17 +125,9 @@
 	                 BL::Mesh& b_mesh,
 	                 BL::Object& b_ob,
 	                 bool motion,
-<<<<<<< HEAD
-	                 int time_index = 0);
+	                 int motion_step = 0);
 	Object *sync_object(BL::Depsgraph& b_depsgraph,
 	                    BL::Depsgraph::duplis_iterator& b_dupli_iter,
-=======
-	                 int motion_step = 0);
-	Object *sync_object(BL::Object& b_parent,
-	                    int persistent_id[OBJECT_PERSISTENT_ID_SIZE],
-	                    BL::DupliObject& b_dupli_ob,
-	                    Transform& tfm,
->>>>>>> 8a76f8da
 	                    uint layer_flag,
 	                    float motion_time,
 	                    bool hide_tris,
