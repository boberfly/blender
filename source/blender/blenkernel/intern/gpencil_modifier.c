--- conflicted
+++ resolved
@@ -203,11 +203,7 @@
   return false;
 }
 
-<<<<<<< HEAD
-void BKE_gpencil_get_lineart_global_limits(Object *ob, struct GpencilLineartLimitInfo *info)
-=======
 void BKE_gpencil_get_lineart_modifier_limits(Object *ob, struct GpencilLineartLimitInfo *info)
->>>>>>> c3f07d5c
 {
   LISTBASE_FOREACH (GpencilModifierData *, md, &ob->greasepencil_modifiers) {
     if (md->type == eGpencilModifierType_Lineart) {
@@ -220,27 +216,17 @@
   }
 }
 
-<<<<<<< HEAD
-void BKE_gpencil_assign_lineart_global_limits(GpencilModifierData *md,
-                                              struct GpencilLineartLimitInfo *info)
-{
-=======
 void BKE_gpencil_set_lineart_global_limits(GpencilModifierData *md,
                                            struct GpencilLineartLimitInfo *info)
 {
   BLI_assert(md->type == eGpencilModifierType_Lineart);
->>>>>>> c3f07d5c
   LineartGpencilModifierData *lmd = (LineartGpencilModifierData *)md;
   lmd->level_start_override = info->min_level;
   lmd->level_end_override = info->max_level;
   lmd->edge_types_override = info->edge_types;
 }
 
-<<<<<<< HEAD
-bool BKE_gpencil_lineart_is_first_run(Object *ob, GpencilModifierData *md)
-=======
 bool BKE_gpencil_is_first_lineart_in_stack(Object *ob, GpencilModifierData *md)
->>>>>>> c3f07d5c
 {
   if (md->type != eGpencilModifierType_Lineart) {
     return false;
@@ -828,11 +814,7 @@
 
   const bool time_remap = BKE_gpencil_has_time_modifiers(ob);
   GpencilLineartLimitInfo info = {0};
-<<<<<<< HEAD
-  BKE_gpencil_get_lineart_global_limits(ob, &info);
-=======
   BKE_gpencil_get_lineart_modifier_limits(ob, &info);
->>>>>>> c3f07d5c
 
   LISTBASE_FOREACH (GpencilModifierData *, md, &ob->greasepencil_modifiers) {
 
@@ -844,11 +826,7 @@
       }
 
       if (md->type == eGpencilModifierType_Lineart) {
-<<<<<<< HEAD
-        BKE_gpencil_assign_lineart_global_limits(md, &info);
-=======
         BKE_gpencil_set_lineart_global_limits(md, &info);
->>>>>>> c3f07d5c
       }
 
       /* Apply geometry modifiers (add new geometry). */
