--- conflicted
+++ resolved
@@ -1905,25 +1905,9 @@
 	smd->symmetry_axes = MOD_SKIN_SYMM_X;
 }
 
-<<<<<<< HEAD
-static void copyData(ModifierData *md, ModifierData *target)
-{
-#if 0
-	SkinModifierData *smd = (SkinModifierData *) md;
-	SkinModifierData *tsmd = (SkinModifierData *) target;
-#endif
-	modifier_copyData_generic(md, target);
-}
-
 static Mesh *applyModifier(ModifierData *md,
                            const ModifierEvalContext *UNUSED(ctx),
                            Mesh *mesh)
-=======
-static DerivedMesh *applyModifier(ModifierData *md,
-                                  Object *UNUSED(ob),
-                                  DerivedMesh *dm,
-                                  ModifierApplyFlag UNUSED(flag))
->>>>>>> 3740f759
 {
 	Mesh *result;
 
@@ -1945,8 +1929,7 @@
 	/* type */              eModifierTypeType_Constructive,
 	/* flags */             eModifierTypeFlag_AcceptsMesh | eModifierTypeFlag_SupportsEditmode,
 
-<<<<<<< HEAD
-	/* copyData */          copyData,
+	/* copyData */          modifier_copyData_generic,
 
 	/* deformVerts_DM */    NULL,
 	/* deformMatrices_DM */ NULL,
@@ -1955,9 +1938,6 @@
 	/* applyModifier_DM */  NULL,
 	/* applyModifierEM_DM */NULL,
 
-=======
-	/* copyData */          modifier_copyData_generic,
->>>>>>> 3740f759
 	/* deformVerts */       NULL,
 	/* deformMatrices */    NULL,
 	/* deformVertsEM */     NULL,
