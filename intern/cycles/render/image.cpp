--- conflicted
+++ resolved
@@ -300,13 +300,8 @@
 
 ImageManager::ImageManager(const DeviceInfo &info)
 {
-<<<<<<< HEAD
-  need_update = true;
+  need_update_ = true;
   oiio_texture_system = NULL;
-=======
-  need_update_ = true;
-  osl_texture_system = NULL;
->>>>>>> ca2044f7
   animation_frame = 0;
 
   /* Set image limits */
