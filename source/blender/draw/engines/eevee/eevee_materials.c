/*
 * Copyright 2016, Blender Foundation.
 *
 * This program is free software; you can redistribute it and/or
 * modify it under the terms of the GNU General Public License
 * as published by the Free Software Foundation; either version 2
 * of the License, or (at your option) any later version.
 *
 * This program is distributed in the hope that it will be useful,
 * but WITHOUT ANY WARRANTY; without even the implied warranty of
 * MERCHANTABILITY or FITNESS FOR A PARTICULAR PURPOSE.  See the
 * GNU General Public License for more details.
 *
 * You should have received a copy of the GNU General Public License
 * along with this program; if not, write to the Free Software Foundation,
 * Inc., 51 Franklin Street, Fifth Floor, Boston, MA 02110-1301, USA.
 *
 * Contributor(s): Blender Institute
 *
 */

/** \file eevee_materials.c
 *  \ingroup draw_engine
 */

#include "DRW_render.h"

#include "BLI_dynstr.h"
#include "BLI_ghash.h"
#include "BLI_alloca.h"
#include "BLI_rand.h"
#include "BLI_string_utils.h"

#include "BKE_groom.h"
#include "BKE_hair.h"
#include "BKE_particle.h"
#include "BKE_paint.h"
#include "BKE_pbvh.h"
#include "BKE_studiolight.h"

#include "DNA_world_types.h"
#include "DNA_modifier_types.h"
#include "DNA_view3d_types.h"
#include "DNA_groom_types.h"
#include "DNA_hair_types.h"

#include "GPU_material.h"
#include "GPU_texture.h"

#include "eevee_engine.h"
#include "eevee_lut.h"
#include "eevee_private.h"

/* *********** STATIC *********** */
static struct {
	char *frag_shader_lib;
	char *vert_shader_str;
	char *volume_shader_lib;

	struct GPUShader *default_prepass_sh;
	struct GPUShader *default_prepass_clip_sh;
	struct GPUShader *default_prepass_hair_fiber_sh;
	struct GPUShader *default_prepass_hair_fiber_clip_sh;
	struct GPUShader *default_hair_prepass_sh;
	struct GPUShader *default_hair_prepass_clip_sh;
	struct GPUShader *default_lit[VAR_MAT_MAX];
	struct GPUShader *default_background;
	struct GPUShader *default_studiolight_background;
	struct GPUShader *update_noise_sh;

	/* 64*64 array texture containing all LUTs and other utilitarian arrays.
	 * Packing enables us to same precious textures slots. */
	struct GPUTexture *util_tex;
	struct GPUTexture *noise_tex;

	uint sss_count;

	float alpha_hash_offset;
	float noise_offsets[3];
} e_data = {NULL}; /* Engine data */

extern char datatoc_lamps_lib_glsl[];
extern char datatoc_lightprobe_lib_glsl[];
extern char datatoc_ambient_occlusion_lib_glsl[];
extern char datatoc_prepass_frag_glsl[];
extern char datatoc_prepass_vert_glsl[];
extern char datatoc_default_frag_glsl[];
extern char datatoc_default_world_frag_glsl[];
extern char datatoc_ltc_lib_glsl[];
extern char datatoc_bsdf_lut_frag_glsl[];
extern char datatoc_btdf_lut_frag_glsl[];
extern char datatoc_bsdf_common_lib_glsl[];
extern char datatoc_bsdf_direct_lib_glsl[];
extern char datatoc_bsdf_sampling_lib_glsl[];
extern char datatoc_common_uniforms_lib_glsl[];
extern char datatoc_common_hair_lib_glsl[];
extern char datatoc_common_view_lib_glsl[];
extern char datatoc_irradiance_lib_glsl[];
extern char datatoc_octahedron_lib_glsl[];
extern char datatoc_lit_surface_frag_glsl[];
extern char datatoc_lit_surface_vert_glsl[];
extern char datatoc_raytrace_lib_glsl[];
extern char datatoc_ssr_lib_glsl[];
extern char datatoc_shadow_vert_glsl[];
extern char datatoc_lightprobe_geom_glsl[];
extern char datatoc_lightprobe_vert_glsl[];
extern char datatoc_background_vert_glsl[];
extern char datatoc_update_noise_frag_glsl[];
extern char datatoc_volumetric_vert_glsl[];
extern char datatoc_volumetric_geom_glsl[];
extern char datatoc_volumetric_frag_glsl[];
extern char datatoc_volumetric_lib_glsl[];
extern char datatoc_hair_lib_glsl[];

extern char datatoc_gpu_shader_uniform_color_frag_glsl[];

extern Material defmaterial;
extern GlobalsUboStorage ts;

/* *********** FUNCTIONS *********** */

#if 0 /* Used only to generate the LUT values */
static struct GPUTexture *create_ggx_lut_texture(int UNUSED(w), int UNUSED(h))
{
	struct GPUTexture *tex;
	struct GPUFrameBuffer *fb = NULL;
	static float samples_ct = 8192.0f;
	static float inv_samples_ct = 1.0f / 8192.0f;

	char *lib_str = BLI_string_joinN(
	        datatoc_bsdf_common_lib_glsl,
	        datatoc_bsdf_sampling_lib_glsl);

	struct GPUShader *sh = DRW_shader_create_with_lib(
	        datatoc_lightprobe_vert_glsl, datatoc_lightprobe_geom_glsl, datatoc_bsdf_lut_frag_glsl, lib_str,
	        "#define HAMMERSLEY_SIZE 8192\n"
	        "#define BRDF_LUT_SIZE 64\n"
	        "#define NOISE_SIZE 64\n");

	DRWPass *pass = DRW_pass_create("LightProbe Filtering", DRW_STATE_WRITE_COLOR);
	DRWShadingGroup *grp = DRW_shgroup_create(sh, pass);
	DRW_shgroup_uniform_float(grp, "sampleCount", &samples_ct, 1);
	DRW_shgroup_uniform_float(grp, "invSampleCount", &inv_samples_ct, 1);
	DRW_shgroup_uniform_texture(grp, "texHammersley", e_data.hammersley);
	DRW_shgroup_uniform_texture(grp, "texJitter", e_data.jitter);

	struct Gwn_Batch *geom = DRW_cache_fullscreen_quad_get();
	DRW_shgroup_call_add(grp, geom, NULL);

	float *texels = MEM_mallocN(sizeof(float[2]) * w * h, "lut");

	tex = DRW_texture_create_2D(w, h, GPU_RG16F, DRW_TEX_FILTER, (float *)texels);

	DRWFboTexture tex_filter = {&tex, GPU_RG16F, DRW_TEX_FILTER};
	GPU_framebuffer_init(&fb, &draw_engine_eevee_type, w, h, &tex_filter, 1);

	GPU_framebuffer_bind(fb);
	DRW_draw_pass(pass);

	float *data = MEM_mallocN(sizeof(float[3]) * w * h, "lut");
	glReadBuffer(GL_COLOR_ATTACHMENT0);
	glReadPixels(0, 0, w, h, GL_RGB, GL_FLOAT, data);

	printf("{");
	for (int i = 0; i < w*h * 3; i+=3) {
		printf("%ff, %ff, ", data[i],  data[i+1]); i+=3;
		printf("%ff, %ff, ", data[i],  data[i+1]); i+=3;
		printf("%ff, %ff, ", data[i],  data[i+1]); i+=3;
		printf("%ff, %ff, \n", data[i],  data[i+1]);
	}
	printf("}");

	MEM_freeN(texels);
	MEM_freeN(data);

	return tex;
}

static struct GPUTexture *create_ggx_refraction_lut_texture(int w, int h)
{
	struct GPUTexture *tex;
	struct GPUTexture *hammersley = create_hammersley_sample_texture(8192);
	struct GPUFrameBuffer *fb = NULL;
	static float samples_ct = 8192.0f;
	static float a2 = 0.0f;
	static float inv_samples_ct = 1.0f / 8192.0f;

	char *frag_str = BLI_string_joinN(
	        datatoc_bsdf_common_lib_glsl,
	        datatoc_bsdf_sampling_lib_glsl,
	        datatoc_btdf_lut_frag_glsl);

	struct GPUShader *sh = DRW_shader_create_fullscreen(frag_str,
	        "#define HAMMERSLEY_SIZE 8192\n"
	        "#define BRDF_LUT_SIZE 64\n"
	        "#define NOISE_SIZE 64\n"
	        "#define LUT_SIZE 64\n");

	MEM_freeN(frag_str);

	DRWPass *pass = DRW_pass_create("LightProbe Filtering", DRW_STATE_WRITE_COLOR);
	DRWShadingGroup *grp = DRW_shgroup_create(sh, pass);
	DRW_shgroup_uniform_float(grp, "a2", &a2, 1);
	DRW_shgroup_uniform_float(grp, "sampleCount", &samples_ct, 1);
	DRW_shgroup_uniform_float(grp, "invSampleCount", &inv_samples_ct, 1);
	DRW_shgroup_uniform_texture(grp, "texHammersley", hammersley);
	DRW_shgroup_uniform_texture(grp, "utilTex", e_data.util_tex);

	struct Gwn_Batch *geom = DRW_cache_fullscreen_quad_get();
	DRW_shgroup_call_add(grp, geom, NULL);

	float *texels = MEM_mallocN(sizeof(float[2]) * w * h, "lut");

	tex = DRW_texture_create_2D(w, h, GPU_R16F, DRW_TEX_FILTER, (float *)texels);

	DRWFboTexture tex_filter = {&tex, GPU_R16F, DRW_TEX_FILTER};
	GPU_framebuffer_init(&fb, &draw_engine_eevee_type, w, h, &tex_filter, 1);

	GPU_framebuffer_bind(fb);

	float *data = MEM_mallocN(sizeof(float[3]) * w * h, "lut");

	float inc = 1.0f / 31.0f;
	float roughness = 1e-8f - inc;
	FILE *f = BLI_fopen("btdf_split_sum_ggx.h", "w");
	fprintf(f, "static float btdf_split_sum_ggx[32][64 * 64] = {\n");
	do {
		roughness += inc;
		CLAMP(roughness, 1e-4f, 1.0f);
		a2 = powf(roughness, 4.0f);
		DRW_draw_pass(pass);

		GPU_framebuffer_read_data(0, 0, w, h, 3, 0, data);

#if 1
		fprintf(f, "\t{\n\t\t");
		for (int i = 0; i < w*h * 3; i+=3) {
			fprintf(f, "%ff,", data[i]);
			if (((i/3)+1) % 12 == 0) fprintf(f, "\n\t\t");
			else fprintf(f, " ");
		}
		fprintf(f, "\n\t},\n");
#else
		for (int i = 0; i < w*h * 3; i+=3) {
			if (data[i] < 0.01) printf(" ");
			else if (data[i] < 0.3) printf(".");
			else if (data[i] < 0.6) printf("+");
			else if (data[i] < 0.9) printf("%%");
			else printf("#");
			if ((i/3+1) % 64 == 0) printf("\n");
		}
#endif

	} while (roughness < 1.0f);
	fprintf(f, "\n};\n");

	fclose(f);

	MEM_freeN(texels);
	MEM_freeN(data);

	return tex;
}
#endif
/* XXX TODO define all shared resources in a shared place without duplication */
struct GPUTexture *EEVEE_materials_get_util_tex(void)
{
	return e_data.util_tex;
}

static int eevee_material_shadow_option(int shadow_method)
{
	switch (shadow_method) {
		case SHADOW_ESM: return VAR_MAT_ESM;
		case SHADOW_VSM: return VAR_MAT_VSM;
		default:
			BLI_assert(!"Incorrect Shadow Method");
			break;
	}

	return 0;
}

static char *eevee_get_defines(int options)
{
	char *str = NULL;

	DynStr *ds = BLI_dynstr_new();
	BLI_dynstr_appendf(ds, SHADER_DEFINES);

	if ((options & VAR_MAT_MESH) != 0) {
		BLI_dynstr_appendf(ds, "#define MESH_SHADER\n");
	}
	if ((options & VAR_MAT_HAIR) != 0) {
		BLI_dynstr_appendf(ds, "#define HAIR_SHADER\n");
	}
	if ((options & VAR_MAT_HAIR_FIBERS) != 0) {
		BLI_dynstr_append(ds, DRW_hair_shader_defines());
	}
	if ((options & VAR_MAT_PROBE) != 0) {
		BLI_dynstr_appendf(ds, "#define PROBE_CAPTURE\n");
	}
	if ((options & VAR_MAT_FLAT) != 0) {
		BLI_dynstr_appendf(ds, "#define USE_FLAT_NORMAL\n");
	}
	if ((options & VAR_MAT_CLIP) != 0) {
		BLI_dynstr_appendf(ds, "#define USE_ALPHA_CLIP\n");
	}
	if ((options & VAR_MAT_SHADOW) != 0) {
		BLI_dynstr_appendf(ds, "#define SHADOW_SHADER\n");
	}
	if ((options & VAR_MAT_HASH) != 0) {
		BLI_dynstr_appendf(ds, "#define USE_ALPHA_HASH\n");
	}
	if ((options & VAR_MAT_BLEND) != 0) {
		BLI_dynstr_appendf(ds, "#define USE_ALPHA_BLEND\n");
	}
	if ((options & VAR_MAT_MULT) != 0) {
		BLI_dynstr_appendf(ds, "#define USE_MULTIPLY\n");
	}
	if ((options & VAR_MAT_REFRACT) != 0) {
		BLI_dynstr_appendf(ds, "#define USE_REFRACTION\n");
	}
	if ((options & VAR_MAT_SSS) != 0) {
		BLI_dynstr_appendf(ds, "#define USE_SSS\n");
	}
	if ((options & VAR_MAT_SSSALBED) != 0) {
		BLI_dynstr_appendf(ds, "#define USE_SSS_ALBEDO\n");
	}
	if ((options & VAR_MAT_TRANSLUC) != 0) {
		BLI_dynstr_appendf(ds, "#define USE_TRANSLUCENCY\n");
	}
	if ((options & VAR_MAT_VSM) != 0) {
		BLI_dynstr_appendf(ds, "#define SHADOW_VSM\n");
	}
	if ((options & VAR_MAT_ESM) != 0) {
		BLI_dynstr_appendf(ds, "#define SHADOW_ESM\n");
	}
	if (((options & VAR_MAT_VOLUME) != 0) && ((options & VAR_MAT_BLEND) != 0)) {
		BLI_dynstr_appendf(ds, "#define USE_ALPHA_BLEND_VOLUMETRICS\n");
	}
	if ((options & VAR_MAT_LOOKDEV) != 0) {
		BLI_dynstr_appendf(ds, "#define LOOKDEV\n");
	}

	str = BLI_dynstr_get_cstring(ds);
	BLI_dynstr_free(ds);

	return str;
}

static char *eevee_get_volume_defines(int options)
{
	char *str = NULL;

	DynStr *ds = BLI_dynstr_new();
	BLI_dynstr_appendf(ds, SHADER_DEFINES);
	BLI_dynstr_appendf(ds, "#define VOLUMETRICS\n");

	if ((options & VAR_MAT_VOLUME) != 0) {
		BLI_dynstr_appendf(ds, "#define MESH_SHADER\n");
	}

	str = BLI_dynstr_get_cstring(ds);
	BLI_dynstr_free(ds);

	return str;
}

/**
 * ssr_id can be null to disable ssr contribution.
 **/
static void add_standard_uniforms(
        DRWShadingGroup *shgrp, EEVEE_ViewLayerData *sldata, EEVEE_Data *vedata,
        int *ssr_id, float *refract_depth, bool use_ssrefraction, bool use_alpha_blend)
{
	if (ssr_id == NULL) {
		static int no_ssr = -1.0f;
		ssr_id = &no_ssr;
	}

	DRW_shgroup_uniform_block(shgrp, "probe_block", sldata->probe_ubo);
	DRW_shgroup_uniform_block(shgrp, "grid_block", sldata->grid_ubo);
	DRW_shgroup_uniform_block(shgrp, "planar_block", sldata->planar_ubo);
	DRW_shgroup_uniform_block(shgrp, "light_block", sldata->light_ubo);
	DRW_shgroup_uniform_block(shgrp, "shadow_block", sldata->shadow_ubo);
	DRW_shgroup_uniform_block(shgrp, "common_block", sldata->common_ubo);
	DRW_shgroup_uniform_block(shgrp, "clip_block", sldata->clip_ubo);

	/* TODO if glossy or diffuse bsdf */
	if (true) {
		DRW_shgroup_uniform_texture(shgrp, "utilTex", e_data.util_tex);
		DRW_shgroup_uniform_texture_ref(shgrp, "shadowCubeTexture", &sldata->shadow_cube_pool);
		DRW_shgroup_uniform_texture_ref(shgrp, "shadowCascadeTexture", &sldata->shadow_cascade_pool);
		DRW_shgroup_uniform_texture_ref(shgrp, "maxzBuffer", &vedata->txl->maxzbuffer);

		if ((vedata->stl->effects->enabled_effects & EFFECT_GTAO) != 0) {
			DRW_shgroup_uniform_texture_ref(shgrp, "horizonBuffer", &vedata->stl->effects->gtao_horizons);
		}
		else {
			/* Use maxzbuffer as fallback to avoid sampling problem on certain platform, see: T52593 */
			DRW_shgroup_uniform_texture_ref(shgrp, "horizonBuffer", &vedata->txl->maxzbuffer);
		}
	}

	/* TODO if diffuse bsdf */
	if (true) {
		DRW_shgroup_uniform_texture_ref(shgrp, "irradianceGrid", &sldata->irradiance_pool);
	}

	/* TODO if glossy bsdf */
	if (true) {
		DRW_shgroup_uniform_texture_ref(shgrp, "probeCubes", &sldata->probe_pool);
		DRW_shgroup_uniform_texture_ref(shgrp, "probePlanars", &vedata->txl->planar_pool);
		DRW_shgroup_uniform_int(shgrp, "outputSsrId", ssr_id, 1);
	}

	if (use_ssrefraction) {
		BLI_assert(refract_depth != NULL);
		DRW_shgroup_uniform_float(shgrp, "refractionDepth", refract_depth, 1);
		DRW_shgroup_uniform_texture_ref(shgrp, "colorBuffer", &vedata->txl->refract_color);
	}

	if ((vedata->stl->effects->enabled_effects & EFFECT_VOLUMETRIC) != 0 &&
	     use_alpha_blend)
	{
		/* Do not use history buffers as they already have been swapped */
		DRW_shgroup_uniform_texture_ref(shgrp, "inScattering", &vedata->txl->volume_scatter);
		DRW_shgroup_uniform_texture_ref(shgrp, "inTransmittance", &vedata->txl->volume_transmittance);
	}
}

static void create_default_shader(int options)
{
	char *frag_str = BLI_string_joinN(
	        e_data.frag_shader_lib,
	        datatoc_default_frag_glsl);

	char *defines = eevee_get_defines(options);

	e_data.default_lit[options] = DRW_shader_create(e_data.vert_shader_str, NULL, frag_str, defines);

	MEM_freeN(defines);
	MEM_freeN(frag_str);
}

static void eevee_init_noise_texture(void)
{
	e_data.noise_tex = DRW_texture_create_2D(64, 64, GPU_RGBA16F, 0, (float *)blue_noise);
}

static void eevee_init_util_texture(void)
{
	const int layers = 3 + 16;
	float (*texels)[4] = MEM_mallocN(sizeof(float[4]) * 64 * 64 * layers, "utils texels");
	float (*texels_layer)[4] = texels;

	/* Copy ltc_mat_ggx into 1st layer */
	memcpy(texels_layer, ltc_mat_ggx, sizeof(float[4]) * 64 * 64);
	texels_layer += 64 * 64;

	/* Copy bsdf_split_sum_ggx into 2nd layer red and green channels.
	   Copy ltc_mag_ggx into 2nd layer blue channel. */
	for (int i = 0; i < 64 * 64; i++) {
		texels_layer[i][0] = bsdf_split_sum_ggx[i * 2 + 0];
		texels_layer[i][1] = bsdf_split_sum_ggx[i * 2 + 1];
		texels_layer[i][2] = ltc_mag_ggx[i];
		texels_layer[i][3] = ltc_disk_integral[i];
	}
	texels_layer += 64 * 64;

	/* Copy blue noise in 3rd layer  */
	for (int i = 0; i < 64 * 64; i++) {
		texels_layer[i][0] = blue_noise[i][0];
		texels_layer[i][1] = blue_noise[i][2];
		texels_layer[i][2] = cosf(blue_noise[i][1] * 2.0f * M_PI);
		texels_layer[i][3] = sinf(blue_noise[i][1] * 2.0f * M_PI);
	}
	texels_layer += 64 * 64;

	/* Copy Refraction GGX LUT in layer 4 - 20 */
	for (int j = 0; j < 16; ++j) {
		for (int i = 0; i < 64 * 64; i++) {
			texels_layer[i][0] = btdf_split_sum_ggx[j * 2][i];
			texels_layer[i][1] = btdf_split_sum_ggx[j * 2][i];
			texels_layer[i][2] = btdf_split_sum_ggx[j * 2][i];
			texels_layer[i][3] = btdf_split_sum_ggx[j * 2][i];
		}
		texels_layer += 64 * 64;
	}

	e_data.util_tex = DRW_texture_create_2D_array(
	        64, 64, layers, GPU_RGBA16F, DRW_TEX_FILTER | DRW_TEX_WRAP, (float *)texels);

	MEM_freeN(texels);
}

void EEVEE_update_noise(EEVEE_PassList *psl, EEVEE_FramebufferList *fbl, const double offsets[3])
{
	e_data.noise_offsets[0] = offsets[0];
	e_data.noise_offsets[1] = offsets[1];
	e_data.noise_offsets[2] = offsets[2];

	/* Attach & detach because we don't currently support multiple FB per texture,
	 * and this would be the case for multiple viewport. */
	GPU_framebuffer_bind(fbl->update_noise_fb);
	DRW_draw_pass(psl->update_noise_pass);
}

static void EEVEE_update_viewvecs(float invproj[4][4], float winmat[4][4], float (*r_viewvecs)[4])
{
	/* view vectors for the corners of the view frustum.
	 * Can be used to recreate the world space position easily */
	float view_vecs[4][4] = {
	    {-1.0f, -1.0f, -1.0f, 1.0f},
	    { 1.0f, -1.0f, -1.0f, 1.0f},
	    {-1.0f,  1.0f, -1.0f, 1.0f},
	    {-1.0f, -1.0f,  1.0f, 1.0f}
	};

	/* convert the view vectors to view space */
	const bool is_persp = (winmat[3][3] == 0.0f);
	for (int i = 0; i < 4; i++) {
		mul_project_m4_v3(invproj, view_vecs[i]);
		/* normalized trick see:
		 * http://www.derschmale.com/2014/01/26/reconstructing-positions-from-the-depth-buffer */
		if (is_persp) {
			/* Divide XY by Z. */
			mul_v2_fl(view_vecs[i], 1.0f / view_vecs[i][2]);
		}
	}

	/**
	 * If ortho : view_vecs[0] is the near-bottom-left corner of the frustum and
	 *            view_vecs[1] is the vector going from the near-bottom-left corner to
	 *            the far-top-right corner.
	 * If Persp : view_vecs[0].xy and view_vecs[1].xy are respectively the bottom-left corner
	 *            when Z = 1, and top-left corner if Z = 1.
	 *            view_vecs[0].z the near clip distance and view_vecs[1].z is the (signed)
	 *            distance from the near plane to the far clip plane.
	 **/
	copy_v4_v4(r_viewvecs[0], view_vecs[0]);

	/* we need to store the differences */
	r_viewvecs[1][0] = view_vecs[1][0] - view_vecs[0][0];
	r_viewvecs[1][1] = view_vecs[2][1] - view_vecs[0][1];
	r_viewvecs[1][2] = view_vecs[3][2] - view_vecs[0][2];
}

void EEVEE_materials_init(EEVEE_ViewLayerData *sldata, EEVEE_StorageList *stl, EEVEE_FramebufferList *fbl)
{
	if (!e_data.frag_shader_lib) {
		/* Shaders */
		e_data.frag_shader_lib = BLI_string_joinN(
		        datatoc_common_view_lib_glsl,
		        datatoc_common_uniforms_lib_glsl,
		        datatoc_bsdf_common_lib_glsl,
		        datatoc_bsdf_sampling_lib_glsl,
		        datatoc_ambient_occlusion_lib_glsl,
		        datatoc_raytrace_lib_glsl,
		        datatoc_ssr_lib_glsl,
		        datatoc_octahedron_lib_glsl,
		        datatoc_irradiance_lib_glsl,
		        datatoc_lightprobe_lib_glsl,
		        datatoc_ltc_lib_glsl,
		        datatoc_bsdf_direct_lib_glsl,
		        datatoc_lamps_lib_glsl,
		        /* Add one for each Closure */
		        datatoc_lit_surface_frag_glsl,
		        datatoc_lit_surface_frag_glsl,
		        datatoc_lit_surface_frag_glsl,
		        datatoc_lit_surface_frag_glsl,
		        datatoc_lit_surface_frag_glsl,
		        datatoc_lit_surface_frag_glsl,
		        datatoc_lit_surface_frag_glsl,
		        datatoc_lit_surface_frag_glsl,
		        datatoc_volumetric_lib_glsl);
		
		e_data.volume_shader_lib = BLI_string_joinN(
		        datatoc_common_view_lib_glsl,
		        datatoc_common_uniforms_lib_glsl,
		        datatoc_bsdf_common_lib_glsl,
		        datatoc_ambient_occlusion_lib_glsl,
		        datatoc_octahedron_lib_glsl,
		        datatoc_irradiance_lib_glsl,
		        datatoc_lightprobe_lib_glsl,
		        datatoc_ltc_lib_glsl,
		        datatoc_bsdf_direct_lib_glsl,
		        datatoc_lamps_lib_glsl,
		        datatoc_volumetric_lib_glsl,
		        datatoc_volumetric_frag_glsl);

		e_data.vert_shader_str = BLI_string_joinN(
		        datatoc_common_view_lib_glsl,
		        datatoc_common_hair_lib_glsl,
		        datatoc_hair_lib_glsl,
		        datatoc_lit_surface_vert_glsl);

		e_data.default_background = DRW_shader_create(
		        datatoc_background_vert_glsl, NULL, datatoc_default_world_frag_glsl,
		        NULL);

		e_data.default_studiolight_background = DRW_shader_create(
		        datatoc_background_vert_glsl, NULL, datatoc_default_world_frag_glsl,
		        "#define LOOKDEV\n");

		e_data.default_prepass_sh = DRW_shader_create(
		        datatoc_prepass_vert_glsl, NULL, datatoc_prepass_frag_glsl,
		        NULL);

		e_data.default_prepass_clip_sh = DRW_shader_create(
		        datatoc_prepass_vert_glsl, NULL, datatoc_prepass_frag_glsl,
		        "#define CLIP_PLANES\n");

		char *hair_fiber_vert_str = BLI_string_joinN(
		        datatoc_hair_lib_glsl,
		        datatoc_prepass_vert_glsl);

		e_data.default_prepass_hair_fiber_sh = DRW_shader_create(
		        hair_fiber_vert_str, NULL, datatoc_prepass_frag_glsl, DRW_hair_shader_defines());

		{
			char defines[256];
			BLI_snprintf(defines, sizeof(defines), "#define CLIP_PLANES\n%s",
			             DRW_hair_shader_defines());
			e_data.default_prepass_hair_fiber_clip_sh = DRW_shader_create(
			        hair_fiber_vert_str, NULL, datatoc_prepass_frag_glsl, defines);
		}

		MEM_freeN(hair_fiber_vert_str);

		char *vert_str = BLI_string_joinN(
		        datatoc_common_view_lib_glsl,
		        datatoc_common_hair_lib_glsl,
		        datatoc_prepass_vert_glsl);

		e_data.default_hair_prepass_sh = DRW_shader_create(
		        vert_str, NULL, datatoc_prepass_frag_glsl,
		        "#define HAIR_SHADER\n");

		e_data.default_hair_prepass_clip_sh = DRW_shader_create(
		        vert_str, NULL, datatoc_prepass_frag_glsl,
		        "#define HAIR_SHADER\n"
		        "#define CLIP_PLANES\n");

		MEM_freeN(vert_str);

		e_data.update_noise_sh = DRW_shader_create_fullscreen(
		        datatoc_update_noise_frag_glsl, NULL);

		eevee_init_util_texture();
		eevee_init_noise_texture();
	}

	if (!DRW_state_is_image_render() &&
	    ((stl->effects->enabled_effects & EFFECT_TAA) == 0))
	{
		e_data.alpha_hash_offset = 0.0f;
	}
	else {
		double r;
		BLI_halton_1D(5, 0.0, stl->effects->taa_current_sample - 1, &r);
		e_data.alpha_hash_offset = (float)r;
	}

	{
		/* Update view_vecs */
		float invproj[4][4], winmat[4][4];
		DRW_viewport_matrix_get(winmat, DRW_MAT_WIN);
		DRW_viewport_matrix_get(invproj, DRW_MAT_WININV);

		EEVEE_update_viewvecs(invproj, winmat, sldata->common_data.view_vecs);
	}

	{
		/* Update noise Framebuffer. */
		GPU_framebuffer_ensure_config(&fbl->update_noise_fb, {
			GPU_ATTACHMENT_NONE,
			GPU_ATTACHMENT_TEXTURE_LAYER(e_data.util_tex, 2)
		});
	}
}

struct GPUMaterial *EEVEE_material_world_lightprobe_get(struct Scene *scene, World *wo)
{
	const void *engine = &DRW_engine_viewport_eevee_type;
	const int options = VAR_WORLD_PROBE;

	GPUMaterial *mat = DRW_shader_find_from_world(wo, engine, options);
	if (mat != NULL) {
		return mat;
	}
	return DRW_shader_create_from_world(
	        scene, wo, engine, options,
	        datatoc_background_vert_glsl, NULL, e_data.frag_shader_lib,
	        SHADER_DEFINES "#define PROBE_CAPTURE\n");
}

struct GPUMaterial *EEVEE_material_world_background_get(struct Scene *scene, World *wo)
{
	const void *engine = &DRW_engine_viewport_eevee_type;
	int options = VAR_WORLD_BACKGROUND;

	GPUMaterial *mat = DRW_shader_find_from_world(wo, engine, options);
	if (mat != NULL) {
		return mat;
	}
	return DRW_shader_create_from_world(
	        scene, wo, engine, options,
	        datatoc_background_vert_glsl, NULL, e_data.frag_shader_lib,
	        SHADER_DEFINES "#define WORLD_BACKGROUND\n");
}

struct GPUMaterial *EEVEE_material_world_volume_get(struct Scene *scene, World *wo)
{
	const void *engine = &DRW_engine_viewport_eevee_type;
	int options = VAR_WORLD_VOLUME;

	GPUMaterial *mat = DRW_shader_find_from_world(wo, engine, options);
	if (mat != NULL) {
		return mat;
	}

	char *defines = eevee_get_volume_defines(options);

	mat = DRW_shader_create_from_world(
	        scene, wo, engine, options,
	        datatoc_volumetric_vert_glsl, datatoc_volumetric_geom_glsl, e_data.volume_shader_lib,
	        defines);

	MEM_freeN(defines);

	return mat;
}

struct GPUMaterial *EEVEE_material_mesh_get(
        struct Scene *scene, Material *ma, EEVEE_Data *vedata,
        bool use_blend, bool use_multiply, bool use_refract, bool use_sss, bool use_translucency, int shadow_method)
{
	EEVEE_EffectsInfo *effects = vedata->stl->effects;
	const void *engine = &DRW_engine_viewport_eevee_type;
	int options = VAR_MAT_MESH;

	if (use_blend) options |= VAR_MAT_BLEND;
	if (use_multiply) options |= VAR_MAT_MULT;
	if (use_refract) options |= VAR_MAT_REFRACT;
	if (use_sss) options |= VAR_MAT_SSS;
	if (use_sss && effects->sss_separate_albedo) options |= VAR_MAT_SSSALBED;
	if (use_translucency) options |= VAR_MAT_TRANSLUC;
	if (((effects->enabled_effects & EFFECT_VOLUMETRIC) != 0) && use_blend) options |= VAR_MAT_VOLUME;

	options |= eevee_material_shadow_option(shadow_method);

	GPUMaterial *mat = DRW_shader_find_from_material(ma, engine, options);
	if (mat) {
		return mat;
	}

	char *defines = eevee_get_defines(options);

	mat = DRW_shader_create_from_material(
	        scene, ma, engine, options,
	        e_data.vert_shader_str, NULL, e_data.frag_shader_lib,
	        defines);

	MEM_freeN(defines);

	return mat;
}

struct GPUMaterial *EEVEE_material_mesh_volume_get(struct Scene *scene, Material *ma)
{
	const void *engine = &DRW_engine_viewport_eevee_type;
	int options = VAR_MAT_VOLUME;

	GPUMaterial *mat = DRW_shader_find_from_material(ma, engine, options);
	if (mat != NULL) {
		return mat;
	}

	char *defines = eevee_get_volume_defines(options);

	mat = DRW_shader_create_from_material(
	        scene, ma, engine, options,
	        datatoc_volumetric_vert_glsl, datatoc_volumetric_geom_glsl, e_data.volume_shader_lib,
	        defines);

	MEM_freeN(defines);

	return mat;
}

struct GPUMaterial *EEVEE_material_mesh_depth_get(
        struct Scene *scene, Material *ma,
        bool use_hashed_alpha, bool is_shadow)
{
	const void *engine = &DRW_engine_viewport_eevee_type;
	int options = VAR_MAT_MESH;

	if (use_hashed_alpha) {
		options |= VAR_MAT_HASH;
	}
	else {
		options |= VAR_MAT_CLIP;
	}

	if (is_shadow)
		options |= VAR_MAT_SHADOW;

	GPUMaterial *mat = DRW_shader_find_from_material(ma, engine, options);
	if (mat) {
		return mat;
	}

	char *defines = eevee_get_defines(options);

	char *frag_str = BLI_string_joinN(
	        e_data.frag_shader_lib,
	        datatoc_prepass_frag_glsl);

	mat = DRW_shader_create_from_material(
	        scene, ma, engine, options,
	        (is_shadow) ? datatoc_shadow_vert_glsl : e_data.vert_shader_str,
	        NULL,
	        frag_str,
	        defines);

	MEM_freeN(frag_str);
	MEM_freeN(defines);

	return mat;
}

struct GPUMaterial *EEVEE_material_hair_get(
        struct Scene *scene, Material *ma, int shadow_method, bool use_fibers)
{
	const void *engine = &DRW_engine_viewport_eevee_type;
	int options = VAR_MAT_HAIR | VAR_MAT_MESH;
	options |= eevee_material_shadow_option(shadow_method);
	if (use_fibers) {
		options |= VAR_MAT_HAIR_FIBERS;
	}
	GPUMaterial *mat = DRW_shader_find_from_material(ma, engine, options);
	if (mat) {
		return mat;
	}

	char *defines = eevee_get_defines(options);

	mat = DRW_shader_create_from_material(
	        scene, ma, engine, options,
	        e_data.vert_shader_str, NULL, e_data.frag_shader_lib,
	        defines);

	MEM_freeN(defines);

	return mat;
}

typedef enum ShaderHairType
{
	DRW_SHADER_HAIR_NONE,
	DRW_SHADER_HAIR_PARTICLES,
	DRW_SHADER_HAIR_FIBERS,
} ShaderHairType;

/**
 * Create a default shading group inside the given pass.
 **/
static struct DRWShadingGroup *EEVEE_default_shading_group_create(
        EEVEE_ViewLayerData *sldata, EEVEE_Data *vedata, DRWPass *pass,
        ShaderHairType hair_type, bool is_flat_normal, bool use_blend, bool use_ssr, int shadow_method)
{
	EEVEE_EffectsInfo *effects = vedata->stl->effects;
	static int ssr_id;
	ssr_id = (use_ssr) ? 1 : -1;
	int options = VAR_MAT_MESH;

	if (hair_type == DRW_SHADER_HAIR_PARTICLES) options |= VAR_MAT_HAIR;
	if (hair_type == DRW_SHADER_HAIR_FIBERS) options |= VAR_MAT_HAIR | VAR_MAT_HAIR_FIBERS;
	if (is_flat_normal) options |= VAR_MAT_FLAT;
	if (use_blend) options |= VAR_MAT_BLEND;
	if (((effects->enabled_effects & EFFECT_VOLUMETRIC) != 0) && use_blend) options |= VAR_MAT_VOLUME;

	options |= eevee_material_shadow_option(shadow_method);

	if (e_data.default_lit[options] == NULL) {
		create_default_shader(options);
	}

	DRWShadingGroup *shgrp = DRW_shgroup_create(e_data.default_lit[options], pass);
	add_standard_uniforms(shgrp, sldata, vedata, &ssr_id, NULL, false, use_blend);

	return shgrp;
}

/**
 * Create a default shading group inside the default pass without standard uniforms.
 **/
static struct DRWShadingGroup *EEVEE_default_shading_group_get(
        EEVEE_ViewLayerData *sldata, EEVEE_Data *vedata,
        Object *ob, ParticleSystem *psys, ModifierData *md,
        ShaderHairType hair_type, bool is_flat_normal, bool use_ssr, int shadow_method)
{
	static int ssr_id;
	ssr_id = (use_ssr) ? 1 : -1;
	int options = VAR_MAT_MESH;

	BLI_assert(hair_type != DRW_SHADER_HAIR_PARTICLES || (ob && psys && md));

	if (hair_type == DRW_SHADER_HAIR_PARTICLES) options |= VAR_MAT_HAIR;
	if (hair_type == DRW_SHADER_HAIR_FIBERS) options |= VAR_MAT_HAIR | VAR_MAT_HAIR_FIBERS;
	if (is_flat_normal) options |= VAR_MAT_FLAT;

	options |= eevee_material_shadow_option(shadow_method);

	if (e_data.default_lit[options] == NULL) {
		create_default_shader(options);
	}

	if (vedata->psl->default_pass[options] == NULL) {
		//DRWState state = DRW_STATE_WRITE_COLOR | DRW_STATE_DEPTH_EQUAL | DRW_STATE_CLIP_PLANES | DRW_STATE_WIRE;
		DRWState state = DRW_STATE_WRITE_COLOR | DRW_STATE_DEPTH_EQUAL;
		vedata->psl->default_pass[options] = DRW_pass_create("Default Lit Pass", state);

		/* XXX / WATCH: This creates non persistent binds for the ubos and textures.
		 * But it's currently OK because the following shgroups does not add any bind.
		 * EDIT: THIS IS NOT THE CASE FOR HAIRS !!! DUMMY!!! */
		if (hair_type != DRW_SHADER_HAIR_PARTICLES) {
			DRWShadingGroup *shgrp = DRW_shgroup_create(e_data.default_lit[options], vedata->psl->default_pass[options]);
			add_standard_uniforms(shgrp, sldata, vedata, &ssr_id, NULL, false, false);
		}
	}

	if (hair_type == DRW_SHADER_HAIR_PARTICLES) {
		DRWShadingGroup *shgrp = DRW_shgroup_hair_create(ob, psys, md,
		                                                 vedata->psl->default_pass[options],
		                                                 e_data.default_lit[options]);
		add_standard_uniforms(shgrp, sldata, vedata, &ssr_id, NULL, false, false);
		return shgrp;
	}
	else {
		return DRW_shgroup_create(e_data.default_lit[options], vedata->psl->default_pass[options]);
	}
}

/**
 * Create a default shading group inside the lookdev pass without standard uniforms.
 **/
static struct DRWShadingGroup *EEVEE_lookdev_shading_group_get(
        EEVEE_ViewLayerData *sldata, EEVEE_Data *vedata,
        bool use_ssr, int shadow_method)
{
	static int ssr_id;
	ssr_id = (use_ssr) ? 1 : -1;
	int options = VAR_MAT_MESH | VAR_MAT_LOOKDEV;

	options |= eevee_material_shadow_option(shadow_method);

	if (e_data.default_lit[options] == NULL) {
		create_default_shader(options);
	}

	if (vedata->psl->lookdev_pass == NULL) {
		DRWState state = DRW_STATE_WRITE_COLOR | DRW_STATE_WRITE_DEPTH | DRW_STATE_DEPTH_ALWAYS | DRW_STATE_CULL_BACK;
		vedata->psl->lookdev_pass = DRW_pass_create("LookDev Pass", state);

		DRWShadingGroup *shgrp = DRW_shgroup_create(e_data.default_lit[options], vedata->psl->lookdev_pass);
		/* XXX / WATCH: This creates non persistent binds for the ubos and textures.
		 * But it's currently OK because the following shgroups does not add any bind. */
		add_standard_uniforms(shgrp, sldata, vedata, &ssr_id, NULL, false, false);
	}

	return DRW_shgroup_create(e_data.default_lit[options], vedata->psl->lookdev_pass);
}
void EEVEE_materials_cache_init(EEVEE_ViewLayerData *sldata, EEVEE_Data *vedata)
{
	EEVEE_PassList *psl = ((EEVEE_Data *)vedata)->psl;
	EEVEE_StorageList *stl = ((EEVEE_Data *)vedata)->stl;

	/* Create Material Ghash */
	{
		stl->g_data->material_hash = BLI_ghash_ptr_new("Eevee_material ghash");
	}

	{
		psl->background_pass = DRW_pass_create("Background Pass", DRW_STATE_WRITE_COLOR | DRW_STATE_DEPTH_EQUAL);

		struct Gwn_Batch *geom = DRW_cache_fullscreen_quad_get();
		DRWShadingGroup *grp = NULL;

		const DRWContextState *draw_ctx = DRW_context_state_get();
		Scene *scene = draw_ctx->scene;
		World *wo = scene->world;

		float *col = ts.colorBackground;

		/* LookDev */
		EEVEE_lookdev_cache_init(vedata, &grp, e_data.default_studiolight_background, psl->background_pass, wo, NULL);
		/* END */

		if (!grp && wo) {
			col = &wo->horr;

			if (wo->use_nodes && wo->nodetree) {
				static float error_col[3] = {1.0f, 0.0f, 1.0f};
				static float compile_col[3] = {0.5f, 0.5f, 0.5f};
				struct GPUMaterial *gpumat = EEVEE_material_world_background_get(scene, wo);

				switch (GPU_material_status(gpumat)) {
					case GPU_MAT_SUCCESS:
						grp = DRW_shgroup_material_create(gpumat, psl->background_pass);
						DRW_shgroup_uniform_float(grp, "backgroundAlpha", &stl->g_data->background_alpha, 1);
						DRW_shgroup_call_add(grp, geom, NULL);
						break;
					case GPU_MAT_QUEUED:
						sldata->probes->all_materials_updated = false;
						/* TODO Bypass probe compilation. */
						col = compile_col;
						break;
					case GPU_MAT_FAILED:
					default:
						col = error_col;
						break;
				}
			}
		}

		/* Fallback if shader fails or if not using nodetree. */
		if (grp == NULL) {
			grp = DRW_shgroup_create(e_data.default_background, psl->background_pass);
			DRW_shgroup_uniform_vec3(grp, "color", col, 1);
			DRW_shgroup_uniform_float(grp, "backgroundAlpha", &stl->g_data->background_alpha, 1);
			DRW_shgroup_call_add(grp, geom, NULL);
		}
	}

	{
		DRWState state = DRW_STATE_WRITE_DEPTH | DRW_STATE_DEPTH_LESS_EQUAL | DRW_STATE_WIRE;
		psl->depth_pass = DRW_pass_create("Depth Pass", state);
		stl->g_data->depth_shgrp = DRW_shgroup_create(e_data.default_prepass_sh, psl->depth_pass);

		state = DRW_STATE_WRITE_DEPTH | DRW_STATE_DEPTH_LESS_EQUAL | DRW_STATE_CULL_BACK;
		psl->depth_pass_cull = DRW_pass_create("Depth Pass Cull", state);
		stl->g_data->depth_shgrp_cull = DRW_shgroup_create(e_data.default_prepass_sh, psl->depth_pass_cull);

		state = DRW_STATE_WRITE_DEPTH | DRW_STATE_DEPTH_LESS_EQUAL | DRW_STATE_CLIP_PLANES | DRW_STATE_WIRE;
		psl->depth_pass_clip = DRW_pass_create("Depth Pass Clip", state);
		stl->g_data->depth_shgrp_clip = DRW_shgroup_create(e_data.default_prepass_clip_sh, psl->depth_pass_clip);
		DRW_shgroup_uniform_block(stl->g_data->depth_shgrp_clip, "clip_block", sldata->clip_ubo);

		state = DRW_STATE_WRITE_DEPTH | DRW_STATE_DEPTH_LESS_EQUAL | DRW_STATE_CLIP_PLANES | DRW_STATE_CULL_BACK;
		psl->depth_pass_clip_cull = DRW_pass_create("Depth Pass Cull Clip", state);
		stl->g_data->depth_shgrp_clip_cull = DRW_shgroup_create(
		        e_data.default_prepass_clip_sh, psl->depth_pass_clip_cull);
		DRW_shgroup_uniform_block(stl->g_data->depth_shgrp_clip_cull, "clip_block", sldata->clip_ubo);
	}

	{
		DRWState state = DRW_STATE_WRITE_COLOR | DRW_STATE_DEPTH_LESS_EQUAL | DRW_STATE_CLIP_PLANES | DRW_STATE_WIRE;
		psl->material_pass = DRW_pass_create("Material Shader Pass", state);
	}

	{
		DRWState state = DRW_STATE_WRITE_DEPTH | DRW_STATE_DEPTH_LESS_EQUAL | DRW_STATE_WIRE;
		psl->refract_depth_pass = DRW_pass_create("Refract Depth Pass", state);
		stl->g_data->refract_depth_shgrp = DRW_shgroup_create(e_data.default_prepass_sh, psl->refract_depth_pass);

		state = DRW_STATE_WRITE_DEPTH | DRW_STATE_DEPTH_LESS_EQUAL | DRW_STATE_CULL_BACK;
		psl->refract_depth_pass_cull = DRW_pass_create("Refract Depth Pass Cull", state);
		stl->g_data->refract_depth_shgrp_cull = DRW_shgroup_create(
		        e_data.default_prepass_sh, psl->refract_depth_pass_cull);

		state = DRW_STATE_WRITE_DEPTH | DRW_STATE_DEPTH_LESS_EQUAL | DRW_STATE_CLIP_PLANES | DRW_STATE_WIRE;
		psl->refract_depth_pass_clip = DRW_pass_create("Refract Depth Pass Clip", state);
		stl->g_data->refract_depth_shgrp_clip = DRW_shgroup_create(
		        e_data.default_prepass_clip_sh, psl->refract_depth_pass_clip);
		DRW_shgroup_uniform_block(stl->g_data->refract_depth_shgrp_clip, "clip_block", sldata->clip_ubo);

		state = DRW_STATE_WRITE_DEPTH | DRW_STATE_DEPTH_LESS_EQUAL | DRW_STATE_CLIP_PLANES | DRW_STATE_CULL_BACK;
		psl->refract_depth_pass_clip_cull = DRW_pass_create("Refract Depth Pass Cull Clip", state);
		stl->g_data->refract_depth_shgrp_clip_cull = DRW_shgroup_create(
		        e_data.default_prepass_clip_sh, psl->refract_depth_pass_clip_cull);
		DRW_shgroup_uniform_block(stl->g_data->refract_depth_shgrp_clip_cull, "clip_block", sldata->clip_ubo);
	}

	{
		DRWState state = (
		        DRW_STATE_WRITE_COLOR | DRW_STATE_DEPTH_EQUAL | DRW_STATE_CLIP_PLANES |
		        DRW_STATE_WIRE);
		psl->refract_pass = DRW_pass_create("Opaque Refraction Pass", state);
	}

	{
		DRWState state = (
		        DRW_STATE_WRITE_COLOR | DRW_STATE_DEPTH_EQUAL | DRW_STATE_CLIP_PLANES |
		        DRW_STATE_WIRE | DRW_STATE_WRITE_STENCIL);
		psl->sss_pass = DRW_pass_create("Subsurface Pass", state);
		e_data.sss_count = 0;
	}

	{
		DRWState state = DRW_STATE_WRITE_COLOR | DRW_STATE_DEPTH_LESS_EQUAL | DRW_STATE_CLIP_PLANES | DRW_STATE_WIRE;
		psl->transparent_pass = DRW_pass_create("Material Transparent Pass", state);
	}

	{
		psl->update_noise_pass = DRW_pass_create("Update Noise Pass", DRW_STATE_WRITE_COLOR);
		DRWShadingGroup *grp = DRW_shgroup_create(e_data.update_noise_sh, psl->update_noise_pass);
		DRW_shgroup_uniform_texture(grp, "blueNoise", e_data.noise_tex);
		DRW_shgroup_uniform_vec3(grp, "offsets", e_data.noise_offsets, 1);
		DRW_shgroup_call_add(grp, DRW_cache_fullscreen_quad_get(), NULL);
	}
}

#define ADD_SHGROUP_CALL(shgrp, ob, geom, oedata) do { \
	if (is_sculpt_mode_draw) { \
		DRW_shgroup_call_sculpt_add(shgrp, ob, ob->obmat); \
	} \
	else { \
		if (oedata) { \
			DRW_shgroup_call_object_add_with_callback(shgrp, geom, ob, EEVEE_lightprobes_obj_visibility_cb, oedata); \
		} \
		else { \
			DRW_shgroup_call_object_add(shgrp, geom, ob); \
		} \
	} \
} while (0)

#define ADD_SHGROUP_CALL_SAFE(shgrp, ob, geom, oedata) do { \
	if (shgrp) { \
		ADD_SHGROUP_CALL(shgrp, ob, geom, oedata); \
	} \
} while (0)

typedef struct EeveeMaterialShadingGroups {
	struct DRWShadingGroup *shading_grp;
	struct DRWShadingGroup *depth_grp;
	struct DRWShadingGroup *depth_clip_grp;
} EeveeMaterialShadingGroups;

static void material_opaque(
        Material *ma, GHash *material_hash, EEVEE_ViewLayerData *sldata, EEVEE_Data *vedata,
        bool do_cull, bool use_flat_nor, struct GPUMaterial **gpumat, struct GPUMaterial **gpumat_depth,
        struct DRWShadingGroup **shgrp, struct DRWShadingGroup **shgrp_depth, struct DRWShadingGroup **shgrp_depth_clip)
{
	EEVEE_EffectsInfo *effects = vedata->stl->effects;
	const DRWContextState *draw_ctx = DRW_context_state_get();
	Scene *scene = draw_ctx->scene;
	EEVEE_StorageList *stl = ((EEVEE_Data *)vedata)->stl;
	EEVEE_PassList *psl = ((EEVEE_Data *)vedata)->psl;
	EEVEE_LampsInfo *linfo = sldata->lamps;

	float *color_p = &ma->r;
	float *metal_p = &ma->metallic;
	float *spec_p = &ma->spec;
	float *rough_p = &ma->roughness;

	const bool use_gpumat = (ma->use_nodes && ma->nodetree);
	const bool use_refract = ((ma->blend_flag & MA_BL_SS_REFRACTION) != 0) &&
	                         ((effects->enabled_effects & EFFECT_REFRACT) != 0);
	const bool use_sss = ((ma->blend_flag & MA_BL_SS_SUBSURFACE) != 0) &&
	                     ((effects->enabled_effects & EFFECT_SSS) != 0);
	const bool use_translucency = use_sss && ((ma->blend_flag & MA_BL_TRANSLUCENCY) != 0);

	EeveeMaterialShadingGroups *emsg = BLI_ghash_lookup(material_hash, (const void *)ma);

	if (emsg) {
		*shgrp = emsg->shading_grp;
		*shgrp_depth = emsg->depth_grp;
		*shgrp_depth_clip = emsg->depth_clip_grp;

		/* This will have been created already, just perform a lookup. */
		*gpumat = (use_gpumat) ? EEVEE_material_mesh_get(
		        scene, ma, vedata, false, false, use_refract, use_sss, use_translucency, linfo->shadow_method) : NULL;
		*gpumat_depth = (use_gpumat) ? EEVEE_material_mesh_depth_get(
		        scene, ma, (ma->blend_method == MA_BM_HASHED), false) : NULL;
		return;
	}

	if (use_gpumat) {
		static float error_col[3] = {1.0f, 0.0f, 1.0f};
		static float compile_col[3] = {0.5f, 0.5f, 0.5f};
		static float half = 0.5f;

		/* Shading */
		*gpumat = EEVEE_material_mesh_get(
		        scene, ma, vedata, false, false, use_refract,
		        use_sss, use_translucency, linfo->shadow_method);

		GPUMaterialStatus status_mat_surface = GPU_material_status(*gpumat);

		/* Alpha CLipped : Discard pixel from depth pass, then
		 * fail the depth test for shading. */
		if (ELEM(ma->blend_method, MA_BM_CLIP, MA_BM_HASHED)) {
			*gpumat_depth = EEVEE_material_mesh_depth_get(scene, ma, (ma->blend_method == MA_BM_HASHED), false);

			GPUMaterialStatus status_mat_depth = GPU_material_status(*gpumat_depth);
			if (status_mat_depth != GPU_MAT_SUCCESS) {
				/* Mixing both flags. If depth shader fails, show it to the user by not using
				 * the surface shader. */
				status_mat_surface = status_mat_depth;
			}
			else if (use_refract) {
				*shgrp_depth = DRW_shgroup_material_create(
				        *gpumat_depth, (do_cull) ? psl->refract_depth_pass_cull : psl->refract_depth_pass);
				*shgrp_depth_clip = DRW_shgroup_material_create(
				        *gpumat_depth, (do_cull) ? psl->refract_depth_pass_clip_cull : psl->refract_depth_pass_clip);
			}
			else {
				*shgrp_depth = DRW_shgroup_material_create(
				        *gpumat_depth, (do_cull) ? psl->depth_pass_cull : psl->depth_pass);
				*shgrp_depth_clip = DRW_shgroup_material_create(
				        *gpumat_depth, (do_cull) ? psl->depth_pass_clip_cull : psl->depth_pass_clip);
			}

			if (*shgrp_depth != NULL) {
				add_standard_uniforms(*shgrp_depth, sldata, vedata, NULL, NULL, false, false);
				add_standard_uniforms(*shgrp_depth_clip, sldata, vedata, NULL, NULL, false, false);

				if (ma->blend_method == MA_BM_CLIP) {
					DRW_shgroup_uniform_float(*shgrp_depth, "alphaThreshold", &ma->alpha_threshold, 1);
					DRW_shgroup_uniform_float(*shgrp_depth_clip, "alphaThreshold", &ma->alpha_threshold, 1);
				}
				else if (ma->blend_method == MA_BM_HASHED) {
					DRW_shgroup_uniform_float(*shgrp_depth, "hashAlphaOffset", &e_data.alpha_hash_offset, 1);
					DRW_shgroup_uniform_float(*shgrp_depth_clip, "hashAlphaOffset", &e_data.alpha_hash_offset, 1);
				}
			}
		}

		switch (status_mat_surface) {
			case GPU_MAT_SUCCESS:
			{
				static int no_ssr = -1;
				static int first_ssr = 1;
				int *ssr_id = (((effects->enabled_effects & EFFECT_SSR) != 0) && !use_refract) ? &first_ssr : &no_ssr;

				*shgrp = DRW_shgroup_material_create(
				        *gpumat,
				        (use_refract) ? psl->refract_pass :
				        (use_sss) ? psl->sss_pass : psl->material_pass);
				add_standard_uniforms(*shgrp, sldata, vedata, ssr_id, &ma->refract_depth, use_refract, false);

				if (use_sss) {
					struct GPUTexture *sss_tex_profile = NULL;
					struct GPUUniformBuffer *sss_profile = GPU_material_sss_profile_get(
					        *gpumat,
					        stl->effects->sss_sample_count,
					        &sss_tex_profile);

					if (sss_profile) {
						if (use_translucency) {
							DRW_shgroup_uniform_block(*shgrp, "sssProfile", sss_profile);
							DRW_shgroup_uniform_texture(*shgrp, "sssTexProfile", sss_tex_profile);
						}

						/* Limit of 8 bit stencil buffer. ID 255 is refraction. */
						if (e_data.sss_count < 254) {
							DRW_shgroup_stencil_mask(*shgrp, e_data.sss_count + 1);
							EEVEE_subsurface_add_pass(sldata, vedata, e_data.sss_count + 1, sss_profile);
							e_data.sss_count++;
						}
						else {
							/* TODO : display message. */
							printf("Error: Too many different Subsurface shader in the scene.\n");
						}
					}
				}
				break;
			}
			case GPU_MAT_QUEUED:
			{
				sldata->probes->all_materials_updated = false;
				/* TODO Bypass probe compilation. */
				color_p = compile_col;
				metal_p = spec_p = rough_p = &half;
				break;
			}
			case GPU_MAT_FAILED:
			default:
				color_p = error_col;
				metal_p = spec_p = rough_p = &half;
				break;
		}
	}

	/* Fallback to default shader */
	if (*shgrp == NULL) {
		bool use_ssr = ((effects->enabled_effects & EFFECT_SSR) != 0);
		*shgrp = EEVEE_default_shading_group_get(sldata, vedata,
		                                         NULL, NULL, NULL,
		                                         DRW_SHADER_HAIR_NONE, use_flat_nor, use_ssr, linfo->shadow_method);
		DRW_shgroup_uniform_vec3(*shgrp, "basecol", color_p, 1);
		DRW_shgroup_uniform_float(*shgrp, "metallic", metal_p, 1);
		DRW_shgroup_uniform_float(*shgrp, "specular", spec_p, 1);
		DRW_shgroup_uniform_float(*shgrp, "roughness", rough_p, 1);
	}

	/* Fallback default depth prepass */
	if (*shgrp_depth == NULL) {
		if (use_refract) {
			*shgrp_depth = (do_cull) ? stl->g_data->refract_depth_shgrp_cull : stl->g_data->refract_depth_shgrp;
			*shgrp_depth_clip = (do_cull) ? stl->g_data->refract_depth_shgrp_clip_cull : stl->g_data->refract_depth_shgrp_clip;
		}
		else {
			*shgrp_depth = (do_cull) ? stl->g_data->depth_shgrp_cull : stl->g_data->depth_shgrp;
			*shgrp_depth_clip = (do_cull) ? stl->g_data->depth_shgrp_clip_cull : stl->g_data->depth_shgrp_clip;
		}
	}

	emsg = MEM_mallocN(sizeof(EeveeMaterialShadingGroups), "EeveeMaterialShadingGroups");
	emsg->shading_grp = *shgrp;
	emsg->depth_grp = *shgrp_depth;
	emsg->depth_clip_grp = *shgrp_depth_clip;
	BLI_ghash_insert(material_hash, ma, emsg);
}

static void material_transparent(
        Material *ma, EEVEE_ViewLayerData *sldata, EEVEE_Data *vedata,
        bool do_cull, bool use_flat_nor,
        struct GPUMaterial **gpumat, struct DRWShadingGroup **shgrp, struct DRWShadingGroup **shgrp_depth)
{
	const DRWContextState *draw_ctx = DRW_context_state_get();
	Scene *scene = draw_ctx->scene;
	EEVEE_StorageList *stl = ((EEVEE_Data *)vedata)->stl;
	EEVEE_PassList *psl = ((EEVEE_Data *)vedata)->psl;
	EEVEE_LampsInfo *linfo = sldata->lamps;

	const bool use_refract = (
	        ((ma->blend_flag & MA_BL_SS_REFRACTION) != 0) &&
	        ((stl->effects->enabled_effects & EFFECT_REFRACT) != 0)
	);
	float *color_p = &ma->r;
	float *metal_p = &ma->metallic;
	float *spec_p = &ma->spec;
	float *rough_p = &ma->roughness;

	if (ma->use_nodes && ma->nodetree) {
		static float error_col[3] = {1.0f, 0.0f, 1.0f};
		static float compile_col[3] = {0.5f, 0.5f, 0.5f};
		static float half = 0.5f;

		/* Shading */
		*gpumat = EEVEE_material_mesh_get(
		        scene, ma, vedata, true, (ma->blend_method == MA_BM_MULTIPLY), use_refract,
		        false, false, linfo->shadow_method);

		switch (GPU_material_status(*gpumat)) {
			case GPU_MAT_SUCCESS:
			{
				static int ssr_id = -1; /* TODO transparent SSR */
				bool use_blend = (ma->blend_method & MA_BM_BLEND) != 0;

				*shgrp = DRW_shgroup_material_create(*gpumat, psl->transparent_pass);
				add_standard_uniforms(*shgrp, sldata, vedata, &ssr_id, &ma->refract_depth, use_refract, use_blend);
				break;
			}
			case GPU_MAT_QUEUED:
			{
				sldata->probes->all_materials_updated = false;
				/* TODO Bypass probe compilation. */
				color_p = compile_col;
				metal_p = spec_p = rough_p = &half;
				break;
			}
			case GPU_MAT_FAILED:
			default:
				color_p = error_col;
				metal_p = spec_p = rough_p = &half;
				break;
		}
	}

	/* Fallback to default shader */
	if (*shgrp == NULL) {
		*shgrp = EEVEE_default_shading_group_create(
		        sldata, vedata, psl->transparent_pass,
		        DRW_SHADER_HAIR_NONE, use_flat_nor, true, false, linfo->shadow_method);
		DRW_shgroup_uniform_vec3(*shgrp, "basecol", color_p, 1);
		DRW_shgroup_uniform_float(*shgrp, "metallic", metal_p, 1);
		DRW_shgroup_uniform_float(*shgrp, "specular", spec_p, 1);
		DRW_shgroup_uniform_float(*shgrp, "roughness", rough_p, 1);
	}

	const bool use_prepass = ((ma->blend_flag & MA_BL_HIDE_BACKSIDE) != 0);

	DRWState all_state = (
	        DRW_STATE_WRITE_DEPTH | DRW_STATE_WRITE_COLOR | DRW_STATE_CULL_BACK |
	        DRW_STATE_DEPTH_LESS_EQUAL | DRW_STATE_DEPTH_EQUAL |
	        DRW_STATE_BLEND | DRW_STATE_ADDITIVE | DRW_STATE_MULTIPLY
	);

	DRWState cur_state = DRW_STATE_WRITE_COLOR;
	cur_state |= (use_prepass) ? DRW_STATE_DEPTH_EQUAL : DRW_STATE_DEPTH_LESS_EQUAL;
	cur_state |= (do_cull) ? DRW_STATE_CULL_BACK : 0;

	switch (ma->blend_method) {
		case MA_BM_ADD:
			cur_state |= DRW_STATE_ADDITIVE;
			break;
		case MA_BM_MULTIPLY:
			cur_state |= DRW_STATE_MULTIPLY;
			break;
		case MA_BM_BLEND:
			cur_state |= DRW_STATE_BLEND;
			break;
		default:
			BLI_assert(0);
			break;
	}

	/* Disable other blend modes and use the one we want. */
	DRW_shgroup_state_disable(*shgrp, all_state);
	DRW_shgroup_state_enable(*shgrp, cur_state);

	/* Depth prepass */
	if (use_prepass) {
		*shgrp_depth = DRW_shgroup_create(e_data.default_prepass_clip_sh, psl->transparent_pass);
		DRW_shgroup_uniform_block(*shgrp_depth, "clip_block", sldata->clip_ubo);

		cur_state = DRW_STATE_WRITE_DEPTH | DRW_STATE_DEPTH_LESS_EQUAL;
		cur_state |= (do_cull) ? DRW_STATE_CULL_BACK : 0;

		DRW_shgroup_state_disable(*shgrp_depth, all_state);
		DRW_shgroup_state_enable(*shgrp_depth, cur_state);
	}
}

static void material_particle_hair(
        EEVEE_Data *vedata,
        EEVEE_ViewLayerData *sldata,
        Object *ob,
        ParticleSystem *psys,
        ModifierData *md)
{
	EEVEE_PassList *psl = ((EEVEE_Data *)vedata)->psl;
	EEVEE_StorageList *stl = ((EEVEE_Data *)vedata)->stl;
	const DRWContextState *draw_ctx = DRW_context_state_get();
	Scene *scene = draw_ctx->scene;
	bool use_ssr = ((stl->effects->enabled_effects & EFFECT_SSR) != 0);

	if (!psys_check_enabled(ob, psys, false)) {
		return;
	}
	if (!DRW_check_psys_visible_within_active_context(ob, psys)) {
		return;
	}
	ParticleSettings *part = psys->part;
	const int draw_as = (part->draw_as == PART_DRAW_REND) ? part->ren_as : part->draw_as;
	if (draw_as != PART_DRAW_PATH) {
		return;
	}

	DRWShadingGroup *shgrp = NULL;
	Material *ma = give_current_material(ob, part->omat);

	if (ma == NULL) {
		ma = &defmaterial;
	}

	float *color_p = &ma->r;
	float *metal_p = &ma->metallic;
	float *spec_p = &ma->spec;
	float *rough_p = &ma->roughness;

	shgrp = DRW_shgroup_hair_create(
	        ob, psys, md,
	        psl->depth_pass,
	        e_data.default_hair_prepass_sh);

	shgrp = DRW_shgroup_hair_create(
	        ob, psys, md,
	        psl->depth_pass_clip,
	        e_data.default_hair_prepass_clip_sh);
	DRW_shgroup_uniform_block(shgrp, "clip_block", sldata->clip_ubo);

	shgrp = NULL;
	if (ma->use_nodes && ma->nodetree) {
		static int ssr_id;
		ssr_id = (use_ssr) ? 1 : -1;
		static float half = 0.5f;
		static float error_col[3] = {1.0f, 0.0f, 1.0f};
		static float compile_col[3] = {0.5f, 0.5f, 0.5f};
		struct GPUMaterial *gpumat = EEVEE_material_hair_get(scene, ma, sldata->lamps->shadow_method, false);

		switch (GPU_material_status(gpumat)) {
			case GPU_MAT_SUCCESS:
			{
				shgrp = DRW_shgroup_material_hair_create(
				        ob, psys, md,
				        psl->material_pass,
				        gpumat);
				add_standard_uniforms(shgrp, sldata, vedata, &ssr_id, NULL, false, false);
				break;
			}
			case GPU_MAT_QUEUED:
			{
				sldata->probes->all_materials_updated = false;
				color_p = compile_col;
				metal_p = spec_p = rough_p = &half;
				break;
			}
			case GPU_MAT_FAILED:
			default:
				color_p = error_col;
				metal_p = spec_p = rough_p = &half;
				break;
		}
	}

	/* Fallback to default shader */
	if (shgrp == NULL) {
		shgrp = EEVEE_default_shading_group_get(sldata, vedata,
		                                        ob, psys, md,
		                                        DRW_SHADER_HAIR_PARTICLES, false, use_ssr,
		                                        sldata->lamps->shadow_method);
		DRW_shgroup_uniform_vec3(shgrp, "basecol", color_p, 1);
		DRW_shgroup_uniform_float(shgrp, "metallic", metal_p, 1);
		DRW_shgroup_uniform_float(shgrp, "specular", spec_p, 1);
		DRW_shgroup_uniform_float(shgrp, "roughness", rough_p, 1);
	}
	
	/* Shadows */
	DRW_shgroup_hair_create(
	        ob, psys, md,
	        psl->shadow_pass,
	        e_data.default_hair_prepass_sh);
}

static void material_hair(
        EEVEE_Data *vedata,
        EEVEE_ViewLayerData *sldata,
        Object *ob,
        HairSystem *hsys,
        Material *material,
        struct Mesh *scalp)
{
	EEVEE_PassList *psl = ((EEVEE_Data *)vedata)->psl;
	EEVEE_StorageList *stl = ((EEVEE_Data *)vedata)->stl;
	const bool use_ssr = ((stl->effects->enabled_effects & EFFECT_SSR) != 0);
	const DRWContextState *draw_ctx = DRW_context_state_get();
	Scene *scene = draw_ctx->scene;
	float mat[4][4];
	copy_m4_m4(mat, ob->obmat);
	
<<<<<<< HEAD
	HairExportCache *hair_export = BKE_hair_export_cache_new();
	BKE_hair_export_cache_update(hair_export, hsys, subdiv, scalp, HAIR_EXPORT_ALL);
	
	const DRWHairFiberTextureBuffer *fiber_buffer = NULL;
	struct Gwn_Batch *hair_geom = DRW_cache_hair_get_fibers(hsys, hair_export, &fiber_buffer);
	
	BKE_hair_export_cache_free(hair_export);
	
	if (!hsys->draw_texture_cache) {
		hsys->draw_texture_cache = DRW_texture_create_2D(fiber_buffer->width, fiber_buffer->height,
		                                                 GPU_RG32F, 0, fiber_buffer->data);
	}
	GPUTexture **fiber_texture = (GPUTexture **)(&hsys->draw_texture_cache);

	if (material == NULL) {
		material = &defmaterial;
=======
	Material *ma = give_current_material(ob, hsys->material_index);
	if (ma == NULL) {
		ma = &defmaterial;
>>>>>>> b28c35da
	}
	
	{
		/*DRWShadingGroup *shgrp =*/ DRW_shgroup_hair_fibers_create(scene, ob, hsys, scalp, psl->depth_pass, e_data.default_prepass_hair_fiber_sh);
	}
	{
		/*DRWShadingGroup *shgrp =*/ DRW_shgroup_hair_fibers_create(scene, ob, hsys, scalp, psl->depth_pass_clip, e_data.default_prepass_hair_fiber_clip_sh);
	}
	
<<<<<<< HEAD
	DRWShadingGroup *shgrp = BLI_ghash_lookup(material_hash, (const void *)material);
	if (!shgrp) {
		float *color_p = &material->r;
		float *metal_p = &material->ray_mirror;
		float *spec_p = &material->spec;
		float *rough_p = &material->gloss_mir;
		
		if (material->use_nodes && material->nodetree) {
			struct GPUMaterial *gpumat = EEVEE_material_hair_get(scene, material, sldata->lamps->shadow_method, true);
			
			shgrp = DRW_shgroup_material_create(gpumat, psl->material_pass);
			if (shgrp) {
				add_standard_uniforms(shgrp, sldata, vedata, NULL, NULL, false, false);
				BLI_ghash_insert(material_hash, material, shgrp);
			}
			else {
				/* Shader failed : pink color */
				static float col[3] = {1.0f, 0.0f, 1.0f};
				static float half = 0.5f;
				
				color_p = col;
				metal_p = spec_p = rough_p = &half;
=======
	{
		float *color_p = &ma->r;
		float *metal_p = &ma->metallic;
		float *spec_p = &ma->spec;
		float *rough_p = &ma->roughness;
		
		DRWShadingGroup *shgrp = NULL;
		if (ma->use_nodes && ma->nodetree) {
			static int ssr_id;
			ssr_id = (use_ssr) ? 1 : -1;
			static float half = 0.5f;
			static float error_col[3] = {1.0f, 0.0f, 1.0f};
			static float compile_col[3] = {0.5f, 0.5f, 0.5f};
			struct GPUMaterial *gpumat = EEVEE_material_hair_get(scene, ma, sldata->lamps->shadow_method, true);
			
			switch (GPU_material_status(gpumat)) {
				case GPU_MAT_SUCCESS:
				{
					shgrp = DRW_shgroup_material_hair_fibers_create(
					        scene, ob, hsys, scalp,
					        psl->material_pass,
					        gpumat);
					add_standard_uniforms(shgrp, sldata, vedata, &ssr_id, NULL, false, false);
					break;
				}
				case GPU_MAT_QUEUED:
				{
					sldata->probes->all_materials_updated = false;
					color_p = compile_col;
					metal_p = spec_p = rough_p = &half;
					break;
				}
				case GPU_MAT_FAILED:
				default:
					color_p = error_col;
					metal_p = spec_p = rough_p = &half;
					break;
>>>>>>> b28c35da
			}
		}
		
		/* Fallback to default shader */
		if (shgrp == NULL) {
			shgrp = EEVEE_default_shading_group_get(sldata, vedata,
			                                        NULL, NULL, NULL, DRW_SHADER_HAIR_FIBERS,
			                                        false, use_ssr,
			                                        sldata->lamps->shadow_method);
			DRW_shgroup_uniform_vec3(shgrp, "basecol", color_p, 1);
			DRW_shgroup_uniform_float(shgrp, "metallic", metal_p, 1);
			DRW_shgroup_uniform_float(shgrp, "specular", spec_p, 1);
			DRW_shgroup_uniform_float(shgrp, "roughness", rough_p, 1);
<<<<<<< HEAD
			
			BLI_ghash_insert(material_hash, material, shgrp);
=======
>>>>>>> b28c35da
		}
	}
	
	/* Shadows */
	DRW_shgroup_hair_fibers_create(
	        scene, ob, hsys, scalp,
	        psl->shadow_pass,
	        e_data.default_prepass_hair_fiber_sh);
}

void EEVEE_materials_cache_populate(EEVEE_Data *vedata, EEVEE_ViewLayerData *sldata, Object *ob, bool *cast_shadow)
{
	EEVEE_PassList *psl = vedata->psl;
	EEVEE_StorageList *stl = vedata->stl;
	const DRWContextState *draw_ctx = DRW_context_state_get();
	Scene *scene = draw_ctx->scene;
	GHash *material_hash = stl->g_data->material_hash;

	const bool do_cull = (draw_ctx->v3d && (draw_ctx->v3d->flag2 & V3D_BACKFACE_CULLING));
	const bool is_active = (ob == draw_ctx->obact);
	const bool is_sculpt_mode = is_active && (draw_ctx->object_mode & OB_MODE_SCULPT) != 0;
#if 0
	const bool is_sculpt_mode_draw = is_sculpt_mode && (draw_ctx->v3d->flag2 & V3D_SHOW_MODE_SHADE_OVERRIDE) == 0;
#else
	/* For now just force fully shaded with eevee when supported. */
	const bool is_sculpt_mode_draw =
	        is_sculpt_mode &&
	        ((ob->sculpt && ob->sculpt->pbvh) && (BKE_pbvh_type(ob->sculpt->pbvh) != PBVH_FACES));
#endif
	const bool is_default_mode_shader = is_sculpt_mode;

	/* First get materials for this mesh. */
	if (ELEM(ob->type, OB_MESH, OB_CURVE, OB_SURF, OB_FONT)) {
		const int materials_len = MAX2(1, (is_sculpt_mode_draw ? 1 : ob->totcol));

		struct DRWShadingGroup **shgrp_array = BLI_array_alloca(shgrp_array, materials_len);
		struct DRWShadingGroup **shgrp_depth_array = BLI_array_alloca(shgrp_depth_array, materials_len);
		struct DRWShadingGroup **shgrp_depth_clip_array = BLI_array_alloca(shgrp_depth_clip_array, materials_len);

		struct GPUMaterial **gpumat_array = BLI_array_alloca(gpumat_array, materials_len);
		struct GPUMaterial **gpumat_depth_array = BLI_array_alloca(gpumat_array, materials_len);

		bool use_flat_nor = false;

		if (is_default_mode_shader) {
			if (is_sculpt_mode_draw) {
				use_flat_nor = DRW_object_is_flat_normal(ob);
			}
		}

		for (int i = 0; i < materials_len; ++i) {
			Material *ma;

			if (is_sculpt_mode_draw) {
				ma = NULL;
			}
			else {
				ma = give_current_material(ob, i + 1);
			}

			gpumat_array[i] = NULL;
			gpumat_depth_array[i] = NULL;
			shgrp_array[i] = NULL;
			shgrp_depth_array[i] = NULL;
			shgrp_depth_clip_array[i] = NULL;

			if (ma == NULL)
				ma = &defmaterial;

			switch (ma->blend_method) {
				case MA_BM_SOLID:
				case MA_BM_CLIP:
				case MA_BM_HASHED:
					material_opaque(ma, material_hash, sldata, vedata, do_cull, use_flat_nor,
					        &gpumat_array[i], &gpumat_depth_array[i],
					        &shgrp_array[i], &shgrp_depth_array[i], &shgrp_depth_clip_array[i]);
					break;
				case MA_BM_ADD:
				case MA_BM_MULTIPLY:
				case MA_BM_BLEND:
					material_transparent(ma, sldata, vedata, do_cull, use_flat_nor,
					        &gpumat_array[i], &shgrp_array[i], &shgrp_depth_array[i]);
					break;
				default:
					BLI_assert(0);
					break;
			}
		}

		if (is_sculpt_mode && is_sculpt_mode_draw == false) {
			DRW_cache_mesh_sculpt_coords_ensure(ob);
		}

		/* Only support single volume material for now. */
		/* XXX We rely on the previously compiled surface shader
		 * to know if the material has a "volume nodetree".
		 */
		bool use_volume_material = (gpumat_array[0] && GPU_material_use_domain_volume(gpumat_array[0]));

		/* Get per-material split surface */
		char *auto_layer_names;
		int *auto_layer_is_srgb;
		int auto_layer_count;
		struct Gwn_Batch **mat_geom = DRW_cache_object_surface_material_get(
		        ob, gpumat_array, materials_len,
		        &auto_layer_names,
		        &auto_layer_is_srgb,
		        &auto_layer_count);
		if (mat_geom) {
			for (int i = 0; i < materials_len; ++i) {
				EEVEE_ObjectEngineData *oedata = NULL;
				Material *ma = give_current_material(ob, i + 1);

				if (ma == NULL)
					ma = &defmaterial;

				/* Do not render surface if we are rendering a volume object
				 * and do not have a surface closure. */
				if (use_volume_material &&
				    (gpumat_array[i] && !GPU_material_use_domain_surface(gpumat_array[i])))
				{
					continue;
				}

				/* XXX TODO rewrite this to include the dupli objects.
				 * This means we cannot exclude dupli objects from reflections!!! */
				if ((ob->base_flag & BASE_FROMDUPLI) == 0) {
					oedata = EEVEE_object_data_ensure(ob);
					oedata->ob = ob;
					oedata->test_data = &sldata->probes->vis_data;
				}

				/* Shading pass */
				ADD_SHGROUP_CALL(shgrp_array[i], ob, mat_geom[i], oedata);

				/* Depth Prepass */
				ADD_SHGROUP_CALL_SAFE(shgrp_depth_array[i], ob, mat_geom[i], oedata);
				ADD_SHGROUP_CALL_SAFE(shgrp_depth_clip_array[i], ob, mat_geom[i], oedata);

				char *name = auto_layer_names;
				for (int j = 0; j < auto_layer_count; ++j) {
					/* TODO don't add these uniform when not needed (default pass shaders). */
					if (shgrp_array[i]) {
						DRW_shgroup_uniform_bool(shgrp_array[i], name, &auto_layer_is_srgb[j], 1);
					}
					if (shgrp_depth_array[i]) {
						DRW_shgroup_uniform_bool(shgrp_depth_array[i], name, &auto_layer_is_srgb[j], 1);
					}
					if (shgrp_depth_clip_array[i]) {
						DRW_shgroup_uniform_bool(shgrp_depth_clip_array[i], name, &auto_layer_is_srgb[j], 1);
					}
					/* Go to next layer name. */
					while (*name != '\0') { name++; }
					name += 1;
				}

				/* Shadow Pass */
				if (ma->use_nodes && ma->nodetree && (ma->blend_method != MA_BM_SOLID)) {
					struct GPUMaterial *gpumat;
					switch (ma->blend_shadow) {
						case MA_BS_SOLID:
							EEVEE_lights_cache_shcaster_add(
							        sldata, stl, mat_geom[i], ob);
							*cast_shadow = true;
							break;
						case MA_BS_CLIP:
							gpumat = EEVEE_material_mesh_depth_get(scene, ma, false, true);
							EEVEE_lights_cache_shcaster_material_add(
							        sldata, psl, gpumat, mat_geom[i], ob, &ma->alpha_threshold);
							*cast_shadow = true;
							break;
						case MA_BS_HASHED:
							gpumat = EEVEE_material_mesh_depth_get(scene, ma, true, true);
							EEVEE_lights_cache_shcaster_material_add(
							        sldata, psl, gpumat, mat_geom[i], ob, NULL);
							*cast_shadow = true;
							break;
						case MA_BS_NONE:
						default:
							break;
					}
				}
				else {
					EEVEE_lights_cache_shcaster_add(sldata, stl, mat_geom[i], ob);
					*cast_shadow = true;
				}
			}
		}

		/* Volumetrics */
		if (((stl->effects->enabled_effects & EFFECT_VOLUMETRIC) != 0) && use_volume_material) {
			EEVEE_volumes_cache_object_add(sldata, vedata, scene, ob);
		}
	}
}

void EEVEE_hair_cache_populate(EEVEE_Data *vedata, EEVEE_ViewLayerData *sldata, Object *ob, bool *cast_shadow)
{
	const DRWContextState *draw_ctx = DRW_context_state_get();

	if (ob->type == OB_MESH) {
		if (ob != draw_ctx->object_edit) {
			for (ModifierData *md = ob->modifiers.first; md; md = md->next) {
				if (md->type == eModifierType_ParticleSystem) {
					ParticleSystem *psys = ((ParticleSystemModifierData *)md)->psys;
					material_particle_hair(vedata, sldata, ob, psys, md);
					*cast_shadow = true;
				}
				else if (md->type == eModifierType_Fur) {
					FurModifierData *fmd = (FurModifierData *)md;
					
					const int material_index = 1; /* TODO */
					Material *material = give_current_material(ob, material_index);
					
					material_hair(vedata, sldata, ob, fmd->hair_system, material, ob->data);
				}
			}
		}
	}
	else if (ob->type == OB_GROOM) {
		Groom *groom = ob->data;
		
		Material *material = give_current_material(ob, groom->material_index);
		
		material_hair(vedata, sldata, ob, groom->hair_system, material, BKE_groom_get_scalp(groom));
	}
}

void EEVEE_materials_cache_finish(EEVEE_Data *vedata)
{
	EEVEE_StorageList *stl = ((EEVEE_Data *)vedata)->stl;

	/* Look-Dev */
	const DRWContextState *draw_ctx = DRW_context_state_get();
	const View3D *v3d = draw_ctx->v3d;
	if (LOOK_DEV_OVERLAY_ENABLED(v3d)) {
		EEVEE_ViewLayerData *sldata = EEVEE_view_layer_data_ensure();
		EEVEE_LampsInfo *linfo = sldata->lamps;
		struct Gwn_Batch *sphere = DRW_cache_sphere_get();
		static float mat1[4][4];
		static float color[3] = {0.8f, 0.8f, 0.8f};
		static float metallic_on = 1.0f;
		static float metallic_off = 0.00f;
		static float specular_off = 0.5f;
		static float specular_on = 1.0f;
		static float roughness_off = 0.05f;
		static float roughness_on = 1.00f;

		float view_mat[4][4];
		DRW_viewport_matrix_get(view_mat, DRW_MAT_VIEWINV);

		DRWShadingGroup *shgrp = EEVEE_lookdev_shading_group_get(sldata, vedata, false, linfo->shadow_method);
		DRW_shgroup_uniform_vec3(shgrp, "basecol", color, 1);
		DRW_shgroup_uniform_float(shgrp, "metallic", &metallic_on, 1);
		DRW_shgroup_uniform_float(shgrp, "specular", &specular_on, 1);
		DRW_shgroup_uniform_float(shgrp, "roughness", &roughness_off, 1);
		unit_m4(mat1);
		mul_m4_m4m4(mat1, mat1, view_mat);
		translate_m4(mat1, -1.5f, 0.0f, -5.0f);
		DRW_shgroup_call_add(shgrp, sphere, mat1);

		shgrp = EEVEE_lookdev_shading_group_get(sldata, vedata, false, linfo->shadow_method);
		DRW_shgroup_uniform_vec3(shgrp, "basecol", color, 1);
		DRW_shgroup_uniform_float(shgrp, "metallic", &metallic_off, 1);
		DRW_shgroup_uniform_float(shgrp, "specular", &specular_off, 1);
		DRW_shgroup_uniform_float(shgrp, "roughness", &roughness_on, 1);
		translate_m4(mat1, 3.0f, 0.0f, 0.0f);
		DRW_shgroup_call_add(shgrp, sphere, mat1);
	}
	/* END */

	BLI_ghash_free(stl->g_data->material_hash, NULL, MEM_freeN);
}

void EEVEE_materials_free(void)
{
	for (int i = 0; i < VAR_MAT_MAX; ++i) {
		DRW_SHADER_FREE_SAFE(e_data.default_lit[i]);
	}
	MEM_SAFE_FREE(e_data.frag_shader_lib);
	MEM_SAFE_FREE(e_data.vert_shader_str);
	MEM_SAFE_FREE(e_data.volume_shader_lib);
	DRW_SHADER_FREE_SAFE(e_data.default_hair_prepass_sh);
	DRW_SHADER_FREE_SAFE(e_data.default_hair_prepass_clip_sh);
	DRW_SHADER_FREE_SAFE(e_data.default_prepass_sh);
	DRW_SHADER_FREE_SAFE(e_data.default_prepass_clip_sh);
	DRW_SHADER_FREE_SAFE(e_data.default_prepass_hair_fiber_sh);
	DRW_SHADER_FREE_SAFE(e_data.default_prepass_hair_fiber_clip_sh);
	DRW_SHADER_FREE_SAFE(e_data.default_background);
	DRW_SHADER_FREE_SAFE(e_data.default_studiolight_background);
	DRW_SHADER_FREE_SAFE(e_data.update_noise_sh);
	DRW_TEXTURE_FREE_SAFE(e_data.util_tex);
	DRW_TEXTURE_FREE_SAFE(e_data.noise_tex);
}

void EEVEE_draw_default_passes(EEVEE_PassList *psl)
{
	for (int i = 0; i < VAR_MAT_MAX; ++i) {
		if (psl->default_pass[i]) {
			DRW_draw_pass(psl->default_pass[i]);
		}
	}
}<|MERGE_RESOLUTION|>--- conflicted
+++ resolved
@@ -1533,7 +1533,7 @@
         EEVEE_ViewLayerData *sldata,
         Object *ob,
         HairSystem *hsys,
-        Material *material,
+        Material *ma,
         struct Mesh *scalp)
 {
 	EEVEE_PassList *psl = ((EEVEE_Data *)vedata)->psl;
@@ -1544,28 +1544,8 @@
 	float mat[4][4];
 	copy_m4_m4(mat, ob->obmat);
 	
-<<<<<<< HEAD
-	HairExportCache *hair_export = BKE_hair_export_cache_new();
-	BKE_hair_export_cache_update(hair_export, hsys, subdiv, scalp, HAIR_EXPORT_ALL);
-	
-	const DRWHairFiberTextureBuffer *fiber_buffer = NULL;
-	struct Gwn_Batch *hair_geom = DRW_cache_hair_get_fibers(hsys, hair_export, &fiber_buffer);
-	
-	BKE_hair_export_cache_free(hair_export);
-	
-	if (!hsys->draw_texture_cache) {
-		hsys->draw_texture_cache = DRW_texture_create_2D(fiber_buffer->width, fiber_buffer->height,
-		                                                 GPU_RG32F, 0, fiber_buffer->data);
-	}
-	GPUTexture **fiber_texture = (GPUTexture **)(&hsys->draw_texture_cache);
-
-	if (material == NULL) {
-		material = &defmaterial;
-=======
-	Material *ma = give_current_material(ob, hsys->material_index);
 	if (ma == NULL) {
 		ma = &defmaterial;
->>>>>>> b28c35da
 	}
 	
 	{
@@ -1575,30 +1555,6 @@
 		/*DRWShadingGroup *shgrp =*/ DRW_shgroup_hair_fibers_create(scene, ob, hsys, scalp, psl->depth_pass_clip, e_data.default_prepass_hair_fiber_clip_sh);
 	}
 	
-<<<<<<< HEAD
-	DRWShadingGroup *shgrp = BLI_ghash_lookup(material_hash, (const void *)material);
-	if (!shgrp) {
-		float *color_p = &material->r;
-		float *metal_p = &material->ray_mirror;
-		float *spec_p = &material->spec;
-		float *rough_p = &material->gloss_mir;
-		
-		if (material->use_nodes && material->nodetree) {
-			struct GPUMaterial *gpumat = EEVEE_material_hair_get(scene, material, sldata->lamps->shadow_method, true);
-			
-			shgrp = DRW_shgroup_material_create(gpumat, psl->material_pass);
-			if (shgrp) {
-				add_standard_uniforms(shgrp, sldata, vedata, NULL, NULL, false, false);
-				BLI_ghash_insert(material_hash, material, shgrp);
-			}
-			else {
-				/* Shader failed : pink color */
-				static float col[3] = {1.0f, 0.0f, 1.0f};
-				static float half = 0.5f;
-				
-				color_p = col;
-				metal_p = spec_p = rough_p = &half;
-=======
 	{
 		float *color_p = &ma->r;
 		float *metal_p = &ma->metallic;
@@ -1636,7 +1592,6 @@
 					color_p = error_col;
 					metal_p = spec_p = rough_p = &half;
 					break;
->>>>>>> b28c35da
 			}
 		}
 		
@@ -1650,11 +1605,6 @@
 			DRW_shgroup_uniform_float(shgrp, "metallic", metal_p, 1);
 			DRW_shgroup_uniform_float(shgrp, "specular", spec_p, 1);
 			DRW_shgroup_uniform_float(shgrp, "roughness", rough_p, 1);
-<<<<<<< HEAD
-			
-			BLI_ghash_insert(material_hash, material, shgrp);
-=======
->>>>>>> b28c35da
 		}
 	}
 	
