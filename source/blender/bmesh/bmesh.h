--- conflicted
+++ resolved
@@ -208,61 +208,6 @@
 
 /*forward declarations*/
 
-<<<<<<< HEAD
-/*
- * BMHeader
- *
- * All mesh elements begin with a BMHeader. This structure
- * hold several types of data
- *
- * 1: The type of the element (vert, edge, loop or face)
- * 2: Persistant "header" flags/markings (sharp, seam, select, hidden, ect)
-      note that this is different from the "tool" flags.
- * 3: Unique ID in the bmesh.
- * 4: some elements for internal record keeping.
- *
-*/
-
-/* BMHeader->htype (char) */
-enum {
-	BM_VERT = 1,
-	BM_EDGE = 2,
-	BM_LOOP = 4,
-	BM_FACE = 8
-};
-
-#define BM_ALL (BM_VERT | BM_EDGE | BM_LOOP | BM_FACE)
-
-/* BMHeader->hflag (char) */
-enum {
-	BM_ELEM_SELECT  = (1 << 0),
-	BM_ELEM_HIDDEN  = (1 << 1),
-	BM_ELEM_SEAM    = (1 << 2),
-	BM_ELEM_SMOOTH  = (1 << 3), /* used for faces and edges, note from the user POV,
-                                  * this is a sharp edge when disabled */
-
-	BM_ELEM_TAG     = (1 << 4), /* internal flag, used for ensuring correct normals
-                                 * during multires interpolation, and any other time
-                                 * when temp tagging is handy.
-                                 * always assume dirty & clear before use. */
-
-	BM_ELEM_FREESTYLE = (1 << 5), /* used for Freestyle faces and edges */
-	/* we have 2 spare flags which is awesome but since we're limited to 8
-	 * only add new flags with care! - campbell */
-	/* BM_ELEM_SPARE  = (1 << 5), */
-	/* BM_ELEM_SPARE  = (1 << 6), */
-
-	BM_ELEM_INTERNAL_TAG = (1 << 7) /* for low level internal API tagging,
-                                     * since tools may want to tag verts and
-                                     * not have functions clobber them */
-};
-
-/* Mesh Level Ops */
-extern int bm_mesh_allocsize_default[4];
-
-
-=======
->>>>>>> 95bba22a
 /* ------------------------------------------------------------------------- */
 /* bmesh_inline.c */
 
