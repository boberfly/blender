# ***** BEGIN GPL LICENSE BLOCK *****
#
# This program is free software; you can redistribute it and/or
# modify it under the terms of the GNU General Public License
# as published by the Free Software Foundation; either version 2
# of the License, or (at your option) any later version.
#
# This program is distributed in the hope that it will be useful,
# but WITHOUT ANY WARRANTY; without even the implied warranty of
# MERCHANTABILITY or FITNESS FOR A PARTICULAR PURPOSE.  See the
# GNU General Public License for more details.
#
# You should have received a copy of the GNU General Public License
# along with this program; if not, write to the Free Software Foundation,
# Inc., 51 Franklin Street, Fifth Floor, Boston, MA 02110-1301, USA.
#
# The Original Code is Copyright (C) 2006, Blender Foundation
# All rights reserved.
# ***** END GPL LICENSE BLOCK *****

set(INC
  .
  ../blenfont
  ../blenlib
  ../blenloader
  ../blentranslation
  ../bmesh
  ../depsgraph
  ../draw
<<<<<<< HEAD
  ../functions
=======
  ../gpencil_modifiers
>>>>>>> d7672ad0
  ../gpu
  ../ikplugin
  ../imbuf
  ../makesdna
  ../makesrna
  ../modifiers
  ../nodes
  ../physics
  ../shader_fx
  ../render/extern/include
  ../../../intern/ghost
  ../../../intern/glew-mx
  ../../../intern/guardedalloc
  ../../../intern/iksolver/extern
  ../../../intern/atomic
  ../../../intern/clog
  ../../../intern/libmv
  ../../../intern/memutil
  ../../../intern/mikktspace
  ../../../intern/opensubdiv
  ../../../extern/curve_fit_nd
  ../../../intern/smoke/extern
)

set(INC_SYS
  ${GLEW_INCLUDE_PATH}
  ${ZLIB_INCLUDE_DIRS}
)

set(SRC
  intern/CCGSubSurf.c
  intern/CCGSubSurf_legacy.c
  intern/CCGSubSurf_opensubdiv.c
  intern/CCGSubSurf_opensubdiv_converter.c
  intern/CCGSubSurf_util.c
  intern/DerivedMesh.c
  intern/action.c
  intern/addon.c
  intern/anim.c
  intern/anim_sys.c
  intern/appdir.c
  intern/armature.c
  intern/armature_update.c
  intern/autoexec.c
  intern/blender.c
  intern/blender_copybuffer.c
  intern/blender_undo.c
  intern/blender_user_menu.c
  intern/blendfile.c
  intern/boids.c
  intern/bpath.c
  intern/brush.c
  intern/bvhutils.c
  intern/cachefile.c
  intern/camera.c
  intern/cdderivedmesh.c
  intern/cloth.c
  intern/collection.c
  intern/collision.c
  intern/colorband.c
  intern/colortools.c
  intern/constraint.c
  intern/context.c
  intern/crazyspace.c
  intern/curve.c
  intern/curve_decimate.c
  intern/customdata.c
  intern/customdata_file.c
  intern/data_transfer.c
  intern/deform.c
  intern/displist.c
  intern/dynamicpaint.c
  intern/editderivedmesh.c
  intern/editlattice.c
  intern/editmesh.c
  intern/editmesh_bvh.c
  intern/editmesh_cache.c
  intern/editmesh_tangent.c
  intern/effect.c
  intern/fcurve.c
  intern/fluidsim.c
  intern/fmodifier.c
  intern/font.c
  intern/freestyle.c
  intern/gpencil.c
  intern/gpencil_modifier.c
  intern/icons.c
  intern/icons_rasterize.c
  intern/idcode.c
  intern/idprop.c
  intern/idprop_utils.c
  intern/image.c
  intern/image_gen.c
  intern/image_save.c
  intern/ipo.c
  intern/key.c
  intern/keyconfig.c
  intern/lattice.c
  intern/layer.c
  intern/layer_utils.c
  intern/library.c
  intern/library_idmap.c
  intern/library_override.c
  intern/library_query.c
  intern/library_remap.c
  intern/light.c
  intern/lightprobe.c
  intern/linestyle.c
  intern/main.c
  intern/mask.c
  intern/mask_evaluate.c
  intern/mask_rasterize.c
  intern/material.c
  intern/mball.c
  intern/mball_tessellate.c
  intern/mesh.c
  intern/mesh_convert.c
  intern/mesh_evaluate.c
  intern/mesh_iterators.c
  intern/mesh_mapping.c
  intern/mesh_merge.c
  intern/mesh_remap.c
  intern/mesh_runtime.c
  intern/mesh_tangent.c
  intern/mesh_validate.c
  intern/modifier.c
  intern/movieclip.c
  intern/multires.c
  intern/multires_reshape.c
  intern/multires_subdiv.c
  intern/nla.c
  intern/node.c
  intern/object.c
  intern/object_deform.c
  intern/object_dupli.c
  intern/object_facemap.c
  intern/object_update.c
  intern/ocean.c
  intern/outliner_treehash.c
  intern/packedFile.c
  intern/paint.c
  intern/paint_toolslots.c
  intern/particle.c
  intern/particle_child.c
  intern/particle_distribute.c
  intern/particle_system.c
  intern/pbvh.c
  intern/pbvh_bmesh.c
  intern/pointcache.c
  intern/report.c
  intern/rigidbody.c
  intern/scene.c
  intern/screen.c
  intern/seqcache.c
  intern/seqeffects.c
  intern/seqmodifier.c
  intern/sequencer.c
  intern/shader_fx.c
  intern/shrinkwrap.c
  intern/smoke.c
  intern/softbody.c
  intern/sound.c
  intern/speaker.c
  intern/studiolight.c
  intern/subdiv.c
  intern/subdiv_ccg.c
  intern/subdiv_ccg_mask.c
  intern/subdiv_ccg_material.c
  intern/subdiv_converter.c
  intern/subdiv_converter_mesh.c
  intern/subdiv_displacement.c
  intern/subdiv_displacement_multires.c
  intern/subdiv_eval.c
  intern/subdiv_foreach.c
  intern/subdiv_mesh.c
  intern/subdiv_stats.c
  intern/subsurf_ccg.c
  intern/suggestions.c
  intern/text.c
  intern/texture.c
  intern/tracking.c
  intern/tracking_auto.c
  intern/tracking_detect.c
  intern/tracking_plane_tracker.c
  intern/tracking_region_tracker.c
  intern/tracking_solver.c
  intern/tracking_stabilize.c
  intern/tracking_util.c
  intern/undo_system.c
  intern/unit.c
  intern/workspace.c
  intern/world.c
  intern/writeavi.c

  BKE_DerivedMesh.h
  BKE_action.h
  BKE_addon.h
  BKE_anim.h
  BKE_animsys.h
  BKE_appdir.h
  BKE_armature.h
  BKE_autoexec.h
  BKE_blender.h
  BKE_blender_copybuffer.h
  BKE_blender_undo.h
  BKE_blender_user_menu.h
  BKE_blender_version.h
  BKE_blendfile.h
  BKE_boids.h
  BKE_bpath.h
  BKE_brush.h
  BKE_bvhutils.h
  BKE_cachefile.h
  BKE_camera.h
  BKE_ccg.h
  BKE_cdderivedmesh.h
  BKE_cloth.h
  BKE_collection.h
  BKE_collision.h
  BKE_colorband.h
  BKE_colortools.h
  BKE_constraint.h
  BKE_context.h
  BKE_crazyspace.h
  BKE_curve.h
  BKE_customdata.h
  BKE_customdata_file.h
  BKE_data_transfer.h
  BKE_deform.h
  BKE_displist.h
  BKE_dynamicpaint.h
  BKE_editlattice.h
  BKE_editmesh.h
  BKE_editmesh_bvh.h
  BKE_editmesh_cache.h
  BKE_editmesh_tangent.h
  BKE_effect.h
  BKE_fcurve.h
  BKE_fluidsim.h
  BKE_font.h
  BKE_freestyle.h
  BKE_global.h
  BKE_gpencil.h
  BKE_gpencil_modifier.h
  BKE_icons.h
  BKE_idcode.h
  BKE_idprop.h
  BKE_image.h
  BKE_image_save.h
  BKE_ipo.h
  BKE_key.h
  BKE_keyconfig.h
  BKE_lattice.h
  BKE_layer.h
  BKE_library.h
  BKE_library_idmap.h
  BKE_library_override.h
  BKE_library_query.h
  BKE_library_remap.h
  BKE_light.h
  BKE_lightprobe.h
  BKE_linestyle.h
  BKE_main.h
  BKE_mask.h
  BKE_material.h
  BKE_mball.h
  BKE_mball_tessellate.h
  BKE_mesh.h
  BKE_mesh_iterators.h
  BKE_mesh_mapping.h
  BKE_mesh_remap.h
  BKE_mesh_runtime.h
  BKE_mesh_tangent.h
  BKE_modifier.h
  BKE_movieclip.h
  BKE_multires.h
  BKE_nla.h
  BKE_node.h
  BKE_object.h
  BKE_object_deform.h
  BKE_object_facemap.h
  BKE_ocean.h
  BKE_outliner_treehash.h
  BKE_packedFile.h
  BKE_paint.h
  BKE_particle.h
  BKE_pbvh.h
  BKE_pointcache.h
  BKE_report.h
  BKE_rigidbody.h
  BKE_scene.h
  BKE_screen.h
  BKE_sequencer.h
  BKE_shader_fx.h
  BKE_shrinkwrap.h
  BKE_smoke.h
  BKE_softbody.h
  BKE_sound.h
  BKE_speaker.h
  BKE_studiolight.h
  BKE_subdiv.h
  BKE_subdiv_ccg.h
  BKE_subdiv_eval.h
  BKE_subdiv_foreach.h
  BKE_subdiv_mesh.h
  BKE_subsurf.h
  BKE_suggestions.h
  BKE_text.h
  BKE_texture.h
  BKE_tracking.h
  BKE_undo_system.h
  BKE_unit.h
  BKE_workspace.h
  BKE_world.h
  BKE_writeavi.h

  nla_private.h
  particle_private.h
  tracking_private.h
  intern/CCGSubSurf.h
  intern/CCGSubSurf_inline.h
  intern/CCGSubSurf_intern.h
  intern/data_transfer_intern.h
  intern/multires_inline.h
  intern/pbvh_intern.h
  intern/subdiv_converter.h
  intern/subdiv_inline.h
)

set(LIB
  bf_blenfont
  bf_blenlib
  bf_blenloader
  bf_blentranslation
  bf_bmesh
  bf_depsgraph
  bf_draw
  bf_gpencil_modifiers
  bf_gpu
  bf_ikplugin
  bf_imbuf
  bf_intern_clog
  bf_intern_ghost
  bf_intern_guardedalloc
  bf_intern_libmv  # Uses stub when disabled.
  bf_intern_mikktspace
  bf_intern_opensubdiv  # Uses stub when disabled.
  bf_modifiers
  bf_nodes
  bf_physics
  bf_python
  bf_python_bmesh
  bf_rna
  bf_shader_fx
)

if(WITH_BINRELOC)
  list(APPEND INC_SYS
    ${BINRELOC_INCLUDE_DIRS}
  )
  list(APPEND LIB
    extern_binreloc
  )
  add_definitions(-DWITH_BINRELOC)
endif()

add_definitions(${GL_DEFINITIONS})

if(WIN32)
  list(APPEND INC
    ../../../intern/utfconv
  )
endif()

if(WITH_AUDASPACE)
  add_definitions(-DWITH_AUDASPACE)

  list(APPEND INC_SYS
    ${AUDASPACE_C_INCLUDE_DIRS}
  )
endif()

if(WITH_BULLET)
  list(APPEND INC_SYS
    ${BULLET_INCLUDE_DIRS}
  )
  list(APPEND INC
    ../../../intern/rigidbody
  )
  list(APPEND LIB
    bf_intern_rigidbody
    extern_bullet
  )
  add_definitions(-DWITH_BULLET)
endif()

#if(WITH_MOD_CLOTH_ELTOPO)
#   list(APPEND INC
#       ../../../extern/eltopo
#       ../../../extern/eltopo/eltopo3d
#   )
#   add_definitions(-DWITH_ELTOPO)
#endif()

if(WITH_IMAGE_OPENEXR)
  add_definitions(-DWITH_OPENEXR)
endif()

if(WITH_IMAGE_TIFF)
  add_definitions(-DWITH_TIFF)
endif()

if(WITH_OPENIMAGEIO)
  add_definitions(-DWITH_OPENIMAGEIO)
endif()

if(WITH_IMAGE_OPENJPEG)
  add_definitions(-DWITH_OPENJPEG)
endif()

if(WITH_IMAGE_DDS)
  add_definitions(-DWITH_DDS)
endif()

if(WITH_IMAGE_CINEON)
  add_definitions(-DWITH_CINEON)
endif()

if(WITH_IMAGE_FRAMESERVER)
  add_definitions(-DWITH_FRAMESERVER)
endif()

if(WITH_IMAGE_HDR)
  add_definitions(-DWITH_HDR)
endif()

if(WITH_CODEC_AVI)
  list(APPEND INC
    ../avi
  )
  add_definitions(-DWITH_AVI)
endif()

if(WITH_CODEC_FFMPEG)
  list(APPEND SRC
    intern/writeffmpeg.c
    BKE_writeffmpeg.h
  )
  list(APPEND INC
    ../../../intern/ffmpeg
  )
  list(APPEND INC_SYS
    ${FFMPEG_INCLUDE_DIRS}
  )
  add_definitions(-DWITH_FFMPEG)

  remove_strict_c_flags_file(
    intern/writeffmpeg.c
  )
endif()

if(WITH_PYTHON)
  list(APPEND INC
    ../python
  )
  add_definitions(-DWITH_PYTHON)

  if(WITH_PYTHON_SAFETY)
    add_definitions(-DWITH_PYTHON_SAFETY)
  endif()

  if(WITH_PYTHON_SECURITY)
    add_definitions(-DWITH_PYTHON_SECURITY)
  endif()


  if(PYTHON_EXECUTABLE)
    get_filename_component(_python_exe_name ${PYTHON_EXECUTABLE} NAME)
    add_definitions(-DPYTHON_EXECUTABLE_NAME=${_python_exe_name})
    unset(_python_exe_name)
  endif()
endif()

if(WITH_MOD_FLUID)
  list(APPEND INC
    ../../../intern/elbeem/extern
  )
  list(APPEND LIB
    bf_intern_elbeem
  )
  add_definitions(-DWITH_MOD_FLUID)
endif()

if(WITH_MOD_SMOKE)
  list(APPEND LIB
    bf_intern_smoke
  )
  add_definitions(-DWITH_SMOKE)
endif()

if(WITH_MOD_OCEANSIM)
  add_definitions(-DWITH_OCEANSIM)
endif()

if(WITH_JACK)
  add_definitions(-DWITH_JACK)
endif()

if(WITH_LZO)
  if(WITH_SYSTEM_LZO)
    list(APPEND INC_SYS
      ${LZO_INCLUDE_DIR}
    )
    add_definitions(-DWITH_SYSTEM_LZO)
  else()
    list(APPEND INC_SYS
      ../../../extern/lzo/minilzo
    )
    list(APPEND LIB
      extern_minilzo
    )
  endif()
  add_definitions(-DWITH_LZO)
endif()

if(WITH_LZMA)
  list(APPEND INC_SYS
    ../../../extern/lzma
  )
  list(APPEND LIB
    extern_lzma
  )
  add_definitions(-DWITH_LZMA)
endif()

if(WITH_LIBMV)
  add_definitions(-DWITH_LIBMV)
endif()

if(WITH_FFTW3)
  list(APPEND INC_SYS
    ${FFTW3_INCLUDE_DIRS}
  )
  add_definitions(-DFFTW3=1)
endif()

if(WITH_INTERNATIONAL)
  add_definitions(-DWITH_INTERNATIONAL)
endif()

if(WITH_FREESTYLE)
  add_definitions(-DWITH_FREESTYLE)
endif()

if(WITH_ALEMBIC)
  list(APPEND INC
    ../alembic
  )
  add_definitions(-DWITH_ALEMBIC)
endif()

if(WITH_OPENSUBDIV)
  list(APPEND INC_SYS
    ${OPENSUBDIV_INCLUDE_DIRS}
  )
  add_definitions(-DWITH_OPENSUBDIV)
endif()

if(WITH_OPENVDB)
  list(APPEND INC
     ../../../intern/openvdb
  )
  list(APPEND LIB
     bf_intern_openvdb
  )
  add_definitions(-DWITH_OPENVDB)

  if(WITH_OPENVDB_BLOSC)
    add_definitions(
      -DWITH_OPENVDB_BLOSC
    )
  endif()
endif()

## Warnings as errors, this is too strict!
#if(MSVC)
#   set(CMAKE_C_FLAGS "${CMAKE_C_FLAGS} /WX")
#endif()

blender_add_lib(bf_blenkernel "${SRC}" "${INC}" "${INC_SYS}" "${LIB}")<|MERGE_RESOLUTION|>--- conflicted
+++ resolved
@@ -27,11 +27,8 @@
   ../bmesh
   ../depsgraph
   ../draw
-<<<<<<< HEAD
   ../functions
-=======
   ../gpencil_modifiers
->>>>>>> d7672ad0
   ../gpu
   ../ikplugin
   ../imbuf
