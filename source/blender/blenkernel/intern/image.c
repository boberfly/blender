/*
 * ***** BEGIN GPL LICENSE BLOCK *****
 *
 * This program is free software; you can redistribute it and/or
 * modify it under the terms of the GNU General Public License
 * as published by the Free Software Foundation; either version 2
 * of the License, or (at your option) any later version.
 *
 * This program is distributed in the hope that it will be useful,
 * but WITHOUT ANY WARRANTY; without even the implied warranty of
 * MERCHANTABILITY or FITNESS FOR A PARTICULAR PURPOSE.  See the
 * GNU General Public License for more details.
 *
 * You should have received a copy of the GNU General Public License
 * along with this program; if not, write to the Free Software Foundation,
 * Inc., 51 Franklin Street, Fifth Floor, Boston, MA 02110-1301, USA.
 *
 * The Original Code is Copyright (C) 2001-2002 by NaN Holding BV.
 * All rights reserved.
 *
 * Contributor(s): Blender Foundation, 2006, full recode
 *
 * ***** END GPL LICENSE BLOCK *****
 */

/** \file blender/blenkernel/intern/image.c
 *  \ingroup bke
 */


#include <stdio.h>
#include <string.h>
#include <fcntl.h>
#include <math.h>
#ifndef WIN32
#  include <unistd.h>
#else
#  include <io.h>
#endif

#include <time.h>

#include "MEM_guardedalloc.h"

#include "IMB_colormanagement.h"
#include "IMB_imbuf_types.h"
#include "IMB_imbuf.h"
#include "IMB_moviecache.h"
#include "IMB_metadata.h"

#ifdef WITH_OPENEXR
#  include "intern/openexr/openexr_multi.h"
#endif

#include "DNA_packedFile_types.h"
#include "DNA_scene_types.h"
#include "DNA_object_types.h"
#include "DNA_camera_types.h"
#include "DNA_sequence_types.h"
#include "DNA_brush_types.h"
#include "DNA_mesh_types.h"
#include "DNA_meshdata_types.h"

#include "BLI_blenlib.h"
#include "BLI_math_vector.h"
#include "BLI_mempool.h"
#include "BLI_threads.h"
#include "BLI_timecode.h"  /* for stamp timecode format */
#include "BLI_utildefines.h"

#include "BKE_bmfont.h"
#include "BKE_colortools.h"
#include "BKE_global.h"
#include "BKE_icons.h"
#include "BKE_image.h"
#include "BKE_library.h"
#include "BKE_library_query.h"
#include "BKE_library_remap.h"
#include "BKE_main.h"
#include "BKE_packedFile.h"
#include "BKE_report.h"
#include "BKE_scene.h"
#include "BKE_node.h"
#include "BKE_sequencer.h" /* seq_foreground_frame_get() */
#include "BKE_workspace.h"

#include "BLF_api.h"

#include "PIL_time.h"

#include "RE_pipeline.h"

#include "GPU_draw.h"
#include "GPU_texture.h"

#include "BLI_sys_types.h" // for intptr_t support

/* for image user iteration */
#include "DNA_node_types.h"
#include "DNA_space_types.h"
#include "DNA_screen_types.h"
#include "DNA_view3d_types.h"

static SpinLock image_spin;

/* prototypes */
static int image_num_files(struct Image *ima);
static ImBuf *image_acquire_ibuf(Image *ima, ImageUser *iuser, void **r_lock);
static void image_update_views_format(Image *ima, ImageUser *iuser);
static void image_add_view(Image *ima, const char *viewname, const char *filepath);

/* max int, to indicate we don't store sequences in ibuf */
#define IMA_NO_INDEX    0x7FEFEFEF

/* quick lookup: supports 1 million entries, thousand passes */
#define IMA_MAKE_INDEX(entry, index)    (((entry) << 10) + (index))
#define IMA_INDEX_ENTRY(index)           ((index) >> 10)
#if 0
#define IMA_INDEX_PASS(index)           (index & ~1023)
#endif

/* ******** IMAGE CACHE ************* */

typedef struct ImageCacheKey {
	int index;
} ImageCacheKey;

static unsigned int imagecache_hashhash(const void *key_v)
{
	const ImageCacheKey *key = key_v;
	return key->index;
}

static bool imagecache_hashcmp(const void *a_v, const void *b_v)
{
	const ImageCacheKey *a = a_v;
	const ImageCacheKey *b = b_v;

	return (a->index != b->index);
}

static void imagecache_keydata(void *userkey, int *framenr, int *proxy, int *render_flags)
{
	ImageCacheKey *key = userkey;

	*framenr = IMA_INDEX_ENTRY(key->index);
	*proxy = IMB_PROXY_NONE;
	*render_flags = 0;
}

static void imagecache_put(Image *image, int index, ImBuf *ibuf)
{
	ImageCacheKey key;

	if (image->cache == NULL) {
		// char cache_name[64];
		// SNPRINTF(cache_name, "Image Datablock %s", image->id.name);

		image->cache = IMB_moviecache_create("Image Datablock Cache", sizeof(ImageCacheKey),
		                                     imagecache_hashhash, imagecache_hashcmp);
		IMB_moviecache_set_getdata_callback(image->cache, imagecache_keydata);
	}

	key.index = index;

	IMB_moviecache_put(image->cache, &key, ibuf);
}

static void imagecache_remove(Image *image, int index)
{
	if (!image->cache)
		return;
	
	ImageCacheKey key;
	key.index = index;
	IMB_moviecache_remove(image->cache, &key);
}

static struct ImBuf *imagecache_get(Image *image, int index)
{
	if (image->cache) {
		ImageCacheKey key;
		key.index = index;
		return IMB_moviecache_get(image->cache, &key);
	}

	return NULL;
}

void BKE_images_init(void)
{
	BLI_spin_init(&image_spin);
}

void BKE_images_exit(void)
{
	BLI_spin_end(&image_spin);
}

/* ******** IMAGE PROCESSING ************* */

static void de_interlace_ng(struct ImBuf *ibuf) /* neogeo fields */
{
	struct ImBuf *tbuf1, *tbuf2;

	if (ibuf == NULL) return;
	if (ibuf->flags & IB_fields) return;
	ibuf->flags |= IB_fields;

	if (ibuf->rect) {
		/* make copies */
		tbuf1 = IMB_allocImBuf(ibuf->x, (ibuf->y >> 1), (unsigned char)32, (int)IB_rect);
		tbuf2 = IMB_allocImBuf(ibuf->x, (ibuf->y >> 1), (unsigned char)32, (int)IB_rect);

		ibuf->x *= 2;

		IMB_rectcpy(tbuf1, ibuf, 0, 0, 0, 0, ibuf->x, ibuf->y);
		IMB_rectcpy(tbuf2, ibuf, 0, 0, tbuf2->x, 0, ibuf->x, ibuf->y);

		ibuf->x /= 2;
		IMB_rectcpy(ibuf, tbuf1, 0, 0, 0, 0, tbuf1->x, tbuf1->y);
		IMB_rectcpy(ibuf, tbuf2, 0, tbuf2->y, 0, 0, tbuf2->x, tbuf2->y);

		IMB_freeImBuf(tbuf1);
		IMB_freeImBuf(tbuf2);
	}
	ibuf->y /= 2;
}

static void de_interlace_st(struct ImBuf *ibuf) /* standard fields */
{
	struct ImBuf *tbuf1, *tbuf2;

	if (ibuf == NULL) return;
	if (ibuf->flags & IB_fields) return;
	ibuf->flags |= IB_fields;

	if (ibuf->rect) {
		/* make copies */
		tbuf1 = IMB_allocImBuf(ibuf->x, (ibuf->y >> 1), (unsigned char)32, IB_rect);
		tbuf2 = IMB_allocImBuf(ibuf->x, (ibuf->y >> 1), (unsigned char)32, IB_rect);

		ibuf->x *= 2;

		IMB_rectcpy(tbuf1, ibuf, 0, 0, 0, 0, ibuf->x, ibuf->y);
		IMB_rectcpy(tbuf2, ibuf, 0, 0, tbuf2->x, 0, ibuf->x, ibuf->y);

		ibuf->x /= 2;
		IMB_rectcpy(ibuf, tbuf2, 0, 0, 0, 0, tbuf2->x, tbuf2->y);
		IMB_rectcpy(ibuf, tbuf1, 0, tbuf2->y, 0, 0, tbuf1->x, tbuf1->y);

		IMB_freeImBuf(tbuf1);
		IMB_freeImBuf(tbuf2);
	}
	ibuf->y /= 2;
}

void BKE_image_de_interlace(Image *ima, int odd)
{
	ImBuf *ibuf = BKE_image_acquire_ibuf(ima, NULL, NULL);
	if (ibuf) {
		if (odd)
			de_interlace_st(ibuf);
		else
			de_interlace_ng(ibuf);
	}
	BKE_image_release_ibuf(ima, ibuf, NULL);
}

/* ***************** ALLOC & FREE, DATA MANAGING *************** */

static void image_free_cached_frames(Image *image)
{
	if (image->cache) {
		IMB_moviecache_free(image->cache);
		image->cache = NULL;
	}
}

static void image_free_packedfiles(Image *ima)
{
	while (ima->packedfiles.last) {
		ImagePackedFile *imapf = ima->packedfiles.last;
		if (imapf->packedfile) {
			freePackedFile(imapf->packedfile);
		}
		BLI_remlink(&ima->packedfiles, imapf);
		MEM_freeN(imapf);
	}
}

void BKE_image_free_packedfiles(Image *ima)
{
	image_free_packedfiles(ima);
}

void BKE_image_free_views(Image *image)
{
	BLI_freelistN(&image->views);
}

static void image_free_anims(Image *ima)
{
	while (ima->anims.last) {
		ImageAnim *ia = ima->anims.last;
		if (ia->anim) {
			IMB_free_anim(ia->anim);
			ia->anim = NULL;
		}
		BLI_remlink(&ima->anims, ia);
		MEM_freeN(ia);
	}
}

/**
 * Simply free the image data from memory,
 * on display the image can load again (except for render buffers).
 */
void BKE_image_free_buffers_ex(Image *ima, bool do_lock)
{
	if (do_lock) {
		BLI_spin_lock(&image_spin);
	}
	image_free_cached_frames(ima);

	image_free_anims(ima);

	if (ima->rr) {
		RE_FreeRenderResult(ima->rr);
		ima->rr = NULL;
	}

	if (!G.background) {
		/* Background mode doesn't use opnegl,
		 * so we can avoid freeing GPU images and save some
		 * time by skipping mutex lock.
		 */
		GPU_free_image(ima);
	}

	for (int i = 0; i < ima->num_tiles; i++) {
		ima->tiles[i].ok = IMA_OK;
	}

	if (do_lock) {
		BLI_spin_unlock(&image_spin);
	}
}

void BKE_image_free_buffers(Image *ima)
{
	BKE_image_free_buffers_ex(ima, false);
}

/** Free (or release) any data used by this image (does not free the image itself). */
void BKE_image_free(Image *ima)
{
	/* Also frees animdata. */
	BKE_image_free_buffers(ima);

	image_free_packedfiles(ima);

	LISTBASE_FOREACH(RenderSlot *, slot, &ima->renderslots) {
		if (slot->render) {
			RE_FreeRenderResult(slot->render);
			slot->render = NULL;
		}
	}
	BLI_freelistN(&ima->renderslots);

	BKE_image_free_views(ima);
	MEM_SAFE_FREE(ima->stereo3d_format);

	BKE_icon_id_delete(&ima->id);
	BKE_previewimg_free(&ima->preview);

	MEM_freeN(ima->tiles);
}

/* only image block itself */
static void image_init(Image *ima, short source, short type)
{
	BLI_assert(MEMCMP_STRUCT_OFS_IS_ZERO(ima, id));

	ima->aspx = ima->aspy = 1.0;
	ima->gen_x = 1024; ima->gen_y = 1024;
	ima->gen_type = IMA_GENTYPE_GRID;

	ima->source = source;
	ima->type = type;

	if (source == IMA_SRC_VIEWER)
		ima->flag |= IMA_VIEW_AS_RENDER;

<<<<<<< HEAD
	ima->num_tiles = 1;
	ima->tiles = MEM_callocN(sizeof(ImageTile), "Image Tiles");
	ima->tiles[0].ok = IMA_OK;
=======
	if (type == IMA_TYPE_R_RESULT) {
		for (int i = 0; i < 8; i++) {
			BKE_image_add_renderslot(ima, NULL);
		}
	}
>>>>>>> 0276abbc

	BKE_color_managed_colorspace_settings_init(&ima->colorspace_settings);
	ima->stereo3d_format = MEM_callocN(sizeof(Stereo3dFormat), "Image Stereo Format");
}

void BKE_image_init(struct Image *image)
{
	if (image) {
		image_init(image, IMA_SRC_GENERATED, IMA_TYPE_UV_TEST);
	}
}

static Image *image_alloc(Main *bmain, const char *name, short source, short type)
{
	Image *ima;

	ima = BKE_libblock_alloc(bmain, ID_IM, name, 0);
	if (ima) {
		image_init(ima, source, type);
	}

	return ima;
}

/* Get the ibuf from an image cache by it's index and entry.
 * Local use here only.
 *
 * Returns referenced image buffer if it exists, callee is to
 * call IMB_freeImBuf to de-reference the image buffer after
 * it's done handling it.
 */
static ImBuf *image_get_cached_ibuf_for_index_entry(Image *ima, int index, int entry)
{
	if (index != IMA_NO_INDEX) {
		index = IMA_MAKE_INDEX(entry, index);
	}

	return imagecache_get(ima, index);
}

/* no ima->ibuf anymore, but listbase */
static void image_assign_ibuf(Image *ima, ImBuf *ibuf, int index, int entry)
{
	if (ibuf) {
		if (index != IMA_NO_INDEX)
			index = IMA_MAKE_INDEX(entry, index);

		imagecache_put(ima, index, ibuf);
	}
}

static void image_remove_ibuf(Image *ima, int index, int entry)
{
	if (index != IMA_NO_INDEX)
		index = IMA_MAKE_INDEX(entry, index);
	imagecache_remove(ima, index);
}

static void copy_image_packedfiles(ListBase *lb_dst, const ListBase *lb_src)
{
	const ImagePackedFile *imapf_src;

	BLI_listbase_clear(lb_dst);
	for (imapf_src = lb_src->first; imapf_src; imapf_src = imapf_src->next) {
		ImagePackedFile *imapf_dst = MEM_mallocN(sizeof(ImagePackedFile), "Image Packed Files (copy)");
		STRNCPY(imapf_dst->filepath, imapf_src->filepath);

		if (imapf_src->packedfile)
			imapf_dst->packedfile = dupPackedFile(imapf_src->packedfile);

		BLI_addtail(lb_dst, imapf_dst);
	}
}

/**
 * Only copy internal data of Image ID from source to already allocated/initialized destination.
 * You probably nerver want to use that directly, use id_copy or BKE_id_copy_ex for typical needs.
 *
 * WARNING! This function will not handle ID user count!
 *
 * \param flag  Copying options (see BKE_library.h's LIB_ID_COPY_... flags for more).
 */
void BKE_image_copy_data(Main *UNUSED(bmain), Image *ima_dst, const Image *ima_src, const int flag)
{
	BKE_color_managed_colorspace_settings_copy(&ima_dst->colorspace_settings, &ima_src->colorspace_settings);

	copy_image_packedfiles(&ima_dst->packedfiles, &ima_src->packedfiles);

	ima_dst->stereo3d_format = MEM_dupallocN(ima_src->stereo3d_format);
	BLI_duplicatelist(&ima_dst->views, &ima_src->views);

	/* Cleanup stuff that cannot be copied. */
	ima_dst->cache = NULL;
	ima_dst->rr = NULL;

	BLI_duplicatelist(&ima_dst->renderslots, &ima_src->renderslots);
	LISTBASE_FOREACH(RenderSlot *, slot, &ima_dst->renderslots) {
		slot->render = NULL;
	}

	BLI_listbase_clear(&ima_dst->anims);
	for (int i = 0; i < ima_dst->num_tiles; i++) {
		for (int j = 0; j < TEXTARGET_COUNT; j++) {
			ima_dst->tiles[i].gputexture[j] = NULL;
		}
	}

	if ((flag & LIB_ID_COPY_NO_PREVIEW) == 0) {
		BKE_previewimg_id_copy(&ima_dst->id, &ima_src->id);
	}
	else {
		ima_dst->preview = NULL;
	}
}

/* empty image block, of similar type and filename */
Image *BKE_image_copy(Main *bmain, const Image *ima)
{
	Image *ima_copy;
	BKE_id_copy_ex(bmain, &ima->id, (ID **)&ima_copy, 0, false);
	return ima_copy;
}

void BKE_image_make_local(Main *bmain, Image *ima, const bool lib_local)
{
	BKE_id_make_local_generic(bmain, &ima->id, true, lib_local);
}

void BKE_image_merge(Main *bmain, Image *dest, Image *source)
{
	/* sanity check */
	if (dest && source && dest != source) {
		BLI_spin_lock(&image_spin);
		if (source->cache != NULL) {
			struct MovieCacheIter *iter;
			iter = IMB_moviecacheIter_new(source->cache);
			while (!IMB_moviecacheIter_done(iter)) {
				ImBuf *ibuf = IMB_moviecacheIter_getImBuf(iter);
				ImageCacheKey *key = IMB_moviecacheIter_getUserKey(iter);
				imagecache_put(dest, key->index, ibuf);
				IMB_moviecacheIter_step(iter);
			}
			IMB_moviecacheIter_free(iter);
		}
		BLI_spin_unlock(&image_spin);

		BKE_libblock_free(bmain, source);
	}
}

/* note, we could be clever and scale all imbuf's but since some are mipmaps its not so simple */
bool BKE_image_scale(Image *image, int width, int height)
{
	ImBuf *ibuf;
	void *lock;

	ibuf = BKE_image_acquire_ibuf(image, NULL, &lock);

	if (ibuf) {
		IMB_scaleImBuf(ibuf, width, height);
		ibuf->userflags |= IB_BITMAPDIRTY;
	}

	BKE_image_release_ibuf(image, ibuf, lock);

	return (ibuf != NULL);
}

bool BKE_image_has_opengl_texture(Image *ima)
{
	for (int i = 0; i < ima->num_tiles; i++) {
		for (int j = 0; j < TEXTARGET_COUNT; j++) {
			if (ima->tiles[i].gputexture[j]) {
				return true;
			}
		}
	}
	return false;
}

int BKE_image_get_tile_from_pos(struct Image *ima, const float uv[2], float new_uv[2], float ofs[2])
{
	float local_ofs[2];
	if (!ofs) {
		ofs = local_ofs;
	}

	copy_v2_v2(new_uv, uv);
	zero_v2(ofs);

	if ((ima->source != IMA_SRC_TILED) || uv[0] < 0.0f || uv[1] < 0.0f || uv[0] >= 10.0f) {
		return 0;
	}

	int ix = (int) uv[0];
	int iy = (int) uv[1];
	int tile = 10*iy + ix;

	if (tile >= ima->num_tiles) {
		return 0;
	}

	ofs[0] = ix;
	ofs[1] = iy;
	sub_v2_v2(new_uv, ofs);
	return tile;
}

static void image_init_color_management(Image *ima)
{
	ImBuf *ibuf;
	char name[FILE_MAX];

	BKE_image_user_file_path(NULL, ima, name);

	/* will set input color space to image format default's */
	ibuf = IMB_loadiffname(name, IB_test | IB_alphamode_detect, ima->colorspace_settings.name);

	if (ibuf) {
		if (ibuf->flags & IB_alphamode_premul)
			ima->alpha_mode = IMA_ALPHA_PREMUL;
		else
			ima->alpha_mode = IMA_ALPHA_STRAIGHT;

		IMB_freeImBuf(ibuf);
	}
}

char BKE_image_alpha_mode_from_extension_ex(const char *filepath)
{
	if (BLI_testextensie_n(filepath, ".exr", ".cin", ".dpx", ".hdr", NULL)) {
		return IMA_ALPHA_PREMUL;
	}
	else {
		return IMA_ALPHA_STRAIGHT;
	}
}

void BKE_image_alpha_mode_from_extension(Image *image)
{
	image->alpha_mode = BKE_image_alpha_mode_from_extension_ex(image->name);
}

Image *BKE_image_load(Main *bmain, const char *filepath)
{
	Image *ima;
	int file;
	char str[FILE_MAX];

	STRNCPY(str, filepath);
	BLI_path_abs(str, BKE_main_blendfile_path(bmain));

	/* exists? */
	file = BLI_open(str, O_BINARY | O_RDONLY, 0);
	if (file == -1)
		return NULL;
	close(file);

	ima = image_alloc(bmain, BLI_path_basename(filepath), IMA_SRC_FILE, IMA_TYPE_IMAGE);
	STRNCPY(ima->name, filepath);

	if (BLI_testextensie_array(filepath, imb_ext_movie))
		ima->source = IMA_SRC_MOVIE;

	image_init_color_management(ima);

	return ima;
}

/* checks if image was already loaded, then returns same image */
/* otherwise creates new. */
/* does not load ibuf itself */
/* pass on optional frame for #name images */
Image *BKE_image_load_exists_ex(Main *bmain, const char *filepath, bool *r_exists)
{
	Image *ima;
	char str[FILE_MAX], strtest[FILE_MAX];

	STRNCPY(str, filepath);
	BLI_path_abs(str, BKE_main_blendfile_path_from_global());

	/* first search an identical filepath */
	for (ima = bmain->image.first; ima; ima = ima->id.next) {
		if (ima->source != IMA_SRC_VIEWER && ima->source != IMA_SRC_GENERATED) {
			STRNCPY(strtest, ima->name);
			BLI_path_abs(strtest, ID_BLEND_PATH(bmain, &ima->id));

			if (BLI_path_cmp(strtest, str) == 0) {
				if ((BKE_image_has_anim(ima) == false) ||
				    (ima->id.us == 0))
				{
					id_us_plus(&ima->id);  /* officially should not, it doesn't link here! */
					for (int i = 0; i < ima->num_tiles; i++) {
						if (ima->tiles[i].ok == 0)
							ima->tiles[i].ok = IMA_OK;
					}
					if (r_exists)
						*r_exists = true;
					return ima;
				}
			}
		}
	}

	if (r_exists)
		*r_exists = false;
	return BKE_image_load(bmain, filepath);
}

Image *BKE_image_load_exists(Main *bmain, const char *filepath)
{
	return BKE_image_load_exists_ex(bmain, filepath, NULL);
}

static ImBuf *add_ibuf_size(unsigned int width, unsigned int height, const char *name, int depth, int floatbuf, short gen_type,
                            const float color[4], ColorManagedColorspaceSettings *colorspace_settings)
{
	ImBuf *ibuf;
	unsigned char *rect = NULL;
	float *rect_float = NULL;

	if (floatbuf) {
		ibuf = IMB_allocImBuf(width, height, depth, IB_rectfloat);

		if (colorspace_settings->name[0] == '\0') {
			const char *colorspace = IMB_colormanagement_role_colorspace_name_get(COLOR_ROLE_DEFAULT_FLOAT);

			STRNCPY(colorspace_settings->name, colorspace);
		}

		if (ibuf != NULL) {
			rect_float = ibuf->rect_float;
			IMB_colormanagement_check_is_data(ibuf, colorspace_settings->name);
		}
	}
	else {
		ibuf = IMB_allocImBuf(width, height, depth, IB_rect);

		if (colorspace_settings->name[0] == '\0') {
			const char *colorspace = IMB_colormanagement_role_colorspace_name_get(COLOR_ROLE_DEFAULT_BYTE);

			STRNCPY(colorspace_settings->name, colorspace);
		}

		if (ibuf != NULL) {
			rect = (unsigned char *)ibuf->rect;
			IMB_colormanagement_assign_rect_colorspace(ibuf, colorspace_settings->name);
		}
	}

	if (!ibuf) {
		return NULL;
	}

	STRNCPY(ibuf->name, name);
	ibuf->userflags |= IB_BITMAPDIRTY;

	switch (gen_type) {
		case IMA_GENTYPE_GRID:
			BKE_image_buf_fill_checker(rect, rect_float, width, height);
			break;
		case IMA_GENTYPE_GRID_COLOR:
			BKE_image_buf_fill_checker_color(rect, rect_float, width, height);
			break;
		default:
			BKE_image_buf_fill_color(rect, rect_float, width, height, color);
			break;
	}

	return ibuf;
}

/* adds new image block, creates ImBuf and initializes color */
Image *BKE_image_add_generated(
        Main *bmain, unsigned int width, unsigned int height, const char *name,
        int depth, int floatbuf, short gen_type, const float color[4], const bool stereo3d)
{
	/* on save, type is changed to FILE in editsima.c */
	Image *ima = image_alloc(bmain, name, IMA_SRC_GENERATED, IMA_TYPE_UV_TEST);

	if (ima) {
		int view_id;
		const char *names[2] = {STEREO_LEFT_NAME, STEREO_RIGHT_NAME};

		/* STRNCPY(ima->name, name); */ /* don't do this, this writes in ain invalid filepath! */
		ima->gen_x = width;
		ima->gen_y = height;
		ima->gen_type = gen_type;
		ima->gen_flag |= (floatbuf ? IMA_GEN_FLOAT : 0);
		ima->gen_depth = depth;
		copy_v4_v4(ima->gen_color, color);

		for (view_id = 0; view_id < 2; view_id++) {
			ImBuf *ibuf;
			ibuf = add_ibuf_size(width, height, ima->name, depth, floatbuf, gen_type, color, &ima->colorspace_settings);
			image_assign_ibuf(ima, ibuf, stereo3d ? view_id : IMA_NO_INDEX, 0);

			/* image_assign_ibuf puts buffer to the cache, which increments user counter. */
			IMB_freeImBuf(ibuf);
			if (!stereo3d) break;

			image_add_view(ima, names[view_id], "");
		}

		ima->tiles[0].ok = IMA_OK_LOADED;
	}

	return ima;
}

/* Create an image image from ibuf. The refcount of ibuf is increased,
 * caller should take care to drop its reference by calling
 * IMB_freeImBuf if needed. */
Image *BKE_image_add_from_imbuf(Main *bmain, ImBuf *ibuf, const char *name)
{
	/* on save, type is changed to FILE in editsima.c */
	Image *ima;

	if (name == NULL) {
		name = BLI_path_basename(ibuf->name);
	}

	ima = image_alloc(bmain, name, IMA_SRC_FILE, IMA_TYPE_IMAGE);

	if (ima) {
		STRNCPY(ima->name, ibuf->name);
		image_assign_ibuf(ima, ibuf, IMA_NO_INDEX, 0);
		ima->tiles[0].ok = IMA_OK_LOADED;
	}

	return ima;
}

/* packs rects from memory as PNG
 * convert multiview images to R_IMF_VIEWS_INDIVIDUAL
 */
static void image_memorypack_multiview(Image *ima)
{
	ImageView *iv;
	int i;

	image_free_packedfiles(ima);

	for (i = 0, iv = ima->views.first; iv; iv = iv->next, i++) {
		ImBuf *ibuf = image_get_cached_ibuf_for_index_entry(ima, i, 0);

		ibuf->ftype = IMB_FTYPE_PNG;
		ibuf->planes = R_IMF_PLANES_RGBA;

		/* if the image was a R_IMF_VIEWS_STEREO_3D we force _L, _R suffices */
		if (ima->views_format == R_IMF_VIEWS_STEREO_3D) {
			const char *suffix[2] = {STEREO_LEFT_SUFFIX, STEREO_RIGHT_SUFFIX};
			BLI_path_suffix(iv->filepath, FILE_MAX, suffix[i], "");
		}

		IMB_saveiff(ibuf, iv->filepath, IB_rect | IB_mem);

		if (ibuf->encodedbuffer == NULL) {
			printf("memory save for pack error\n");
			IMB_freeImBuf(ibuf);
			image_free_packedfiles(ima);
			return;
		}
		else {
			ImagePackedFile *imapf;
			PackedFile *pf = MEM_callocN(sizeof(*pf), "PackedFile");

			pf->data = ibuf->encodedbuffer;
			pf->size = ibuf->encodedsize;

			imapf = MEM_mallocN(sizeof(ImagePackedFile), "Image PackedFile");
			STRNCPY(imapf->filepath, iv->filepath);
			imapf->packedfile = pf;
			BLI_addtail(&ima->packedfiles, imapf);

			ibuf->encodedbuffer = NULL;
			ibuf->encodedsize = 0;
			ibuf->userflags &= ~IB_BITMAPDIRTY;
		}
		IMB_freeImBuf(ibuf);
	}

	if (ima->source == IMA_SRC_GENERATED) {
		ima->source = IMA_SRC_FILE;
		ima->type = IMA_TYPE_IMAGE;
	}
	ima->views_format = R_IMF_VIEWS_INDIVIDUAL;
}

/* packs rect from memory as PNG */
void BKE_image_memorypack(Image *ima)
{
	ImBuf *ibuf;

	if (BKE_image_is_multiview(ima)) {
		image_memorypack_multiview(ima);
		return;
	}

	ibuf = image_get_cached_ibuf_for_index_entry(ima, IMA_NO_INDEX, 0);

	if (ibuf == NULL)
		return;

	image_free_packedfiles(ima);

	ibuf->ftype = IMB_FTYPE_PNG;
	ibuf->planes = R_IMF_PLANES_RGBA;

	IMB_saveiff(ibuf, ibuf->name, IB_rect | IB_mem);
	if (ibuf->encodedbuffer == NULL) {
		printf("memory save for pack error\n");
	}
	else {
		ImagePackedFile *imapf;
		PackedFile *pf = MEM_callocN(sizeof(*pf), "PackedFile");

		pf->data = ibuf->encodedbuffer;
		pf->size = ibuf->encodedsize;

		imapf = MEM_mallocN(sizeof(ImagePackedFile), "Image PackedFile");
		STRNCPY(imapf->filepath, ima->name);
		imapf->packedfile = pf;
		BLI_addtail(&ima->packedfiles, imapf);

		ibuf->encodedbuffer = NULL;
		ibuf->encodedsize = 0;
		ibuf->userflags &= ~IB_BITMAPDIRTY;

		if (ima->source == IMA_SRC_GENERATED) {
			ima->source = IMA_SRC_FILE;
			ima->type = IMA_TYPE_IMAGE;
		}
	}

	IMB_freeImBuf(ibuf);
}

void BKE_image_packfiles(ReportList *reports, Image *ima, const char *basepath)
{
	const int totfiles = image_num_files(ima);

	if (totfiles == 1) {
		ImagePackedFile *imapf = MEM_mallocN(sizeof(ImagePackedFile), "Image packed file");
		BLI_addtail(&ima->packedfiles, imapf);
		imapf->packedfile = newPackedFile(reports, ima->name, basepath);
		if (imapf->packedfile) {
			STRNCPY(imapf->filepath, ima->name);
		}
		else {
			BLI_freelinkN(&ima->packedfiles, imapf);
		}
	}
	else {
		ImageView *iv;
		for (iv = ima->views.first; iv; iv = iv->next) {
			ImagePackedFile *imapf = MEM_mallocN(sizeof(ImagePackedFile), "Image packed file");
			BLI_addtail(&ima->packedfiles, imapf);

			imapf->packedfile = newPackedFile(reports, iv->filepath, basepath);
			if (imapf->packedfile) {
				STRNCPY(imapf->filepath, iv->filepath);
			}
			else {
				BLI_freelinkN(&ima->packedfiles, imapf);
			}
		}
	}
}

void BKE_image_packfiles_from_mem(ReportList *reports, Image *ima, char *data, const size_t data_len)
{
	const int totfiles = image_num_files(ima);

	if (totfiles != 1) {
		BKE_report(reports, RPT_ERROR, "Cannot pack multiview images from raw data currently...");
	}
	else {
		ImagePackedFile *imapf = MEM_mallocN(sizeof(ImagePackedFile), __func__);
		BLI_addtail(&ima->packedfiles, imapf);
		imapf->packedfile = newPackedFileMemory(data, data_len);
		STRNCPY(imapf->filepath, ima->name);
	}
}

void BKE_image_tag_time(Image *ima)
{
	ima->lastused = PIL_check_seconds_timer_i();
}

static uintptr_t image_mem_size(Image *image)
{
	uintptr_t size = 0;

	/* viewers have memory depending on other rules, has no valid rect pointer */
	if (image->source == IMA_SRC_VIEWER)
		return 0;

	BLI_spin_lock(&image_spin);
	if (image->cache != NULL) {
		struct MovieCacheIter *iter = IMB_moviecacheIter_new(image->cache);

		while (!IMB_moviecacheIter_done(iter)) {
			ImBuf *ibuf = IMB_moviecacheIter_getImBuf(iter);
			ImBuf *ibufm;
			int level;

			if (ibuf->rect) {
				size += MEM_allocN_len(ibuf->rect);
			}
			if (ibuf->rect_float) {
				size += MEM_allocN_len(ibuf->rect_float);
			}

			for (level = 0; level < IMB_MIPMAP_LEVELS; level++) {
				ibufm = ibuf->mipmap[level];
				if (ibufm) {
					if (ibufm->rect) {
						size += MEM_allocN_len(ibufm->rect);
					}
					if (ibufm->rect_float) {
						size += MEM_allocN_len(ibufm->rect_float);
					}
				}
			}

			IMB_moviecacheIter_step(iter);
		}
		IMB_moviecacheIter_free(iter);
	}
	BLI_spin_unlock(&image_spin);

	return size;
}

void BKE_image_print_memlist(Main *bmain)
{
	Image *ima;
	uintptr_t size, totsize = 0;

	for (ima = bmain->image.first; ima; ima = ima->id.next)
		totsize += image_mem_size(ima);

	printf("\ntotal image memory len: %.3f MB\n", (double)totsize / (double)(1024 * 1024));

	for (ima = bmain->image.first; ima; ima = ima->id.next) {
		size = image_mem_size(ima);

		if (size)
			printf("%s len: %.3f MB\n", ima->id.name + 2, (double)size / (double)(1024 * 1024));
	}
}

static bool imagecache_check_dirty(ImBuf *ibuf, void *UNUSED(userkey), void *UNUSED(userdata))
{
	return (ibuf->userflags & IB_BITMAPDIRTY) == 0;
}

void BKE_image_free_all_textures(Main *bmain)
{
#undef CHECK_FREED_SIZE

	Tex *tex;
	Image *ima;
#ifdef CHECK_FREED_SIZE
	uintptr_t tot_freed_size = 0;
#endif

	for (ima = bmain->image.first; ima; ima = ima->id.next)
		ima->id.tag &= ~LIB_TAG_DOIT;

	for (tex = bmain->tex.first; tex; tex = tex->id.next)
		if (tex->ima)
			tex->ima->id.tag |= LIB_TAG_DOIT;

	for (ima = bmain->image.first; ima; ima = ima->id.next) {
		if (ima->cache && (ima->id.tag & LIB_TAG_DOIT)) {
#ifdef CHECK_FREED_SIZE
			uintptr_t old_size = image_mem_size(ima);
#endif

			IMB_moviecache_cleanup(ima->cache, imagecache_check_dirty, NULL);

#ifdef CHECK_FREED_SIZE
			tot_freed_size += old_size - image_mem_size(ima);
#endif
		}
	}
#ifdef CHECK_FREED_SIZE
	printf("%s: freed total %lu MB\n", __func__, tot_freed_size / (1024 * 1024));
#endif
}

static bool imagecache_check_free_anim(ImBuf *ibuf, void *UNUSED(userkey), void *userdata)
{
	int except_frame = *(int *)userdata;
	return (ibuf->userflags & IB_BITMAPDIRTY) == 0 &&
	       (ibuf->index != IMA_NO_INDEX) &&
	       (except_frame != IMA_INDEX_ENTRY(ibuf->index));
}

/* except_frame is weak, only works for seqs without offset... */
void BKE_image_free_anim_ibufs(Image *ima, int except_frame)
{
	BLI_spin_lock(&image_spin);
	if (ima->cache != NULL) {
		IMB_moviecache_cleanup(ima->cache, imagecache_check_free_anim, &except_frame);
	}
	BLI_spin_unlock(&image_spin);
}

void BKE_image_all_free_anim_ibufs(Main *bmain, int cfra)
{
	/* Free all image buffers from frames other than cfra, for movies
	 * and image sequences. */
	Image *ima;

	for (ima = bmain->image.first; ima; ima = ima->id.next)
		if (BKE_image_is_animated(ima))
			BKE_image_free_anim_ibufs(ima, cfra);
}


/* *********** READ AND WRITE ************** */

int BKE_image_imtype_to_ftype(const char imtype, ImbFormatOptions *r_options)
{
	memset(r_options, 0, sizeof(*r_options));

	if (imtype == R_IMF_IMTYPE_TARGA) {
		return IMB_FTYPE_TGA;
	}
	else if (imtype == R_IMF_IMTYPE_RAWTGA) {
		r_options->flag = RAWTGA;
		return IMB_FTYPE_TGA;
	}
	else if (imtype == R_IMF_IMTYPE_IRIS) {
		return IMB_FTYPE_IMAGIC;
	}
#ifdef WITH_HDR
	else if (imtype == R_IMF_IMTYPE_RADHDR) {
		return IMB_FTYPE_RADHDR;
	}
#endif
	else if (imtype == R_IMF_IMTYPE_PNG) {
		r_options->quality = 15;
		return IMB_FTYPE_PNG;
	}
#ifdef WITH_DDS
	else if (imtype == R_IMF_IMTYPE_DDS) {
		return IMB_FTYPE_DDS;
	}
#endif
	else if (imtype == R_IMF_IMTYPE_BMP) {
		return IMB_FTYPE_BMP;
	}
#ifdef WITH_TIFF
	else if (imtype == R_IMF_IMTYPE_TIFF) {
		return IMB_FTYPE_TIF;
	}
#endif
	else if (imtype == R_IMF_IMTYPE_OPENEXR || imtype == R_IMF_IMTYPE_MULTILAYER) {
		return IMB_FTYPE_OPENEXR;
	}
#ifdef WITH_CINEON
	else if (imtype == R_IMF_IMTYPE_CINEON) {
		return IMB_FTYPE_CINEON;
	}
	else if (imtype == R_IMF_IMTYPE_DPX) {
		return IMB_FTYPE_DPX;
	}
#endif
#ifdef WITH_OPENJPEG
	else if (imtype == R_IMF_IMTYPE_JP2) {
		r_options->flag |= JP2_JP2;
		r_options->quality = 90;
		return IMB_FTYPE_JP2;
	}
#endif
	else {
		r_options->quality = 90;
		return IMB_FTYPE_JPG;
	}
}

char BKE_image_ftype_to_imtype(const int ftype, const ImbFormatOptions *options)
{
	if (ftype == 0) {
		return R_IMF_IMTYPE_TARGA;
	}
	else if (ftype == IMB_FTYPE_IMAGIC) {
		return R_IMF_IMTYPE_IRIS;
	}
#ifdef WITH_HDR
	else if (ftype == IMB_FTYPE_RADHDR) {
		return R_IMF_IMTYPE_RADHDR;
	}
#endif
	else if (ftype == IMB_FTYPE_PNG) {
		return R_IMF_IMTYPE_PNG;
	}
#ifdef WITH_DDS
	else if (ftype == IMB_FTYPE_DDS) {
		return R_IMF_IMTYPE_DDS;
	}
#endif
	else if (ftype == IMB_FTYPE_BMP) {
		return R_IMF_IMTYPE_BMP;
	}
#ifdef WITH_TIFF
	else if (ftype == IMB_FTYPE_TIF) {
		return R_IMF_IMTYPE_TIFF;
	}
#endif
	else if (ftype == IMB_FTYPE_OPENEXR) {
		return R_IMF_IMTYPE_OPENEXR;
	}
#ifdef WITH_CINEON
	else if (ftype == IMB_FTYPE_CINEON) {
		return R_IMF_IMTYPE_CINEON;
	}
	else if (ftype == IMB_FTYPE_DPX) {
		return R_IMF_IMTYPE_DPX;
	}
#endif
	else if (ftype == IMB_FTYPE_TGA) {
		if (options && (options->flag & RAWTGA)) {
			return R_IMF_IMTYPE_RAWTGA;
		}
		else {
			return R_IMF_IMTYPE_TARGA;
		}
	}
#ifdef WITH_OPENJPEG
	else if (ftype == IMB_FTYPE_JP2) {
		return R_IMF_IMTYPE_JP2;
	}
#endif
	else {
		return R_IMF_IMTYPE_JPEG90;
	}
}


bool BKE_imtype_is_movie(const char imtype)
{
	switch (imtype) {
		case R_IMF_IMTYPE_AVIRAW:
		case R_IMF_IMTYPE_AVIJPEG:
		case R_IMF_IMTYPE_FFMPEG:
		case R_IMF_IMTYPE_H264:
		case R_IMF_IMTYPE_THEORA:
		case R_IMF_IMTYPE_XVID:
			return true;
	}
	return false;
}

int BKE_imtype_supports_zbuf(const char imtype)
{
	switch (imtype) {
		case R_IMF_IMTYPE_IRIZ:
		case R_IMF_IMTYPE_OPENEXR: /* but not R_IMF_IMTYPE_MULTILAYER */
			return 1;
	}
	return 0;
}

int BKE_imtype_supports_compress(const char imtype)
{
	switch (imtype) {
		case R_IMF_IMTYPE_PNG:
			return 1;
	}
	return 0;
}

int BKE_imtype_supports_quality(const char imtype)
{
	switch (imtype) {
		case R_IMF_IMTYPE_JPEG90:
		case R_IMF_IMTYPE_JP2:
		case R_IMF_IMTYPE_AVIJPEG:
			return 1;
	}
	return 0;
}

int BKE_imtype_requires_linear_float(const char imtype)
{
	switch (imtype) {
		case R_IMF_IMTYPE_CINEON:
		case R_IMF_IMTYPE_DPX:
		case R_IMF_IMTYPE_RADHDR:
		case R_IMF_IMTYPE_OPENEXR:
		case R_IMF_IMTYPE_MULTILAYER:
			return true;
	}
	return 0;
}

char BKE_imtype_valid_channels(const char imtype, bool write_file)
{
	char chan_flag = IMA_CHAN_FLAG_RGB; /* assume all support rgb */

	/* alpha */
	switch (imtype) {
		case R_IMF_IMTYPE_BMP:
			if (write_file) break;
			ATTR_FALLTHROUGH;
		case R_IMF_IMTYPE_TARGA:
		case R_IMF_IMTYPE_RAWTGA:
		case R_IMF_IMTYPE_IRIS:
		case R_IMF_IMTYPE_PNG:
		case R_IMF_IMTYPE_TIFF:
		case R_IMF_IMTYPE_OPENEXR:
		case R_IMF_IMTYPE_MULTILAYER:
		case R_IMF_IMTYPE_DDS:
		case R_IMF_IMTYPE_JP2:
		case R_IMF_IMTYPE_DPX:
			chan_flag |= IMA_CHAN_FLAG_ALPHA;
			break;
	}

	/* bw */
	switch (imtype) {
		case R_IMF_IMTYPE_PNG:
		case R_IMF_IMTYPE_JPEG90:
		case R_IMF_IMTYPE_TARGA:
		case R_IMF_IMTYPE_RAWTGA:
		case R_IMF_IMTYPE_TIFF:
		case R_IMF_IMTYPE_IRIS:
			chan_flag |= IMA_CHAN_FLAG_BW;
			break;
	}

	return chan_flag;
}

char BKE_imtype_valid_depths(const char imtype)
{
	switch (imtype) {
		case R_IMF_IMTYPE_RADHDR:
			return R_IMF_CHAN_DEPTH_32;
		case R_IMF_IMTYPE_TIFF:
			return R_IMF_CHAN_DEPTH_8 | R_IMF_CHAN_DEPTH_16;
		case R_IMF_IMTYPE_OPENEXR:
			return R_IMF_CHAN_DEPTH_16 | R_IMF_CHAN_DEPTH_32;
		case R_IMF_IMTYPE_MULTILAYER:
			return R_IMF_CHAN_DEPTH_16 | R_IMF_CHAN_DEPTH_32;
		/* eeh, cineon does some strange 10bits per channel */
		case R_IMF_IMTYPE_DPX:
			return R_IMF_CHAN_DEPTH_8 | R_IMF_CHAN_DEPTH_10 | R_IMF_CHAN_DEPTH_12 | R_IMF_CHAN_DEPTH_16;
		case R_IMF_IMTYPE_CINEON:
			return R_IMF_CHAN_DEPTH_10;
		case R_IMF_IMTYPE_JP2:
			return R_IMF_CHAN_DEPTH_8 | R_IMF_CHAN_DEPTH_12 | R_IMF_CHAN_DEPTH_16;
		case R_IMF_IMTYPE_PNG:
			return R_IMF_CHAN_DEPTH_8 | R_IMF_CHAN_DEPTH_16;
		/* most formats are 8bit only */
		default:
			return R_IMF_CHAN_DEPTH_8;
	}
}


/* string is from command line --render-format arg, keep in sync with
 * creator_args.c help info */
char BKE_imtype_from_arg(const char *imtype_arg)
{
	if      (STREQ(imtype_arg, "TGA")) return R_IMF_IMTYPE_TARGA;
	else if (STREQ(imtype_arg, "IRIS")) return R_IMF_IMTYPE_IRIS;
#ifdef WITH_DDS
	else if (STREQ(imtype_arg, "DDS")) return R_IMF_IMTYPE_DDS;
#endif
	else if (STREQ(imtype_arg, "JPEG")) return R_IMF_IMTYPE_JPEG90;
	else if (STREQ(imtype_arg, "IRIZ")) return R_IMF_IMTYPE_IRIZ;
	else if (STREQ(imtype_arg, "RAWTGA")) return R_IMF_IMTYPE_RAWTGA;
	else if (STREQ(imtype_arg, "AVIRAW")) return R_IMF_IMTYPE_AVIRAW;
	else if (STREQ(imtype_arg, "AVIJPEG")) return R_IMF_IMTYPE_AVIJPEG;
	else if (STREQ(imtype_arg, "PNG")) return R_IMF_IMTYPE_PNG;
	else if (STREQ(imtype_arg, "BMP")) return R_IMF_IMTYPE_BMP;
#ifdef WITH_HDR
	else if (STREQ(imtype_arg, "HDR")) return R_IMF_IMTYPE_RADHDR;
#endif
#ifdef WITH_TIFF
	else if (STREQ(imtype_arg, "TIFF")) return R_IMF_IMTYPE_TIFF;
#endif
#ifdef WITH_OPENEXR
	else if (STREQ(imtype_arg, "EXR")) return R_IMF_IMTYPE_OPENEXR;
	else if (STREQ(imtype_arg, "MULTILAYER")) return R_IMF_IMTYPE_MULTILAYER;
#endif
	else if (STREQ(imtype_arg, "FFMPEG")) return R_IMF_IMTYPE_FFMPEG;
#ifdef WITH_CINEON
	else if (STREQ(imtype_arg, "CINEON")) return R_IMF_IMTYPE_CINEON;
	else if (STREQ(imtype_arg, "DPX")) return R_IMF_IMTYPE_DPX;
#endif
#ifdef WITH_OPENJPEG
	else if (STREQ(imtype_arg, "JP2")) return R_IMF_IMTYPE_JP2;
#endif
	else return R_IMF_IMTYPE_INVALID;
}

static bool do_add_image_extension(char *string, const char imtype, const ImageFormatData *im_format)
{
	const char *extension = NULL;
	const char *extension_test;
	(void)im_format;  /* may be unused, depends on build options */

	if (imtype == R_IMF_IMTYPE_IRIS) {
		if (!BLI_testextensie(string, extension_test = ".rgb"))
			extension = extension_test;
	}
	else if (imtype == R_IMF_IMTYPE_IRIZ) {
		if (!BLI_testextensie(string, extension_test = ".rgb"))
			extension = extension_test;
	}
#ifdef WITH_HDR
	else if (imtype == R_IMF_IMTYPE_RADHDR) {
		if (!BLI_testextensie(string, extension_test = ".hdr"))
			extension = extension_test;
	}
#endif
	else if (ELEM(imtype, R_IMF_IMTYPE_PNG, R_IMF_IMTYPE_FFMPEG, R_IMF_IMTYPE_H264, R_IMF_IMTYPE_THEORA, R_IMF_IMTYPE_XVID)) {
		if (!BLI_testextensie(string, extension_test = ".png"))
			extension = extension_test;
	}
#ifdef WITH_DDS
	else if (imtype == R_IMF_IMTYPE_DDS) {
		if (!BLI_testextensie(string, extension_test = ".dds"))
			extension = extension_test;
	}
#endif
	else if (ELEM(imtype, R_IMF_IMTYPE_TARGA, R_IMF_IMTYPE_RAWTGA)) {
		if (!BLI_testextensie(string, extension_test = ".tga"))
			extension = extension_test;
	}
	else if (imtype == R_IMF_IMTYPE_BMP) {
		if (!BLI_testextensie(string, extension_test = ".bmp"))
			extension = extension_test;
	}
#ifdef WITH_TIFF
	else if (imtype == R_IMF_IMTYPE_TIFF) {
		if (!BLI_testextensie_n(string, extension_test = ".tif", ".tiff", NULL)) {
			extension = extension_test;
		}
	}
#endif
#ifdef WITH_OPENIMAGEIO
	else if (imtype == R_IMF_IMTYPE_PSD) {
		if (!BLI_testextensie(string, extension_test = ".psd"))
			extension = extension_test;
	}
#endif
#ifdef WITH_OPENEXR
	else if (imtype == R_IMF_IMTYPE_OPENEXR || imtype == R_IMF_IMTYPE_MULTILAYER) {
		if (!BLI_testextensie(string, extension_test = ".exr"))
			extension = extension_test;
	}
#endif
#ifdef WITH_CINEON
	else if (imtype == R_IMF_IMTYPE_CINEON) {
		if (!BLI_testextensie(string, extension_test = ".cin"))
			extension = extension_test;
	}
	else if (imtype == R_IMF_IMTYPE_DPX) {
		if (!BLI_testextensie(string, extension_test = ".dpx"))
			extension = extension_test;
	}
#endif
#ifdef WITH_OPENJPEG
	else if (imtype == R_IMF_IMTYPE_JP2) {
		if (im_format) {
			if (im_format->jp2_codec == R_IMF_JP2_CODEC_JP2) {
				if (!BLI_testextensie(string, extension_test = ".jp2"))
					extension = extension_test;
			}
			else if (im_format->jp2_codec == R_IMF_JP2_CODEC_J2K) {
				if (!BLI_testextensie(string, extension_test = ".j2c"))
					extension = extension_test;
			}
			else
				BLI_assert(!"Unsupported jp2 codec was specified in im_format->jp2_codec");
		}
		else {
			if (!BLI_testextensie(string, extension_test = ".jp2"))
				extension = extension_test;
		}
	}
#endif
	else { //   R_IMF_IMTYPE_AVIRAW, R_IMF_IMTYPE_AVIJPEG, R_IMF_IMTYPE_JPEG90 etc
		if (!(BLI_testextensie_n(string, extension_test = ".jpg", ".jpeg", NULL)))
			extension = extension_test;
	}

	if (extension) {
		/* prefer this in many cases to avoid .png.tga, but in certain cases it breaks */
		/* remove any other known image extension */
		if (BLI_testextensie_array(string, imb_ext_image)) {
			return BLI_replace_extension(string, FILE_MAX, extension);
		}
		else {
			return BLI_ensure_extension(string, FILE_MAX, extension);
		}

	}
	else {
		return false;
	}
}

int BKE_image_path_ensure_ext_from_imformat(char *string, const ImageFormatData *im_format)
{
	return do_add_image_extension(string, im_format->imtype, im_format);
}

int BKE_image_path_ensure_ext_from_imtype(char *string, const char imtype)
{
	return do_add_image_extension(string, imtype, NULL);
}

void BKE_imformat_defaults(ImageFormatData *im_format)
{
	memset(im_format, 0, sizeof(*im_format));
	im_format->planes = R_IMF_PLANES_RGBA;
	im_format->imtype = R_IMF_IMTYPE_PNG;
	im_format->depth = R_IMF_CHAN_DEPTH_8;
	im_format->quality = 90;
	im_format->compress = 15;

	BKE_color_managed_display_settings_init(&im_format->display_settings);
	BKE_color_managed_view_settings_init(&im_format->view_settings);
}

void BKE_imbuf_to_image_format(struct ImageFormatData *im_format, const ImBuf *imbuf)
{
	int ftype        = imbuf->ftype;
	int custom_flags = imbuf->foptions.flag;
	char quality     = imbuf->foptions.quality;

	BKE_imformat_defaults(im_format);

	/* file type */

	if (ftype == IMB_FTYPE_IMAGIC)
		im_format->imtype = R_IMF_IMTYPE_IRIS;

#ifdef WITH_HDR
	else if (ftype == IMB_FTYPE_RADHDR)
		im_format->imtype = R_IMF_IMTYPE_RADHDR;
#endif

	else if (ftype == IMB_FTYPE_PNG) {
		im_format->imtype = R_IMF_IMTYPE_PNG;

		if (custom_flags & PNG_16BIT)
			im_format->depth = R_IMF_CHAN_DEPTH_16;

		im_format->compress = quality;
	}

#ifdef WITH_DDS
	else if (ftype == IMB_FTYPE_DDS)
		im_format->imtype = R_IMF_IMTYPE_DDS;
#endif

	else if (ftype == IMB_FTYPE_BMP)
		im_format->imtype = R_IMF_IMTYPE_BMP;

#ifdef WITH_TIFF
	else if (ftype == IMB_FTYPE_TIF) {
		im_format->imtype = R_IMF_IMTYPE_TIFF;
		if (custom_flags & TIF_16BIT)
			im_format->depth = R_IMF_CHAN_DEPTH_16;
		if (custom_flags & TIF_COMPRESS_NONE)
			im_format->tiff_codec = R_IMF_TIFF_CODEC_NONE;
		if (custom_flags & TIF_COMPRESS_DEFLATE)
			im_format->tiff_codec = R_IMF_TIFF_CODEC_DEFLATE;
		if (custom_flags & TIF_COMPRESS_LZW)
			im_format->tiff_codec = R_IMF_TIFF_CODEC_LZW;
		if (custom_flags & TIF_COMPRESS_PACKBITS)
			im_format->tiff_codec = R_IMF_TIFF_CODEC_PACKBITS;
	}
#endif

#ifdef WITH_OPENEXR
	else if (ftype == IMB_FTYPE_OPENEXR) {
		im_format->imtype = R_IMF_IMTYPE_OPENEXR;
		if (custom_flags & OPENEXR_HALF)
			im_format->depth = R_IMF_CHAN_DEPTH_16;
		if (custom_flags & OPENEXR_COMPRESS)
			im_format->exr_codec = R_IMF_EXR_CODEC_ZIP;  // Can't determine compression
		if (imbuf->zbuf_float)
			im_format->flag |= R_IMF_FLAG_ZBUF;
	}
#endif

#ifdef WITH_CINEON
	else if (ftype == IMB_FTYPE_CINEON)
		im_format->imtype = R_IMF_IMTYPE_CINEON;
	else if (ftype == IMB_FTYPE_DPX)
		im_format->imtype = R_IMF_IMTYPE_DPX;
#endif

	else if (ftype == IMB_FTYPE_TGA) {
		if (custom_flags & RAWTGA)
			im_format->imtype = R_IMF_IMTYPE_RAWTGA;
		else
			im_format->imtype = R_IMF_IMTYPE_TARGA;
	}
#ifdef WITH_OPENJPEG
	else if (ftype == IMB_FTYPE_JP2) {
		im_format->imtype = R_IMF_IMTYPE_JP2;
		im_format->quality = quality;

		if (custom_flags & JP2_16BIT)
			im_format->depth = R_IMF_CHAN_DEPTH_16;
		else if (custom_flags & JP2_12BIT)
			im_format->depth = R_IMF_CHAN_DEPTH_12;

		if (custom_flags & JP2_YCC)
			im_format->jp2_flag |= R_IMF_JP2_FLAG_YCC;

		if (custom_flags & JP2_CINE) {
			im_format->jp2_flag |= R_IMF_JP2_FLAG_CINE_PRESET;
			if (custom_flags & JP2_CINE_48FPS)
				im_format->jp2_flag |= R_IMF_JP2_FLAG_CINE_48;
		}

		if (custom_flags & JP2_JP2)
			im_format->jp2_codec = R_IMF_JP2_CODEC_JP2;
		else if (custom_flags & JP2_J2K)
			im_format->jp2_codec = R_IMF_JP2_CODEC_J2K;
		else
			BLI_assert(!"Unsupported jp2 codec was specified in file type");
	}
#endif

	else {
		im_format->imtype = R_IMF_IMTYPE_JPEG90;
		im_format->quality = quality;
	}

	/* planes */
	im_format->planes = imbuf->planes;
}


#define STAMP_NAME_SIZE ((MAX_ID_NAME - 2) + 16)
/* could allow access externally - 512 is for long names,
 * STAMP_NAME_SIZE is for id names, allowing them some room for description */
typedef struct StampDataCustomField {
	struct StampDataCustomField *next, *prev;
	/* TODO(sergey): Think of better size here, maybe dynamically allocated even. */
	char key[512];
	char value[512];
	/* TODO(sergey): Support non-string values. */
} StampDataCustomField;

typedef struct StampData {
	char file[512];
	char note[512];
	char date[512];
	char marker[512];
	char time[512];
	char frame[512];
	char frame_range[512];
	char camera[STAMP_NAME_SIZE];
	char cameralens[STAMP_NAME_SIZE];
	char scene[STAMP_NAME_SIZE];
	char strip[STAMP_NAME_SIZE];
	char rendertime[STAMP_NAME_SIZE];
	char memory[STAMP_NAME_SIZE];

	/* Custom fields are used to put extra meta information header from render
	 * engine to the result image.
	 *
	 * NOTE: This fields are not stamped onto the image. At least for now.
	 */
	ListBase custom_fields;
} StampData;
#undef STAMP_NAME_SIZE

/**
 * \param do_prefix: Include a label like "File ", "Date ", etc. in the stamp data strings.
 * \param use_dynamic: Also include data that can change on a per-frame basis.
 */
static void stampdata(Scene *scene, Object *camera, StampData *stamp_data, int do_prefix,
                      bool use_dynamic)
{
	char text[256];
	struct tm *tl;
	time_t t;

	if (scene->r.stamp & R_STAMP_FILENAME) {
		SNPRINTF(stamp_data->file, do_prefix ? "File %s" : "%s",
		         G.relbase_valid ? BKE_main_blendfile_path_from_global() : "<untitled>");
	}
	else {
		stamp_data->file[0] = '\0';
	}

	if (scene->r.stamp & R_STAMP_NOTE) {
		/* Never do prefix for Note */
		SNPRINTF(stamp_data->note, "%s", scene->r.stamp_udata);
	}
	else {
		stamp_data->note[0] = '\0';
	}

	if (scene->r.stamp & R_STAMP_DATE) {
		t = time(NULL);
		tl = localtime(&t);
		SNPRINTF(text, "%04d/%02d/%02d %02d:%02d:%02d",
		         tl->tm_year + 1900, tl->tm_mon + 1, tl->tm_mday, tl->tm_hour, tl->tm_min, tl->tm_sec);
		SNPRINTF(stamp_data->date, do_prefix ? "Date %s" : "%s", text);
	}
	else {
		stamp_data->date[0] = '\0';
	}

	if (use_dynamic && scene->r.stamp & R_STAMP_MARKER) {
		const char *name = BKE_scene_find_last_marker_name(scene, CFRA);

		if (name) STRNCPY(text, name);
		else STRNCPY(text, "<none>");

		SNPRINTF(stamp_data->marker, do_prefix ? "Marker %s" : "%s", text);
	}
	else {
		stamp_data->marker[0] = '\0';
	}

	if (use_dynamic && scene->r.stamp & R_STAMP_TIME) {
		const short timecode_style = USER_TIMECODE_SMPTE_FULL;
		BLI_timecode_string_from_time(text, sizeof(text), 0, FRA2TIME(scene->r.cfra), FPS, timecode_style);
		SNPRINTF(stamp_data->time, do_prefix ? "Timecode %s" : "%s", text);
	}
	else {
		stamp_data->time[0] = '\0';
	}

	if (use_dynamic && scene->r.stamp & R_STAMP_FRAME) {
		char fmtstr[32];
		int digits = 1;

		if (scene->r.efra > 9)
			digits = integer_digits_i(scene->r.efra);

		SNPRINTF(fmtstr, do_prefix ? "Frame %%0%di" : "%%0%di", digits);
		SNPRINTF(stamp_data->frame, fmtstr, scene->r.cfra);
	}
	else {
		stamp_data->frame[0] = '\0';
	}

	if (scene->r.stamp & R_STAMP_FRAME_RANGE) {
		SNPRINTF(stamp_data->frame_range,
		         do_prefix ? "Frame Range %d:%d" : "%d:%d",
		         scene->r.sfra, scene->r.efra);
	}
	else {
		stamp_data->frame_range[0] = '\0';
	}

	if (use_dynamic && scene->r.stamp & R_STAMP_CAMERA) {
		SNPRINTF(stamp_data->camera, do_prefix ? "Camera %s" : "%s", camera ? camera->id.name + 2 : "<none>");
	}
	else {
		stamp_data->camera[0] = '\0';
	}

	if (use_dynamic && scene->r.stamp & R_STAMP_CAMERALENS) {
		if (camera && camera->type == OB_CAMERA) {
			SNPRINTF(text, "%.2f", ((Camera *)camera->data)->lens);
		}
		else {
			STRNCPY(text, "<none>");
		}

		SNPRINTF(stamp_data->cameralens, do_prefix ? "Lens %s" : "%s", text);
	}
	else {
		stamp_data->cameralens[0] = '\0';
	}

	if (scene->r.stamp & R_STAMP_SCENE) {
		SNPRINTF(stamp_data->scene, do_prefix ? "Scene %s" : "%s", scene->id.name + 2);
	}
	else {
		stamp_data->scene[0] = '\0';
	}

	if (use_dynamic && scene->r.stamp & R_STAMP_SEQSTRIP) {
		Sequence *seq = BKE_sequencer_foreground_frame_get(scene, scene->r.cfra);

		if (seq) STRNCPY(text, seq->name + 2);
		else STRNCPY(text, "<none>");

		SNPRINTF(stamp_data->strip, do_prefix ? "Strip %s" : "%s", text);
	}
	else {
		stamp_data->strip[0] = '\0';
	}

	{
		Render *re = RE_GetSceneRender(scene);
		RenderStats *stats = re ? RE_GetStats(re) : NULL;

		if (use_dynamic && stats && (scene->r.stamp & R_STAMP_RENDERTIME)) {
			BLI_timecode_string_from_time_simple(text, sizeof(text), stats->lastframetime);

			SNPRINTF(stamp_data->rendertime, do_prefix ? "RenderTime %s" : "%s", text);
		}
		else {
			stamp_data->rendertime[0] = '\0';
		}

		if (use_dynamic && stats && (scene->r.stamp & R_STAMP_MEMORY)) {
			SNPRINTF(stamp_data->memory, do_prefix ? "Peak Memory %.2fM" : "%.2fM", stats->mem_peak);
		}
		else {
			stamp_data->memory[0] = '\0';
		}
	}
	if (scene->r.stamp & R_STAMP_FRAME_RANGE) {
		SNPRINTF(stamp_data->frame_range,
		             do_prefix ? "Frame Range %d:%d" : "%d:%d", scene->r.sfra, scene->r.efra);
	}
	else {
		stamp_data->frame_range[0] = '\0';
	}
}

/* Will always add prefix. */
static void stampdata_from_template(StampData *stamp_data,
                                    const Scene *scene,
                                    const StampData *stamp_data_template)
{
	if (scene->r.stamp & R_STAMP_FILENAME) {
		SNPRINTF(stamp_data->file, "File %s", stamp_data_template->file);
	}
	else {
		stamp_data->file[0] = '\0';
	}
	if (scene->r.stamp & R_STAMP_NOTE) {
		SNPRINTF(stamp_data->note, "%s", stamp_data_template->note);
	}
	else {
		stamp_data->note[0] = '\0';
	}
	if (scene->r.stamp & R_STAMP_DATE) {
		SNPRINTF(stamp_data->date, "Date %s", stamp_data_template->date);
	}
	else {
		stamp_data->date[0] = '\0';
	}
	if (scene->r.stamp & R_STAMP_MARKER) {
		SNPRINTF(stamp_data->marker, "Marker %s", stamp_data_template->marker);
	}
	else {
		stamp_data->marker[0] = '\0';
	}
	if (scene->r.stamp & R_STAMP_TIME) {
		SNPRINTF(stamp_data->time, "Timecode %s", stamp_data_template->time);
	}
	else {
		stamp_data->time[0] = '\0';
	}
	if (scene->r.stamp & R_STAMP_FRAME) {
		SNPRINTF(stamp_data->frame, "Frame %s", stamp_data_template->frame);
	}
	else {
		stamp_data->frame[0] = '\0';
	}
	if (scene->r.stamp & R_STAMP_CAMERA) {
		SNPRINTF(stamp_data->camera, "Camera %s", stamp_data_template->camera);
	}
	else {
		stamp_data->camera[0] = '\0';
	}
	if (scene->r.stamp & R_STAMP_CAMERALENS) {
		SNPRINTF(stamp_data->cameralens, "Lens %s", stamp_data_template->cameralens);
	}
	else {
		stamp_data->cameralens[0] = '\0';
	}
	if (scene->r.stamp & R_STAMP_SCENE) {
		SNPRINTF(stamp_data->scene, "Scene %s", stamp_data_template->scene);
	}
	else {
		stamp_data->scene[0] = '\0';
	}
	if (scene->r.stamp & R_STAMP_SEQSTRIP) {
		SNPRINTF(stamp_data->strip, "Strip %s", stamp_data_template->strip);
	}
	else {
		stamp_data->strip[0] = '\0';
	}
	if (scene->r.stamp & R_STAMP_RENDERTIME) {
		SNPRINTF(stamp_data->rendertime, "RenderTime %s", stamp_data_template->rendertime);
	}
	else {
		stamp_data->rendertime[0] = '\0';
	}
	if (scene->r.stamp & R_STAMP_MEMORY) {
		SNPRINTF(stamp_data->memory, "Peak Memory %s", stamp_data_template->memory);
	}
	else {
		stamp_data->memory[0] = '\0';
	}
}

void BKE_image_stamp_buf(
        Scene *scene, Object *camera, const StampData *stamp_data_template,
        unsigned char *rect, float *rectf, int width, int height, int channels)
{
	struct StampData stamp_data;
	float w, h, pad;
	int x, y, y_ofs;
	float h_fixed;
	const int mono = blf_mono_font_render; // XXX
	struct ColorManagedDisplay *display;
	const char *display_device;

	/* vars for calculating wordwrap */
	struct {
		struct ResultBLF info;
		rctf rect;
	} wrap;

	/* this could be an argument if we want to operate on non linear float imbuf's
	 * for now though this is only used for renders which use scene settings */

#define TEXT_SIZE_CHECK(str, w, h) \
	((str[0]) && ((void)(h = h_fixed), (w = BLF_width(mono, str, sizeof(str)))))

	/* must enable BLF_WORD_WRAP before using */
#define TEXT_SIZE_CHECK_WORD_WRAP(str, w, h) \
	((str[0]) && (BLF_boundbox_ex(mono, str, sizeof(str), &wrap.rect, &wrap.info), \
	 (void)(h = h_fixed * wrap.info.lines), (w = BLI_rctf_size_x(&wrap.rect))))

#define BUFF_MARGIN_X 2
#define BUFF_MARGIN_Y 1

	if (!rect && !rectf)
		return;

	display_device = scene->display_settings.display_device;
	display = IMB_colormanagement_display_get_named(display_device);

	if (stamp_data_template == NULL) {
		stampdata(scene, camera, &stamp_data, (scene->r.stamp & R_STAMP_HIDE_LABELS) == 0, true);
	}
	else {
		stampdata_from_template(&stamp_data, scene, stamp_data_template);
	}

	/* TODO, do_versions */
	if (scene->r.stamp_font_id < 8)
		scene->r.stamp_font_id = 12;

	/* set before return */
	BLF_size(mono, scene->r.stamp_font_id, 72);
	BLF_wordwrap(mono, width - (BUFF_MARGIN_X * 2));

	BLF_buffer(mono, rectf, rect, width, height, channels, display);
	BLF_buffer_col(mono, scene->r.fg_stamp);
	pad = BLF_width_max(mono);

	/* use 'h_fixed' rather than 'h', aligns better */
	h_fixed = BLF_height_max(mono);
	y_ofs = -BLF_descender(mono);

	x = 0;
	y = height;

	if (TEXT_SIZE_CHECK(stamp_data.file, w, h)) {
		/* Top left corner */
		y -= h;

		/* also a little of space to the background. */
		buf_rectfill_area(rect, rectf, width, height, scene->r.bg_stamp, display,
		                  x - BUFF_MARGIN_X, y - BUFF_MARGIN_Y, w + BUFF_MARGIN_X, y + h + BUFF_MARGIN_Y);

		/* and draw the text. */
		BLF_position(mono, x, y + y_ofs, 0.0);
		BLF_draw_buffer(mono, stamp_data.file, BLF_DRAW_STR_DUMMY_MAX);

		/* the extra pixel for background. */
		y -= BUFF_MARGIN_Y * 2;
	}

	/* Top left corner, below File */
	if (TEXT_SIZE_CHECK(stamp_data.date, w, h)) {
		y -= h;

		/* and space for background. */
		buf_rectfill_area(rect, rectf, width, height, scene->r.bg_stamp, display,
		                  0, y - BUFF_MARGIN_Y, w + BUFF_MARGIN_X, y + h + BUFF_MARGIN_Y);

		BLF_position(mono, x, y + y_ofs, 0.0);
		BLF_draw_buffer(mono, stamp_data.date, BLF_DRAW_STR_DUMMY_MAX);

		/* the extra pixel for background. */
		y -= BUFF_MARGIN_Y * 2;
	}

	/* Top left corner, below File, Date */
	if (TEXT_SIZE_CHECK(stamp_data.rendertime, w, h)) {
		y -= h;

		/* and space for background. */
		buf_rectfill_area(rect, rectf, width, height, scene->r.bg_stamp, display,
		                  0, y - BUFF_MARGIN_Y, w + BUFF_MARGIN_X, y + h + BUFF_MARGIN_Y);

		BLF_position(mono, x, y + y_ofs, 0.0);
		BLF_draw_buffer(mono, stamp_data.rendertime, BLF_DRAW_STR_DUMMY_MAX);

		/* the extra pixel for background. */
		y -= BUFF_MARGIN_Y * 2;
	}

	/* Top left corner, below File, Date, Rendertime */
	if (TEXT_SIZE_CHECK(stamp_data.memory, w, h)) {
		y -= h;

		/* and space for background. */
		buf_rectfill_area(rect, rectf, width, height, scene->r.bg_stamp, display,
		                  0, y - BUFF_MARGIN_Y, w + BUFF_MARGIN_X, y + h + BUFF_MARGIN_Y);

		BLF_position(mono, x, y + y_ofs, 0.0);
		BLF_draw_buffer(mono, stamp_data.memory, BLF_DRAW_STR_DUMMY_MAX);

		/* the extra pixel for background. */
		y -= BUFF_MARGIN_Y * 2;
	}

	/* Top left corner, below File, Date, Memory, Rendertime */
	BLF_enable(mono, BLF_WORD_WRAP);
	if (TEXT_SIZE_CHECK_WORD_WRAP(stamp_data.note, w, h)) {
		y -= h;

		/* and space for background. */
		buf_rectfill_area(rect, rectf, width, height, scene->r.bg_stamp, display,
		                  0, y - BUFF_MARGIN_Y, w + BUFF_MARGIN_X, y + h + BUFF_MARGIN_Y);

		BLF_position(mono, x, y + y_ofs + (h - h_fixed), 0.0);
		BLF_draw_buffer(mono, stamp_data.note, BLF_DRAW_STR_DUMMY_MAX);
	}
	BLF_disable(mono, BLF_WORD_WRAP);

	x = 0;
	y = 0;

	/* Bottom left corner, leaving space for timing */
	if (TEXT_SIZE_CHECK(stamp_data.marker, w, h)) {

		/* extra space for background. */
		buf_rectfill_area(rect, rectf, width, height, scene->r.bg_stamp,  display,
		                  x - BUFF_MARGIN_X, y - BUFF_MARGIN_Y, w + BUFF_MARGIN_X, y + h + BUFF_MARGIN_Y);

		/* and pad the text. */
		BLF_position(mono, x, y + y_ofs, 0.0);
		BLF_draw_buffer(mono, stamp_data.marker, BLF_DRAW_STR_DUMMY_MAX);

		/* space width. */
		x += w + pad;
	}

	/* Left bottom corner */
	if (TEXT_SIZE_CHECK(stamp_data.time, w, h)) {

		/* extra space for background */
		buf_rectfill_area(rect, rectf, width, height, scene->r.bg_stamp, display,
		                  x - BUFF_MARGIN_X, y, x + w + BUFF_MARGIN_X, y + h + BUFF_MARGIN_Y);

		/* and pad the text. */
		BLF_position(mono, x, y + y_ofs, 0.0);
		BLF_draw_buffer(mono, stamp_data.time, BLF_DRAW_STR_DUMMY_MAX);

		/* space width. */
		x += w + pad;
	}

	if (TEXT_SIZE_CHECK(stamp_data.frame, w, h)) {

		/* extra space for background. */
		buf_rectfill_area(rect, rectf, width, height, scene->r.bg_stamp, display,
		                  x - BUFF_MARGIN_X, y - BUFF_MARGIN_Y, x + w + BUFF_MARGIN_X, y + h + BUFF_MARGIN_Y);

		/* and pad the text. */
		BLF_position(mono, x, y + y_ofs, 0.0);
		BLF_draw_buffer(mono, stamp_data.frame, BLF_DRAW_STR_DUMMY_MAX);

		/* space width. */
		x += w + pad;
	}

	if (TEXT_SIZE_CHECK(stamp_data.camera, w, h)) {

		/* extra space for background. */
		buf_rectfill_area(rect, rectf, width, height, scene->r.bg_stamp, display,
		                  x - BUFF_MARGIN_X, y - BUFF_MARGIN_Y, x + w + BUFF_MARGIN_X, y + h + BUFF_MARGIN_Y);
		BLF_position(mono, x, y + y_ofs, 0.0);
		BLF_draw_buffer(mono, stamp_data.camera, BLF_DRAW_STR_DUMMY_MAX);

		/* space width. */
		x += w + pad;
	}

	if (TEXT_SIZE_CHECK(stamp_data.cameralens, w, h)) {

		/* extra space for background. */
		buf_rectfill_area(rect, rectf, width, height, scene->r.bg_stamp, display,
		                  x - BUFF_MARGIN_X, y - BUFF_MARGIN_Y, x + w + BUFF_MARGIN_X, y + h + BUFF_MARGIN_Y);
		BLF_position(mono, x, y + y_ofs, 0.0);
		BLF_draw_buffer(mono, stamp_data.cameralens, BLF_DRAW_STR_DUMMY_MAX);
	}

	if (TEXT_SIZE_CHECK(stamp_data.scene, w, h)) {

		/* Bottom right corner, with an extra space because blenfont is too strict! */
		x = width - w - 2;

		/* extra space for background. */
		buf_rectfill_area(rect, rectf, width, height, scene->r.bg_stamp, display,
		                  x - BUFF_MARGIN_X, y - BUFF_MARGIN_Y, x + w + BUFF_MARGIN_X, y + h + BUFF_MARGIN_Y);

		/* and pad the text. */
		BLF_position(mono, x, y + y_ofs, 0.0);
		BLF_draw_buffer(mono, stamp_data.scene, BLF_DRAW_STR_DUMMY_MAX);
	}

	if (TEXT_SIZE_CHECK(stamp_data.strip, w, h)) {

		/* Top right corner, with an extra space because blenfont is too strict! */
		x = width - w - pad;
		y = height - h;

		/* extra space for background. */
		buf_rectfill_area(rect, rectf, width, height, scene->r.bg_stamp, display,
		                  x - BUFF_MARGIN_X, y - BUFF_MARGIN_Y, x + w + BUFF_MARGIN_X, y + h + BUFF_MARGIN_Y);

		BLF_position(mono, x, y + y_ofs, 0.0);
		BLF_draw_buffer(mono, stamp_data.strip, BLF_DRAW_STR_DUMMY_MAX);
	}

	/* cleanup the buffer. */
	BLF_buffer(mono, NULL, NULL, 0, 0, 0, NULL);
	BLF_wordwrap(mono, 0);

#undef TEXT_SIZE_CHECK
#undef TEXT_SIZE_CHECK_WORD_WRAP
#undef BUFF_MARGIN_X
#undef BUFF_MARGIN_Y
}

void BKE_render_result_stamp_info(Scene *scene, Object *camera, struct RenderResult *rr, bool allocate_only)
{
	struct StampData *stamp_data;

	if (!(scene && (scene->r.stamp & R_STAMP_ALL)) && !allocate_only)
		return;

	if (!rr->stamp_data) {
		stamp_data = MEM_callocN(sizeof(StampData), "RenderResult.stamp_data");
	}
	else {
		stamp_data = rr->stamp_data;
	}

	if (!allocate_only)
		stampdata(scene, camera, stamp_data, 0, true);

	if (!rr->stamp_data) {
		rr->stamp_data = stamp_data;
	}
}

struct StampData *BKE_stamp_info_from_scene_static(Scene *scene)
{
	struct StampData *stamp_data;

	if (!(scene && (scene->r.stamp & R_STAMP_ALL)))
		return NULL;

	/* Memory is allocated here (instead of by the caller) so that the caller
	 * doesn't have to know the size of the StampData struct. */
	stamp_data = MEM_callocN(sizeof(StampData), __func__);
	stampdata(scene, NULL, stamp_data, 0, false);

	return stamp_data;
}

void BKE_stamp_info_callback(void *data, struct StampData *stamp_data, StampCallback callback, bool noskip)
{
	if ((callback == NULL) || (stamp_data == NULL)) {
		return;
	}

#define CALL(member, value_str) \
	if (noskip || stamp_data->member[0]) { \
		callback(data, value_str, stamp_data->member, sizeof(stamp_data->member)); \
	} ((void)0)

	CALL(file, "File");
	CALL(note, "Note");
	CALL(date, "Date");
	CALL(marker, "Marker");
	CALL(time, "Time");
	CALL(frame, "Frame");
	CALL(frame_range, "FrameRange");
	CALL(camera, "Camera");
	CALL(cameralens, "Lens");
	CALL(scene, "Scene");
	CALL(strip, "Strip");
	CALL(rendertime, "RenderTime");
	CALL(memory, "Memory");

	for (StampDataCustomField *custom_field = stamp_data->custom_fields.first;
	     custom_field != NULL;
	     custom_field = custom_field->next)
	{
		if (noskip || custom_field->value[0]) {
			callback(data, custom_field->key, custom_field->value, sizeof(custom_field->value));
		}
	}

#undef CALL
}

void BKE_render_result_stamp_data(RenderResult *rr, const char *key, const char *value)
{
	StampData *stamp_data;
	if (rr->stamp_data == NULL) {
		rr->stamp_data = MEM_callocN(sizeof(StampData), "RenderResult.stamp_data");
	}
	stamp_data = rr->stamp_data;
	StampDataCustomField *field = MEM_mallocN(sizeof(StampDataCustomField),
	                                          "StampData Custom Field");
	STRNCPY(field->key, key);
	STRNCPY(field->value, value);
	BLI_addtail(&stamp_data->custom_fields, field);
}

void BKE_stamp_data_free(struct StampData *stamp_data)
{
	if (stamp_data == NULL) {
		return;
	}
	BLI_freelistN(&stamp_data->custom_fields);
	MEM_freeN(stamp_data);
}

/* wrap for callback only */
static void metadata_set_field(void *data, const char *propname, char *propvalue, int UNUSED(len))
{
	/* We know it is an ImBuf* because that's what we pass to BKE_stamp_info_callback. */
	struct ImBuf *imbuf = data;
	IMB_metadata_set_field(imbuf->metadata, propname, propvalue);
}

static void metadata_get_field(void *data, const char *propname, char *propvalue, int len)
{
	/* We know it is an ImBuf* because that's what we pass to BKE_stamp_info_callback. */
	struct ImBuf *imbuf = data;
	IMB_metadata_get_field(imbuf->metadata, propname, propvalue, len);
}

void BKE_imbuf_stamp_info(RenderResult *rr, struct ImBuf *ibuf)
{
	struct StampData *stamp_data = rr->stamp_data;
	IMB_metadata_ensure(&ibuf->metadata);
	BKE_stamp_info_callback(ibuf, stamp_data, metadata_set_field, false);
}

void BKE_stamp_info_from_imbuf(RenderResult *rr, struct ImBuf *ibuf)
{
	struct StampData *stamp_data = rr->stamp_data;
	IMB_metadata_ensure(&ibuf->metadata);
	BKE_stamp_info_callback(ibuf, stamp_data, metadata_get_field, true);
}

bool BKE_imbuf_alpha_test(ImBuf *ibuf)
{
	int tot;
	if (ibuf->rect_float) {
		const float *buf = ibuf->rect_float;
		for (tot = ibuf->x * ibuf->y; tot--; buf += 4) {
			if (buf[3] < 1.0f) {
				return true;
			}
		}
	}
	else if (ibuf->rect) {
		unsigned char *buf = (unsigned char *)ibuf->rect;
		for (tot = ibuf->x * ibuf->y; tot--; buf += 4) {
			if (buf[3] != 255) {
				return true;
			}
		}
	}

	return false;
}

/* note: imf->planes is ignored here, its assumed the image channels
 * are already set */
void BKE_imbuf_write_prepare(ImBuf *ibuf, const ImageFormatData *imf)
{
	char imtype = imf->imtype;
	char compress = imf->compress;
	char quality = imf->quality;

	/* initialize all from image format */
	ibuf->foptions.flag = 0;

	if (imtype == R_IMF_IMTYPE_IRIS) {
		ibuf->ftype = IMB_FTYPE_IMAGIC;
	}
#ifdef WITH_HDR
	else if (imtype == R_IMF_IMTYPE_RADHDR) {
		ibuf->ftype = IMB_FTYPE_RADHDR;
	}
#endif
	else if (ELEM(imtype, R_IMF_IMTYPE_PNG, R_IMF_IMTYPE_FFMPEG, R_IMF_IMTYPE_H264, R_IMF_IMTYPE_THEORA, R_IMF_IMTYPE_XVID)) {
		ibuf->ftype = IMB_FTYPE_PNG;

		if (imtype == R_IMF_IMTYPE_PNG) {
			if (imf->depth == R_IMF_CHAN_DEPTH_16)
				ibuf->foptions.flag |= PNG_16BIT;

			ibuf->foptions.quality = compress;
		}

	}
#ifdef WITH_DDS
	else if (imtype == R_IMF_IMTYPE_DDS) {
		ibuf->ftype = IMB_FTYPE_DDS;
	}
#endif
	else if (imtype == R_IMF_IMTYPE_BMP) {
		ibuf->ftype = IMB_FTYPE_BMP;
	}
#ifdef WITH_TIFF
	else if (imtype == R_IMF_IMTYPE_TIFF) {
		ibuf->ftype = IMB_FTYPE_TIF;

		if (imf->depth == R_IMF_CHAN_DEPTH_16) {
			ibuf->foptions.flag |= TIF_16BIT;
		}
		if (imf->tiff_codec == R_IMF_TIFF_CODEC_NONE) {
			ibuf->foptions.flag |= TIF_COMPRESS_NONE;
		}
		else if (imf->tiff_codec == R_IMF_TIFF_CODEC_DEFLATE) {
			ibuf->foptions.flag |= TIF_COMPRESS_DEFLATE;
		}
		else if (imf->tiff_codec == R_IMF_TIFF_CODEC_LZW) {
			ibuf->foptions.flag |= TIF_COMPRESS_LZW;
		}
		else if (imf->tiff_codec == R_IMF_TIFF_CODEC_PACKBITS) {
			ibuf->foptions.flag |= TIF_COMPRESS_PACKBITS;
		}
	}
#endif
#ifdef WITH_OPENEXR
	else if (ELEM(imtype, R_IMF_IMTYPE_OPENEXR, R_IMF_IMTYPE_MULTILAYER)) {
		ibuf->ftype = IMB_FTYPE_OPENEXR;
		if (imf->depth == R_IMF_CHAN_DEPTH_16)
			ibuf->foptions.flag |= OPENEXR_HALF;
		ibuf->foptions.flag |= (imf->exr_codec & OPENEXR_COMPRESS);

		if (!(imf->flag & R_IMF_FLAG_ZBUF)) {
			/* Signal for exr saving. */
			IMB_freezbuffloatImBuf(ibuf);
		}

	}
#endif
#ifdef WITH_CINEON
	else if (imtype == R_IMF_IMTYPE_CINEON) {
		ibuf->ftype = IMB_FTYPE_CINEON;
		if (imf->cineon_flag & R_IMF_CINEON_FLAG_LOG) {
			ibuf->foptions.flag |= CINEON_LOG;
		}
		if (imf->depth == R_IMF_CHAN_DEPTH_16) {
			ibuf->foptions.flag |= CINEON_16BIT;
		}
		else if (imf->depth == R_IMF_CHAN_DEPTH_12) {
			ibuf->foptions.flag |= CINEON_12BIT;
		}
		else if (imf->depth == R_IMF_CHAN_DEPTH_10) {
			ibuf->foptions.flag |= CINEON_10BIT;
		}
	}
	else if (imtype == R_IMF_IMTYPE_DPX) {
		ibuf->ftype = IMB_FTYPE_DPX;
		if (imf->cineon_flag & R_IMF_CINEON_FLAG_LOG) {
			ibuf->foptions.flag |= CINEON_LOG;
		}
		if (imf->depth == R_IMF_CHAN_DEPTH_16) {
			ibuf->foptions.flag |= CINEON_16BIT;
		}
		else if (imf->depth == R_IMF_CHAN_DEPTH_12) {
			ibuf->foptions.flag |= CINEON_12BIT;
		}
		else if (imf->depth == R_IMF_CHAN_DEPTH_10) {
			ibuf->foptions.flag |= CINEON_10BIT;
		}
	}
#endif
	else if (imtype == R_IMF_IMTYPE_TARGA) {
		ibuf->ftype = IMB_FTYPE_TGA;
	}
	else if (imtype == R_IMF_IMTYPE_RAWTGA) {
		ibuf->ftype = IMB_FTYPE_TGA;
		ibuf->foptions.flag = RAWTGA;
	}
#ifdef WITH_OPENJPEG
	else if (imtype == R_IMF_IMTYPE_JP2) {
		if (quality < 10) quality = 90;
		ibuf->ftype = IMB_FTYPE_JP2;
		ibuf->foptions.quality = quality;

		if (imf->depth == R_IMF_CHAN_DEPTH_16) {
			ibuf->foptions.flag |= JP2_16BIT;
		}
		else if (imf->depth == R_IMF_CHAN_DEPTH_12) {
			ibuf->foptions.flag |= JP2_12BIT;
		}

		if (imf->jp2_flag & R_IMF_JP2_FLAG_YCC) {
			ibuf->foptions.flag |= JP2_YCC;
		}

		if (imf->jp2_flag & R_IMF_JP2_FLAG_CINE_PRESET) {
			ibuf->foptions.flag |= JP2_CINE;
			if (imf->jp2_flag & R_IMF_JP2_FLAG_CINE_48)
				ibuf->foptions.flag |= JP2_CINE_48FPS;
		}

		if (imf->jp2_codec == R_IMF_JP2_CODEC_JP2)
			ibuf->foptions.flag |= JP2_JP2;
		else if (imf->jp2_codec == R_IMF_JP2_CODEC_J2K)
			ibuf->foptions.flag |= JP2_J2K;
		else
			BLI_assert(!"Unsupported jp2 codec was specified in im_format->jp2_codec");
	}
#endif
	else {
		/* R_IMF_IMTYPE_JPEG90, etc. default we save jpegs */
		if (quality < 10) quality = 90;
		ibuf->ftype = IMB_FTYPE_JPG;
		ibuf->foptions.quality = quality;
	}
}

int BKE_imbuf_write(ImBuf *ibuf, const char *name, const ImageFormatData *imf)
{
	int ok;

	BKE_imbuf_write_prepare(ibuf, imf);

	BLI_make_existing_file(name);

	ok = IMB_saveiff(ibuf, name, IB_rect | IB_zbuf | IB_zbuffloat);
	if (ok == 0) {
		perror(name);
	}

	return(ok);
}

/* same as BKE_imbuf_write() but crappy workaround not to permanently modify
 * _some_, values in the imbuf */
int BKE_imbuf_write_as(ImBuf *ibuf, const char *name, ImageFormatData *imf,
                       const bool save_copy)
{
	ImBuf ibuf_back = *ibuf;
	int ok;

	/* all data is rgba anyway,
	 * this just controls how to save for some formats */
	ibuf->planes = imf->planes;

	ok = BKE_imbuf_write(ibuf, name, imf);

	if (save_copy) {
		/* note that we are not restoring _all_ settings */
		ibuf->planes = ibuf_back.planes;
		ibuf->ftype =  ibuf_back.ftype;
		ibuf->foptions =  ibuf_back.foptions;
	}

	return ok;
}

int BKE_imbuf_write_stamp(
        Scene *scene, struct RenderResult *rr, ImBuf *ibuf, const char *name,
        const struct ImageFormatData *imf)
{
	if (scene && scene->r.stamp & R_STAMP_ALL)
		BKE_imbuf_stamp_info(rr, ibuf);

	return BKE_imbuf_write(ibuf, name, imf);
}

static void do_makepicstring(
        char *string, const char *base, const char *relbase, int frame, const char imtype,
        const ImageFormatData *im_format, const short use_ext, const short use_frames,
        const char *suffix)
{
	if (string == NULL) return;
	BLI_strncpy(string, base, FILE_MAX - 10);   /* weak assumption */
	BLI_path_abs(string, relbase);

	if (use_frames)
		BLI_path_frame(string, frame, 4);

	if (suffix)
		BLI_path_suffix(string, FILE_MAX, suffix, "");

	if (use_ext)
		do_add_image_extension(string, imtype, im_format);
}

void BKE_image_path_from_imformat(
        char *string, const char *base, const char *relbase, int frame,
        const ImageFormatData *im_format, const bool use_ext, const bool use_frames, const char *suffix)
{
	do_makepicstring(string, base, relbase, frame, im_format->imtype, im_format, use_ext, use_frames, suffix);
}

void BKE_image_path_from_imtype(
        char *string, const char *base, const char *relbase, int frame,
        const char imtype, const bool use_ext, const bool use_frames, const char *view)
{
	do_makepicstring(string, base, relbase, frame, imtype, NULL, use_ext, use_frames, view);
}

struct anim *openanim_noload(const char *name, int flags, int streamindex, char colorspace[IMA_MAX_SPACE])
{
	struct anim *anim;

	anim = IMB_open_anim(name, flags, streamindex, colorspace);
	return anim;
}

/* used by sequencer too */
struct anim *openanim(const char *name, int flags, int streamindex, char colorspace[IMA_MAX_SPACE])
{
	struct anim *anim;
	struct ImBuf *ibuf;

	anim = IMB_open_anim(name, flags, streamindex, colorspace);
	if (anim == NULL) return NULL;

	ibuf = IMB_anim_absolute(anim, 0, IMB_TC_NONE, IMB_PROXY_NONE);
	if (ibuf == NULL) {
		if (BLI_exists(name))
			printf("not an anim: %s\n", name);
		else
			printf("anim file doesn't exist: %s\n", name);
		IMB_free_anim(anim);
		return NULL;
	}
	IMB_freeImBuf(ibuf);

	return(anim);
}

/* ************************* New Image API *************** */


/* Notes about Image storage
 * - packedfile
 *   -> written in .blend
 * - filename
 *   -> written in .blend
 * - movie
 *   -> comes from packedfile or filename
 * - renderresult
 *   -> comes from packedfile or filename
 * - listbase
 *   -> ibufs from exrhandle
 * - flipbook array
 *   -> ibufs come from movie, temporary renderresult or sequence
 * - ibuf
 *   -> comes from packedfile or filename or generated
 */


/* forces existence of 1 Image for renderout or nodes, returns Image */
/* name is only for default, when making new one */
Image *BKE_image_verify_viewer(Main *bmain, int type, const char *name)
{
	Image *ima;

	for (ima = bmain->image.first; ima; ima = ima->id.next)
		if (ima->source == IMA_SRC_VIEWER)
			if (ima->type == type)
				break;

	if (ima == NULL)
		ima = image_alloc(bmain, name, IMA_SRC_VIEWER, type);

	/* happens on reload, imagewindow cannot be image user when hidden*/
	if (ima->id.us == 0)
		id_us_plus(&ima->id);

	return ima;
}

static void image_viewer_create_views(const RenderData *rd, Image *ima)
{
	if ((rd->scemode & R_MULTIVIEW) == 0) {
		image_add_view(ima, "", "");
	}
	else {
		SceneRenderView *srv;
		for (srv = rd->views.first; srv; srv = srv->next) {
			if (BKE_scene_multiview_is_render_view_active(rd, srv) == false)
				continue;
			image_add_view(ima, srv->name, "");
		}
	}
}

/* Reset the image cache and views when the Viewer Nodes views don't match the scene views */
void BKE_image_verify_viewer_views(const RenderData *rd, Image *ima, ImageUser *iuser)
{
	bool do_reset;
	const bool is_multiview = (rd->scemode & R_MULTIVIEW) != 0;

	BLI_thread_lock(LOCK_DRAW_IMAGE);

	if (!BKE_scene_multiview_is_stereo3d(rd))
		iuser->flag &= ~IMA_SHOW_STEREO;

	/* see if all scene render views are in the image view list */
	do_reset = (BKE_scene_multiview_num_views_get(rd) != BLI_listbase_count(&ima->views));

	/* multiview also needs to be sure all the views are synced */
	if (is_multiview && !do_reset) {
		SceneRenderView *srv;
		ImageView *iv;

		for (iv = ima->views.first; iv; iv = iv->next) {
			srv = BLI_findstring(&rd->views, iv->name, offsetof(SceneRenderView, name));
			if ((srv == NULL) || (BKE_scene_multiview_is_render_view_active(rd, srv) == false)) {
				do_reset = true;
				break;
			}
		}
	}

	if (do_reset) {
		BLI_spin_lock(&image_spin);

		image_free_cached_frames(ima);
		BKE_image_free_views(ima);

		/* add new views */
		image_viewer_create_views(rd, ima);

		BLI_spin_unlock(&image_spin);
	}

	BLI_thread_unlock(LOCK_DRAW_IMAGE);
}

void BKE_image_walk_all_users(const Main *mainp, void *customdata,
                              void callback(Image *ima, ImageUser *iuser, void *customdata))
{
	wmWindowManager *wm;
	wmWindow *win;
	Tex *tex;

	/* texture users */
	for (tex = mainp->tex.first; tex; tex = tex->id.next) {
		if (tex->type == TEX_IMAGE && tex->ima) {
			callback(tex->ima, &tex->iuser, customdata);
		}

		if (tex->nodetree) {
			bNode *node;
			for (node = tex->nodetree->nodes.first; node; node = node->next) {
				if (node->id && node->type == TEX_NODE_IMAGE) {
					Image *ima = (Image *)node->id;
					ImageUser *iuser = node->storage;
					callback(ima, iuser, customdata);
				}
			}
		}
	}

	for (Camera *cam = mainp->camera.first; cam; cam = cam->id.next) {
		for (CameraBGImage *bgpic = cam->bg_images.first; bgpic; bgpic = bgpic->next) {
			callback(bgpic->ima, &bgpic->iuser, customdata);
		}
	}

	/* image window, compo node users */
	for (wm = mainp->wm.first; wm; wm = wm->id.next) { /* only 1 wm */
		for (win = wm->windows.first; win; win = win->next) {
			const bScreen *screen = BKE_workspace_active_screen_get(win->workspace_hook);

			for (ScrArea *sa = screen->areabase.first; sa; sa = sa->next) {
				if (sa->spacetype == SPACE_IMAGE) {
					SpaceImage *sima = sa->spacedata.first;
					callback(sima->image, &sima->iuser, customdata);
				}
				else if (sa->spacetype == SPACE_NODE) {
					SpaceNode *snode = sa->spacedata.first;
					if (snode->nodetree && snode->nodetree->type == NTREE_COMPOSIT) {
						bNode *node;
						for (node = snode->nodetree->nodes.first; node; node = node->next) {
							if (node->id && node->type == CMP_NODE_IMAGE) {
								Image *ima = (Image *)node->id;
								ImageUser *iuser = node->storage;
								callback(ima, iuser, customdata);
							}
						}
					}
				}
			}
		}
	}
}

static void image_tag_frame_recalc(Image *ima, ImageUser *iuser, void *customdata)
{
	Image *changed_image = customdata;

	if (ima == changed_image && BKE_image_is_animated(ima)) {
		iuser->flag |= IMA_NEED_FRAME_RECALC;
	}
}

static void image_init_imageuser(Image *ima, ImageUser *iuser)
{
	RenderResult *rr = ima->rr;

	iuser->multi_index = 0;
	iuser->layer = iuser->pass = iuser->view = 0;

	if (rr)
		BKE_image_multilayer_index(rr, iuser);
}

void BKE_image_init_imageuser(Image *ima, ImageUser *iuser)
{
	image_init_imageuser(ima, iuser);
}

static void image_free_tile(Image *ima, int tile)
{
	for (int t = 0; t < TEXTARGET_COUNT; t++) {
		if (ima->tiles[t].gputexture[t]) {
			GPU_texture_free(ima->tiles[t].gputexture[t]);
			ima->tiles[t].gputexture[t] = NULL;
		}
	}

	if (BKE_image_is_multiview(ima)) {
		const int totviews = BLI_listbase_count(&ima->views);
		for (int i = 0; i < totviews; i++) {
			image_remove_ibuf(ima, i, tile);
		}
	}
	else {
		image_remove_ibuf(ima, 0, tile);
	}
}

void BKE_image_signal(Main *bmain, Image *ima, ImageUser *iuser, int signal)
{
	if (ima == NULL)
		return;

	BLI_spin_lock(&image_spin);

	switch (signal) {
		case IMA_SIGNAL_FREE:
			BKE_image_free_buffers(ima);

			if (iuser) {
				iuser->ok = 1;
				if (iuser->scene) {
					image_update_views_format(ima, iuser);
				}
			}
			break;
		case IMA_SIGNAL_SRC_CHANGE:
			if (ima->type == IMA_TYPE_UV_TEST)
				if (ima->source != IMA_SRC_GENERATED)
					ima->type = IMA_TYPE_IMAGE;

			if (ima->source == IMA_SRC_GENERATED) {
				if (ima->gen_x == 0 || ima->gen_y == 0) {
					ImBuf *ibuf = image_get_cached_ibuf_for_index_entry(ima, IMA_NO_INDEX, 0);
					if (ibuf) {
						ima->gen_x = ibuf->x;
						ima->gen_y = ibuf->y;
						IMB_freeImBuf(ibuf);
					}
				}

				/* Changing source type to generated will likely change file format
				 * used by generated image buffer. Saving different file format to
				 * the old name might confuse other applications.
				 *
				 * Here we ensure original image path wouldn't be used when saving
				 * generated image.
				 */
				ima->name[0] = '\0';
			}

			if (ima->source != IMA_SRC_TILED) {
				if (ima->num_tiles > 1) {
					for (int i = 1; i < ima->num_tiles; i++) {
						image_free_tile(ima, i);
					}
					ima->tiles = MEM_reallocN(ima->tiles, sizeof(ImageTile));
					ima->num_tiles = 1;
				}
			}

#if 0
			/* force reload on first use, but not for multilayer, that makes nodes and buttons in ui drawing fail */
			if (ima->type != IMA_TYPE_MULTILAYER)
				BKE_image_free_buffers(ima);
#else
			/* image buffers for non-sequence multilayer will share buffers with RenderResult,
			 * however sequence multilayer will own buffers. Such logic makes switching from
			 * single multilayer file to sequence completely unstable
			 * since changes in nodes seems this workaround isn't needed anymore, all sockets
			 * are nicely detecting anyway, but freeing buffers always here makes multilayer
			 * sequences behave stable
			 */
			BKE_image_free_buffers(ima);
#endif

			for (int i = 0; i < ima->num_tiles; i++) {
				ima->tiles[i].ok = 1;
			}

			if (iuser)
				iuser->ok = 1;

			BKE_image_walk_all_users(bmain, ima, image_tag_frame_recalc);

			break;

		case IMA_SIGNAL_RELOAD:
			/* try to repack file */
			if (BKE_image_has_packedfile(ima)) {
				const int totfiles = image_num_files(ima);

				if (totfiles != BLI_listbase_count_at_most(&ima->packedfiles, totfiles + 1)) {
					/* in case there are new available files to be loaded */
					image_free_packedfiles(ima);
					BKE_image_packfiles(NULL, ima, ID_BLEND_PATH(bmain, &ima->id));
				}
				else {
					ImagePackedFile *imapf;
					for (imapf = ima->packedfiles.first; imapf; imapf = imapf->next) {
						PackedFile *pf;
						pf = newPackedFile(NULL, imapf->filepath, ID_BLEND_PATH(bmain, &ima->id));
						if (pf) {
							freePackedFile(imapf->packedfile);
							imapf->packedfile = pf;
						}
						else {
							printf("ERROR: Image \"%s\" not available. Keeping packed image\n", imapf->filepath);
						}
					}
				}

				if (BKE_image_has_packedfile(ima))
					BKE_image_free_buffers(ima);
			}
			else
				BKE_image_free_buffers(ima);

			if (iuser) {
				iuser->ok = 1;
				if (iuser->scene) {
					image_update_views_format(ima, iuser);
				}
			}

			break;
		case IMA_SIGNAL_USER_NEW_IMAGE:
			if (iuser) {
				iuser->ok = 1;
				if (ELEM(ima->source, IMA_SRC_FILE, IMA_SRC_SEQUENCE, IMA_SRC_TILED)) {
					if (ima->type == IMA_TYPE_MULTILAYER) {
						image_init_imageuser(ima, iuser);
					}
				}
			}
			break;
		case IMA_SIGNAL_COLORMANAGE:
			BKE_image_free_buffers(ima);

			for (int i = 0; i < ima->num_tiles; i++) {
				ima->tiles[i].ok = 1;
			}

			if (iuser)
				iuser->ok = 1;

			break;
	}

	BLI_spin_unlock(&image_spin);

	/* don't use notifiers because they are not 100% sure to succeeded
	 * this also makes sure all scenes are accounted for. */
	{
		Scene *scene;
		for (scene = bmain->scene.first; scene; scene = scene->id.next) {
			if (scene->nodetree) {
				nodeUpdateID(scene->nodetree, &ima->id);
			}
		}
	}
}

/* return renderpass for a given pass index and active view */
/* fallback to available if there are missing passes for active view */
static RenderPass *image_render_pass_get(RenderLayer *rl, const int pass, const int view, int *r_passindex)
{
	RenderPass *rpass_ret = NULL;
	RenderPass *rpass;

	int rp_index = 0;
	const char *rp_name = "";

	for (rpass = rl->passes.first; rpass; rpass = rpass->next, rp_index++) {
		if (rp_index == pass) {
			rpass_ret = rpass;
			if (view == 0) {
				/* no multiview or left eye */
				break;
			}
			else {
				rp_name = rpass->name;
			}
		}
		/* multiview */
		else if (rp_name[0] &&
		         STREQ(rpass->name, rp_name) &&
		         (rpass->view_id == view))
		{
			rpass_ret = rpass;
			break;
		}
	}

	/* fallback to the first pass in the layer */
	if (rpass_ret == NULL) {
		rp_index = 0;
		rpass_ret = rl->passes.first;
	}

	if (r_passindex) {
		*r_passindex = (rpass == rpass_ret ? rp_index : pass);
	}

	return rpass_ret;
}

/* if layer or pass changes, we need an index for the imbufs list */
/* note it is called for rendered results, but it doesnt use the index! */
/* and because rendered results use fake layer/passes, don't correct for wrong indices here */
RenderPass *BKE_image_multilayer_index(RenderResult *rr, ImageUser *iuser)
{
	RenderLayer *rl;
	RenderPass *rpass = NULL;

	if (rr == NULL)
		return NULL;

	if (iuser) {
		short index = 0, rv_index, rl_index = 0;
		bool is_stereo = (iuser->flag & IMA_SHOW_STEREO) && RE_RenderResult_is_stereo(rr);

		rv_index = is_stereo ? iuser->multiview_eye : iuser->view;
		if (RE_HasCombinedLayer(rr)) rl_index += 1;

		for (rl = rr->layers.first; rl; rl = rl->next, rl_index++) {
			if (iuser->layer == rl_index) {
				int rp_index;
				rpass = image_render_pass_get(rl, iuser->pass, rv_index, &rp_index);
				iuser->multi_index = index + rp_index;
				break;
			}
			else {
				index += BLI_listbase_count(&rl->passes);
			}
		}
	}

	return rpass;
}

void BKE_image_multiview_index(Image *ima, ImageUser *iuser)
{
	if (iuser) {
		bool is_stereo = BKE_image_is_stereo(ima) && (iuser->flag & IMA_SHOW_STEREO);
		if (is_stereo) {
			iuser->multi_index = iuser->multiview_eye;
		}
		else {
			if ((iuser->view < 0) || (iuser->view >= BLI_listbase_count_at_most(&ima->views, iuser->view + 1))) {
				iuser->multi_index = iuser->view = 0;
			}
			else {
				iuser->multi_index = iuser->view;
			}
		}
	}
}

int BKE_image_get_tile_index(struct Image *ima, struct ImageUser *iuser)
{
	if ((ima->source != IMA_SRC_TILED) || !iuser) {
		return 0;
	}

	BLI_assert(iuser->tile < ima->num_tiles);

	return iuser->tile;
}

void BKE_image_get_tile_label(Image *ima, int tile, char *label, int len_label)
{
	label[0] = '\0';
	if (!ima || ima->source != IMA_SRC_TILED || tile >= ima->num_tiles) {
		return;
	}

	if (ima->tiles[tile].label[0])
		BLI_strncpy(label, ima->tiles[tile].label, len_label);
	else
		BLI_snprintf(label, len_label, "%d", 1001 + tile);
}

ImageTile *BKE_image_add_tile(struct Image *ima, const char *label)
{
	if (ima->source != IMA_SRC_TILED) {
		return NULL;
	}

	int tile_id = ima->num_tiles;
	ima->num_tiles++;
	ima->tiles = MEM_recallocN(ima->tiles, sizeof(ImageTile)*ima->num_tiles);
	ima->tiles[tile_id].ok = 1;

	if (label) {
		BLI_strncpy(ima->tiles[tile_id].label, label, sizeof(ima->tiles[tile_id].label));
	}

	return &ima->tiles[tile_id];
}

bool BKE_image_remove_tile(struct Image *ima)
{
	if (ima->source != IMA_SRC_TILED) {
		return false;
	}

	if (ima->num_tiles == 1) {
		return false;
	}

	image_free_tile(ima, ima->num_tiles-1);

	ima->num_tiles--;
	ima->tiles = MEM_reallocN(ima->tiles, sizeof(ImageTile)*ima->num_tiles);

	return true;
}

bool BKE_image_make_tiled(struct Image *ima, int num_tiles)
{
	if (ima->source != IMA_SRC_FILE) {
		return false;
	}

	BKE_image_free_buffers(ima);

	ima->source = IMA_SRC_TILED;
	ima->num_tiles = num_tiles;
	ima->tiles = MEM_recallocN(ima->tiles, sizeof(ImageTile)*num_tiles);
	for (int i = 0; i < num_tiles; i++)
		ima->tiles[i].ok = 1;

	return true;
}

struct GPUTexture *BKE_image_get_gpu_texture(struct Image *ima, int tile, int type)
{
	BLI_assert(tile < ima->num_tiles);

	return ima->tiles[tile].gputexture[type];
}

void BKE_image_set_gpu_texture(struct Image *ima, int tile, int type, struct GPUTexture *tex)
{
	BLI_assert(tile < ima->num_tiles);

	ima->tiles[tile].gputexture[type] = tex;
}

bool BKE_image_generate_tile(struct Image *ima, int tile, int width, int height, const float color[4], int gen_type)
{
	if (!ima || ima->source != IMA_SRC_TILED || tile < 0 || tile >= ima->num_tiles) {
		return false;
	}

	image_free_tile(ima, tile);

	ImageUser iuser = {NULL};
	iuser.ok = true;
	ImBuf *main_ibuf = image_acquire_ibuf(ima, &iuser, NULL);
	if (!main_ibuf) {
		return false;
	}
	int planes = main_ibuf->planes;
	bool is_float = (main_ibuf->rect_float != NULL);
	BKE_image_release_ibuf(ima, main_ibuf, NULL);

	ImBuf *tile_ibuf = add_ibuf_size(width, height, ima->name, planes, is_float, gen_type, color, &ima->colorspace_settings);

	if (tile_ibuf) {
		image_assign_ibuf(ima, tile_ibuf, 0, tile);
		BKE_image_release_ibuf(ima, tile_ibuf, NULL);
		ima->tiles[tile].ok = 1;
		return true;
	}
	return false;
}

/* if layer or pass changes, we need an index for the imbufs list */
/* note it is called for rendered results, but it doesnt use the index! */
/* and because rendered results use fake layer/passes, don't correct for wrong indices here */
bool BKE_image_is_multilayer(Image *ima)
{
	if (ELEM(ima->source, IMA_SRC_FILE, IMA_SRC_SEQUENCE, IMA_SRC_TILED)) {
		if (ima->type == IMA_TYPE_MULTILAYER) {
			return true;
		}
	}
	else if (ima->source == IMA_SRC_VIEWER) {
		if (ima->type == IMA_TYPE_R_RESULT) {
			return true;
		}
	}
	return false;
}

bool BKE_image_is_multiview(Image *ima)
{
	ImageView *view = ima->views.first;
	return (view && (view->next || view->name[0]));
}

bool BKE_image_is_stereo(Image *ima)
{
	return BKE_image_is_multiview(ima) &&
	       (BLI_findstring(&ima->views, STEREO_LEFT_NAME, offsetof(ImageView, name)) &&
	        BLI_findstring(&ima->views, STEREO_RIGHT_NAME, offsetof(ImageView, name)));
}

static void image_init_multilayer_multiview(Image *ima, RenderResult *rr)
{
	/* update image views from render views, but only if they actually changed,
	 * to avoid invalid memory access during render. ideally these should always
	 * be acquired with a mutex along with the render result, but there are still
	 * some places with just an image pointer that need to access views */
	if (rr && BLI_listbase_count(&ima->views) == BLI_listbase_count(&rr->views)) {
		ImageView *iv = ima->views.first;
		RenderView *rv = rr->views.first;
		bool modified = false;
		for (; rv; rv = rv->next, iv = iv->next) {
			modified |= !STREQ(rv->name, iv->name);
		}
		if (!modified)
			return;
	}

	BKE_image_free_views(ima);

	if (rr) {
		for (RenderView *rv = rr->views.first; rv; rv = rv->next) {
			ImageView *iv = MEM_callocN(sizeof(ImageView), "Viewer Image View");
			STRNCPY(iv->name, rv->name);
			BLI_addtail(&ima->views, iv);
		}
	}
}


RenderResult *BKE_image_acquire_renderresult(Scene *scene, Image *ima)
{
	RenderResult *rr = NULL;
	if (ima->rr) {
		rr = ima->rr;
	}
	else if (ima->type == IMA_TYPE_R_RESULT) {
		if (ima->render_slot == ima->last_render_slot)
			rr = RE_AcquireResultRead(RE_GetSceneRender(scene));
		else
			rr = BKE_image_get_renderslot(ima, ima->render_slot)->render;

		/* set proper views */
		image_init_multilayer_multiview(ima, rr);
	}

	return rr;
}

void BKE_image_release_renderresult(Scene *scene, Image *ima)
{
	if (ima->rr) {
		/* pass */
	}
	else if (ima->type == IMA_TYPE_R_RESULT) {
		if (ima->render_slot == ima->last_render_slot)
			RE_ReleaseResult(RE_GetSceneRender(scene));
	}
}

bool BKE_image_is_openexr(struct Image *ima)
{
#ifdef WITH_OPENEXR
	if (ELEM(ima->source, IMA_SRC_FILE, IMA_SRC_SEQUENCE, IMA_SRC_TILED)) {
		return BLI_testextensie(ima->name, ".exr");
	}
#else
	UNUSED_VARS(ima);
#endif
	return false;
}

void BKE_image_backup_render(Scene *scene, Image *ima, bool free_current_slot)
{
	/* called right before rendering, ima->renderslots contains render
	 * result pointers for everything but the current render */
	Render *re = RE_GetSceneRender(scene);
	int slot = ima->render_slot, last = ima->last_render_slot;

	if (slot != last) {
		RenderSlot *last_slot = BKE_image_get_renderslot(ima, last);
		last_slot->render = NULL;
		RE_SwapResult(re, &last_slot->render);

		RenderSlot *cur_slot = BKE_image_get_renderslot(ima, slot);
		if (cur_slot->render) {
			if (free_current_slot) {
				BKE_image_clear_renderslot(ima, NULL, slot);
			}
			else {
				RE_SwapResult(re, &cur_slot->render);
			}
		}
	}

	ima->last_render_slot = slot;
}

/**************************** multiview load openexr *********************************/

static void image_add_view(Image *ima, const char *viewname, const char *filepath)
{
	ImageView *iv;

	iv = MEM_mallocN(sizeof(ImageView), "Viewer Image View");
	STRNCPY(iv->name, viewname);
	STRNCPY(iv->filepath, filepath);

	/* For stereo drawing we need to ensure:
	 * STEREO_LEFT_NAME  == STEREO_LEFT_ID and
	 * STEREO_RIGHT_NAME == STEREO_RIGHT_ID */

	if (STREQ(viewname, STEREO_LEFT_NAME)) {
		BLI_addhead(&ima->views, iv);
	}
	else if (STREQ(viewname, STEREO_RIGHT_NAME)) {
		ImageView *left_iv = BLI_findstring(&ima->views, STEREO_LEFT_NAME, offsetof(ImageView, name));

		if (left_iv == NULL) {
			BLI_addhead(&ima->views, iv);
		}
		else {
			BLI_insertlinkafter(&ima->views, left_iv, iv);
		}
	}
	else {
		BLI_addtail(&ima->views, iv);
	}
}

/* after imbuf load, openexr type can return with a exrhandle open */
/* in that case we have to build a render-result */
#ifdef WITH_OPENEXR
static void image_create_multilayer(Image *ima, ImBuf *ibuf, int framenr)
{
	const char *colorspace = ima->colorspace_settings.name;
	bool predivide = (ima->alpha_mode == IMA_ALPHA_PREMUL);

	/* only load rr once for multiview */
	if (!ima->rr)
		ima->rr = RE_MultilayerConvert(ibuf->userdata, colorspace, predivide, ibuf->x, ibuf->y);

	IMB_exr_close(ibuf->userdata);

	ibuf->userdata = NULL;
	if (ima->rr)
		ima->rr->framenr = framenr;

	/* set proper views */
	image_init_multilayer_multiview(ima, ima->rr);
}
#endif  /* WITH_OPENEXR */

/* common stuff to do with images after loading */
static void image_initialize_after_load(Image *ima, ImageUser *iuser, ImBuf *ibuf)
{
	/* Preview is NULL when it has never been used as an icon before.
	 * Never handle previews/icons outside of main thread. */
	if (G.background == 0 && ima->preview == NULL && BLI_thread_is_main()) {
		BKE_icon_changed(BKE_icon_id_ensure(&ima->id));
	}

	/* fields */
	if (ima->flag & IMA_FIELDS) {
		if (ima->flag & IMA_STD_FIELD) de_interlace_st(ibuf);
		else de_interlace_ng(ibuf);
	}
	/* timer */
	BKE_image_tag_time(ima);

	int tile = BKE_image_get_tile_index(ima, iuser);
	ima->tiles[tile].ok = IMA_OK_LOADED;

}

static int imbuf_alpha_flags_for_image(Image *ima)
{
	int flag = 0;

	if (ima->flag & IMA_IGNORE_ALPHA)
		flag |= IB_ignore_alpha;
	else if (ima->alpha_mode == IMA_ALPHA_PREMUL)
		flag |= IB_alphamode_premul;

	return flag;
}

/* the number of files will vary according to the stereo format */
static int image_num_files(Image *ima)
{
	const bool is_multiview = BKE_image_is_multiview(ima);

	if (!is_multiview) {
		return 1;
	}
	else if (ima->views_format == R_IMF_VIEWS_STEREO_3D) {
		return 1;
	}
	/* R_IMF_VIEWS_INDIVIDUAL */
	else {
		return BLI_listbase_count(&ima->views);
	}
}

static ImBuf *load_sequence_single(Image *ima, ImageUser *iuser, int frame, const int view_id, bool *r_assign)
{
	struct ImBuf *ibuf;
	char name[FILE_MAX];
	int flag;
	ImageUser iuser_t = {0};
	int tile = BKE_image_get_tile_index(ima, iuser);

	/* XXX temp stuff? */
	if (ima->lastframe != frame)
		ima->tpageflag |= IMA_TPAGE_REFRESH;

	ima->lastframe = frame;

	if (iuser) {
		iuser_t = *iuser;
	}
	else {
		/* TODO(sergey): Do we need to initialize something here? */
	}

	iuser_t.view = view_id;
	BKE_image_user_file_path(&iuser_t, ima, name);

	flag = IB_rect | IB_multilayer;
	flag |= imbuf_alpha_flags_for_image(ima);

	/* read ibuf */
	ibuf = IMB_loadiffname(name, flag, ima->colorspace_settings.name);

#if 0
	if (ibuf) {
		printf(AT " loaded %s\n", name);
	}
	else {
		printf(AT " missed %s\n", name);
	}
#endif

	if (ibuf) {
#ifdef WITH_OPENEXR
		if (ibuf->ftype == IMB_FTYPE_OPENEXR && ibuf->userdata) {
			/* Handle multilayer and multiview cases, don't assign ibuf here.
			 * will be set layer in BKE_image_acquire_ibuf from ima->rr. */
			if (IMB_exr_has_multilayer(ibuf->userdata)) {
				image_create_multilayer(ima, ibuf, frame);
				ima->type = IMA_TYPE_MULTILAYER;
				IMB_freeImBuf(ibuf);
				ibuf = NULL;
			}
		}
		else {
			image_initialize_after_load(ima, iuser, ibuf);
			*r_assign = true;
		}
#else
		image_initialize_after_load(ima, iuser, ibuf);
		*r_assign = true;
#endif
	}
	else
		ima->tiles[tile].ok = 0;

	return ibuf;
}

static ImBuf *image_load_sequence_file(Image *ima, ImageUser *iuser, int entry, int frame)
{
	struct ImBuf *ibuf = NULL;
	const bool is_multiview = BKE_image_is_multiview(ima);
	const int totfiles = image_num_files(ima);
	bool assign = false;

	if (!is_multiview) {
		ibuf = load_sequence_single(ima, iuser, frame, 0, &assign);
		if (assign) {
			image_assign_ibuf(ima, ibuf, 0, entry);
		}
	}
	else {
		const int totviews = BLI_listbase_count(&ima->views);
		int i;
		struct ImBuf **ibuf_arr;

		ibuf_arr = MEM_mallocN(sizeof(ImBuf *) * totviews, "Image Views Imbufs");

		for (i = 0; i < totfiles; i++)
			ibuf_arr[i] = load_sequence_single(ima, iuser, frame, i, &assign);

		if (BKE_image_is_stereo(ima) && ima->views_format == R_IMF_VIEWS_STEREO_3D)
			IMB_ImBufFromStereo3d(ima->stereo3d_format, ibuf_arr[0], &ibuf_arr[0], &ibuf_arr[1]);

		/* return the original requested ImBuf */
		ibuf = ibuf_arr[(iuser ? iuser->multi_index : 0)];

		if (assign) {
			for (i = 0; i < totviews; i++) {
				image_assign_ibuf(ima, ibuf_arr[i], i, entry);
			}
		}

		/* "remove" the others (decrease their refcount) */
		for (i = 0; i < totviews; i++) {
			if (ibuf_arr[i] != ibuf) {
				IMB_freeImBuf(ibuf_arr[i]);
			}
		}

		/* cleanup */
		MEM_freeN(ibuf_arr);
	}

	return ibuf;
}

static ImBuf *image_load_sequence_multilayer(Image *ima, ImageUser *iuser, int entry, int frame)
{
	struct ImBuf *ibuf = NULL;
	int tile = BKE_image_get_tile_index(ima, iuser);

	/* either we load from RenderResult, or we have to load a new one */

	/* check for new RenderResult */
	if (ima->rr == NULL || frame != ima->rr->framenr) {
		if (ima->rr) {
			/* Cached image buffers shares pointers with render result,
			 * need to ensure there's no image buffers are hanging around
			 * with dead links after freeing the render result.
			 */
			image_free_cached_frames(ima);
			RE_FreeRenderResult(ima->rr);
			ima->rr = NULL;
		}

		ibuf = image_load_sequence_file(ima, iuser, entry, frame);

		if (ibuf) { /* actually an error */
			ima->type = IMA_TYPE_IMAGE;
			printf("error, multi is normal image\n");
		}
	}
	if (ima->rr) {
		RenderPass *rpass = BKE_image_multilayer_index(ima->rr, iuser);

		if (rpass) {
			// printf("load from pass %s\n", rpass->name);
			/* since we free  render results, we copy the rect */
			ibuf = IMB_allocImBuf(ima->rr->rectx, ima->rr->recty, 32, 0);
			ibuf->rect_float = MEM_dupallocN(rpass->rect);
			ibuf->flags |= IB_rectfloat;
			ibuf->mall = IB_rectfloat;
			ibuf->channels = rpass->channels;

			image_initialize_after_load(ima, iuser, ibuf);
			image_assign_ibuf(ima, ibuf, iuser ? iuser->multi_index : 0, entry);

		}
		// else printf("pass not found\n");
	}
	else
		ima->tiles[tile].ok = 0;

	if (iuser)
		iuser->ok = ima->tiles[tile].ok;

	return ibuf;
}

static ImBuf *load_movie_single(Image *ima, ImageUser *iuser, int frame, const int view_id)
{
	struct ImBuf *ibuf = NULL;
	ImageAnim *ia;

	ia = BLI_findlink(&ima->anims, view_id);

	if (ia->anim == NULL) {
		char str[FILE_MAX];
		int flags = IB_rect;
		ImageUser iuser_t;

		if (ima->flag & IMA_DEINTERLACE) {
			flags |= IB_animdeinterlace;
		}

		if (iuser)
			iuser_t = *iuser;

		iuser_t.view = view_id;

		BKE_image_user_file_path(&iuser_t, ima, str);

		/* FIXME: make several stream accessible in image editor, too*/
		ia->anim = openanim(str, flags, 0, ima->colorspace_settings.name);

		/* let's initialize this user */
		if (ia->anim && iuser && iuser->frames == 0)
			iuser->frames = IMB_anim_get_duration(ia->anim,
			                                      IMB_TC_RECORD_RUN);
	}

	if (ia->anim) {
		int dur = IMB_anim_get_duration(ia->anim,
		                                IMB_TC_RECORD_RUN);
		int fra = frame - 1;

		if (fra < 0) fra = 0;
		if (fra > (dur - 1)) fra = dur - 1;
		ibuf = IMB_makeSingleUser(
		    IMB_anim_absolute(ia->anim, fra,
		                      IMB_TC_RECORD_RUN,
		                      IMB_PROXY_NONE));

		if (ibuf) {
			image_initialize_after_load(ima, iuser, ibuf);
		}
		else
			ima->tiles[0].ok = 0;
	}
	else
		ima->tiles[0].ok = 0;

	return ibuf;
}

static ImBuf *image_load_movie_file(Image *ima, ImageUser *iuser, int frame)
{
	struct ImBuf *ibuf = NULL;
	const bool is_multiview = BKE_image_is_multiview(ima);
	const int totfiles = image_num_files(ima);
	int i;

	if (totfiles != BLI_listbase_count_at_most(&ima->anims, totfiles + 1)) {
		image_free_anims(ima);

		for (i = 0; i < totfiles; i++) {
			/* allocate the ImageAnim */
			ImageAnim *ia = MEM_callocN(sizeof(ImageAnim), "Image Anim");
			BLI_addtail(&ima->anims, ia);
		}
	}

	if (!is_multiview) {
		ibuf = load_movie_single(ima, iuser, frame, 0);
		image_assign_ibuf(ima, ibuf, 0, frame);
	}
	else {
		struct ImBuf **ibuf_arr;
		const int totviews = BLI_listbase_count(&ima->views);

		ibuf_arr = MEM_mallocN(sizeof(ImBuf *) * totviews, "Image Views (movie) Imbufs");

		for (i = 0; i < totfiles; i++) {
			ibuf_arr[i] = load_movie_single(ima, iuser, frame, i);
		}

		if (BKE_image_is_stereo(ima) && ima->views_format == R_IMF_VIEWS_STEREO_3D)
			IMB_ImBufFromStereo3d(ima->stereo3d_format, ibuf_arr[0], &ibuf_arr[0], &ibuf_arr[1]);

		for (i = 0; i < totviews; i++) {
			if (ibuf_arr[i]) {
				image_assign_ibuf(ima, ibuf_arr[i], i, frame);
			}
			else {
				ima->tiles[0].ok = 0;
			}
		}

		/* return the original requested ImBuf */
		ibuf = ibuf_arr[(iuser ? iuser->multi_index : 0)];

		/* "remove" the others (decrease their refcount) */
		for (i = 0; i < totviews; i++) {
			if (ibuf_arr[i] != ibuf) {
				IMB_freeImBuf(ibuf_arr[i]);
			}
		}

		/* cleanup */
		MEM_freeN(ibuf_arr);
	}

	if (iuser)
		iuser->ok = ima->tiles[0].ok;

	return ibuf;
}

static ImBuf *load_image_single(
        Image *ima, ImageUser *iuser, int cfra,
        const int view_id,
        const bool has_packed,
        bool *r_assign)
{
	char filepath[FILE_MAX];
	struct ImBuf *ibuf = NULL;
	int flag;

	/* is there a PackedFile with this image ? */
	if (has_packed) {
		ImagePackedFile *imapf;

		flag = IB_rect | IB_multilayer;
		flag |= imbuf_alpha_flags_for_image(ima);

		imapf = BLI_findlink(&ima->packedfiles, view_id);
		if (imapf->packedfile) {
			ibuf = IMB_ibImageFromMemory(
			       (unsigned char *)imapf->packedfile->data, imapf->packedfile->size, flag,
			       ima->colorspace_settings.name, "<packed data>");
		}
	}
	else {
		ImageUser iuser_t;

		flag = IB_rect | IB_multilayer | IB_metadata;
		flag |= imbuf_alpha_flags_for_image(ima);

		/* get the correct filepath */
		BKE_image_user_frame_calc(iuser, cfra, 0);

		if (iuser)
			iuser_t = *iuser;
		else
			iuser_t.framenr = ima->lastframe;

		iuser_t.view = view_id;

		BKE_image_user_file_path(&iuser_t, ima, filepath);

		/* read ibuf */
		ibuf = IMB_loadiffname(filepath, flag, ima->colorspace_settings.name);
	}

	if (ibuf) {
#ifdef WITH_OPENEXR
		if (ibuf->ftype == IMB_FTYPE_OPENEXR && ibuf->userdata) {
			/* Handle multilayer and multiview cases, don't assign ibuf here.
			 * will be set layer in BKE_image_acquire_ibuf from ima->rr. */
			if (IMB_exr_has_multilayer(ibuf->userdata)) {
				image_create_multilayer(ima, ibuf, cfra);
				ima->type = IMA_TYPE_MULTILAYER;
				IMB_freeImBuf(ibuf);
				ibuf = NULL;
			}
		}
		else
#endif
		{
			image_initialize_after_load(ima, iuser, ibuf);
			*r_assign = true;

			/* check if the image is a font image... */
			detectBitmapFont(ibuf);

			/* make packed file for autopack */
			if ((has_packed == false) && (G.fileflags & G_AUTOPACK)) {
				ImagePackedFile *imapf = MEM_mallocN(sizeof(ImagePackedFile), "Image Packefile");
				BLI_addtail(&ima->packedfiles, imapf);

				STRNCPY(imapf->filepath, filepath);
				imapf->packedfile = newPackedFile(NULL, filepath, ID_BLEND_PATH_FROM_GLOBAL(&ima->id));
			}
		}
	}
	else {
		ima->tiles[BKE_image_get_tile_index(ima, iuser)].ok = 0;
	}

	return ibuf;
}

/* warning, 'iuser' can be NULL
 * note: Image->views was already populated (in image_update_views_format)
 */
static ImBuf *image_load_image_file(Image *ima, ImageUser *iuser, int cfra)
{
	struct ImBuf *ibuf = NULL;
	bool assign = false;
	const bool is_multiview = BKE_image_is_multiview(ima);
	const int totfiles = image_num_files(ima);
	bool has_packed = BKE_image_has_packedfile(ima);

	/* always ensure clean ima */
	BKE_image_free_buffers(ima);

	/* this should never happen, but just playing safe */
	if (has_packed) {
		if (totfiles != BLI_listbase_count_at_most(&ima->packedfiles, totfiles + 1)) {
			image_free_packedfiles(ima);
			has_packed = false;
		}
	}

	if (!is_multiview) {
		ibuf = load_image_single(ima, iuser, cfra, 0, has_packed, &assign);
		if (assign) {
			image_assign_ibuf(ima, ibuf, IMA_NO_INDEX, 0);
		}
	}
	else {
		struct ImBuf **ibuf_arr;
		const int totviews = BLI_listbase_count(&ima->views);
		int i;
		BLI_assert(totviews > 0);

		ibuf_arr = MEM_callocN(sizeof(ImBuf *) * totviews, "Image Views Imbufs");

		for (i = 0; i < totfiles; i++)
			ibuf_arr[i] = load_image_single(ima, iuser, cfra, i, has_packed, &assign);

		/* multi-views/multi-layers OpenEXR files directly populate ima, and return NULL ibuf... */
		if (BKE_image_is_stereo(ima) && ima->views_format == R_IMF_VIEWS_STEREO_3D &&
		    ibuf_arr[0] && totfiles == 1 && totviews >= 2)
		{
			IMB_ImBufFromStereo3d(ima->stereo3d_format, ibuf_arr[0], &ibuf_arr[0], &ibuf_arr[1]);
		}

		/* return the original requested ImBuf */
		i = (iuser && iuser->multi_index < totviews) ? iuser->multi_index : 0;
		ibuf = ibuf_arr[i];

		if (assign) {
			for (i = 0; i < totviews; i++) {
				image_assign_ibuf(ima, ibuf_arr[i], i, 0);
			}
		}

		/* "remove" the others (decrease their refcount) */
		for (i = 0; i < totviews; i++) {
			if (ibuf_arr[i] != ibuf) {
				IMB_freeImBuf(ibuf_arr[i]);
			}
		}

		/* cleanup */
		MEM_freeN(ibuf_arr);
	}

	if (iuser)
		iuser->ok = ima->tiles[0].ok;

	return ibuf;
}

static ImBuf *image_get_ibuf_multilayer(Image *ima, ImageUser *iuser)
{
	ImBuf *ibuf = NULL;

	if (ima->rr == NULL) {
		ibuf = image_load_image_file(ima, iuser, 0);
		if (ibuf) { /* actually an error */
			ima->type = IMA_TYPE_IMAGE;
			return ibuf;
		}
	}
	if (ima->rr) {
		RenderPass *rpass = BKE_image_multilayer_index(ima->rr, iuser);

		if (rpass) {
			ibuf = IMB_allocImBuf(ima->rr->rectx, ima->rr->recty, 32, 0);

			image_initialize_after_load(ima, iuser, ibuf);

			ibuf->rect_float = rpass->rect;
			ibuf->flags |= IB_rectfloat;
			ibuf->channels = rpass->channels;

			image_assign_ibuf(ima, ibuf, iuser ? iuser->multi_index : IMA_NO_INDEX, 0);
		}
	}

	if (ibuf == NULL)
		ima->tiles[0].ok = 0;
	if (iuser)
		iuser->ok = ima->tiles[0].ok;

	return ibuf;
}


/* showing RGBA result itself (from compo/sequence) or
 * like exr, using layers etc */
/* always returns a single ibuf, also during render progress */
static ImBuf *image_get_render_result(Image *ima, ImageUser *iuser, void **r_lock)
{
	Render *re;
	RenderResult rres;
	RenderView *rv;
	float *rectf, *rectz;
	unsigned int *rect;
	float dither;
	int channels, layer, pass;
	ImBuf *ibuf;
	int from_render = (ima->render_slot == ima->last_render_slot);
	int actview;
	bool byte_buffer_in_display_space = false;

	if (!(iuser && iuser->scene))
		return NULL;

	/* if we the caller is not going to release the lock, don't give the image */
	if (!r_lock)
		return NULL;

	re = RE_GetSceneRender(iuser->scene);

	channels = 4;
	layer = iuser->layer;
	pass = iuser->pass;
	actview = iuser->view;

	if (BKE_image_is_stereo(ima) && (iuser->flag & IMA_SHOW_STEREO))
		actview = iuser->multiview_eye;

	RenderSlot *slot;
	if (from_render) {
		RE_AcquireResultImage(re, &rres, actview);
	}
	else if ((slot = BKE_image_get_renderslot(ima, ima->render_slot))->render) {
		rres = *(slot->render);
		rres.have_combined = ((RenderView *)rres.views.first)->rectf != NULL;
	}
	else
		memset(&rres, 0, sizeof(RenderResult));

	if (!(rres.rectx > 0 && rres.recty > 0)) {
		if (from_render)
			RE_ReleaseResultImage(re);
		return NULL;
	}

	/* release is done in BKE_image_release_ibuf using r_lock */
	if (from_render) {
		BLI_thread_lock(LOCK_VIEWER);
		*r_lock = re;
		rv = NULL;
	}
	else {
		rv = BLI_findlink(&rres.views, actview);
		if (rv == NULL)
			rv = rres.views.first;
	}

	/* this gives active layer, composite or sequence result */
	if (rv == NULL) {
		rect = (unsigned int *)rres.rect32;
		rectf = rres.rectf;
		rectz = rres.rectz;
	}
	else {
		rect = (unsigned int *)rv->rect32;
		rectf = rv->rectf;
		rectz = rv->rectz;
	}

	dither = iuser->scene->r.dither_intensity;

	/* combined layer gets added as first layer */
	if (rres.have_combined && layer == 0) {
		/* pass */
	}
	else if (rect && layer == 0) {
		/* rect32 is set when there's a Sequence pass, this pass seems
		 * to have layer=0 (this is from image_buttons.c)
		 * in this case we ignore float buffer, because it could have
		 * hung from previous pass which was float
		 */
		rectf = NULL;
	}
	else if (rres.layers.first) {
		RenderLayer *rl = BLI_findlink(&rres.layers, layer - (rres.have_combined ? 1 : 0));
		if (rl) {
			RenderPass *rpass = image_render_pass_get(rl, pass, actview, NULL);
			if (rpass) {
				rectf = rpass->rect;
				if (pass == 0) {
					if (rectf == NULL) {
						/* Happens when Save Buffers is enabled.
						 * Use display buffer stored in the render layer.
						 */
						rect = (unsigned int *) rl->display_buffer;
						byte_buffer_in_display_space = true;
					}
				}
				else {
					channels = rpass->channels;
					dither = 0.0f; /* don't dither passes */
				}
			}

			for (rpass = rl->passes.first; rpass; rpass = rpass->next)
				if (STREQ(rpass->name, RE_PASSNAME_Z) && rpass->view_id == actview)
					rectz = rpass->rect;
		}
	}

	ibuf = image_get_cached_ibuf_for_index_entry(ima, IMA_NO_INDEX, 0);

	/* make ibuf if needed, and initialize it */
	if (ibuf == NULL) {
		ibuf = IMB_allocImBuf(rres.rectx, rres.recty, 32, 0);
		image_assign_ibuf(ima, ibuf, IMA_NO_INDEX, 0);
	}

	/* Set color space settings for a byte buffer.
	 *
	 * This is mainly to make it so color management treats byte buffer
	 * from render result with Save Buffers enabled as final display buffer
	 * and doesnt' apply any color management on it.
	 *
	 * For other cases we need to be sure it stays to default byte buffer space.
	 */
	if (ibuf->rect != rect) {
		if (byte_buffer_in_display_space) {
			const char *colorspace =
				IMB_colormanagement_get_display_colorspace_name(&iuser->scene->view_settings,
			                                                    &iuser->scene->display_settings);
			IMB_colormanagement_assign_rect_colorspace(ibuf, colorspace);
		}
		else {
			const char *colorspace = IMB_colormanagement_role_colorspace_name_get(COLOR_ROLE_DEFAULT_BYTE);
			IMB_colormanagement_assign_rect_colorspace(ibuf, colorspace);
		}
	}

	/* invalidate color managed buffers if render result changed */
	BLI_thread_lock(LOCK_COLORMANAGE);
	if (ibuf->x != rres.rectx || ibuf->y != rres.recty || ibuf->rect_float != rectf) {
		ibuf->userflags |= IB_DISPLAY_BUFFER_INVALID;
	}

	ibuf->x = rres.rectx;
	ibuf->y = rres.recty;

	if (rect) {
		imb_freerectImBuf(ibuf);
		ibuf->rect = rect;
	}
	else {
		/* byte buffer of render result has been freed, make sure image buffers
		 * does not reference to this buffer anymore
		 * need check for whether byte buffer was allocated and owned by image itself
		 * or if it's reusing buffer from render result
		 */
		if ((ibuf->mall & IB_rect) == 0)
			ibuf->rect = NULL;
	}

	if (rectf) {
		ibuf->rect_float = rectf;
		ibuf->flags |= IB_rectfloat;
		ibuf->channels = channels;
	}
	else {
		ibuf->rect_float = NULL;
		ibuf->flags &= ~IB_rectfloat;
	}

	if (rectz) {
		ibuf->zbuf_float = rectz;
		ibuf->flags |= IB_zbuffloat;
	}
	else {
		ibuf->zbuf_float = NULL;
		ibuf->flags &= ~IB_zbuffloat;
	}

	BLI_thread_unlock(LOCK_COLORMANAGE);

	ibuf->dither = dither;

	ima->tiles[0].ok = IMA_OK_LOADED;

	return ibuf;
}

static int image_get_multiview_index(Image *ima, ImageUser *iuser)
{
	const bool is_multilayer = BKE_image_is_multilayer(ima);
	const bool is_backdrop = (ima->source == IMA_SRC_VIEWER) && (ima->type ==  IMA_TYPE_COMPOSITE) && (iuser == NULL);
	int index = BKE_image_has_multiple_ibufs(ima) ? 0 : IMA_NO_INDEX;

	if (is_multilayer) {
		return iuser ? iuser->multi_index : index;
	}
	else if (is_backdrop) {
		if (BKE_image_is_stereo(ima)) {
			/* backdrop hackaround (since there is no iuser */
			return ima->eye;
		}
	}
	else if (BKE_image_is_multiview(ima)) {
		return iuser ? iuser->multi_index : index;
	}

	return index;
}

static void image_get_entry_and_index(Image *ima, ImageUser *iuser, int *r_entry, int *r_index)
{
	int entry = 0, index = image_get_multiview_index(ima, iuser);

	/* see if we already have an appropriate ibuf, with image source and type */
	if (ima->source == IMA_SRC_MOVIE) {
		entry = iuser ? iuser->framenr : ima->lastframe;
	}
	else if (ima->source == IMA_SRC_SEQUENCE) {
		if (ima->type == IMA_TYPE_IMAGE) {
			entry = iuser ? iuser->framenr : ima->lastframe;
		}
		else if (ima->type == IMA_TYPE_MULTILAYER) {
			entry = iuser ? iuser->framenr : ima->lastframe;
		}
	}
	else if (ima->source == IMA_SRC_TILED) {
		entry = iuser? iuser->tile : 0;
	}

	*r_entry = entry;
	*r_index = index;
}

/* Get the ibuf from an image cache for a given image user.
 *
 * Returns referenced image buffer if it exists, callee is to
 * call IMB_freeImBuf to de-reference the image buffer after
 * it's done handling it.
 */
static ImBuf *image_get_cached_ibuf(Image *ima, ImageUser *iuser, int *r_entry, int *r_index)
{
	ImBuf *ibuf = NULL;
	int entry = 0, index = image_get_multiview_index(ima, iuser);

	/* see if we already have an appropriate ibuf, with image source and type */
	if (ima->source == IMA_SRC_MOVIE) {
		entry = iuser ? iuser->framenr : ima->lastframe;
		ibuf = image_get_cached_ibuf_for_index_entry(ima, index, entry);
		/* XXX temp stuff? */
		if (ima->lastframe != entry)
			ima->tpageflag |= IMA_TPAGE_REFRESH;
		ima->lastframe = entry;
	}
	else if (ima->source == IMA_SRC_SEQUENCE) {
		if (ima->type == IMA_TYPE_IMAGE) {
			entry = iuser ? iuser->framenr : ima->lastframe;
			ibuf = image_get_cached_ibuf_for_index_entry(ima, index, entry);

			/* XXX temp stuff? */
			if (ima->lastframe != entry) {
				ima->tpageflag |= IMA_TPAGE_REFRESH;
			}
			ima->lastframe = entry;

			/* counter the fact that image is set as invalid when loading a frame
			 * that is not in the cache (through image_acquire_ibuf for instance),
			 * yet we have valid frames in the cache loaded */
			if (ibuf) {
				ima->tiles[0].ok = IMA_OK_LOADED;

				if (iuser)
					iuser->ok = ima->tiles[0].ok;
			}
		}
		else if (ima->type == IMA_TYPE_MULTILAYER) {
			entry = iuser ? iuser->framenr : ima->lastframe;
			ibuf = image_get_cached_ibuf_for_index_entry(ima, index, entry);
		}
	}
	else if (ima->source == IMA_SRC_TILED) {
		if (ELEM(ima->type, IMA_TYPE_IMAGE, IMA_TYPE_MULTILAYER)) {
			entry = iuser? iuser->tile : 0;
			ibuf = image_get_cached_ibuf_for_index_entry(ima, index, entry);

			if ((ima->type == IMA_TYPE_IMAGE) && ibuf) {
				ima->tiles[entry].ok = IMA_OK_LOADED;

				/* iuser->ok is useless for tiled images because iuser->tile changes all the time. */
				if (iuser)
					iuser->ok = 1;
			}
		}
	}
	else if (ima->source == IMA_SRC_FILE) {
		if (ima->type == IMA_TYPE_IMAGE)
			ibuf = image_get_cached_ibuf_for_index_entry(ima, index, 0);
		else if (ima->type == IMA_TYPE_MULTILAYER)
			ibuf = image_get_cached_ibuf_for_index_entry(ima, index, 0);
	}
	else if (ima->source == IMA_SRC_GENERATED) {
		ibuf = image_get_cached_ibuf_for_index_entry(ima, index, 0);
	}
	else if (ima->source == IMA_SRC_VIEWER) {
		/* always verify entirely, not that this shouldn't happen
		 * as part of texture sampling in rendering anyway, so not
		 * a big bottleneck */
	}

	if (r_entry)
		*r_entry = entry;

	if (r_index)
		*r_index = index;

	return ibuf;
}

BLI_INLINE bool image_quick_test(Image *ima, ImageUser *iuser)
{
	if (ima == NULL)
		return false;

	if (iuser) {
		if (iuser->ok == 0)
			return false;
		if (ima->source == IMA_SRC_TILED) {
			if (ima->tiles[iuser->tile].ok == 0)
				return false;
		}
	}
	else if (ima->tiles[0].ok == 0)
		return false;

	return true;
}

/* Checks optional ImageUser and verifies/creates ImBuf.
 *
 * not thread-safe, so callee should worry about thread locks
 */
static ImBuf *image_acquire_ibuf(Image *ima, ImageUser *iuser, void **r_lock)
{
	ImBuf *ibuf = NULL;
	int entry = 0, index = 0;

	if (r_lock)
		*r_lock = NULL;

	/* quick reject tests */
	if (!image_quick_test(ima, iuser))
		return NULL;

	ibuf = image_get_cached_ibuf(ima, iuser, &entry, &index);

	if (ibuf == NULL) {
		/* we are sure we have to load the ibuf, using source and type */
		if (ima->source == IMA_SRC_MOVIE) {
			/* source is from single file, use flipbook to store ibuf */
			ibuf = image_load_movie_file(ima, iuser, entry);
		}
		else if (ima->source == IMA_SRC_SEQUENCE) {
			if (ima->type == IMA_TYPE_IMAGE) {
				/* regular files, ibufs in flipbook, allows saving */
				ibuf = image_load_sequence_file(ima, iuser, entry, entry);
			}
			/* no else; on load the ima type can change */
			if (ima->type == IMA_TYPE_MULTILAYER) {
				/* only 1 layer/pass stored in imbufs, no exrhandle anim storage, no saving */
				ibuf = image_load_sequence_multilayer(ima, iuser, entry, entry);
			}
		}
		else if (ima->source == IMA_SRC_TILED) {
			if (ima->type == IMA_TYPE_IMAGE) {
				/* regular files, ibufs in flipbook, allows saving */
				ibuf = image_load_sequence_file(ima, iuser, entry, 0);
			}
			/* no else; on load the ima type can change */
			if (ima->type == IMA_TYPE_MULTILAYER) {
				/* only 1 layer/pass stored in imbufs, no exrhandle anim storage, no saving */
				ibuf = image_load_sequence_multilayer(ima, iuser, entry, 0);
			}
		}
		else if (ima->source == IMA_SRC_FILE) {

			if (ima->type == IMA_TYPE_IMAGE)
				ibuf = image_load_image_file(ima, iuser, entry);  /* cfra only for '#', this global is OK */
			/* no else; on load the ima type can change */
			if (ima->type == IMA_TYPE_MULTILAYER)
				/* keeps render result, stores ibufs in listbase, allows saving */
				ibuf = image_get_ibuf_multilayer(ima, iuser);
		}
		else if (ima->source == IMA_SRC_GENERATED) {
			/* generated is: ibuf is allocated dynamically */
			/* UV testgrid or black or solid etc */
			if (ima->gen_x == 0) ima->gen_x = 1024;
			if (ima->gen_y == 0) ima->gen_y = 1024;
			if (ima->gen_depth == 0) ima->gen_depth = 24;
			ibuf = add_ibuf_size(ima->gen_x, ima->gen_y, ima->name, ima->gen_depth, (ima->gen_flag & IMA_GEN_FLOAT) != 0, ima->gen_type,
			                     ima->gen_color, &ima->colorspace_settings);
			image_assign_ibuf(ima, ibuf, index, 0);
			ima->tiles[0].ok = IMA_OK_LOADED;
		}
		else if (ima->source == IMA_SRC_VIEWER) {
			if (ima->type == IMA_TYPE_R_RESULT) {
				/* always verify entirely, and potentially
				 * returns pointer to release later */
				ibuf = image_get_render_result(ima, iuser, r_lock);
			}
			else if (ima->type == IMA_TYPE_COMPOSITE) {
				/* requires lock/unlock, otherwise don't return image */
				if (r_lock) {
					/* unlock in BKE_image_release_ibuf */
					BLI_thread_lock(LOCK_VIEWER);
					*r_lock = ima;

					/* XXX anim play for viewer nodes not yet supported */
					entry = 0; // XXX iuser ? iuser->framenr : 0;
					ibuf = image_get_cached_ibuf_for_index_entry(ima, index, entry);

					if (!ibuf) {
						/* Composite Viewer, all handled in compositor */
						/* fake ibuf, will be filled in compositor */
						ibuf = IMB_allocImBuf(256, 256, 32, IB_rect | IB_rectfloat);
						image_assign_ibuf(ima, ibuf, index, entry);
					}
				}
			}
		}

		/* We only want movies and sequences to be memory limited. */
		if (ibuf != NULL && !ELEM(ima->source, IMA_SRC_MOVIE, IMA_SRC_SEQUENCE)) {
			ibuf->userflags |= IB_PERSISTENT;
		}
	}

	BKE_image_tag_time(ima);

	return ibuf;
}

/* return image buffer for given image and user
 *
 * - will lock render result if image type is render result and lock is not NULL
 * - will return NULL if image type if render or composite result and lock is NULL
 *
 * references the result, BKE_image_release_ibuf should be used to de-reference
 */
ImBuf *BKE_image_acquire_ibuf(Image *ima, ImageUser *iuser, void **r_lock)
{
	ImBuf *ibuf;

	BLI_spin_lock(&image_spin);

	ibuf = image_acquire_ibuf(ima, iuser, r_lock);

	BLI_spin_unlock(&image_spin);

	return ibuf;
}

void BKE_image_release_ibuf(Image *ima, ImBuf *ibuf, void *lock)
{
	if (lock) {
		/* for getting image during threaded render / compositing, need to release */
		if (lock == ima) {
			BLI_thread_unlock(LOCK_VIEWER); /* viewer image */
		}
		else if (lock) {
			RE_ReleaseResultImage(lock); /* render result */
			BLI_thread_unlock(LOCK_VIEWER); /* view image imbuf */
		}
	}

	if (ibuf) {
		BLI_spin_lock(&image_spin);
		IMB_freeImBuf(ibuf);
		BLI_spin_unlock(&image_spin);
	}
}

/* checks whether there's an image buffer for given image and user */
bool BKE_image_has_ibuf(Image *ima, ImageUser *iuser)
{
	ImBuf *ibuf;

	/* quick reject tests */
	if (!image_quick_test(ima, iuser))
		return false;

	BLI_spin_lock(&image_spin);

	ibuf = image_get_cached_ibuf(ima, iuser, NULL, NULL);

	if (!ibuf)
		ibuf = image_acquire_ibuf(ima, iuser, NULL);

	BLI_spin_unlock(&image_spin);

	IMB_freeImBuf(ibuf);

	return ibuf != NULL;
}

/* ******** Pool for image buffers ********  */

typedef struct ImagePoolEntry {
	struct ImagePoolEntry *next, *prev;
	Image *image;
	ImBuf *ibuf;
	int index;
	int entry;
} ImagePoolEntry;

typedef struct ImagePool {
	ListBase image_buffers;
	BLI_mempool *memory_pool;
} ImagePool;

ImagePool *BKE_image_pool_new(void)
{
	ImagePool *pool = MEM_callocN(sizeof(ImagePool), "Image Pool");
	pool->memory_pool = BLI_mempool_create(sizeof(ImagePoolEntry), 0, 128, BLI_MEMPOOL_NOP);

	return pool;
}

void BKE_image_pool_free(ImagePool *pool)
{
	/* Use single lock to dereference all the image buffers. */
	BLI_spin_lock(&image_spin);
	for (ImagePoolEntry *entry = pool->image_buffers.first;
	     entry != NULL;
	     entry = entry->next)
	{
		if (entry->ibuf) {
			IMB_freeImBuf(entry->ibuf);
		}
	}
	BLI_spin_unlock(&image_spin);

	BLI_mempool_destroy(pool->memory_pool);
	MEM_freeN(pool);
}

BLI_INLINE ImBuf *image_pool_find_entry(ImagePool *pool, Image *image, int entry, int index, bool *found)
{
	ImagePoolEntry *pool_entry;

	*found = false;

	for (pool_entry = pool->image_buffers.first; pool_entry; pool_entry = pool_entry->next) {
		if (pool_entry->image == image && pool_entry->entry == entry && pool_entry->index == index) {
			*found = true;
			return pool_entry->ibuf;
		}
	}

	return NULL;
}

ImBuf *BKE_image_pool_acquire_ibuf(Image *ima, ImageUser *iuser, ImagePool *pool)
{
	ImBuf *ibuf;
	int index, entry;
	bool found;

	if (!image_quick_test(ima, iuser))
		return NULL;

	if (pool == NULL) {
		/* pool could be NULL, in this case use general acquire function */
		return BKE_image_acquire_ibuf(ima, iuser, NULL);
	}

	image_get_entry_and_index(ima, iuser, &entry, &index);

	ibuf = image_pool_find_entry(pool, ima, entry, index, &found);
	if (found)
		return ibuf;

	BLI_spin_lock(&image_spin);

	ibuf = image_pool_find_entry(pool, ima, entry, index, &found);

	/* will also create entry even in cases image buffer failed to load,
	 * prevents trying to load the same buggy file multiple times
	 */
	if (!found) {
		ImagePoolEntry *pool_entry;

		ibuf = image_acquire_ibuf(ima, iuser, NULL);

		pool_entry = BLI_mempool_alloc(pool->memory_pool);
		pool_entry->image = ima;
		pool_entry->entry = entry;
		pool_entry->index = index;
		pool_entry->ibuf = ibuf;

		BLI_addtail(&pool->image_buffers, pool_entry);
	}

	BLI_spin_unlock(&image_spin);

	return ibuf;
}

void BKE_image_pool_release_ibuf(Image *ima, ImBuf *ibuf, ImagePool *pool)
{
	/* if pool wasn't actually used, use general release stuff,
	 * for pools image buffers will be dereferenced on pool free
	 */
	if (pool == NULL) {
		BKE_image_release_ibuf(ima, ibuf, NULL);
	}
}

int BKE_image_user_frame_get(const ImageUser *iuser, int cfra, int fieldnr, bool *r_is_in_range)
{
	const int len = (iuser->fie_ima * iuser->frames) / 2;

	if (r_is_in_range) {
		*r_is_in_range = false;
	}

	if (len == 0) {
		return 0;
	}
	else {
		int framenr;
		cfra = cfra - iuser->sfra + 1;

		/* cyclic */
		if (iuser->cycl) {
			cfra = ((cfra) % len);
			if (cfra < 0) cfra += len;
			if (cfra == 0) cfra = len;

			if (r_is_in_range) {
				*r_is_in_range = true;
			}
		}

		if (cfra < 0) {
			cfra = 0;
		}
		else if (cfra > len) {
			cfra = len;
		}
		else {
			if (r_is_in_range) {
				*r_is_in_range = true;
			}
		}

		/* convert current frame to current field */
		cfra = 2 * (cfra);
		if (fieldnr) cfra++;

		/* transform to images space */
		framenr = (cfra + iuser->fie_ima - 2) / iuser->fie_ima;
		if (framenr > iuser->frames) framenr = iuser->frames;

		if (iuser->cycl) {
			framenr = ((framenr) % len);
			while (framenr < 0) framenr += len;
			if (framenr == 0) framenr = len;
		}

		/* important to apply after else we cant loop on frames 100 - 110 for eg. */
		framenr += iuser->offset;

		return framenr;
	}
}

void BKE_image_user_frame_calc(ImageUser *iuser, int cfra, int fieldnr)
{
	if (iuser) {
		bool is_in_range;
		const int framenr = BKE_image_user_frame_get(iuser, cfra, fieldnr, &is_in_range);

		if (is_in_range) {
			iuser->flag |= IMA_USER_FRAME_IN_RANGE;
		}
		else {
			iuser->flag &= ~IMA_USER_FRAME_IN_RANGE;
		}

		/* allows image users to handle redraws */
		if (iuser->flag & IMA_ANIM_ALWAYS)
			if (framenr != iuser->framenr)
				iuser->flag |= IMA_ANIM_REFRESHED;

		iuser->framenr = framenr;
		if (iuser->ok == 0) iuser->ok = 1;
	}
}

void BKE_image_user_check_frame_calc(ImageUser *iuser, int cfra, int fieldnr)
{
	if ((iuser->flag & IMA_ANIM_ALWAYS) || (iuser->flag & IMA_NEED_FRAME_RECALC)) {
		BKE_image_user_frame_calc(iuser, cfra, fieldnr);

		iuser->flag &= ~IMA_NEED_FRAME_RECALC;
	}
}

/* goes over all ImageUsers, and sets frame numbers if auto-refresh is set */
static void image_update_frame(struct Image *UNUSED(ima), struct ImageUser *iuser, void *customdata)
{
	int cfra = *(int *)customdata;

	BKE_image_user_check_frame_calc(iuser, cfra, 0);
}

void BKE_image_update_frame(const Main *bmain, int cfra)
{
	BKE_image_walk_all_users(bmain, &cfra, image_update_frame);
}

void BKE_image_user_file_path(ImageUser *iuser, Image *ima, char *filepath)
{
	if (BKE_image_is_multiview(ima)) {
		ImageView *iv = BLI_findlink(&ima->views, iuser->view);
		if (iv->filepath[0])
			BLI_strncpy(filepath, iv->filepath, FILE_MAX);
		else
			BLI_strncpy(filepath, ima->name, FILE_MAX);
	}
	else {
		BLI_strncpy(filepath, ima->name, FILE_MAX);
	}

	if (ELEM(ima->source, IMA_SRC_SEQUENCE, IMA_SRC_TILED)) {
		char head[FILE_MAX], tail[FILE_MAX];
		unsigned short numlen;

		int index;
		if (ima->source == IMA_SRC_SEQUENCE) {
			index = iuser ? iuser->framenr : ima->lastframe;
		}
		else {
			index = 1001 + (iuser ? iuser->tile : 0);
		}

		BLI_stringdec(filepath, head, tail, &numlen);
		BLI_stringenc(filepath, head, tail, numlen, index);
	}

	BLI_path_abs(filepath, ID_BLEND_PATH_FROM_GLOBAL(&ima->id));
}

bool BKE_image_has_alpha(struct Image *image)
{
	ImBuf *ibuf;
	void *lock;
	int planes;

	ibuf = BKE_image_acquire_ibuf(image, NULL, &lock);
	planes = (ibuf ? ibuf->planes : 0);
	BKE_image_release_ibuf(image, ibuf, lock);

	if (planes == 32)
		return true;
	else
		return false;
}

void BKE_image_get_size(Image *image, ImageUser *iuser, int *width, int *height)
{
	ImBuf *ibuf = NULL;
	void *lock;

	if (image != NULL) {
		ibuf = BKE_image_acquire_ibuf(image, iuser, &lock);
	}

	if (ibuf && ibuf->x > 0 && ibuf->y > 0) {
		*width = ibuf->x;
		*height = ibuf->y;
	}
	else if (image != NULL && image->type == IMA_TYPE_R_RESULT &&
	         iuser != NULL && iuser->scene != NULL)
	{
		Scene *scene = iuser->scene;
		*width = (scene->r.xsch * scene->r.size) / 100;
		*height = (scene->r.ysch * scene->r.size) / 100;
		if ((scene->r.mode & R_BORDER) && (scene->r.mode & R_CROP)) {
			*width *= BLI_rctf_size_x(&scene->r.border);
			*height *= BLI_rctf_size_y(&scene->r.border);
		}
	}
	else {
		*width  = IMG_SIZE_FALLBACK;
		*height = IMG_SIZE_FALLBACK;
	}

	if (image != NULL) {
		BKE_image_release_ibuf(image, ibuf, lock);
	}
}

void BKE_image_get_size_fl(Image *image, ImageUser *iuser, float size[2])
{
	int width, height;
	BKE_image_get_size(image, iuser, &width, &height);

	size[0] = (float)width;
	size[1] = (float)height;

}

void BKE_image_get_aspect(Image *image, float *aspx, float *aspy)
{
	*aspx = 1.0;

	/* x is always 1 */
	if (image)
		*aspy = image->aspy / image->aspx;
	else
		*aspy = 1.0f;
}

unsigned char *BKE_image_get_pixels_for_frame(struct Image *image, int frame, int tile)
{
	ImageUser iuser = {NULL};
	void *lock;
	ImBuf *ibuf;
	unsigned char *pixels = NULL;

	iuser.framenr = frame;
	iuser.tile = tile;
	iuser.ok = true;

	ibuf = BKE_image_acquire_ibuf(image, &iuser, &lock);

	if (ibuf) {
		pixels = (unsigned char *) ibuf->rect;

		if (pixels)
			pixels = MEM_dupallocN(pixels);

		BKE_image_release_ibuf(image, ibuf, lock);
	}

	if (!pixels)
		return NULL;

	return pixels;
}

float *BKE_image_get_float_pixels_for_frame(struct Image *image, int frame, int tile)
{
	ImageUser iuser = {NULL};
	void *lock;
	ImBuf *ibuf;
	float *pixels = NULL;

	iuser.framenr = frame;
	iuser.tile = tile;
	iuser.ok = true;

	ibuf = BKE_image_acquire_ibuf(image, &iuser, &lock);

	if (ibuf) {
		pixels = ibuf->rect_float;

		if (pixels)
			pixels = MEM_dupallocN(pixels);

		BKE_image_release_ibuf(image, ibuf, lock);
	}

	if (!pixels)
		return NULL;

	return pixels;
}

int BKE_image_sequence_guess_offset(Image *image)
{
	return BLI_stringdec(image->name, NULL, NULL, NULL);
}

bool BKE_image_has_anim(Image *ima)
{
	return (BLI_listbase_is_empty(&ima->anims) == false);
}

bool BKE_image_has_packedfile(Image *ima)
{
	return (BLI_listbase_is_empty(&ima->packedfiles) == false);
}

/**
 * Checks the image buffer changes (not keyframed values)
 *
 * to see if we need to call #BKE_image_user_check_frame_calc
 */
bool BKE_image_is_animated(Image *image)
{
	return ELEM(image->source, IMA_SRC_MOVIE, IMA_SRC_SEQUENCE);
}

/* Checks whether the image consists of multiple buffers. */
bool BKE_image_has_multiple_ibufs(Image *image)
{
	return ELEM(image->source, IMA_SRC_MOVIE, IMA_SRC_SEQUENCE, IMA_SRC_TILED);
}

bool BKE_image_is_dirty(Image *image)
{
	bool is_dirty = false;

	BLI_spin_lock(&image_spin);
	if (image->cache != NULL) {
		struct MovieCacheIter *iter = IMB_moviecacheIter_new(image->cache);

		while (!IMB_moviecacheIter_done(iter)) {
			ImBuf *ibuf = IMB_moviecacheIter_getImBuf(iter);
			if (ibuf->userflags & IB_BITMAPDIRTY) {
				is_dirty = true;
				break;
			}
			IMB_moviecacheIter_step(iter);
		}
		IMB_moviecacheIter_free(iter);
	}
	BLI_spin_unlock(&image_spin);

	return is_dirty;
}

void BKE_image_file_format_set(Image *image, int ftype, const ImbFormatOptions *options)
{
#if 0
	ImBuf *ibuf = BKE_image_acquire_ibuf(image, NULL, NULL);
	if (ibuf) {
		ibuf->ftype = ftype;
		ibuf->foptions = options;
	}
	BKE_image_release_ibuf(image, ibuf, NULL);
#endif

	BLI_spin_lock(&image_spin);
	if (image->cache != NULL) {
		struct MovieCacheIter *iter = IMB_moviecacheIter_new(image->cache);

		while (!IMB_moviecacheIter_done(iter)) {
			ImBuf *ibuf = IMB_moviecacheIter_getImBuf(iter);
			ibuf->ftype = ftype;
			ibuf->foptions = *options;
			IMB_moviecacheIter_step(iter);
		}
		IMB_moviecacheIter_free(iter);
	}
	BLI_spin_unlock(&image_spin);
}

bool BKE_image_has_loaded_ibuf(Image *image)
{
	bool has_loaded_ibuf = false;

	BLI_spin_lock(&image_spin);
	if (image->cache != NULL) {
		struct MovieCacheIter *iter = IMB_moviecacheIter_new(image->cache);

		while (!IMB_moviecacheIter_done(iter)) {
			has_loaded_ibuf = true;
			break;
		}
		IMB_moviecacheIter_free(iter);
	}
	BLI_spin_unlock(&image_spin);

	return has_loaded_ibuf;
}

/* References the result, BKE_image_release_ibuf is to be called to de-reference.
 * Use lock=NULL when calling BKE_image_release_ibuf().
 */
ImBuf *BKE_image_get_ibuf_with_name(Image *image, const char *name)
{
	ImBuf *ibuf = NULL;

	BLI_spin_lock(&image_spin);
	if (image->cache != NULL) {
		struct MovieCacheIter *iter = IMB_moviecacheIter_new(image->cache);

		while (!IMB_moviecacheIter_done(iter)) {
			ImBuf *current_ibuf = IMB_moviecacheIter_getImBuf(iter);
			if (STREQ(current_ibuf->name, name)) {
				ibuf = current_ibuf;
				IMB_refImBuf(ibuf);
				break;
			}
			IMB_moviecacheIter_step(iter);
		}
		IMB_moviecacheIter_free(iter);
	}
	BLI_spin_unlock(&image_spin);

	return ibuf;
}

/* References the result, BKE_image_release_ibuf is to be called to de-reference.
 * Use lock=NULL when calling BKE_image_release_ibuf().
 *
 * TODO(sergey): This is actually "get first entry from the cache", which is
 *               not so much predictable. But using first loaded image buffer
 *               was also malicious logic and all the areas which uses this
 *               function are to be re-considered.
 */
ImBuf *BKE_image_get_first_ibuf(Image *image)
{
	ImBuf *ibuf = NULL;

	BLI_spin_lock(&image_spin);
	if (image->cache != NULL) {
		struct MovieCacheIter *iter = IMB_moviecacheIter_new(image->cache);

		while (!IMB_moviecacheIter_done(iter)) {
			ibuf = IMB_moviecacheIter_getImBuf(iter);
			IMB_refImBuf(ibuf);
			break;
		}
		IMB_moviecacheIter_free(iter);
	}
	BLI_spin_unlock(&image_spin);

	return ibuf;
}

static void image_update_views_format(Image *ima, ImageUser *iuser)
{
	SceneRenderView *srv;
	ImageView *iv;
	Scene *scene = iuser->scene;
	const bool is_multiview = ((scene->r.scemode & R_MULTIVIEW) != 0) &&
	                          ((ima->flag & IMA_USE_VIEWS) != 0);

	/* reset the image views */
	BKE_image_free_views(ima);

	if (!is_multiview) {
		/* nothing to do */
	}
	else if (ima->views_format == R_IMF_VIEWS_STEREO_3D) {
		int i;
		const char *names[2] = {STEREO_LEFT_NAME, STEREO_RIGHT_NAME};

		for (i = 0; i < 2; i++) {
			image_add_view(ima, names[i], ima->name);
		}
		return;
	}
	else {
		/* R_IMF_VIEWS_INDIVIDUAL */
		char prefix[FILE_MAX] = {'\0'};
		char *name = ima->name;
		const char *ext = NULL;

		BKE_scene_multiview_view_prefix_get(scene, name, prefix, &ext);

		if (prefix[0] == '\0') {
			BKE_image_free_views(ima);
			return;
		}

		/* create all the image views */
		for (srv = scene->r.views.first; srv; srv = srv->next) {
			if (BKE_scene_multiview_is_render_view_active(&scene->r, srv)) {
				char filepath[FILE_MAX];
				SNPRINTF(filepath, "%s%s%s", prefix, srv->suffix, ext);
				image_add_view(ima, srv->name, filepath);
			}
		}

		/* check if the files are all available */
		iv = ima->views.last;
		while (iv) {
			int file;
			char str[FILE_MAX];

			STRNCPY(str, iv->filepath);
			BLI_path_abs(str, BKE_main_blendfile_path_from_global());

			/* exists? */
			file = BLI_open(str, O_BINARY | O_RDONLY, 0);
			if (file == -1) {
				ImageView *iv_del = iv;
				iv = iv->prev;
				BLI_remlink(&ima->views, iv_del);
				MEM_freeN(iv_del);
			}
			else {
				iv = iv->prev;
				close(file);
			}
		}

		/* all good */
		if (!BKE_image_is_multiview(ima)) {
			BKE_image_free_views(ima);
		}
	}
}

RenderSlot *BKE_image_add_renderslot(Image *ima, const char *name)
{
	RenderSlot *slot = MEM_callocN(sizeof(RenderSlot), "Image new Render Slot");
	if (name && name[0]) {
		BLI_strncpy(slot->name, name, sizeof(slot->name));
	}
	else {
		int n = BLI_listbase_count(&ima->renderslots) + 1;
		BLI_snprintf(slot->name, sizeof(slot->name), "Slot %d", n);
	}
	BLI_addtail(&ima->renderslots, slot);
	return slot;
}

bool BKE_image_remove_renderslot(Image *ima, ImageUser *iuser, int index)
{
	int num_slots = BLI_listbase_count(&ima->renderslots);
	if (index >= num_slots || num_slots == 1) {
		return false;
	}

	RenderSlot *remove_slot = BLI_findlink(&ima->renderslots, index);
	RenderSlot *current_slot = BLI_findlink(&ima->renderslots, ima->render_slot);
	RenderSlot *current_last_slot = BLI_findlink(&ima->renderslots, ima->last_render_slot);

	RenderSlot *next_slot;
	if (current_slot == remove_slot)
		next_slot = BLI_findlink(&ima->renderslots, (index == num_slots-1)? index-1 : index+1);
	else
		next_slot = current_slot;

	/* If the slot to be removed is the slot with the last render, make another slot the last render slot. */
	if (remove_slot == current_last_slot) {
		/* Choose the currently selected slot unless that one is being removed, in that case take the next one. */
		RenderSlot *next_last_slot;
		if (current_slot == remove_slot)
			next_last_slot = next_slot;
		else
			next_last_slot = current_slot;

		if (!iuser) return false;
		Render *re = RE_GetSceneRender(iuser->scene);
		if (!re) return false;
		RE_SwapResult(re, &current_last_slot->render);
		RE_SwapResult(re, &next_last_slot->render);
		current_last_slot = next_last_slot;
	}

	current_slot = next_slot;

	BLI_remlink(&ima->renderslots, remove_slot);

	ima->render_slot = BLI_findindex(&ima->renderslots, current_slot);
	ima->last_render_slot = BLI_findindex(&ima->renderslots, current_last_slot);

	if (remove_slot->render) {
		RE_FreeRenderResult(remove_slot->render);
	}
	MEM_freeN(remove_slot);

	return true;
}

bool BKE_image_clear_renderslot(Image *ima, ImageUser *iuser, int index)
{
	if (index == ima->last_render_slot) {
		if (!iuser) return false;
		if (G.is_rendering) return false;
		Render *re = RE_GetSceneRender(iuser->scene);
		if (!re) return false;
		RE_ClearResult(re);
		return true;
	}
	else {
		RenderSlot *slot = BLI_findlink(&ima->renderslots, index);
		if (!slot) return false;
		if (slot->render) {
			RE_FreeRenderResult(slot->render);
			slot->render = NULL;
		}
		return true;
	}
}

RenderSlot *BKE_image_get_renderslot(Image *ima, int index)
{
	RenderSlot *slot = BLI_findlink(&ima->renderslots, index);
	BLI_assert(slot);
	return slot;
}<|MERGE_RESOLUTION|>--- conflicted
+++ resolved
@@ -392,17 +392,15 @@
 	if (source == IMA_SRC_VIEWER)
 		ima->flag |= IMA_VIEW_AS_RENDER;
 
-<<<<<<< HEAD
 	ima->num_tiles = 1;
 	ima->tiles = MEM_callocN(sizeof(ImageTile), "Image Tiles");
 	ima->tiles[0].ok = IMA_OK;
-=======
+
 	if (type == IMA_TYPE_R_RESULT) {
 		for (int i = 0; i < 8; i++) {
 			BKE_image_add_renderslot(ima, NULL);
 		}
 	}
->>>>>>> 0276abbc
 
 	BKE_color_managed_colorspace_settings_init(&ima->colorspace_settings);
 	ima->stereo3d_format = MEM_callocN(sizeof(Stereo3dFormat), "Image Stereo Format");
