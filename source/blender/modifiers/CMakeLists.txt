--- conflicted
+++ resolved
@@ -32,12 +32,8 @@
   ../functions
   ../makesdna
   ../makesrna
-<<<<<<< HEAD
   ../nodes
-  ../render/extern/include
-=======
   ../render
->>>>>>> 92083772
   ../windowmanager
   ../../../intern/eigen
   ../../../intern/guardedalloc
