/*
 * ***** BEGIN GPL LICENSE BLOCK *****
 *
 * This program is free software; you can redistribute it and/or
 * modify it under the terms of the GNU General Public License
 * as published by the Free Software Foundation; either version 2
 * of the License, or (at your option) any later version.
 *
 * This program is distributed in the hope that it will be useful,
 * but WITHOUT ANY WARRANTY; without even the implied warranty of
 * MERCHANTABILITY or FITNESS FOR A PARTICULAR PURPOSE.  See the
 * GNU General Public License for more details.
 *
 * You should have received a copy of the GNU General Public License
 * along with this program; if not, write to the Free Software Foundation,
 * Inc., 51 Franklin Street, Fifth Floor, Boston, MA 02110-1301, USA.
 *
 * Contributor(s): Blender Foundation
 *
 * ***** END GPL LICENSE BLOCK *****
 *
 */

/** \file blender/blenloader/intern/versioning_270.c
 *  \ingroup blenloader
 */

#include "BLI_utildefines.h"
#include "BLI_compiler_attrs.h"
#include "BLI_string.h"

/* for MinGW32 definition of NULL, could use BLI_blenlib.h instead too */
#include <stddef.h>

/* allow readfile to use deprecated functionality */
#define DNA_DEPRECATED_ALLOW

#include "DNA_brush_types.h"
#include "DNA_camera_types.h"
#include "DNA_cloth_types.h"
#include "DNA_constraint_types.h"
#include "DNA_sdna_types.h"
#include "DNA_sequence_types.h"
#include "DNA_space_types.h"
#include "DNA_screen_types.h"
#include "DNA_object_types.h"
#include "DNA_mesh_types.h"
#include "DNA_modifier_types.h"
#include "DNA_particle_types.h"
#include "DNA_linestyle_types.h"
#include "DNA_actuator_types.h"
#include "DNA_camera_types.h"
#include "DNA_view3d_types.h"

#include "DNA_genfile.h"

#include "BKE_main.h"
#include "BKE_modifier.h"
#include "BKE_node.h"
#include "BKE_scene.h"
#include "BKE_sequencer.h"
#include "BKE_screen.h"
#include "BKE_sequencer.h"

#include "BLI_math.h"
#include "BLI_listbase.h"
#include "BLI_string.h"

#include "BLO_readfile.h"

#include "readfile.h"

#include "MEM_guardedalloc.h"

static void do_version_constraints_radians_degrees_270_1(ListBase *lb)
{
	bConstraint *con;

	for (con = lb->first; con; con = con->next) {
		if (con->type == CONSTRAINT_TYPE_TRANSFORM) {
			bTransformConstraint *data = (bTransformConstraint *)con->data;
			const float deg_to_rad_f = DEG2RADF(1.0f);

			if (data->from == TRANS_ROTATION) {
				mul_v3_fl(data->from_min, deg_to_rad_f);
				mul_v3_fl(data->from_max, deg_to_rad_f);
			}

			if (data->to == TRANS_ROTATION) {
				mul_v3_fl(data->to_min, deg_to_rad_f);
				mul_v3_fl(data->to_max, deg_to_rad_f);
			}
		}
	}
}

static void do_version_constraints_radians_degrees_270_5(ListBase *lb)
{
	bConstraint *con;

	for (con = lb->first; con; con = con->next) {
		if (con->type == CONSTRAINT_TYPE_TRANSFORM) {
			bTransformConstraint *data = (bTransformConstraint *)con->data;

			if (data->from == TRANS_ROTATION) {
				copy_v3_v3(data->from_min_rot, data->from_min);
				copy_v3_v3(data->from_max_rot, data->from_max);
			}
			else if (data->from == TRANS_SCALE) {
				copy_v3_v3(data->from_min_scale, data->from_min);
				copy_v3_v3(data->from_max_scale, data->from_max);
			}

			if (data->to == TRANS_ROTATION) {
				copy_v3_v3(data->to_min_rot, data->to_min);
				copy_v3_v3(data->to_max_rot, data->to_max);
			}
			else if (data->to == TRANS_SCALE) {
				copy_v3_v3(data->to_min_scale, data->to_min);
				copy_v3_v3(data->to_max_scale, data->to_max);
			}
		}
	}
}

static void do_version_constraints_stretch_to_limits(ListBase *lb)
{
	bConstraint *con;

	for (con = lb->first; con; con = con->next) {
		if (con->type == CONSTRAINT_TYPE_STRETCHTO) {
			bStretchToConstraint *data = (bStretchToConstraint *)con->data;
			data->bulge_min = 1.0f;
			data->bulge_max = 1.0f;
		}
	}
}

void blo_do_versions_270(FileData *fd, Library *UNUSED(lib), Main *main)
{
	if (!MAIN_VERSION_ATLEAST(main, 270, 0)) {

		if (!DNA_struct_elem_find(fd->filesdna, "BevelModifierData", "float", "profile")) {
			Object *ob;

			for (ob = main->object.first; ob; ob = ob->id.next) {
				ModifierData *md;
				for (md = ob->modifiers.first; md; md = md->next) {
					if (md->type == eModifierType_Bevel) {
						BevelModifierData *bmd = (BevelModifierData *)md;
						bmd->profile = 0.5f;
						bmd->val_flags = MOD_BEVEL_AMT_OFFSET;
					}
				}
			}
		}

		/* nodes don't use fixed node->id any more, clean up */
		FOREACH_NODETREE(main, ntree, id) {
			if (ntree->type == NTREE_COMPOSIT) {
				bNode *node;
				for (node = ntree->nodes.first; node; node = node->next) {
					if (ELEM(node->type, CMP_NODE_COMPOSITE, CMP_NODE_OUTPUT_FILE)) {
						node->id = NULL;
					}
				}
			}
		} FOREACH_NODETREE_END

		{
			bScreen *screen;

			for (screen = main->screen.first; screen; screen = screen->id.next) {
				ScrArea *area;
				for (area = screen->areabase.first; area; area = area->next) {
					SpaceLink *space_link;
					for (space_link = area->spacedata.first; space_link; space_link = space_link->next) {
						if (space_link->spacetype == SPACE_CLIP) {
							SpaceClip *space_clip = (SpaceClip *) space_link;
							if (space_clip->mode != SC_MODE_MASKEDIT) {
								space_clip->mode = SC_MODE_TRACKING;
							}
						}
					}
				}
			}
		}

		if (!DNA_struct_elem_find(fd->filesdna, "MovieTrackingSettings", "float", "default_weight")) {
			MovieClip *clip;
			for (clip = main->movieclip.first; clip; clip = clip->id.next) {
				clip->tracking.settings.default_weight = 1.0f;
			}
		}
	}

	if (!MAIN_VERSION_ATLEAST(main, 270, 1)) {
		Scene *sce;
		Object *ob;

		/* Update Transform constraint (another deg -> rad stuff). */
		for (ob = main->object.first; ob; ob = ob->id.next) {
			do_version_constraints_radians_degrees_270_1(&ob->constraints);

			if (ob->pose) {
				/* Bones constraints! */
				bPoseChannel *pchan;
				for (pchan = ob->pose->chanbase.first; pchan; pchan = pchan->next) {
					do_version_constraints_radians_degrees_270_1(&pchan->constraints);
				}
			}
		}

		for (sce = main->scene.first; sce; sce = sce->id.next) {
			if (sce->r.raytrace_structure == R_RAYSTRUCTURE_BLIBVH) {
				sce->r.raytrace_structure = R_RAYSTRUCTURE_AUTO;
			}
		}
	}

	if (!MAIN_VERSION_ATLEAST(main, 270, 2)) {
		Mesh *me;

		/* Mesh smoothresh deg->rad. */
		for (me = main->mesh.first; me; me = me->id.next) {
			me->smoothresh = DEG2RADF(me->smoothresh);
		}
	}

	if (!MAIN_VERSION_ATLEAST(main, 270, 3)) {
		FreestyleLineStyle *linestyle;

		for (linestyle = main->linestyle.first; linestyle; linestyle = linestyle->id.next) {
			linestyle->flag |= LS_NO_SORTING;
			linestyle->sort_key = LS_SORT_KEY_DISTANCE_FROM_CAMERA;
			linestyle->integration_type = LS_INTEGRATION_MEAN;
		}
	}

	if (!MAIN_VERSION_ATLEAST(main, 270, 4)) {
		/* ui_previews were not handled correctly when copying areas, leading to corrupted files (see T39847).
		 * This will always reset situation to a valid state.
		 */
		bScreen *sc;

		for (sc = main->screen.first; sc; sc = sc->id.next) {
			ScrArea *sa;
			for (sa = sc->areabase.first; sa; sa = sa->next) {
				SpaceLink *sl;

				for (sl = sa->spacedata.first; sl; sl = sl->next) {
					ARegion *ar;
					ListBase *lb = (sl == sa->spacedata.first) ? &sa->regionbase : &sl->regionbase;

					for (ar = lb->first; ar; ar = ar->next) {
						BLI_listbase_clear(&ar->ui_previews);
					}
				}
			}
		}
	}

	if (!MAIN_VERSION_ATLEAST(main, 270, 5)) {
		Object *ob;

		/* Update Transform constraint (again :|). */
		for (ob = main->object.first; ob; ob = ob->id.next) {
			do_version_constraints_radians_degrees_270_5(&ob->constraints);

			if (ob->pose) {
				/* Bones constraints! */
				bPoseChannel *pchan;
				for (pchan = ob->pose->chanbase.first; pchan; pchan = pchan->next) {
					do_version_constraints_radians_degrees_270_5(&pchan->constraints);
				}
			}
		}
	}

	if (!MAIN_VERSION_ATLEAST(main, 271, 0)) {
		if (!DNA_struct_elem_find(fd->filesdna, "Material", "int", "mode2")) {
			Material *ma;

			for (ma = main->mat.first; ma; ma = ma->id.next)
				ma->mode2 = MA_CASTSHADOW;
		}

		if (!DNA_struct_elem_find(fd->filesdna, "RenderData", "BakeData", "bake")) {
			Scene *sce;

			for (sce = main->scene.first; sce; sce = sce->id.next) {
				sce->r.bake.flag = R_BAKE_CLEAR;
				sce->r.bake.width = 512;
				sce->r.bake.height = 512;
				sce->r.bake.margin = 16;
				sce->r.bake.normal_space = R_BAKE_SPACE_TANGENT;
				sce->r.bake.normal_swizzle[0] = R_BAKE_POSX;
				sce->r.bake.normal_swizzle[1] = R_BAKE_POSY;
				sce->r.bake.normal_swizzle[2] = R_BAKE_POSZ;
				BLI_strncpy(sce->r.bake.filepath, U.renderdir, sizeof(sce->r.bake.filepath));

				sce->r.bake.im_format.planes = R_IMF_PLANES_RGBA;
				sce->r.bake.im_format.imtype = R_IMF_IMTYPE_PNG;
				sce->r.bake.im_format.depth = R_IMF_CHAN_DEPTH_8;
				sce->r.bake.im_format.quality = 90;
				sce->r.bake.im_format.compress = 15;
			}
		}

		if (!DNA_struct_elem_find(fd->filesdna, "FreestyleLineStyle", "float", "texstep")) {
			FreestyleLineStyle *linestyle;

			for (linestyle = main->linestyle.first; linestyle; linestyle = linestyle->id.next) {
				linestyle->flag |= LS_TEXTURE;
				linestyle->texstep = 1.0;
			}
		}

		{
			Scene *scene;
			for (scene = main->scene.first; scene; scene = scene->id.next) {
				int num_layers = BLI_listbase_count(&scene->r.layers);
				scene->r.actlay = min_ff(scene->r.actlay, num_layers - 1);
			}
		}
	}

	if (!MAIN_VERSION_ATLEAST(main, 271, 1)) {
		if (!DNA_struct_elem_find(fd->filesdna, "Material", "float", "line_col[4]")) {
			Material *mat;

			for (mat = main->mat.first; mat; mat = mat->id.next) {
				mat->line_col[0] = mat->line_col[1] = mat->line_col[2] = 0.0f;
				mat->line_col[3] = mat->alpha;
			}
		}

		if (!DNA_struct_elem_find(fd->filesdna, "RenderData", "int", "preview_start_resolution")) {
			Scene *scene;
			for (scene = main->scene.first; scene; scene = scene->id.next) {
				scene->r.preview_start_resolution = 64;
			}
		}
	}

	if (!MAIN_VERSION_ATLEAST(main, 271, 2)) {
		/* init up & track axis property of trackto actuators */
		Object *ob;

		for (ob = main->object.first; ob; ob = ob->id.next) {
			bActuator *act;
			for (act = ob->actuators.first; act; act = act->next) {
				if (act->type == ACT_EDIT_OBJECT) {
					bEditObjectActuator *eoact = act->data;
					eoact->trackflag = ob->trackflag;
					/* if trackflag is pointing +-Z axis then upflag should point Y axis.
					 * Rest of trackflag cases, upflag should be point z axis */
					if ((ob->trackflag == OB_POSZ) || (ob->trackflag == OB_NEGZ)) {
						eoact->upflag = 1;
					}
					else {
						eoact->upflag = 2;
					}
				}
			}
		}
	}

	if (!MAIN_VERSION_ATLEAST(main, 271, 3)) {
		Brush *br;

		for (br = main->brush.first; br; br = br->id.next) {
			br->fill_threshold = 0.2f;
		}

		if (!DNA_struct_elem_find(fd->filesdna, "BevelModifierData", "int", "mat")) {
			Object *ob;
			for (ob = main->object.first; ob; ob = ob->id.next) {
				ModifierData *md;

				for (md = ob->modifiers.first; md; md = md->next) {
					if (md->type == eModifierType_Bevel) {
						BevelModifierData *bmd = (BevelModifierData *)md;
						bmd->mat = -1;
					}
				}
			}
		}
	}

	if (!MAIN_VERSION_ATLEAST(main, 271, 6)) {
		Object *ob;
		for (ob = main->object.first; ob; ob = ob->id.next) {
			ModifierData *md;

			for (md = ob->modifiers.first; md; md = md->next) {
				if (md->type == eModifierType_ParticleSystem) {
					ParticleSystemModifierData *pmd = (ParticleSystemModifierData *)md;
					if (pmd->psys && pmd->psys->clmd) {
						pmd->psys->clmd->sim_parms->vel_damping = 1.0f;
					}
				}
			}
		}
	}

	if (!MAIN_VERSION_ATLEAST(main, 272, 0)) {
		if (!DNA_struct_elem_find(fd->filesdna, "RenderData", "int", "preview_start_resolution")) {
			Scene *scene;
			for (scene = main->scene.first; scene; scene = scene->id.next) {
				scene->r.preview_start_resolution = 64;
			}
		}
	}

	if (!MAIN_VERSION_ATLEAST(main, 272, 1)) {
		Brush *br;
		for (br = main->brush.first; br; br = br->id.next) {
			if ((br->ob_mode & OB_MODE_SCULPT) && ELEM(br->sculpt_tool, SCULPT_TOOL_GRAB, SCULPT_TOOL_SNAKE_HOOK))
				br->alpha = 1.0f;
		}
	}

	if (!MAIN_VERSION_ATLEAST(main, 272, 2)) {
		if (!DNA_struct_elem_find(fd->filesdna, "Image", "float", "gen_color")) {
			Image *image;
			for (image = main->image.first; image != NULL; image = image->id.next) {
				image->gen_color[3] = 1.0f;
			}
		}

		if (!DNA_struct_elem_find(fd->filesdna, "bStretchToConstraint", "float", "bulge_min")) {
			Object *ob;

			/* Update Transform constraint (again :|). */
			for (ob = main->object.first; ob; ob = ob->id.next) {
				do_version_constraints_stretch_to_limits(&ob->constraints);

				if (ob->pose) {
					/* Bones constraints! */
					bPoseChannel *pchan;
					for (pchan = ob->pose->chanbase.first; pchan; pchan = pchan->next) {
						do_version_constraints_stretch_to_limits(&pchan->constraints);
					}
				}
			}
		}
	}

	if (!MAIN_VERSION_ATLEAST(main, 273, 1)) {
#define	BRUSH_RAKE (1 << 7)
#define BRUSH_RANDOM_ROTATION (1 << 25)

		Brush *br;

		for (br = main->brush.first; br; br = br->id.next) {
			if (br->flag & BRUSH_RAKE) {
				br->mtex.brush_angle_mode |= MTEX_ANGLE_RAKE;
				br->mask_mtex.brush_angle_mode |= MTEX_ANGLE_RAKE;
			}
			else if (br->flag & BRUSH_RANDOM_ROTATION) {
				br->mtex.brush_angle_mode |= MTEX_ANGLE_RANDOM;
				br->mask_mtex.brush_angle_mode |= MTEX_ANGLE_RANDOM;
			}
			br->mtex.random_angle = 2.0 * M_PI;
			br->mask_mtex.random_angle = 2.0 * M_PI;
		}
	}

#undef BRUSH_RAKE
#undef BRUSH_RANDOM_ROTATION

	/* Customizable Safe Areas */
	if (!MAIN_VERSION_ATLEAST(main, 273, 2)) {
		if (!DNA_struct_elem_find(fd->filesdna, "Scene", "DisplaySafeAreas", "safe_areas")) {
			Scene *scene;

			for (scene = main->scene.first; scene; scene = scene->id.next) {
				copy_v2_fl2(scene->safe_areas.title, 3.5f / 100.0f, 3.5f / 100.0f);
				copy_v2_fl2(scene->safe_areas.action, 10.0f / 100.0f, 5.0f / 100.0f);
				copy_v2_fl2(scene->safe_areas.title_center, 17.5f / 100.0f, 5.0f / 100.0f);
				copy_v2_fl2(scene->safe_areas.action_center, 15.0f / 100.0f, 5.0f / 100.0f);
			}
		}
	}
	
	if (!MAIN_VERSION_ATLEAST(main, 273, 3)) {
		ParticleSettings *part;
		for (part = main->particle.first; part; part = part->id.next) {
			if (part->clumpcurve)
				part->child_flag |= PART_CHILD_USE_CLUMP_CURVE;
			if (part->roughcurve)
				part->child_flag |= PART_CHILD_USE_ROUGH_CURVE;
		}
	}

	if (!MAIN_VERSION_ATLEAST(main, 273, 6)) {
		if (!DNA_struct_elem_find(fd->filesdna, "ClothSimSettings", "float", "bending_damping")) {
			Object *ob;
			ModifierData *md;
			for (ob = main->object.first; ob; ob = ob->id.next) {
				for (md = ob->modifiers.first; md; md = md->next) {
					if (md->type == eModifierType_Cloth) {
						ClothModifierData *clmd = (ClothModifierData *)md;
						clmd->sim_parms->bending_damping = 0.5f;
					}
					else if (md->type == eModifierType_ParticleSystem) {
						ParticleSystemModifierData *pmd = (ParticleSystemModifierData *)md;
						if (pmd->psys->clmd) {
							pmd->psys->clmd->sim_parms->bending_damping = 0.5f;
						}
					}
				}
			}
		}

		if (!DNA_struct_elem_find(fd->filesdna, "ParticleSettings", "float", "clump_noise_size")) {
			ParticleSettings *part;
			for (part = main->particle.first; part; part = part->id.next) {
				part->clump_noise_size = 1.0f;
			}
		}

		if (!DNA_struct_elem_find(fd->filesdna, "ParticleSettings", "int", "kink_extra_steps")) {
			ParticleSettings *part;
			for (part = main->particle.first; part; part = part->id.next) {
				part->kink_extra_steps = 4;
			}
		}

		if (!DNA_struct_elem_find(fd->filesdna, "MTex", "float", "kinkampfac")) {
			ParticleSettings *part;
			for (part = main->particle.first; part; part = part->id.next) {
				int a;
				for (a = 0; a < MAX_MTEX; a++) {
					MTex *mtex = part->mtex[a];
					if (mtex) {
						mtex->kinkampfac = 1.0f;
					}
				}
			}
		}

		if (!DNA_struct_elem_find(fd->filesdna, "HookModifierData", "char", "flag")) {
			Object *ob;

			for (ob = main->object.first; ob; ob = ob->id.next) {
				ModifierData *md;
				for (md = ob->modifiers.first; md; md = md->next) {
					if (md->type == eModifierType_Hook) {
						HookModifierData *hmd = (HookModifierData *)md;
						hmd->falloff_type = eHook_Falloff_InvSquare;
					}
				}
			}
		}

		if (!DNA_struct_elem_find(fd->filesdna, "NodePlaneTrackDeformData", "char", "flag")) {
			FOREACH_NODETREE(main, ntree, id) {
				if (ntree->type == NTREE_COMPOSIT) {
					bNode *node;
					for (node = ntree->nodes.first; node; node = node->next) {
						if (ELEM(node->type, CMP_NODE_PLANETRACKDEFORM)) {
							NodePlaneTrackDeformData *data = node->storage;
							data->flag = 0;
							data->motion_blur_samples = 16;
							data->motion_blur_shutter = 0.5f;
						}
					}
				}
			}
			FOREACH_NODETREE_END
		}

		if (!DNA_struct_elem_find(fd->filesdna, "Camera", "GPUDOFSettings", "gpu_dof")) {
			Camera *ca;
			for (ca = main->camera.first; ca; ca = ca->id.next) {
				ca->gpu_dof.fstop = 128.0f;
				ca->gpu_dof.focal_length = 1.0f;
				ca->gpu_dof.focus_distance = 1.0f;
				ca->gpu_dof.sensor = 1.0f;
			}
		}
	}

	if (!MAIN_VERSION_ATLEAST(main, 273, 7)) {
		bScreen *scr;
		ScrArea *sa;
		SpaceLink *sl;
		ARegion *ar;

		for (scr = main->screen.first; scr; scr = scr->id.next) {
			/* Remove old deprecated region from filebrowsers */
			for (sa = scr->areabase.first; sa; sa = sa->next) {
				for (sl = sa->spacedata.first; sl; sl = sl->next) {
					if (sl->spacetype == SPACE_FILE) {
						for (ar = sl->regionbase.first; ar; ar = ar->next) {
							if (ar->regiontype == RGN_TYPE_CHANNELS) {
								break;
							}
						}

						if (ar) {
							/* Free old deprecated 'channel' region... */
							BKE_area_region_free(NULL, ar);
							BLI_freelinkN(&sl->regionbase, ar);
						}
					}
				}
			}
		}
	}

	if (!MAIN_VERSION_ATLEAST(main, 273, 8)) {
		Object *ob;
		for (ob = main->object.first; ob != NULL; ob = ob->id.next) {
			ModifierData *md;
			for (md = ob->modifiers.last; md != NULL; md = md->prev) {
				if (modifier_unique_name(&ob->modifiers, md)) {
					printf("Warning: Object '%s' had several modifiers with the "
					       "same name, renamed one of them to '%s'.\n",
					       ob->id.name + 2, md->name);
				}
			}
		}
	}

	if (!MAIN_VERSION_ATLEAST(main, 273, 9)) {
		bScreen *scr;
		ScrArea *sa;
		SpaceLink *sl;
		ARegion *ar;

		/* Make sure sequencer preview area limits zoom */
		for (scr = main->screen.first; scr; scr = scr->id.next) {
			for (sa = scr->areabase.first; sa; sa = sa->next) {
				for (sl = sa->spacedata.first; sl; sl = sl->next) {
					if (sl->spacetype == SPACE_SEQ) {
						for (ar = sl->regionbase.first; ar; ar = ar->next) {
							if (ar->regiontype == RGN_TYPE_PREVIEW) {
								ar->v2d.keepzoom |= V2D_LIMITZOOM;
								ar->v2d.minzoom = 0.001f;
								ar->v2d.maxzoom = 1000.0f;
								break;
							}
						}
					}
				}
			}
		}
	}

	if (!MAIN_VERSION_ATLEAST(main, 274, 1)) {
		/* particle systems need to be forced to redistribute for jitter mode fix */
		{
			Object *ob;
			ParticleSystem *psys;
			for (ob = main->object.first; ob; ob = ob->id.next) {
				for (psys = ob->particlesystem.first; psys; psys = psys->next) {
					psys->recalc |= PSYS_RECALC_RESET;
				}
			}
		}

		/* hysteresis setted to 10% but not actived */
		if (!DNA_struct_elem_find(fd->filesdna, "LodLevel", "int", "obhysteresis")) {
			Object *ob;
			for (ob = main->object.first; ob; ob = ob->id.next) {
				LodLevel *level;
				for (level = ob->lodlevels.first; level; level = level->next) {
					level->obhysteresis = 10;
				}
			}
		}

		if (!DNA_struct_elem_find(fd->filesdna, "GameData", "int", "scehysteresis")) {
			Scene *scene;
			for (scene = main->scene.first; scene; scene = scene->id.next) {
				scene->gm.scehysteresis = 10;
			}
		}
	}

	if (!MAIN_VERSION_ATLEAST(main, 274, 2)) {
		FOREACH_NODETREE(main, ntree, id) {
			bNode *node;
			bNodeSocket *sock;

			for (node = ntree->nodes.first; node; node = node->next) {
				if (node->type == SH_NODE_MATERIAL) {
					for (sock = node->inputs.first; sock; sock = sock->next) {
						if (STREQ(sock->name, "Refl")) {
							BLI_strncpy(sock->name, "DiffuseIntensity", sizeof(sock->name));
						}
					}
				}
				else if (node->type == SH_NODE_MATERIAL_EXT) {
					for (sock = node->outputs.first; sock; sock = sock->next) {
						if (STREQ(sock->name, "Refl")) {
							BLI_strncpy(sock->name, "DiffuseIntensity", sizeof(sock->name));
						}
						else if (STREQ(sock->name, "Ray Mirror")) {
							BLI_strncpy(sock->name, "Reflectivity", sizeof(sock->name));
						}
					}
				}
			}
		} FOREACH_NODETREE_END
	}

	if (!MAIN_VERSION_ATLEAST(main, 274, 4)) {
		SceneRenderView *srv;
		wmWindowManager *wm;
		bScreen *screen;
		wmWindow *win;
		Scene *scene;
		Camera *cam;
		Image *ima;

		for (scene = main->scene.first; scene; scene = scene->id.next) {
			Sequence *seq;

			BKE_scene_add_render_view(scene, STEREO_LEFT_NAME);
			srv = scene->r.views.first;
			BLI_strncpy(srv->suffix, STEREO_LEFT_SUFFIX, sizeof(srv->suffix));

			BKE_scene_add_render_view(scene, STEREO_RIGHT_NAME);
			srv = scene->r.views.last;
			BLI_strncpy(srv->suffix, STEREO_RIGHT_SUFFIX, sizeof(srv->suffix));

			SEQ_BEGIN (scene->ed, seq)
			{
				seq->stereo3d_format = MEM_callocN(sizeof(Stereo3dFormat), "Stereo Display 3d Format");

#define SEQ_USE_PROXY_CUSTOM_DIR (1 << 19)
#define SEQ_USE_PROXY_CUSTOM_FILE (1 << 21)
				if (seq->strip && seq->strip->proxy && !seq->strip->proxy->storage) {
					if (seq->flag & SEQ_USE_PROXY_CUSTOM_DIR)
						seq->strip->proxy->storage = SEQ_STORAGE_PROXY_CUSTOM_DIR;
					if (seq->flag & SEQ_USE_PROXY_CUSTOM_FILE)
						seq->strip->proxy->storage = SEQ_STORAGE_PROXY_CUSTOM_FILE;
				}
#undef SEQ_USE_PROXY_CUSTOM_DIR
#undef SEQ_USE_PROXY_CUSTOM_FILE

			}
			SEQ_END
		}

		for (screen = main->screen.first; screen; screen = screen->id.next) {
			ScrArea *sa;
			for (sa = screen->areabase.first; sa; sa = sa->next) {
				SpaceLink *sl;

				for (sl = sa->spacedata.first; sl; sl = sl->next) {
					switch (sl->spacetype) {
						case SPACE_VIEW3D:
						{
							View3D *v3d = (View3D *)sl;
							v3d->stereo3d_camera = STEREO_3D_ID;
							v3d->stereo3d_flag |= V3D_S3D_DISPPLANE;
							v3d->stereo3d_convergence_alpha = 0.15f;
							v3d->stereo3d_volume_alpha = 0.05f;
							break;
						}
						case SPACE_IMAGE:
						{
							SpaceImage *sima = (SpaceImage *) sl;
							sima->iuser.flag |= IMA_SHOW_STEREO;
							sima->iuser.passtype = SCE_PASS_COMBINED;
							break;
						}
					}
				}
			}
		}

		for (cam = main->camera.first; cam; cam = cam->id.next) {
			cam->stereo.interocular_distance = 0.065f;
			cam->stereo.convergence_distance = 30.0f * 0.065f;
		}

		for (ima = main->image.first; ima; ima = ima->id.next) {
			ima->stereo3d_format = MEM_callocN(sizeof(Stereo3dFormat), "Image Stereo 3d Format");

			if (ima->packedfile) {
				ImagePackedFile *imapf = MEM_mallocN(sizeof(ImagePackedFile), "Image Packed File");
				BLI_addtail(&ima->packedfiles, imapf);

				imapf->packedfile = ima->packedfile;
				BLI_strncpy(imapf->filepath, ima->name, FILE_MAX);
				ima->packedfile = NULL;
			}
		}

		for (wm = main->wm.first; wm; wm = wm->id.next) {
			for (win = wm->windows.first; win; win = win->next) {
				win->stereo3d_format = MEM_callocN(sizeof(Stereo3dFormat), "Stereo Display 3d Format");
			}
		}
	}

	if (!MAIN_VERSION_ATLEAST(main, 274, 6)) {
		bScreen *screen;

		if (!DNA_struct_elem_find(fd->filesdna, "FileSelectParams", "int", "thumbnail_size")) {
			for (screen = main->screen.first; screen; screen = screen->id.next) {
				ScrArea *sa;

				for (sa = screen->areabase.first; sa; sa = sa->next) {
					SpaceLink *sl;

					for (sl = sa->spacedata.first; sl; sl = sl->next) {
						if (sl->spacetype == SPACE_FILE) {
							SpaceFile *sfile = (SpaceFile *)sl;

							if (sfile->params) {
								sfile->params->thumbnail_size = 128;
							}
						}
					}
				}
			}
		}

		if (!DNA_struct_elem_find(fd->filesdna, "RenderData", "short", "simplify_subsurf_render")) {
			Scene *scene;
			for (scene = main->scene.first; scene != NULL; scene = scene->id.next) {
				scene->r.simplify_subsurf_render = scene->r.simplify_subsurf;
				scene->r.simplify_particles_render = scene->r.simplify_particles;
			}
		}

		if (!DNA_struct_elem_find(fd->filesdna, "DecimateModifierData", "float", "defgrp_factor")) {
			Object *ob;

			for (ob = main->object.first; ob; ob = ob->id.next) {
				ModifierData *md;
				for (md = ob->modifiers.first; md; md = md->next) {
					if (md->type == eModifierType_Decimate) {
						DecimateModifierData *dmd = (DecimateModifierData *)md;
						dmd->defgrp_factor = 1.0f;
					}
				}
			}
		}
	}

	{
		bScreen *screen;
		for (screen = main->screen.first; screen; screen = screen->id.next) {
			ScrArea *sa;

			for (sa = screen->areabase.first; sa; sa = sa->next) {
<<<<<<< HEAD
				ARegion *ar;
				SpaceLink *sl;

				for (ar = sa->regionbase.first; ar; ar = ar->next) {
					if (ar->regiontype == RGN_TYPE_WINDOW) {
						break;
					}
				}

				if (ar) {
					for (sl = sa->spacedata.first; sl; sl = sl->next) {
						switch (sl->spacetype) {
							case SPACE_TIME:
							case SPACE_ACTION:
							case SPACE_NLA:
								ar->v2d.flag |= V2D_USES_UNITS_HORIZONTAL;
								break;
							case SPACE_IPO:
							case SPACE_SEQ:
								ar->v2d.flag |= (V2D_USES_UNITS_HORIZONTAL | V2D_USES_UNITS_VERTICAL);
								break;
							default:
								break;
						}
=======
				const char needed_type = (sa->spacetype == SPACE_CLIP) ? RGN_TYPE_PREVIEW : RGN_TYPE_WINDOW;
				ARegion *ar = BKE_area_find_region_type(sa, needed_type);
				SpaceLink *sl;

				if (ar == NULL)
					continue;

				for (sl = sa->spacedata.first; sl; sl = sl->next) {
					switch (sl->spacetype) {
						case SPACE_TIME:
						case SPACE_ACTION:
						case SPACE_NLA:
							ar->v2d.flag |= V2D_USES_UNITS_HORIZONTAL;
							break;
						case SPACE_IPO:
						case SPACE_SEQ:
							ar->v2d.flag |= (V2D_USES_UNITS_HORIZONTAL | V2D_USES_UNITS_VERTICAL);
							break;
						case SPACE_CLIP:
						{
							SpaceClip *sc = (SpaceClip *)sl;

							if (sc->view == SC_VIEW_DOPESHEET) {
								ar->v2d.flag |= V2D_USES_UNITS_HORIZONTAL;
							}
							else if (sc->view == SC_VIEW_GRAPH) {
								ar->v2d.flag |= (V2D_USES_UNITS_HORIZONTAL | V2D_USES_UNITS_VERTICAL);
							}
							break;
						}
						default:
							break;
>>>>>>> a05cbcfa
					}
				}
			}
		}
	}
}<|MERGE_RESOLUTION|>--- conflicted
+++ resolved
@@ -852,32 +852,6 @@
 			ScrArea *sa;
 
 			for (sa = screen->areabase.first; sa; sa = sa->next) {
-<<<<<<< HEAD
-				ARegion *ar;
-				SpaceLink *sl;
-
-				for (ar = sa->regionbase.first; ar; ar = ar->next) {
-					if (ar->regiontype == RGN_TYPE_WINDOW) {
-						break;
-					}
-				}
-
-				if (ar) {
-					for (sl = sa->spacedata.first; sl; sl = sl->next) {
-						switch (sl->spacetype) {
-							case SPACE_TIME:
-							case SPACE_ACTION:
-							case SPACE_NLA:
-								ar->v2d.flag |= V2D_USES_UNITS_HORIZONTAL;
-								break;
-							case SPACE_IPO:
-							case SPACE_SEQ:
-								ar->v2d.flag |= (V2D_USES_UNITS_HORIZONTAL | V2D_USES_UNITS_VERTICAL);
-								break;
-							default:
-								break;
-						}
-=======
 				const char needed_type = (sa->spacetype == SPACE_CLIP) ? RGN_TYPE_PREVIEW : RGN_TYPE_WINDOW;
 				ARegion *ar = BKE_area_find_region_type(sa, needed_type);
 				SpaceLink *sl;
@@ -910,7 +884,6 @@
 						}
 						default:
 							break;
->>>>>>> a05cbcfa
 					}
 				}
 			}
