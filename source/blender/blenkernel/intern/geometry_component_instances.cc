/*
 * This program is free software; you can redistribute it and/or
 * modify it under the terms of the GNU General Public License
 * as published by the Free Software Foundation; either version 2
 * of the License, or (at your option) any later version.
 *
 * This program is distributed in the hope that it will be useful,
 * but WITHOUT ANY WARRANTY; without even the implied warranty of
 * MERCHANTABILITY or FITNESS FOR A PARTICULAR PURPOSE.  See the
 * GNU General Public License for more details.
 *
 * You should have received a copy of the GNU General Public License
 * along with this program; if not, write to the Free Software Foundation,
 * Inc., 51 Franklin Street, Fifth Floor, Boston, MA 02110-1301, USA.
 */

#include "BLI_float4x4.hh"
#include "BLI_map.hh"
#include "BLI_rand.hh"
#include "BLI_set.hh"
#include "BLI_span.hh"
#include "BLI_vector.hh"

#include "DNA_collection_types.h"

#include "BKE_geometry_set.hh"

using blender::float4x4;
using blender::Map;
using blender::MutableSpan;
using blender::Set;
using blender::Span;

/* -------------------------------------------------------------------- */
/** \name Geometry Component Implementation
 * \{ */

InstancesComponent::InstancesComponent() : GeometryComponent(GEO_COMPONENT_TYPE_INSTANCES)
{
}

GeometryComponent *InstancesComponent::copy() const
{
  InstancesComponent *new_component = new InstancesComponent();
  new_component->instance_reference_handles_ = instance_reference_handles_;
  new_component->instance_transforms_ = instance_transforms_;
  new_component->instance_ids_ = instance_ids_;
  new_component->references_ = references_;
  return new_component;
}

void InstancesComponent::reserve(int min_capacity)
<<<<<<< HEAD
{
  instance_reference_handles_.reserve(min_capacity);
  instance_transforms_.reserve(min_capacity);
  instance_ids_.reserve(min_capacity);
}

void InstancesComponent::clear()
{
  instance_reference_handles_.clear();
  instance_transforms_.clear();
  instance_ids_.clear();

  references_.clear();
}

void InstancesComponent::add_instance(const int instance_handle,
                                      const float4x4 &transform,
                                      const int id)
{
  BLI_assert(instance_handle >= 0);
  BLI_assert(instance_handle < references_.size());
  instance_reference_handles_.append(instance_handle);
  instance_transforms_.append(transform);
  instance_ids_.append(id);
}

blender::Span<int> InstancesComponent::instance_reference_handles() const
=======
{
  instance_reference_handles_.reserve(min_capacity);
  instance_transforms_.reserve(min_capacity);
  instance_ids_.reserve(min_capacity);
}

/**
 * Resize the transform, handles, and ID vectors to the specified capacity.
 *
 * \note This function should be used carefully, only when it's guaranteed
 * that the data will be filled.
 */
void InstancesComponent::resize(int capacity)
{
  instance_reference_handles_.resize(capacity);
  instance_transforms_.resize(capacity);
  instance_ids_.resize(capacity);
}

void InstancesComponent::clear()
{
  instance_reference_handles_.clear();
  instance_transforms_.clear();
  instance_ids_.clear();

  references_.clear();
}

void InstancesComponent::add_instance(const int instance_handle,
                                      const float4x4 &transform,
                                      const int id)
{
  BLI_assert(instance_handle >= 0);
  BLI_assert(instance_handle < references_.size());
  instance_reference_handles_.append(instance_handle);
  instance_transforms_.append(transform);
  instance_ids_.append(id);
}

blender::Span<int> InstancesComponent::instance_reference_handles() const
{
  return instance_reference_handles_;
}

blender::MutableSpan<int> InstancesComponent::instance_reference_handles()
>>>>>>> db59f0b9
{
  return instance_reference_handles_;
}

blender::MutableSpan<blender::float4x4> InstancesComponent::instance_transforms()
{
  return instance_transforms_;
}
blender::Span<blender::float4x4> InstancesComponent::instance_transforms() const
{
  return instance_transforms_;
}

blender::MutableSpan<int> InstancesComponent::instance_ids()
<<<<<<< HEAD
{
  return instance_ids_;
}
blender::Span<int> InstancesComponent::instance_ids() const
{
  return instance_ids_;
=======
{
  return instance_ids_;
}
blender::Span<int> InstancesComponent::instance_ids() const
{
  return instance_ids_;
>>>>>>> db59f0b9
}

/**
 * Returns a handle for the given reference.
 * If the reference exists already, the handle of the existing reference is returned.
 * Otherwise a new handle is added.
 */
int InstancesComponent::add_reference(InstanceReference reference)
{
  return references_.index_of_or_add_as(reference);
}

blender::Span<InstanceReference> InstancesComponent::references() const
{
  return references_;
}

int InstancesComponent::instances_amount() const
{
  return instance_transforms_.size();
}

bool InstancesComponent::is_empty() const
{
  return this->instance_reference_handles_.size() == 0;
}

bool InstancesComponent::owns_direct_data() const
{
  /* The object and collection instances are not direct data. Instance transforms are direct data
   * and are always owned. Therefore, instance components always own all their direct data. */
  return true;
}

void InstancesComponent::ensure_owns_direct_data()
{
  BLI_assert(this->is_mutable());
}

static blender::Array<int> generate_unique_instance_ids(Span<int> original_ids)
{
  using namespace blender;
  Array<int> unique_ids(original_ids.size());

  Set<int> used_unique_ids;
  used_unique_ids.reserve(original_ids.size());
  Vector<int> instances_with_id_collision;
  for (const int instance_index : original_ids.index_range()) {
    const int original_id = original_ids[instance_index];
    if (used_unique_ids.add(original_id)) {
      /* The original id has not been used by another instance yet. */
      unique_ids[instance_index] = original_id;
    }
    else {
      /* The original id of this instance collided with a previous instance, it needs to be looked
       * at again in a second pass. Don't generate a new random id here, because this might collide
       * with other existing ids. */
      instances_with_id_collision.append(instance_index);
    }
  }

  Map<int, RandomNumberGenerator> generator_by_original_id;
  for (const int instance_index : instances_with_id_collision) {
    const int original_id = original_ids[instance_index];
    RandomNumberGenerator &rng = generator_by_original_id.lookup_or_add_cb(original_id, [&]() {
      RandomNumberGenerator rng;
      rng.seed_random(original_id);
      return rng;
    });

    const int max_iteration = 100;
    for (int iteration = 0;; iteration++) {
      /* Try generating random numbers until an unused one has been found. */
      const int random_id = rng.get_int32();
      if (used_unique_ids.add(random_id)) {
        /* This random id is not used by another instance. */
        unique_ids[instance_index] = random_id;
        break;
      }
      if (iteration == max_iteration) {
        /* It seems to be very unlikely that we ever run into this case (assuming there are less
         * than 2^30 instances). However, if that happens, it's better to use an id that is not
         * unique than to be stuck in an infinite loop. */
        unique_ids[instance_index] = original_id;
        break;
      }
    }
  }

  return unique_ids;
}

blender::Span<int> InstancesComponent::almost_unique_ids() const
{
  std::lock_guard lock(almost_unique_ids_mutex_);
  if (almost_unique_ids_.size() != instance_ids_.size()) {
    almost_unique_ids_ = generate_unique_instance_ids(instance_ids_);
  }
  return almost_unique_ids_;
}

/** \} */<|MERGE_RESOLUTION|>--- conflicted
+++ resolved
@@ -50,35 +50,6 @@
 }
 
 void InstancesComponent::reserve(int min_capacity)
-<<<<<<< HEAD
-{
-  instance_reference_handles_.reserve(min_capacity);
-  instance_transforms_.reserve(min_capacity);
-  instance_ids_.reserve(min_capacity);
-}
-
-void InstancesComponent::clear()
-{
-  instance_reference_handles_.clear();
-  instance_transforms_.clear();
-  instance_ids_.clear();
-
-  references_.clear();
-}
-
-void InstancesComponent::add_instance(const int instance_handle,
-                                      const float4x4 &transform,
-                                      const int id)
-{
-  BLI_assert(instance_handle >= 0);
-  BLI_assert(instance_handle < references_.size());
-  instance_reference_handles_.append(instance_handle);
-  instance_transforms_.append(transform);
-  instance_ids_.append(id);
-}
-
-blender::Span<int> InstancesComponent::instance_reference_handles() const
-=======
 {
   instance_reference_handles_.reserve(min_capacity);
   instance_transforms_.reserve(min_capacity);
@@ -124,7 +95,6 @@
 }
 
 blender::MutableSpan<int> InstancesComponent::instance_reference_handles()
->>>>>>> db59f0b9
 {
   return instance_reference_handles_;
 }
@@ -139,21 +109,12 @@
 }
 
 blender::MutableSpan<int> InstancesComponent::instance_ids()
-<<<<<<< HEAD
 {
   return instance_ids_;
 }
 blender::Span<int> InstancesComponent::instance_ids() const
 {
   return instance_ids_;
-=======
-{
-  return instance_ids_;
-}
-blender::Span<int> InstancesComponent::instance_ids() const
-{
-  return instance_ids_;
->>>>>>> db59f0b9
 }
 
 /**
