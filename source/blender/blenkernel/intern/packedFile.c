/*
 * ***** BEGIN GPL LICENSE BLOCK *****
 *
 * This program is free software; you can redistribute it and/or
 * modify it under the terms of the GNU General Public License
 * as published by the Free Software Foundation; either version 2
 * of the License, or (at your option) any later version.
 *
 * This program is distributed in the hope that it will be useful,
 * but WITHOUT ANY WARRANTY; without even the implied warranty of
 * MERCHANTABILITY or FITNESS FOR A PARTICULAR PURPOSE.  See the
 * GNU General Public License for more details.
 *
 * You should have received a copy of the GNU General Public License
 * along with this program; if not, write to the Free Software Foundation,
 * Inc., 51 Franklin Street, Fifth Floor, Boston, MA 02110-1301, USA.
 *
 * The Original Code is Copyright (C) 2001-2002 by NaN Holding BV.
 * All rights reserved.
 *
 * The Original Code is: all of this file.
 *
 * Contributor(s): none yet.
 *
 * ***** END GPL LICENSE BLOCK *****
 */

/** \file blender/blenkernel/intern/packedFile.c
 *  \ingroup bke
 */


#include <stdio.h>
#include <fcntl.h>
#include <sys/stat.h>

#ifndef WIN32 
#include <unistd.h>
#else
#include <io.h>
#endif
#include <string.h>
#include "MEM_guardedalloc.h"

#include "DNA_image_types.h"
#include "DNA_ID.h"
#include "DNA_packedFile_types.h"
#include "DNA_sound_types.h"
#include "DNA_vfont_types.h"

#include "BLI_blenlib.h"
#include "BLI_utildefines.h"

#include "BKE_font.h"
#include "BKE_global.h"
#include "BKE_image.h"
#include "BKE_main.h"
#include "BKE_packedFile.h"
#include "BKE_report.h"
#include "BKE_sound.h"

int seekPackedFile(PackedFile *pf, int offset, int whence)
{
	int oldseek = -1, seek = 0;

	if (pf) {
		oldseek = pf->seek;
		switch (whence) {
			case SEEK_CUR:
				seek = oldseek + offset;
				break;
			case SEEK_END:
				seek = pf->size + offset;
				break;
			case SEEK_SET:
				seek = offset;
				break;
			default:
				oldseek = -1;
				break;
		}
		if (seek < 0) {
			seek = 0;
		}
		else if (seek > pf->size) {
			seek = pf->size;
		}
		pf->seek = seek;
	}

	return(oldseek);
}
	
void rewindPackedFile(PackedFile *pf)
{
	seekPackedFile(pf, 0, SEEK_SET);
}

int readPackedFile(PackedFile *pf, void *data, int size)
{ 
	if ((pf != NULL) && (size >= 0) && (data != NULL)) {
		if (size + pf->seek > pf->size) {
			size = pf->size - pf->seek;
		}

		if (size > 0) {
			memcpy(data, ((char *) pf->data) + pf->seek, size);
		}
		else {
			size = 0;
		}

		pf->seek += size;
	}
	else {
		size = -1;
	}

	return(size);
}

int countPackedFiles(Main *bmain)
{
	Image *ima;
	VFont *vf;
	bSound *sound;
	int count = 0;
	
	/* let's check if there are packed files... */
	for (ima = bmain->image.first; ima; ima = ima->id.next)
		if (BKE_image_has_packedfile(ima))
			count ++;

	for (vf = bmain->vfont.first; vf; vf = vf->id.next)
		if (vf->packedfile)
			count++;

	for (sound = bmain->sound.first; sound; sound = sound->id.next)
		if (sound->packedfile)
			count++;

	return count;
}

void freePackedFile(PackedFile *pf)
{
	if (pf) {
		MEM_freeN(pf->data);
		MEM_freeN(pf);
	}
	else
		printf("freePackedFile: Trying to free a NULL pointer\n");
}

PackedFile *dupPackedFile(const PackedFile *pf_src)
{
	PackedFile *pf_dst;

	pf_dst       = MEM_dupallocN(pf_src);
	pf_dst->data = MEM_dupallocN(pf_src->data);

	return pf_dst;
}

PackedFile *newPackedFileMemory(void *mem, int memlen)
{
	PackedFile *pf = MEM_callocN(sizeof(*pf), "PackedFile");
	pf->data = mem;
	pf->size = memlen;
	
	return pf;
}

PackedFile *newPackedFile(ReportList *reports, const char *filename, const char *basepath)
{
	PackedFile *pf = NULL;
	int file, filelen;
	char name[FILE_MAX];
	void *data;
	
	/* render result has no filename and can be ignored
	 * any other files with no name can be ignored too */
	if (filename[0] == '\0')
		return NULL;

	//XXX waitcursor(1);
	
	/* convert relative filenames to absolute filenames */

	BLI_strncpy(name, filename, sizeof(name));
	BLI_path_abs(name, basepath);

	/* open the file
	 * and create a PackedFile structure */

	file = BLI_open(name, O_BINARY | O_RDONLY, 0);
	if (file == -1) {
		BKE_reportf(reports, RPT_ERROR, "Unable to pack file, source path '%s' not found", name);
	}
	else {
		filelen = BLI_file_descriptor_size(file);

		if (filelen == 0) {
			/* MEM_mallocN complains about MEM_mallocN(0, "bla");
			 * we don't care.... */
			data = MEM_mallocN(1, "packFile");
		}
		else {
			data = MEM_mallocN(filelen, "packFile");
		}
		if (read(file, data, filelen) == filelen) {
			pf = newPackedFileMemory(data, filelen);
		}
		else {
			MEM_freeN(data);
		}

		close(file);
	}

	//XXX waitcursor(0);
		
	return (pf);
}

/* no libraries for now */
void packAll(Main *bmain, ReportList *reports)
{
	Image *ima;
	VFont *vfont;
	bSound *sound;
	int tot = 0;
	
	for (ima = bmain->image.first; ima; ima = ima->id.next) {
		if (BKE_image_has_packedfile(ima) == false && ima->id.lib == NULL) {
			if (ima->source == IMA_SRC_FILE) {
				BKE_image_packfiles(reports, ima, ID_BLEND_PATH(bmain, &ima->id));
				tot ++;
			}
			else if (BKE_image_is_animated(ima)) {
				BKE_reportf(reports, RPT_WARNING, "Image '%s' skipped, movies and image sequences not supported",
				            ima->id.name + 2);
			}
		}
	}

	for (vfont = bmain->vfont.first; vfont; vfont = vfont->id.next) {
		if (vfont->packedfile == NULL && vfont->id.lib == NULL && BKE_vfont_is_builtin(vfont) == false) {
			vfont->packedfile = newPackedFile(reports, vfont->name, bmain->name);
			tot ++;
		}
	}

	for (sound = bmain->sound.first; sound; sound = sound->id.next) {
		if (sound->packedfile == NULL && sound->id.lib == NULL) {
			sound->packedfile = newPackedFile(reports, sound->name, bmain->name);
			tot++;
		}
	}
	
	if (tot == 0)
		BKE_report(reports, RPT_INFO, "No new files have been packed");
	else
		BKE_reportf(reports, RPT_INFO, "Packed %d files", tot);


}


#if 0

// attempt to create a function that generates an unique filename
// this will work when all funtions in fileops.c understand relative filenames...

static char *find_new_name(char *name)
{
	char tempname[FILE_MAX];
	char *newname;
	size_t len;
	
	if (fop_exists(name)) {
		for (number = 1; number <= 999; number++) {
			BLI_snprintf(tempname, sizeof(tempname), "%s.%03d", name, number);
			if (!fop_exists(tempname)) {
				break;
			}
		}
	}
	len = strlen(tempname) + 1;
	newname = MEM_mallocN(len, "find_new_name");
	memcpy(newname, tempname, len * sizeof(char));
	return newname;
}
#endif

int writePackedFile(ReportList *reports, const char *filename, PackedFile *pf, int guimode)
{
	int file, number;
	int ret_value = RET_OK;
	bool remove_tmp = false;
	char name[FILE_MAX];
	char tempname[FILE_MAX];
/*      void *data; */
	
	if (guimode) {} //XXX  waitcursor(1);
	
	BLI_strncpy(name, filename, sizeof(name));
	BLI_path_abs(name, G.main->name);
	
	if (BLI_exists(name)) {
		for (number = 1; number <= 999; number++) {
			BLI_snprintf(tempname, sizeof(tempname), "%s.%03d_", name, number);
			if (!BLI_exists(tempname)) {
				if (BLI_copy(name, tempname) == RET_OK) {
					remove_tmp = true;
				}
				break;
			}
		}
	}
	
	/* make sure the path to the file exists... */
	BLI_make_existing_file(name);
	
	file = BLI_open(name, O_BINARY + O_WRONLY + O_CREAT + O_TRUNC, 0666);
	if (file == -1) {
		BKE_reportf(reports, RPT_ERROR, "Error creating file '%s'", name);
		ret_value = RET_ERROR;
	}
	else {
		if (write(file, pf->data, pf->size) != pf->size) {
			BKE_reportf(reports, RPT_ERROR, "Error writing file '%s'", name);
			ret_value = RET_ERROR;
		}
		else {
			BKE_reportf(reports, RPT_INFO, "Saved packed file to: %s", name);
		}
		
		close(file);
	}
	
	if (remove_tmp) {
		if (ret_value == RET_ERROR) {
			if (BLI_rename(tempname, name) != 0) {
				BKE_reportf(reports, RPT_ERROR, "Error restoring temp file (check files '%s' '%s')", tempname, name);
			}
		}
		else {
			if (BLI_delete(tempname, false, false) != 0) {
				BKE_reportf(reports, RPT_ERROR, "Error deleting '%s' (ignored)", tempname);
			}
		}
	}
	
	if (guimode) {} //XXX waitcursor(0);

	return (ret_value);
}
	
/*
 * This function compares a packed file to a 'real' file.
 * It returns an integer indicating if:
 *
 * PF_EQUAL		- the packed file and original file are identical
 * PF_DIFFERENT	- the packed file and original file differ
 * PF_NOFILE	- the original file doens't exist
 */

int checkPackedFile(const char *filename, PackedFile *pf)
{
	BLI_stat_t st;
	int ret_val, i, len, file;
	char buf[4096];
	char name[FILE_MAX];
	
	BLI_strncpy(name, filename, sizeof(name));
	BLI_path_abs(name, G.main->name);
	
	if (BLI_stat(name, &st) == -1) {
		ret_val = PF_NOFILE;
	}
	else if (st.st_size != pf->size) {
		ret_val = PF_DIFFERS;
	}
	else {
		/* we'll have to compare the two... */

		file = BLI_open(name, O_BINARY | O_RDONLY, 0);
		if (file == -1) {
			ret_val = PF_NOFILE;
		}
		else {
			ret_val = PF_EQUAL;

			for (i = 0; i < pf->size; i += sizeof(buf)) {
				len = pf->size - i;
				if (len > sizeof(buf)) {
					len = sizeof(buf);
				}

				if (read(file, buf, len) != len) {
					/* read error ... */
					ret_val = PF_DIFFERS;
					break;
				}
				else {
					if (memcmp(buf, ((char *)pf->data) + i, len)) {
						ret_val = PF_DIFFERS;
						break;
					}
				}
			}
			
			close(file);
		}
	}
	
	return(ret_val);
}

/* unpackFile() looks at the existing files (abs_name, local_name) and a packed file.
 *
 * It returns a char *to the existing file name / new file name or NULL when
 * there was an error or when the user decides to cancel the operation.
 */

char *unpackFile(ReportList *reports, const char *abs_name, const char *local_name, PackedFile *pf, int how)
{
	char *newname = NULL;
	const char *temp = NULL;
	
	if (pf != NULL) {
		switch (how) {
			case -1:
			case PF_KEEP:
				break;
			case PF_REMOVE:
				temp = abs_name;
				break;
			case PF_USE_LOCAL:
				/* if file exists use it */
				if (BLI_exists(local_name)) {
					temp = local_name;
					break;
				}
				/* else create it */
				/* fall-through */
			case PF_WRITE_LOCAL:
				if (writePackedFile(reports, local_name, pf, 1) == RET_OK) {
					temp = local_name;
				}
				break;
			case PF_USE_ORIGINAL:
				/* if file exists use it */
				if (BLI_exists(abs_name)) {
					BKE_reportf(reports, RPT_INFO, "Use existing file (instead of packed): %s", abs_name);
					temp = abs_name;
					break;
				}
				/* else create it */
				/* fall-through */
			case PF_WRITE_ORIGINAL:
				if (writePackedFile(reports, abs_name, pf, 1) == RET_OK) {
					temp = abs_name;
				}
				break;
			default:
				printf("unpackFile: unknown return_value %d\n", how);
				break;
		}
		
		if (temp) {
			newname = BLI_strdup(temp);
		}
	}
	
	return newname;
}

static void unpack_generate_paths(
        const char *name, ID *id, char *abspath_r, char *relpath_r, size_t abspathlen, size_t relpathlen)
{
	char tempname[FILE_MAX];
	char tempdir[FILE_MAXDIR];

	BLI_split_dirfile(name, tempdir, tempname, sizeof(tempdir), sizeof(tempname));

	if (tempname[0] == '\0') {
		/* Note: we do not have any real way to re-create extension out of data... */
		BLI_strncpy(tempname, id->name + 2, sizeof(tempname));
		printf("%s\n", tempname);
		BLI_filename_make_safe(tempname);
		printf("%s\n", tempname);
	}

	if (tempdir[0] == '\0') {
		/* Fallback to relative dir. */
		BLI_strncpy(tempdir, "//", sizeof(tempdir));
	}

	switch (GS(id->name)) {
		case ID_VF:
			BLI_snprintf(relpath_r, relpathlen, "//fonts/%s", tempname);
			break;
		case ID_SO:
			BLI_snprintf(relpath_r, relpathlen, "//sounds/%s", tempname);
			break;
		case ID_IM:
			BLI_snprintf(relpath_r, relpathlen, "//textures/%s", tempname);
			break;
	}

	{
		size_t len = BLI_strncpy_rlen(abspath_r, tempdir, abspathlen);
		BLI_strncpy(abspath_r + len, tempname, abspathlen - len);
	}
}

int unpackVFont(ReportList *reports, VFont *vfont, int how)
{
	char localname[FILE_MAX], absname[FILE_MAX];
	char *newname;
	int ret_value = RET_ERROR;
	
	if (vfont != NULL) {
		unpack_generate_paths(vfont->name, (ID *)vfont, absname, localname, sizeof(absname), sizeof(localname));
		newname = unpackFile(reports, absname, localname, vfont->packedfile, how);
		if (newname != NULL) {
			ret_value = RET_OK;
			freePackedFile(vfont->packedfile);
			vfont->packedfile = NULL;
			BLI_strncpy(vfont->name, newname, sizeof(vfont->name));
			MEM_freeN(newname);
		}
	}
	
	return (ret_value);
}

int unpackSound(Main *bmain, ReportList *reports, bSound *sound, int how)
{
	char localname[FILE_MAX], absname[FILE_MAX];
	char *newname;
	int ret_value = RET_ERROR;

	if (sound != NULL) {
		unpack_generate_paths(sound->name, (ID *)sound, absname, localname, sizeof(absname), sizeof(localname));
		newname = unpackFile(reports, absname, localname, sound->packedfile, how);
		if (newname != NULL) {
			BLI_strncpy(sound->name, newname, sizeof(sound->name));
			MEM_freeN(newname);

			freePackedFile(sound->packedfile);
			sound->packedfile = NULL;

			sound_load(bmain, sound);

			ret_value = RET_OK;
		}
	}
	
	return(ret_value);
}

int unpackImage(ReportList *reports, Image *ima, int how)
{
<<<<<<< HEAD
=======
	char localname[FILE_MAX], absname[FILE_MAX];
	char *newname;
>>>>>>> dd3ade25
	int ret_value = RET_ERROR;

	if (ima != NULL && ima->name[0]) {
<<<<<<< HEAD
		while (ima->packedfiles.last) {
			char localname[FILE_MAXDIR + FILE_MAX], fi[FILE_MAX];
			char *newname;
			ImagePackedFile *imapf = ima->packedfiles.last;

			BLI_split_file_part(imapf->filepath, fi, sizeof(fi));
			BLI_snprintf(localname, sizeof(localname), "//textures/%s", fi);

			newname = unpackFile(reports, imapf->filepath, localname, imapf->packedfile, how);
			if (newname != NULL) {
				ImageView *iv;

				ret_value = ret_value == RET_ERROR ? RET_ERROR : RET_OK;
				freePackedFile(imapf->packedfile);
				imapf->packedfile = NULL;

				/* update the new corresponding view filepath */
				iv = BLI_findstring(&ima->views, imapf->filepath, offsetof(ImageView, filepath));
				if (iv) {
					BLI_strncpy(iv->filepath, newname, sizeof(imapf->filepath));
				}

				/* keep the new name in the image for non-pack specific reasons */
				BLI_strncpy(ima->name, newname, sizeof(imapf->filepath));
				MEM_freeN(newname);
			}
			else {
				ret_value = RET_ERROR;
			}

			BLI_remlink(&ima->packedfiles, imapf);
			MEM_freeN(imapf);
=======
		unpack_generate_paths(ima->name, (ID *)ima, absname, localname, sizeof(absname), sizeof(localname));
		newname = unpackFile(reports, absname, localname, ima->packedfile, how);
		if (newname != NULL) {
			ret_value = RET_OK;
			freePackedFile(ima->packedfile);
			ima->packedfile = NULL;
			BLI_strncpy(ima->name, newname, sizeof(ima->name));
			MEM_freeN(newname);
			BKE_image_signal(ima, NULL, IMA_SIGNAL_RELOAD);
>>>>>>> dd3ade25
		}
	}

	if (ret_value == RET_OK) {
		BKE_image_signal(ima, NULL, IMA_SIGNAL_RELOAD);
	}

	return(ret_value);
}

int unpackLibraries(Main *bmain, ReportList *reports)
{
	Library *lib;
	char *newname;
	int ret_value = RET_ERROR;
	
	for (lib = bmain->library.first; lib; lib = lib->id.next) {
		if (lib->packedfile && lib->name[0]) {
			
			newname = unpackFile(reports, lib->filepath, lib->filepath, lib->packedfile, PF_WRITE_ORIGINAL);
			if (newname != NULL) {
				ret_value = RET_OK;
				
				printf("Unpacked .blend library: %s\n", newname);
				
				freePackedFile(lib->packedfile);
				lib->packedfile = NULL;

				MEM_freeN(newname);
			}
		}
	}
	
	return(ret_value);
}

void packLibraries(Main *bmain, ReportList *reports)
{
	Library *lib;
	
	/* test for relativenss */
	for (lib = bmain->library.first; lib; lib = lib->id.next)
		if (!BLI_path_is_rel(lib->name))
			break;
	
	if (lib) {
		BKE_reportf(reports, RPT_ERROR, "Cannot pack absolute file: '%s'", lib->name);
		return;
	}
	
	for (lib = bmain->library.first; lib; lib = lib->id.next)
		if (lib->packedfile == NULL)
			lib->packedfile = newPackedFile(reports, lib->name, bmain->name);
}

void unpackAll(Main *bmain, ReportList *reports, int how)
{
	Image *ima;
	VFont *vf;
	bSound *sound;

	for (ima = bmain->image.first; ima; ima = ima->id.next)
		if (BKE_image_has_packedfile(ima))
			unpackImage(reports, ima, how);

	for (vf = bmain->vfont.first; vf; vf = vf->id.next)
		if (vf->packedfile)
			unpackVFont(reports, vf, how);

	for (sound = bmain->sound.first; sound; sound = sound->id.next)
		if (sound->packedfile)
			unpackSound(bmain, reports, sound, how);
}

/* ID should be not NULL, return 1 if there's a packed file */
bool BKE_pack_check(ID *id)
{
	switch (GS(id->name)) {
		case ID_IM:
		{
			Image *ima = (Image *)id;
			return BKE_image_has_packedfile(ima);
		}
		case ID_VF:
		{
			VFont *vf = (VFont *)id;
			return vf->packedfile != NULL;
		}
		case ID_SO:
		{
			bSound *snd = (bSound *)id;
			return snd->packedfile != NULL;
		}
		case ID_LI:
		{
			Library *li = (Library *)id;
			return li->packedfile != NULL;
		}
	}
	return false;
}

/* ID should be not NULL */
void BKE_unpack_id(Main *bmain, ID *id, ReportList *reports, int how)
{
	switch (GS(id->name)) {
		case ID_IM:
		{
			Image *ima = (Image *)id;
			if (BKE_image_has_packedfile(ima)) {
				unpackImage(reports, ima, how);
			}
			break;
		}
		case ID_VF:
		{
			VFont *vf = (VFont *)id;
			if (vf->packedfile) {
				unpackVFont(reports, vf, how);
			}
			break;
		}
		case ID_SO:
		{
			bSound *snd = (bSound *)id;
			if (snd->packedfile) {
				unpackSound(bmain, reports, snd, how);
			}
			break;
		}
		case ID_LI:
		{
			Library *li = (Library *)id;
			BKE_reportf(reports, RPT_ERROR, "Cannot unpack individual Library file, '%s'", li->name);
			break;
		}
	}
}<|MERGE_RESOLUTION|>--- conflicted
+++ resolved
@@ -564,24 +564,17 @@
 
 int unpackImage(ReportList *reports, Image *ima, int how)
 {
-<<<<<<< HEAD
-=======
-	char localname[FILE_MAX], absname[FILE_MAX];
-	char *newname;
->>>>>>> dd3ade25
 	int ret_value = RET_ERROR;
 
 	if (ima != NULL && ima->name[0]) {
-<<<<<<< HEAD
 		while (ima->packedfiles.last) {
-			char localname[FILE_MAXDIR + FILE_MAX], fi[FILE_MAX];
+			char localname[FILE_MAX], absname[FILE_MAX];
 			char *newname;
 			ImagePackedFile *imapf = ima->packedfiles.last;
 
-			BLI_split_file_part(imapf->filepath, fi, sizeof(fi));
-			BLI_snprintf(localname, sizeof(localname), "//textures/%s", fi);
-
-			newname = unpackFile(reports, imapf->filepath, localname, imapf->packedfile, how);
+			unpack_generate_paths(imapf->filepath, (ID *)ima, absname, localname, sizeof(absname), sizeof(localname));
+			newname = unpackFile(reports, absname, localname, imapf->packedfile, how);
+
 			if (newname != NULL) {
 				ImageView *iv;
 
@@ -605,17 +598,6 @@
 
 			BLI_remlink(&ima->packedfiles, imapf);
 			MEM_freeN(imapf);
-=======
-		unpack_generate_paths(ima->name, (ID *)ima, absname, localname, sizeof(absname), sizeof(localname));
-		newname = unpackFile(reports, absname, localname, ima->packedfile, how);
-		if (newname != NULL) {
-			ret_value = RET_OK;
-			freePackedFile(ima->packedfile);
-			ima->packedfile = NULL;
-			BLI_strncpy(ima->name, newname, sizeof(ima->name));
-			MEM_freeN(newname);
-			BKE_image_signal(ima, NULL, IMA_SIGNAL_RELOAD);
->>>>>>> dd3ade25
 		}
 	}
 
