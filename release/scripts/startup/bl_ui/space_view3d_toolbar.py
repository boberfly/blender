--- conflicted
+++ resolved
@@ -63,256 +63,6 @@
 
     col = layout.column()
     col.prop(vpaint, "radial_symmetry", text="Radial")
-
-<<<<<<< HEAD
-# ********** default tools for object-mode ****************
-
-
-class VIEW3D_PT_tools_transform(View3DPanel, Panel):
-    bl_category = "Tools"
-    bl_context = "objectmode"
-    bl_label = "Transform"
-
-    def draw(self, context):
-        layout = self.layout
-
-        col = layout.column(align=True)
-        col.operator("transform.translate")
-        col.operator("transform.rotate")
-        col.operator("transform.resize", text="Scale")
-
-        col = layout.column(align=True)
-        col.operator("transform.mirror", text="Mirror")
-
-
-class VIEW3D_PT_tools_object(View3DPanel, Panel):
-    bl_category = "Tools"
-    bl_context = "objectmode"
-    bl_label = "Edit"
-
-    def draw(self, context):
-        layout = self.layout
-
-        col = layout.column(align=True)
-        col.operator("object.duplicate_move", text="Duplicate")
-        col.operator("object.duplicate_move_linked", text="Duplicate Linked")
-
-        col.operator("object.delete")
-
-        obj = context.active_object
-        if obj:
-            obj_type = obj.type
-
-            if obj_type in {'MESH', 'CURVE', 'SURFACE', 'ARMATURE'}:
-                col = layout.column(align=True)
-                col.operator("object.join")
-
-            if obj_type in {'MESH', 'CURVE', 'SURFACE', 'ARMATURE', 'FONT', 'LATTICE'}:
-                col = layout.column(align=True)
-                col.operator_menu_enum("object.origin_set", "type", text="Set Origin")
-
-            if obj_type in {'MESH', 'CURVE', 'SURFACE'}:
-                col = layout.column(align=True)
-                col.label(text="Shading:")
-                row = col.row(align=True)
-                row.operator("object.shade_smooth", text="Smooth")
-                row.operator("object.shade_flat", text="Flat")
-
-            if obj_type == 'MESH':
-                col = layout.column(align=True)
-                col.label(text="Data Transfer:")
-                row = col.row(align=True)
-                row.operator("object.data_transfer", text="Data")
-                row.operator("object.datalayout_transfer", text="Data Layout")
-
-
-class VIEW3D_PT_tools_add_object(View3DPanel, Panel):
-    bl_category = "Create"
-    bl_context = "objectmode"
-    bl_label = "Add Primitive"
-
-    @staticmethod
-    def draw_add_mesh(layout, label=False):
-        if label:
-            layout.label(text="Primitives:")
-        layout.operator("mesh.primitive_plane_add", text="Plane", icon='MESH_PLANE')
-        layout.operator("mesh.primitive_cube_add", text="Cube", icon='MESH_CUBE')
-        layout.operator("mesh.primitive_circle_add", text="Circle", icon='MESH_CIRCLE')
-        layout.operator("mesh.primitive_uv_sphere_add", text="UV Sphere", icon='MESH_UVSPHERE')
-        layout.operator("mesh.primitive_ico_sphere_add", text="Ico Sphere", icon='MESH_ICOSPHERE')
-        layout.operator("mesh.primitive_cylinder_add", text="Cylinder", icon='MESH_CYLINDER')
-        layout.operator("mesh.primitive_cone_add", text="Cone", icon='MESH_CONE')
-        layout.operator("mesh.primitive_torus_add", text="Torus", icon='MESH_TORUS')
-
-        if label:
-            layout.label(text="Special:")
-        else:
-            layout.separator()
-        layout.operator("mesh.primitive_grid_add", text="Grid", icon='MESH_GRID')
-        layout.operator("mesh.primitive_monkey_add", text="Monkey", icon='MESH_MONKEY')
-
-    @staticmethod
-    def draw_add_curve(layout, label=False):
-
-        if label:
-            layout.label(text="Bezier:")
-        layout.operator("curve.primitive_bezier_curve_add", text="Bezier", icon='CURVE_BEZCURVE')
-        layout.operator("curve.primitive_bezier_circle_add", text="Circle", icon='CURVE_BEZCIRCLE')
-
-        if label:
-            layout.label(text="Nurbs:")
-        else:
-            layout.separator()
-        layout.operator("curve.primitive_nurbs_curve_add", text="Nurbs Curve", icon='CURVE_NCURVE')
-        layout.operator("curve.primitive_nurbs_circle_add", text="Nurbs Circle", icon='CURVE_NCIRCLE')
-        layout.operator("curve.primitive_nurbs_path_add", text="Path", icon='CURVE_PATH')
-
-        layout.separator()
-
-        layout.operator("curve.draw", icon='LINE_DATA')
-
-    @staticmethod
-    def draw_add_surface(layout):
-        layout.operator("surface.primitive_nurbs_surface_curve_add", text="Nurbs Curve", icon='SURFACE_NCURVE')
-        layout.operator("surface.primitive_nurbs_surface_circle_add", text="Nurbs Circle", icon='SURFACE_NCIRCLE')
-        layout.operator("surface.primitive_nurbs_surface_surface_add", text="Nurbs Surface", icon='SURFACE_NSURFACE')
-        layout.operator("surface.primitive_nurbs_surface_cylinder_add", text="Nurbs Cylinder", icon='SURFACE_NCYLINDER')
-        layout.operator("surface.primitive_nurbs_surface_sphere_add", text="Nurbs Sphere", icon='SURFACE_NSPHERE')
-        layout.operator("surface.primitive_nurbs_surface_torus_add", text="Nurbs Torus", icon='SURFACE_NTORUS')
-
-    @staticmethod
-    def draw_add_mball(layout):
-        layout.operator_enum("object.metaball_add", "type")
-
-    @staticmethod
-    def draw_add_lamp(layout):
-        layout.operator_enum("object.lamp_add", "type")
-
-    @staticmethod
-    def draw_add_other(layout):
-        layout.operator("object.text_add", text="Text", icon='OUTLINER_OB_FONT')
-        layout.operator("object.armature_add", text="Armature", icon='OUTLINER_OB_ARMATURE')
-        layout.operator("object.add", text="Lattice", icon='OUTLINER_OB_LATTICE').type = 'LATTICE'
-        layout.operator("object.empty_add", text="Empty", icon='OUTLINER_OB_EMPTY').type = 'PLAIN_AXES'
-        layout.operator("object.speaker_add", text="Speaker", icon='OUTLINER_OB_SPEAKER')
-        layout.operator("object.camera_add", text="Camera", icon='OUTLINER_OB_CAMERA')
-        layout.operator("object.groom_add", text="Groom", icon='NONE')
-
-    def draw(self, context):
-        layout = self.layout
-
-        col = layout.column(align=True)
-        col.label(text="Mesh:")
-        self.draw_add_mesh(col)
-
-        col = layout.column(align=True)
-        col.label(text="Curve:")
-        self.draw_add_curve(col)
-
-        # not used here:
-        # draw_add_surface
-        # draw_add_mball
-
-        col = layout.column(align=True)
-        col.label(text="Lamp:")
-        self.draw_add_lamp(col)
-
-        col = layout.column(align=True)
-        col.label(text="Other:")
-        self.draw_add_other(col)
-
-
-class VIEW3D_PT_tools_relations(View3DPanel, Panel):
-    bl_category = "Relations"
-    bl_context = "objectmode"
-    bl_label = "Relations"
-
-    def draw(self, context):
-        layout = self.layout
-
-        col = layout.column(align=True)
-
-        col.label(text="Group:")
-        col.operator("group.create", text="New Group")
-        col.operator("group.objects_add_active", text="Add to Active")
-        col.operator("group.objects_remove", text="Remove from Group")
-
-        col.separator()
-
-        col.label(text="Parent:")
-        row = col.row(align=True)
-        row.operator("object.parent_set", text="Set")
-        row.operator("object.parent_clear", text="Clear")
-
-        col.separator()
-
-        col.label(text="Object Data:")
-        col.operator("object.make_links_data")
-        col.operator("object.make_single_user")
-
-        col.separator()
-
-        col.label(text="Linked Objects:")
-        col.operator("object.make_local")
-        col.operator("object.proxy_make")
-
-
-class VIEW3D_PT_tools_animation(View3DPanel, Panel):
-    bl_category = "Animation"
-    bl_context = "objectmode"
-    bl_label = "Animation"
-
-    def draw(self, context):
-        layout = self.layout
-
-        ob = context.active_object
-        mpath = ob.motion_path if ob else None
-
-        draw_keyframing_tools(context, layout)
-
-        col = layout.column(align=True)
-        col.label(text="Motion Paths:")
-        if mpath:
-            row = col.row(align=True)
-            row.operator("object.paths_update", text="Update")
-            row.operator("object.paths_clear", text="", icon='X')
-        else:
-            col.operator("object.paths_calculate", text="Calculate")
-
-        col.separator()
-
-        col.label(text="Action:")
-        col.operator("nla.bake", text="Bake Action")
-
-
-class VIEW3D_PT_tools_rigid_body(View3DPanel, Panel):
-    bl_category = "Physics"
-    bl_context = "objectmode"
-    bl_label = "Rigid Body Tools"
-
-    def draw(self, context):
-        layout = self.layout
-
-        col = layout.column(align=True)
-        col.label(text="Add/Remove:")
-        row = col.row(align=True)
-        row.operator("rigidbody.objects_add", text="Add Active").type = 'ACTIVE'
-        row.operator("rigidbody.objects_add", text="Add Passive").type = 'PASSIVE'
-        row = col.row(align=True)
-        row.operator("rigidbody.objects_remove", text="Remove")
-
-        col = layout.column(align=True)
-        col.label(text="Object Tools:")
-        col.operator("rigidbody.shape_change", text="Change Shape")
-        col.operator("rigidbody.mass_calculate", text="Calculate Mass")
-        col.operator("rigidbody.object_settings_copy", text="Copy from Active")
-        col.operator("object.visual_transform_apply", text="Apply Transformation")
-        col.operator("rigidbody.bake_to_keyframes", text="Bake To Keyframes")
-        col.label(text="Constraints:")
-        col.operator("rigidbody.connect", text="Connect")
-
-=======
->>>>>>> 466125f3
 
 # ********** default tools for editmode_mesh ****************
 
