/**
 * $Id$
 *
 * ***** BEGIN GPL LICENSE BLOCK *****
 *
 * This program is free software; you can redistribute it and/or
 * modify it under the terms of the GNU General Public License
 * as published by the Free Software Foundation; either version 2
 * of the License, or (at your option) any later version.
 *
 * This program is distributed in the hope that it will be useful,
 * but WITHOUT ANY WARRANTY; without even the implied warranty of
 * MERCHANTABILITY or FITNESS FOR A PARTICULAR PURPOSE.  See the
 * GNU General Public License for more details.
 *
 * You should have received a copy of the GNU General Public License
 * along with this program; if not, write to the Free Software Foundation,
 * Inc., 51 Franklin Street, Fifth Floor, Boston, MA 02110-1301, USA.
 *
 * The Original Code is Copyright (C) 2004 Blender Foundation
 * All rights reserved.
 *
 * The Original Code is: all of this file.
 *
 * Contributor(s): none yet.
 *
 * ***** END GPL LICENSE BLOCK *****
 */


#include <stdlib.h>
#include <string.h>
#include <math.h>

#include "MEM_guardedalloc.h"

#include "DNA_object_types.h"

#include "BKE_blender.h"
#include "BKE_context.h"
#include "BKE_global.h"
#include "BKE_screen.h"

#include "BLI_blenlib.h"
#include "BLI_editVert.h"
#include "BLI_dynstr.h"


#include "ED_armature.h"
#include "ED_particle.h"
#include "ED_curve.h"
#include "ED_mball.h"
#include "ED_mesh.h"
#include "ED_object.h"
#include "ED_screen.h"
#include "ED_sculpt.h"
#include "ED_util.h"
#include "ED_text.h"

#include "WM_api.h"
#include "WM_types.h"


#include "util_intern.h"

/* ***************** generic undo system ********************* */

void ED_undo_push(bContext *C, const char *str)
{
	wmWindowManager *wm= CTX_wm_manager(C);
	Object *obedit= CTX_data_edit_object(C);
	Object *obact= CTX_data_active_object(C);

	if(obedit) {
		if (U.undosteps == 0) return;
		
		if(obedit->type==OB_MESH)
			undo_push_mesh(C, str);
		else if ELEM(obedit->type, OB_CURVE, OB_SURF)
			undo_push_curve(C, str);
		else if (obedit->type==OB_FONT)
			undo_push_font(C, str);
		else if (obedit->type==OB_MBALL)
			undo_push_mball(C, str);
		else if (obedit->type==OB_LATTICE)
			undo_push_lattice(C, str);
		else if (obedit->type==OB_ARMATURE)
			undo_push_armature(C, str);
	}
	else if(obact && obact->mode & OB_MODE_PARTICLE_EDIT) {
		if (U.undosteps == 0) return;
		
		PE_undo_push(CTX_data_scene(C), str);
	}
	else {
		if(U.uiflag & USER_GLOBALUNDO) 
			BKE_write_undo(C, str);
	}
	
	if(wm->file_saved) {
		wm->file_saved= 0;
		WM_event_add_notifier(C, NC_WM|ND_DATACHANGED, NULL);
	}
}

static int ed_undo_step(bContext *C, int step, const char *undoname)
{	
	Object *obedit= CTX_data_edit_object(C);
	Object *obact= CTX_data_active_object(C);
	ScrArea *sa= CTX_wm_area(C);

	if(sa && sa->spacetype==SPACE_IMAGE) {
		SpaceImage *sima= (SpaceImage *)sa->spacedata.first;
		
		if((obact && obact->mode & OB_MODE_TEXTURE_PAINT) || sima->flag & SI_DRAWTOOL) {
			if(!ED_undo_paint_step(C, UNDO_PAINT_IMAGE, step, undoname) && undoname)
				if(U.uiflag & USER_GLOBALUNDO)
					BKE_undo_name(C, undoname);

			WM_event_add_notifier(C, NC_WINDOW, NULL);
			return OPERATOR_FINISHED;
		}
	}

	if(sa && sa->spacetype==SPACE_TEXT) {
		ED_text_undo_step(C, step);
	}
	else if(obedit) {
		if ELEM7(obedit->type, OB_MESH, OB_FONT, OB_CURVE, OB_SURF, OB_MBALL, OB_LATTICE, OB_ARMATURE) {
			if(undoname)
				undo_editmode_name(C, undoname);
			else
				undo_editmode_step(C, step);

			WM_event_add_notifier(C, NC_GEOM|ND_DATA, NULL);
		}
	}
	else {
		int do_glob_undo= 0;
		
		if(obact && obact->mode & OB_MODE_TEXTURE_PAINT) {
			if(!ED_undo_paint_step(C, UNDO_PAINT_IMAGE, step, undoname) && undoname)
				do_glob_undo= 1;
		}
		else if(obact && obact->mode & OB_MODE_SCULPT) {
			if(!ED_undo_paint_step(C, UNDO_PAINT_MESH, step, undoname) && undoname)
				do_glob_undo= 1;
		}
		else if(obact && obact->mode & OB_MODE_PARTICLE_EDIT) {
			if(step==1)
				PE_undo(CTX_data_scene(C));
			else
				PE_redo(CTX_data_scene(C));
		}
		else {
			do_glob_undo= 1;
		}
		
		if(do_glob_undo) {
			if(U.uiflag & USER_GLOBALUNDO) {
<<<<<<< HEAD
#ifndef DISABLE_PYTHON
=======
				// note python defines not valid here anymore.
				//#ifdef WITH_PYTHON
>>>>>>> 6d201907
				// XXX		BPY_scripts_clear_pyobjects();
				//#endif
				if(undoname)
					BKE_undo_name(C, undoname);
				else
					BKE_undo_step(C, step);

				WM_event_add_notifier(C, NC_SCENE|ND_LAYER_CONTENT, CTX_data_scene(C));
			}
			
		}
	}
	
	WM_event_add_notifier(C, NC_WINDOW, NULL);
	
	return OPERATOR_FINISHED;
}

void ED_undo_pop(bContext *C)
{
	ed_undo_step(C, 1, NULL);
}
void ED_undo_redo(bContext *C)
{
	ed_undo_step(C, -1, NULL);
}

void ED_undo_push_op(bContext *C, wmOperator *op)
{
	/* in future, get undo string info? */
	ED_undo_push(C, op->type->name);
}

void ED_undo_pop_op(bContext *C, wmOperator *op)
{
	/* search back a couple of undo's, in case something else added pushes */
	ed_undo_step(C, 0, op->type->name);
}

static int ed_undo_exec(bContext *C, wmOperator *UNUSED(op))
{
	/* "last operator" should disappear, later we can tie ths with undo stack nicer */
	WM_operator_stack_clear(C);
	return ed_undo_step(C, 1, NULL);
}

static int ed_redo_exec(bContext *C, wmOperator *UNUSED(op))
{
	return ed_undo_step(C, -1, NULL);
}

void ED_undo_menu(bContext *C)
{
	Object *obedit= CTX_data_edit_object(C);
	Object *obact= CTX_data_active_object(C);
	
	if(obedit) {
		//if ELEM7(obedit->type, OB_MESH, OB_FONT, OB_CURVE, OB_SURF, OB_MBALL, OB_LATTICE, OB_ARMATURE)
		//	undo_editmode_menu();
	}
	else {
		if(obact && obact->mode & OB_MODE_PARTICLE_EDIT)
			PE_undo_menu(CTX_data_scene(C), CTX_data_active_object(C));
		else if(U.uiflag & USER_GLOBALUNDO) {
			char *menu= BKE_undo_menu_string();
			if(menu) {
				short event= 0; // XXX pupmenu_col(menu, 20);
				MEM_freeN(menu);
				if(event>0) {
					BKE_undo_number(C, event);
				}
			}
		}
	}
}

/* ********************** */

void ED_OT_undo(wmOperatorType *ot)
{
	/* identifiers */
	ot->name= "Undo";
	ot->description= "Undo previous action";
	ot->idname= "ED_OT_undo";
	
	/* api callbacks */
	ot->exec= ed_undo_exec;
	ot->poll= ED_operator_screenactive;
}

void ED_OT_redo(wmOperatorType *ot)
{
	/* identifiers */
	ot->name= "Redo";
	ot->description= "Redo previous action";
	ot->idname= "ED_OT_redo";
	
	/* api callbacks */
	ot->exec= ed_redo_exec;
	ot->poll= ED_operator_screenactive;
}


/* ui callbacks should call this rather then calling WM_operator_repeat() themselves */
int ED_undo_operator_repeat(bContext *C, struct wmOperator *op)
{
	int ret= 0;

	if(op) {
		ARegion *ar= CTX_wm_region(C);
		ARegion *ar1= BKE_area_find_region_type(CTX_wm_area(C), RGN_TYPE_WINDOW);

		if(ar1)
			CTX_wm_region_set(C, ar1);

		if(WM_operator_repeat_check(C, op) && WM_operator_poll(C, op->type)) {
			int retval;

			if (G.f & G_DEBUG)
				printf("redo_cb: operator redo %s\n", op->type->name);
			ED_undo_pop_op(C, op);
			retval= WM_operator_repeat(C, op);
			if((retval & OPERATOR_FINISHED)==0) {
				if (G.f & G_DEBUG)
					printf("redo_cb: operator redo failed: %s, return %d\n", op->type->name, retval);
				ED_undo_redo(C);
			}
			else {
				ret= 1;
			}
		}

		/* set region back */
		CTX_wm_region_set(C, ar);
	}
	else {
		if (G.f & G_DEBUG) {
			printf("redo_cb: WM_operator_repeat_check returned false %s\n", op->type->name);
		}
	}

	return ret;
}

void ED_undo_operator_repeat_cb(bContext *C, void *arg_op, void *UNUSED(arg_unused))
{
	ED_undo_operator_repeat(C, (wmOperator *)arg_op);
}

void ED_undo_operator_repeat_cb_evt(bContext *C, void *arg_op, int UNUSED(arg_event))
{
	ED_undo_operator_repeat(C, (wmOperator *)arg_op);
}<|MERGE_RESOLUTION|>--- conflicted
+++ resolved
@@ -158,12 +158,8 @@
 		
 		if(do_glob_undo) {
 			if(U.uiflag & USER_GLOBALUNDO) {
-<<<<<<< HEAD
-#ifndef DISABLE_PYTHON
-=======
 				// note python defines not valid here anymore.
 				//#ifdef WITH_PYTHON
->>>>>>> 6d201907
 				// XXX		BPY_scripts_clear_pyobjects();
 				//#endif
 				if(undoname)
