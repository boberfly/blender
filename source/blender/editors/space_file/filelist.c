--- conflicted
+++ resolved
@@ -1156,9 +1156,6 @@
 
 /* ********** Main ********** */
 
-<<<<<<< HEAD
-static bool filelist_checkdir_dir(struct FileList *filelist, char *r_dir, const bool do_change)
-=======
 static void parent_dir_until_exists_or_default_root(char *dir)
 {
   if (!BLI_path_parent_dir_until_exists(dir)) {
@@ -1170,10 +1167,7 @@
   }
 }
 
-static bool filelist_checkdir_dir(struct FileList *UNUSED(filelist),
-                                  char *r_dir,
-                                  const bool do_change)
->>>>>>> 15e6f901
+static bool filelist_checkdir_dir(struct FileList *filelist, char *r_dir, const bool do_change)
 {
   if (filelist->ae && filelist->ae->type->check_dir) {
     return filelist->ae->type->check_dir(filelist->ae, r_dir, do_change);
@@ -1379,18 +1373,11 @@
 
 static void filelist_cache_preview_ensure_running(FileListEntryCache *cache, AssetEngine *ae)
 {
-<<<<<<< HEAD
   if (ae) {
     /* Nothing to do... */
   }
   else if (!cache->previews_pool) {
-    TaskScheduler *scheduler = BLI_task_scheduler_get();
-
-    cache->previews_pool = BLI_task_pool_create_background(scheduler, cache);
-=======
-  if (!cache->previews_pool) {
     cache->previews_pool = BLI_task_pool_create_background(cache, TASK_PRIORITY_LOW);
->>>>>>> 15e6f901
     cache->previews_done = BLI_thread_queue_init();
 
     IMB_thumb_locks_acquire();
@@ -1399,21 +1386,8 @@
 
 static void filelist_cache_previews_clear(FileListEntryCache *cache, AssetEngine *ae)
 {
-<<<<<<< HEAD
-  if (ae) {
-    if (cache->ae_preview_job != AE_JOB_ID_UNSET) {
-      ae->type->kill(ae, cache->ae_preview_job);
-      cache->ae_preview_job = AE_JOB_ID_UNSET;
-    }
-    for (int i = cache->ae_preview_uuids.nbr_uuids; i--;) {
-      MEM_SAFE_FREE(cache->ae_preview_uuids.uuids[i].preview_image_buffer);
-    }
-    MEM_SAFE_FREE(cache->ae_preview_uuids.uuids);
-    cache->ae_preview_uuids.nbr_uuids = 0;
-  }
-
-=======
->>>>>>> 15e6f901
+  FileListEntryPreview *preview;
+
   if (cache->previews_pool) {
     FileListEntryPreview *preview;
 
@@ -1463,7 +1437,6 @@
 
   BLI_assert(cache->flags & FLC_PREVIEWS_ACTIVE);
 
-<<<<<<< HEAD
   if (do_preview && !entry->image && !(entry->flags & FILE_ENTRY_INVALID_PREVIEW)) {
     if (filelist->ae) {
       /* TODO Really have to find better way to handle this than realloc... */
@@ -1503,36 +1476,6 @@
                             filelist_cache_preview_freef,
                             TASK_PRIORITY_LOW);
     }
-=======
-  if (!entry->image && !(entry->flags & FILE_ENTRY_INVALID_PREVIEW) &&
-      (entry->typeflag & (FILE_TYPE_IMAGE | FILE_TYPE_MOVIE | FILE_TYPE_FTFONT |
-                          FILE_TYPE_BLENDER | FILE_TYPE_BLENDER_BACKUP | FILE_TYPE_BLENDERLIB))) {
-    FileListEntryPreview *preview = MEM_mallocN(sizeof(*preview), __func__);
-
-    if (entry->redirection_path) {
-      BLI_strncpy(preview->path, entry->redirection_path, FILE_MAXDIR);
-    }
-    else {
-      BLI_join_dirfile(
-          preview->path, sizeof(preview->path), filelist->filelist.root, entry->relpath);
-    }
-
-    preview->index = index;
-    preview->flags = entry->typeflag;
-    preview->img = NULL;
-    //      printf("%s: %d - %s - %p\n", __func__, preview->index, preview->path, preview->img);
-
-    filelist_cache_preview_ensure_running(cache);
-
-    FileListEntryPreviewTaskData *preview_taskdata = MEM_mallocN(sizeof(*preview_taskdata),
-                                                                 __func__);
-    preview_taskdata->preview = preview;
-    BLI_task_pool_push(cache->previews_pool,
-                       filelist_cache_preview_runf,
-                       preview_taskdata,
-                       true,
-                       filelist_cache_preview_freef);
->>>>>>> 15e6f901
   }
 }
 
@@ -1876,10 +1819,12 @@
     view = MEM_callocN(sizeof(*view), __func__);
 
     view->size = (uint64_t)entry->st.st_size;
-
+  ret->attributes = entry->attributes;
+  if (entry->redirection_path) {
+    ret->redirection_path = BLI_strdup(entry->redirection_path);
+  }
     view->time = (int64_t)entry->st.st_mtime;
 
-<<<<<<< HEAD
     ret->entry = view;
     ret->relpath = BLI_strdup(entry->relpath);
     ret->name = BLI_strdup(entry->name);
@@ -1891,20 +1836,6 @@
     BLI_addtail(&cache->cached_entries, ret);
   }
 
-=======
-  ret->entry = rev;
-  ret->relpath = BLI_strdup(entry->relpath);
-  ret->name = BLI_strdup(entry->name);
-  ret->description = BLI_strdupcat(filelist->filelist.root, entry->relpath);
-  memcpy(ret->uuid, entry->uuid, sizeof(ret->uuid));
-  ret->blentype = entry->blentype;
-  ret->typeflag = entry->typeflag;
-  ret->attributes = entry->attributes;
-  if (entry->redirection_path) {
-    ret->redirection_path = BLI_strdup(entry->redirection_path);
-  }
-  BLI_addtail(&cache->cached_entries, ret);
->>>>>>> 15e6f901
   return ret;
 }
 
