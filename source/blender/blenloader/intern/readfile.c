/*
 * ***** BEGIN GPL LICENSE BLOCK *****
 *
 * This program is free software; you can redistribute it and/or
 * modify it under the terms of the GNU General Public License
 * as published by the Free Software Foundation; either version 2
 * of the License, or (at your option) any later version.
 *
 * This program is distributed in the hope that it will be useful,
 * but WITHOUT ANY WARRANTY; without even the implied warranty of
 * MERCHANTABILITY or FITNESS FOR A PARTICULAR PURPOSE.  See the
 * GNU General Public License for more details.
 *
 * You should have received a copy of the GNU General Public License
 * along with this program; if not, write to the Free Software Foundation,
 * Inc., 51 Franklin Street, Fifth Floor, Boston, MA 02110-1301, USA.
 *
 * The Original Code is Copyright (C) 2001-2002 by NaN Holding BV.
 * All rights reserved.
 *
 *
 * Contributor(s): Blender Foundation
 *
 * ***** END GPL LICENSE BLOCK *****
 *
 */

/** \file blender/blenloader/intern/readfile.c
 *  \ingroup blenloader
 */


#include "zlib.h"

#include <limits.h>
#include <stdio.h> // for printf fopen fwrite fclose sprintf FILE
#include <stdlib.h> // for getenv atoi
#include <stddef.h> // for offsetof
#include <fcntl.h> // for open
#include <string.h> // for strrchr strncmp strstr
#include <math.h> // for fabs
#include <stdarg.h> /* for va_start/end */
#include <time.h> /* for gmtime */

#include "BLI_utildefines.h"
#ifndef WIN32
#  include <unistd.h> // for read close
#else
#  include <io.h> // for open close read
#  include "winsock2.h"
#  include "BLI_winstuff.h"
#endif

/* allow readfile to use deprecated functionality */
#define DNA_DEPRECATED_ALLOW

#include "DNA_anim_types.h"
#include "DNA_armature_types.h"
#include "DNA_actuator_types.h"
#include "DNA_brush_types.h"
#include "DNA_camera_types.h"
#include "DNA_cloth_types.h"
#include "DNA_controller_types.h"
#include "DNA_constraint_types.h"
#include "DNA_dynamicpaint_types.h"
#include "DNA_effect_types.h"
#include "DNA_fileglobal_types.h"
#include "DNA_genfile.h"
#include "DNA_group_types.h"
#include "DNA_gpencil_types.h"
#include "DNA_ipo_types.h"
#include "DNA_key_types.h"
#include "DNA_lattice_types.h"
#include "DNA_lamp_types.h"
#include "DNA_linestyle_types.h"
#include "DNA_meta_types.h"
#include "DNA_material_types.h"
#include "DNA_mesh_types.h"
#include "DNA_meshdata_types.h"
#include "DNA_nla_types.h"
#include "DNA_node_types.h"
#include "DNA_object_fluidsim.h" // NT
#include "DNA_object_types.h"
#include "DNA_packedFile_types.h"
#include "DNA_particle_types.h"
#include "DNA_property_types.h"
#include "DNA_rigidbody_types.h"
#include "DNA_text_types.h"
#include "DNA_view3d_types.h"
#include "DNA_screen_types.h"
#include "DNA_sensor_types.h"
#include "DNA_sdna_types.h"
#include "DNA_scene_types.h"
#include "DNA_sequence_types.h"
#include "DNA_smoke_types.h"
#include "DNA_speaker_types.h"
#include "DNA_sound_types.h"
#include "DNA_space_types.h"
#include "DNA_vfont_types.h"
#include "DNA_world_types.h"
#include "DNA_movieclip_types.h"
#include "DNA_mask_types.h"

#include "MEM_guardedalloc.h"

#include "BLI_endian_switch.h"
#include "BLI_blenlib.h"
#include "BLI_math.h"
#include "BLI_threads.h"
#include "BLI_mempool.h"

#include "BLT_translation.h"

#include "BKE_action.h"
#include "BKE_armature.h"
#include "BKE_brush.h"
#include "BKE_cloth.h"
#include "BKE_constraint.h"
#include "BKE_context.h"
#include "BKE_curve.h"
#include "BKE_depsgraph.h"
#include "BKE_effect.h"
#include "BKE_fcurve.h"
#include "BKE_global.h" // for G
#include "BKE_group.h"
#include "BKE_library.h" // for which_libbase
#include "BKE_library_query.h"
#include "BKE_idcode.h"
#include "BKE_material.h"
#include "BKE_main.h" // for Main
#include "BKE_mesh.h" // for ME_ defines (patching)
#include "BKE_modifier.h"
#include "BKE_multires.h"
#include "BKE_node.h" // for tree type defines
#include "BKE_object.h"
#include "BKE_paint.h"
#include "BKE_particle.h"
#include "BKE_pointcache.h"
#include "BKE_report.h"
#include "BKE_sca.h" // for init_actuator
#include "BKE_scene.h"
#include "BKE_screen.h"
#include "BKE_sequencer.h"
#include "BKE_outliner_treehash.h"
#include "BKE_sound.h"


#include "NOD_common.h"
#include "NOD_socket.h"

#include "BLO_readfile.h"
#include "BLO_undofile.h"
#include "BLO_blend_defs.h"

#include "RE_engine.h"

#include "readfile.h"


#include <errno.h>

/*
 * Remark: still a weak point is the newaddress() function, that doesnt solve reading from
 * multiple files at the same time
 *
 * (added remark: oh, i thought that was solved? will look at that... (ton)
 *
 * READ
 * - Existing Library (Main) push or free
 * - allocate new Main
 * - load file
 * - read SDNA
 * - for each LibBlock
 *     - read LibBlock
 *     - if a Library
 *         - make a new Main
 *         - attach ID's to it
 *     - else
 *         - read associated 'direct data'
 *         - link direct data (internal and to LibBlock)
 * - read FileGlobal
 * - read USER data, only when indicated (file is ~/X.XX/startup.blend)
 * - free file
 * - per Library (per Main)
 *     - read file
 *     - read SDNA
 *     - find LibBlocks and attach IDs to Main
 *         - if external LibBlock
 *             - search all Main's
 *                 - or it's already read,
 *                 - or not read yet
 *                 - or make new Main
 *     - per LibBlock
 *         - read recursive
 *         - read associated direct data
 *         - link direct data (internal and to LibBlock)
 *     - free file
 * - per Library with unread LibBlocks
 *     - read file
 *     - read SDNA
 *     - per LibBlock
 *                - read recursive
 *                - read associated direct data
 *                - link direct data (internal and to LibBlock)
 *         - free file
 * - join all Mains
 * - link all LibBlocks and indirect pointers to libblocks
 * - initialize FileGlobal and copy pointers to Global
 */

/* use GHash for BHead name-based lookups (speeds up linking) */
#define USE_GHASH_BHEAD

/***/

typedef struct OldNew {
	void *old, *newp;
	int nr;
} OldNew;

typedef struct OldNewMap {
	OldNew *entries;
	int nentries, entriessize;
	int sorted;
	int lasthit;
} OldNewMap;


/* local prototypes */
static void *read_struct(FileData *fd, BHead *bh, const char *blockname);
static void direct_link_modifiers(FileData *fd, ListBase *lb);
static void convert_tface_mt(FileData *fd, Main *main);
static BHead *find_bhead_from_code_name(FileData *fd, const short idcode, const char *name);
static BHead *find_bhead_from_idname(FileData *fd, const char *idname);

/* this function ensures that reports are printed,
 * in the case of libraray linking errors this is important!
 *
 * bit kludge but better then doubling up on prints,
 * we could alternatively have a versions of a report function which forces printing - campbell
 */

void blo_reportf_wrap(ReportList *reports, ReportType type, const char *format, ...)
{
	char fixed_buf[1024]; /* should be long enough */
	
	va_list args;
	
	va_start(args, format);
	vsnprintf(fixed_buf, sizeof(fixed_buf), format, args);
	va_end(args);
	
	fixed_buf[sizeof(fixed_buf) - 1] = '\0';
	
	BKE_report(reports, type, fixed_buf);
	
	if (G.background == 0) {
		printf("%s: %s\n", BKE_report_type_str(type), fixed_buf);
	}
}

/* for reporting linking messages */
static const char *library_parent_filepath(Library *lib)
{
	return lib->parent ? lib->parent->filepath : "<direct>";
}

static OldNewMap *oldnewmap_new(void) 
{
	OldNewMap *onm= MEM_callocN(sizeof(*onm), "OldNewMap");
	
	onm->entriessize = 1024;
	onm->entries = MEM_mallocN(sizeof(*onm->entries)*onm->entriessize, "OldNewMap.entries");
	
	return onm;
}

static int verg_oldnewmap(const void *v1, const void *v2)
{
	const struct OldNew *x1=v1, *x2=v2;
	
	if (x1->old > x2->old) return 1;
	else if (x1->old < x2->old) return -1;
	return 0;
}


static void oldnewmap_sort(FileData *fd) 
{
	qsort(fd->libmap->entries, fd->libmap->nentries, sizeof(OldNew), verg_oldnewmap);
	fd->libmap->sorted = 1;
}

/* nr is zero for data, and ID code for libdata */
static void oldnewmap_insert(OldNewMap *onm, void *oldaddr, void *newaddr, int nr) 
{
	OldNew *entry;
	
	if (oldaddr==NULL || newaddr==NULL) return;
	
	if (UNLIKELY(onm->nentries == onm->entriessize)) {
		onm->entriessize *= 2;
		onm->entries = MEM_reallocN(onm->entries, sizeof(*onm->entries) * onm->entriessize);
	}

	entry = &onm->entries[onm->nentries++];
	entry->old = oldaddr;
	entry->newp = newaddr;
	entry->nr = nr;
}

void blo_do_versions_oldnewmap_insert(OldNewMap *onm, void *oldaddr, void *newaddr, int nr)
{
	oldnewmap_insert(onm, oldaddr, newaddr, nr);
}

/**
 * Do a full search (no state).
 *
 * \param lasthit: Use as a reference position to avoid a full search
 * from either end of the array, giving more efficient lookups.
 *
 * \note This would seem an ideal case for hash or btree lookups.
 * However the data is written in-order, using the \a lasthit will normally avoid calling this function.
 * Creating a btree/hash structure adds overhead for the common-case to optimize the corner-case
 * (since most entries will never be retrieved).
 * So just keep full lookups as a fall-back.
 */
static int oldnewmap_lookup_entry_full(const OldNewMap *onm, const void *addr, int lasthit)
{
	const int nentries = onm->nentries;
	const OldNew *entries = onm->entries;
	int i;

	/* search relative to lasthit where possible */
	if (lasthit >= 0 && lasthit < nentries) {

		/* search forwards */
		i = lasthit;
		while (++i != nentries) {
			if (entries[i].old == addr) {
				return i;
			}
		}

		/* search backwards */
		i = lasthit + 1;
		while (i--) {
			if (entries[i].old == addr) {
				return i;
			}
		}
	}
	else {
		/* search backwards (full) */
		i = nentries;
		while (i--) {
			if (entries[i].old == addr) {
				return i;
			}
		}
	}

	return -1;
}

static void *oldnewmap_lookup_and_inc(OldNewMap *onm, void *addr, bool increase_users) 
{
	int i;
	
	if (addr == NULL) return NULL;
	
	if (onm->lasthit < onm->nentries-1) {
		OldNew *entry = &onm->entries[++onm->lasthit];
		
		if (entry->old == addr) {
			if (increase_users)
				entry->nr++;
			return entry->newp;
		}
	}
	
	i = oldnewmap_lookup_entry_full(onm, addr, onm->lasthit);
	if (i != -1) {
		OldNew *entry = &onm->entries[i];
		BLI_assert(entry->old == addr);
		onm->lasthit = i;
		if (increase_users)
			entry->nr++;
		return entry->newp;
	}
	
	return NULL;
}

/* for libdata, nr has ID code, no increment */
static void *oldnewmap_liblookup(OldNewMap *onm, void *addr, void *lib)
{
	if (addr == NULL) {
		return NULL;
	}

	/* lasthit works fine for non-libdata, linking there is done in same sequence as writing */
	if (onm->sorted) {
		OldNew entry_s, *entry;

		entry_s.old = addr;

		entry = bsearch(&entry_s, onm->entries, onm->nentries, sizeof(OldNew), verg_oldnewmap);
		if (entry) {
			ID *id = entry->newp;

			if (id && (!lib || id->lib)) {
				return id;
			}
		}
	}
	else {
		/* note, this can be a bottle neck when loading some files */
		const int i = oldnewmap_lookup_entry_full(onm, addr, -1);
		if (i != -1) {
			OldNew *entry = &onm->entries[i];
			ID *id = entry->newp;
			BLI_assert(entry->old == addr);
			if (id && (!lib || id->lib)) {
				return id;
			}
		}
	}

	return NULL;
}

static void oldnewmap_free_unused(OldNewMap *onm) 
{
	int i;

	for (i = 0; i < onm->nentries; i++) {
		OldNew *entry = &onm->entries[i];
		if (entry->nr == 0) {
			MEM_freeN(entry->newp);
			entry->newp = NULL;
		}
	}
}

static void oldnewmap_clear(OldNewMap *onm) 
{
	onm->nentries = 0;
	onm->lasthit = 0;
}

static void oldnewmap_free(OldNewMap *onm) 
{
	MEM_freeN(onm->entries);
	MEM_freeN(onm);
}

/***/

static void read_libraries(FileData *basefd, ListBase *mainlist);

/* ************ help functions ***************** */

static void add_main_to_main(Main *mainvar, Main *from)
{
	ListBase *lbarray[MAX_LIBARRAY], *fromarray[MAX_LIBARRAY];
	int a;
	
	set_listbasepointers(mainvar, lbarray);
	a = set_listbasepointers(from, fromarray);
	while (a--) {
		BLI_movelisttolist(lbarray[a], fromarray[a]);
	}
}

void blo_join_main(ListBase *mainlist)
{
	Main *tojoin, *mainl;
	
	mainl = mainlist->first;
	while ((tojoin = mainl->next)) {
		add_main_to_main(mainl, tojoin);
		BLI_remlink(mainlist, tojoin);
		BKE_main_free(tojoin);
	}
}

static void split_libdata(ListBase *lb, Main *first)
{
	ListBase *lbn;
	ID *id, *idnext;
	Main *mainvar;
	
	id = lb->first;
	while (id) {
		idnext = id->next;
		if (id->lib) {
			mainvar = first;
			while (mainvar) {
				if (mainvar->curlib == id->lib) {
					lbn= which_libbase(mainvar, GS(id->name));
					BLI_remlink(lb, id);
					BLI_addtail(lbn, id);
					break;
				}
				mainvar = mainvar->next;
			}
			if (mainvar == NULL) printf("error split_libdata\n");
		}
		id = idnext;
	}
}

void blo_split_main(ListBase *mainlist, Main *main)
{
	ListBase *lbarray[MAX_LIBARRAY];
	Library *lib;
	int i;
	
	mainlist->first = mainlist->last = main;
	main->next = NULL;
	
	if (BLI_listbase_is_empty(&main->library))
		return;
	
	for (lib = main->library.first; lib; lib = lib->id.next) {
		Main *libmain = BKE_main_new();
		libmain->curlib = lib;
		BLI_addtail(mainlist, libmain);
	}
	
	i = set_listbasepointers(main, lbarray);
	while (i--)
		split_libdata(lbarray[i], main->next);
}

static void read_file_version(FileData *fd, Main *main)
{
	BHead *bhead;
	
	for (bhead= blo_firstbhead(fd); bhead; bhead= blo_nextbhead(fd, bhead)) {
		if (bhead->code == GLOB) {
			FileGlobal *fg= read_struct(fd, bhead, "Global");
			if (fg) {
				main->subversionfile= fg->subversion;
				main->minversionfile= fg->minversion;
				main->minsubversionfile= fg->minsubversion;
				MEM_freeN(fg);
			}
			else if (bhead->code == ENDB)
				break;
		}
	}
}

#ifdef USE_GHASH_BHEAD
static void read_file_bhead_idname_map_create(FileData *fd)
{
	BHead *bhead;

	/* dummy values */
	bool is_link = false;
	int code_prev = ENDB;
	unsigned int reserve = 0;

	for (bhead = blo_firstbhead(fd); bhead; bhead = blo_nextbhead(fd, bhead)) {
		if (code_prev != bhead->code) {
			code_prev = bhead->code;
			is_link = BKE_idcode_is_valid(code_prev) ? BKE_idcode_is_linkable(code_prev) : false;
		}

		if (is_link) {
			reserve += 1;
		}
	}

	BLI_assert(fd->bhead_idname_hash == NULL);

	fd->bhead_idname_hash = BLI_ghash_str_new_ex(__func__, reserve);

	for (bhead = blo_firstbhead(fd); bhead; bhead = blo_nextbhead(fd, bhead)) {
		if (code_prev != bhead->code) {
			code_prev = bhead->code;
			is_link = BKE_idcode_is_valid(code_prev) ? BKE_idcode_is_linkable(code_prev) : false;
		}

		if (is_link) {
			BLI_ghash_insert(fd->bhead_idname_hash, (void *)bhead_id_name(fd, bhead), bhead);
		}
	}
}
#endif


static Main *blo_find_main(FileData *fd, const char *filepath, const char *relabase)
{
	ListBase *mainlist = fd->mainlist;
	Main *m;
	Library *lib;
	char name1[FILE_MAX];
	
	BLI_strncpy(name1, filepath, sizeof(name1));
	BLI_cleanup_path(relabase, name1);
	
//	printf("blo_find_main: relabase  %s\n", relabase);
//	printf("blo_find_main: original in  %s\n", filepath);
//	printf("blo_find_main: converted to %s\n", name1);
	
	for (m = mainlist->first; m; m = m->next) {
		const char *libname = (m->curlib) ? m->curlib->filepath : m->name;
		
		if (BLI_path_cmp(name1, libname) == 0) {
			if (G.debug & G_DEBUG) printf("blo_find_main: found library %s\n", libname);
			return m;
		}
	}
	
	m = BKE_main_new();
	BLI_addtail(mainlist, m);
	
	/* Add library datablock itself to 'main' Main, since libraries are **never** linked data.
	 * Fixes bug where you could end with all ID_LI datablocks having the same name... */
	lib = BKE_libblock_alloc(mainlist->first, ID_LI, "Lib");
	BLI_strncpy(lib->name, filepath, sizeof(lib->name));
	BLI_strncpy(lib->filepath, name1, sizeof(lib->filepath));
	
	m->curlib = lib;
	
	read_file_version(fd, m);
	
	if (G.debug & G_DEBUG) printf("blo_find_main: added new lib %s\n", filepath);
	return m;
}


/* ************ FILE PARSING ****************** */

static void switch_endian_bh4(BHead4 *bhead)
{
	/* the ID_.. codes */
	if ((bhead->code & 0xFFFF)==0) bhead->code >>= 16;
	
	if (bhead->code != ENDB) {
		BLI_endian_switch_int32(&bhead->len);
		BLI_endian_switch_int32(&bhead->SDNAnr);
		BLI_endian_switch_int32(&bhead->nr);
	}
}

static void switch_endian_bh8(BHead8 *bhead)
{
	/* the ID_.. codes */
	if ((bhead->code & 0xFFFF)==0) bhead->code >>= 16;
	
	if (bhead->code != ENDB) {
		BLI_endian_switch_int32(&bhead->len);
		BLI_endian_switch_int32(&bhead->SDNAnr);
		BLI_endian_switch_int32(&bhead->nr);
	}
}

static void bh4_from_bh8(BHead *bhead, BHead8 *bhead8, int do_endian_swap)
{
	BHead4 *bhead4 = (BHead4 *) bhead;
	int64_t old;

	bhead4->code = bhead8->code;
	bhead4->len = bhead8->len;

	if (bhead4->code != ENDB) {
		/* perform a endian swap on 64bit pointers, otherwise the pointer might map to zero
		 * 0x0000000000000000000012345678 would become 0x12345678000000000000000000000000
		 */
		if (do_endian_swap) {
			BLI_endian_switch_int64(&bhead8->old);
		}
		
		/* this patch is to avoid a long long being read from not-eight aligned positions
		 * is necessary on any modern 64bit architecture) */
		memcpy(&old, &bhead8->old, 8);
		bhead4->old = (int) (old >> 3);
		
		bhead4->SDNAnr = bhead8->SDNAnr;
		bhead4->nr = bhead8->nr;
	}
}

static void bh8_from_bh4(BHead *bhead, BHead4 *bhead4)
{
	BHead8 *bhead8 = (BHead8 *) bhead;
	
	bhead8->code = bhead4->code;
	bhead8->len = bhead4->len;
	
	if (bhead8->code != ENDB) {
		bhead8->old = bhead4->old;
		bhead8->SDNAnr = bhead4->SDNAnr;
		bhead8->nr= bhead4->nr;
	}
}

static BHeadN *get_bhead(FileData *fd)
{
	BHeadN *new_bhead = NULL;
	int readsize;
	
	if (fd) {
		if (!fd->eof) {
			/* initializing to zero isn't strictly needed but shuts valgrind up
			 * since uninitialized memory gets compared */
			BHead8 bhead8 = {0};
			BHead4 bhead4 = {0};
			BHead  bhead = {0};
			
			/* First read the bhead structure.
			 * Depending on the platform the file was written on this can
			 * be a big or little endian BHead4 or BHead8 structure.
			 *
			 * As usual 'ENDB' (the last *partial* bhead of the file)
			 * needs some special handling. We don't want to EOF just yet.
			 */
			if (fd->flags & FD_FLAGS_FILE_POINTSIZE_IS_4) {
				bhead4.code = DATA;
				readsize = fd->read(fd, &bhead4, sizeof(bhead4));
				
				if (readsize == sizeof(bhead4) || bhead4.code == ENDB) {
					if (fd->flags & FD_FLAGS_SWITCH_ENDIAN) {
						switch_endian_bh4(&bhead4);
					}
					
					if (fd->flags & FD_FLAGS_POINTSIZE_DIFFERS) {
						bh8_from_bh4(&bhead, &bhead4);
					}
					else {
						memcpy(&bhead, &bhead4, sizeof(bhead));
					}
				}
				else {
					fd->eof = 1;
					bhead.len= 0;
				}
			}
			else {
				bhead8.code = DATA;
				readsize = fd->read(fd, &bhead8, sizeof(bhead8));
				
				if (readsize == sizeof(bhead8) || bhead8.code == ENDB) {
					if (fd->flags & FD_FLAGS_SWITCH_ENDIAN) {
						switch_endian_bh8(&bhead8);
					}
					
					if (fd->flags & FD_FLAGS_POINTSIZE_DIFFERS) {
						bh4_from_bh8(&bhead, &bhead8, (fd->flags & FD_FLAGS_SWITCH_ENDIAN));
					}
					else {
						memcpy(&bhead, &bhead8, sizeof(bhead));
					}
				}
				else {
					fd->eof = 1;
					bhead.len= 0;
				}
			}
			
			/* make sure people are not trying to pass bad blend files */
			if (bhead.len < 0) fd->eof = 1;
			
			/* bhead now contains the (converted) bhead structure. Now read
			 * the associated data and put everything in a BHeadN (creative naming !)
			 */
			if (!fd->eof) {
				new_bhead = MEM_mallocN(sizeof(BHeadN) + bhead.len, "new_bhead");
				if (new_bhead) {
					new_bhead->next = new_bhead->prev = NULL;
					new_bhead->bhead = bhead;
					
					readsize = fd->read(fd, new_bhead + 1, bhead.len);
					
					if (readsize != bhead.len) {
						fd->eof = 1;
						MEM_freeN(new_bhead);
						new_bhead = NULL;
					}
				}
				else {
					fd->eof = 1;
				}
			}
		}
	}

	/* We've read a new block. Now add it to the list
	 * of blocks.
	 */
	if (new_bhead) {
		BLI_addtail(&fd->listbase, new_bhead);
	}
	
	return(new_bhead);
}

BHead *blo_firstbhead(FileData *fd)
{
	BHeadN *new_bhead;
	BHead *bhead = NULL;
	
	/* Rewind the file
	 * Read in a new block if necessary
	 */
	new_bhead = fd->listbase.first;
	if (new_bhead == NULL) {
		new_bhead = get_bhead(fd);
	}
	
	if (new_bhead) {
		bhead = &new_bhead->bhead;
	}
	
	return(bhead);
}

BHead *blo_prevbhead(FileData *UNUSED(fd), BHead *thisblock)
{
	BHeadN *bheadn = (BHeadN *)POINTER_OFFSET(thisblock, -offsetof(BHeadN, bhead));
	BHeadN *prev = bheadn->prev;
	
	return (prev) ? &prev->bhead : NULL;
}

BHead *blo_nextbhead(FileData *fd, BHead *thisblock)
{
	BHeadN *new_bhead = NULL;
	BHead *bhead = NULL;
	
	if (thisblock) {
		/* bhead is actually a sub part of BHeadN
		 * We calculate the BHeadN pointer from the BHead pointer below */
		new_bhead = (BHeadN *)POINTER_OFFSET(thisblock, -offsetof(BHeadN, bhead));
		
		/* get the next BHeadN. If it doesn't exist we read in the next one */
		new_bhead = new_bhead->next;
		if (new_bhead == NULL) {
			new_bhead = get_bhead(fd);
		}
	}
	
	if (new_bhead) {
		/* here we do the reverse:
		 * go from the BHeadN pointer to the BHead pointer */
		bhead = &new_bhead->bhead;
	}
	
	return(bhead);
}

/* Warning! Caller's responsability to ensure given bhead **is** and ID one! */
const char *bhead_id_name(const FileData *fd, const BHead *bhead)
{
	return (const char *)POINTER_OFFSET(bhead, sizeof(*bhead) + fd->id_name_offs);
}

static void decode_blender_header(FileData *fd)
{
	char header[SIZEOFBLENDERHEADER], num[4];
	int readsize;
	
	/* read in the header data */
	readsize = fd->read(fd, header, sizeof(header));
	
	if (readsize == sizeof(header)) {
		if (STREQLEN(header, "BLENDER", 7)) {
			int remove_this_endian_test = 1;
			
			fd->flags |= FD_FLAGS_FILE_OK;
			
			/* what size are pointers in the file ? */
			if (header[7]=='_') {
				fd->flags |= FD_FLAGS_FILE_POINTSIZE_IS_4;
				if (sizeof(void *) != 4) {
					fd->flags |= FD_FLAGS_POINTSIZE_DIFFERS;
				}
			}
			else {
				if (sizeof(void *) != 8) {
					fd->flags |= FD_FLAGS_POINTSIZE_DIFFERS;
				}
			}
			
			/* is the file saved in a different endian
			 * than we need ?
			 */
			if (((((char *)&remove_this_endian_test)[0] == 1) ? L_ENDIAN : B_ENDIAN) != ((header[8] == 'v') ? L_ENDIAN : B_ENDIAN)) {
				fd->flags |= FD_FLAGS_SWITCH_ENDIAN;
			}
			
			/* get the version number */
			memcpy(num, header + 9, 3);
			num[3] = 0;
			fd->fileversion = atoi(num);
		}
	}
}

static int read_file_dna(FileData *fd)
{
	BHead *bhead;
	
	for (bhead = blo_firstbhead(fd); bhead; bhead = blo_nextbhead(fd, bhead)) {
		if (bhead->code == DNA1) {
			const bool do_endian_swap = (fd->flags & FD_FLAGS_SWITCH_ENDIAN) != 0;
			
			fd->filesdna = DNA_sdna_from_data(&bhead[1], bhead->len, do_endian_swap);
			if (fd->filesdna) {
				fd->compflags = DNA_struct_get_compareflags(fd->filesdna, fd->memsdna);
				/* used to retrieve ID names from (bhead+1) */
				fd->id_name_offs = DNA_elem_offset(fd->filesdna, "ID", "char", "name[]");
			}
			
			return 1;
		}
		else if (bhead->code == ENDB)
			break;
	}
	
	return 0;
}

static int *read_file_thumbnail(FileData *fd)
{
	BHead *bhead;
	int *blend_thumb = NULL;

	for (bhead = blo_firstbhead(fd); bhead; bhead = blo_nextbhead(fd, bhead)) {
		if (bhead->code == TEST) {
			const bool do_endian_swap = (fd->flags & FD_FLAGS_SWITCH_ENDIAN) != 0;
			int *data = (int *)(bhead + 1);

			if (bhead->len < (2 * sizeof(int))) {
				break;
			}

			if (do_endian_swap) {
				BLI_endian_switch_int32(&data[0]);
				BLI_endian_switch_int32(&data[1]);
			}

			if (bhead->len < BLEN_THUMB_MEMSIZE_FILE(data[0], data[1])) {
				break;
			}

			blend_thumb = data;
			break;
		}
		else if (bhead->code != REND) {
			/* Thumbnail is stored in TEST immediately after first REND... */
			break;
		}
	}

	return blend_thumb;
}

static int fd_read_from_file(FileData *filedata, void *buffer, unsigned int size)
{
	int readsize = read(filedata->filedes, buffer, size);
	
	if (readsize < 0) {
		readsize = EOF;
	}
	else {
		filedata->seek += readsize;
	}
	
	return readsize;
}

static int fd_read_gzip_from_file(FileData *filedata, void *buffer, unsigned int size)
{
	int readsize = gzread(filedata->gzfiledes, buffer, size);
	
	if (readsize < 0) {
		readsize = EOF;
	}
	else {
		filedata->seek += readsize;
	}
	
	return (readsize);
}

static int fd_read_from_memory(FileData *filedata, void *buffer, unsigned int size)
{
	/* don't read more bytes then there are available in the buffer */
	int readsize = (int)MIN2(size, (unsigned int)(filedata->buffersize - filedata->seek));
	
	memcpy(buffer, filedata->buffer + filedata->seek, readsize);
	filedata->seek += readsize;
	
	return (readsize);
}

static int fd_read_from_memfile(FileData *filedata, void *buffer, unsigned int size)
{
	static unsigned int seek = (1<<30);	/* the current position */
	static unsigned int offset = 0;		/* size of previous chunks */
	static MemFileChunk *chunk = NULL;
	unsigned int chunkoffset, readsize, totread;
	
	if (size == 0) return 0;
	
	if (seek != (unsigned int)filedata->seek) {
		chunk = filedata->memfile->chunks.first;
		seek = 0;
		
		while (chunk) {
			if (seek + chunk->size > (unsigned) filedata->seek) break;
			seek += chunk->size;
			chunk = chunk->next;
		}
		offset = seek;
		seek = filedata->seek;
	}
	
	if (chunk) {
		totread = 0;
		
		do {
			/* first check if it's on the end if current chunk */
			if (seek-offset == chunk->size) {
				offset += chunk->size;
				chunk = chunk->next;
			}
			
			/* debug, should never happen */
			if (chunk == NULL) {
				printf("illegal read, chunk zero\n");
				return 0;
			}
			
			chunkoffset = seek-offset;
			readsize = size-totread;
			
			/* data can be spread over multiple chunks, so clamp size
			 * to within this chunk, and then it will read further in
			 * the next chunk */
			if (chunkoffset+readsize > chunk->size)
				readsize= chunk->size-chunkoffset;
			
			memcpy(POINTER_OFFSET(buffer, totread), chunk->buf + chunkoffset, readsize);
			totread += readsize;
			filedata->seek += readsize;
			seek += readsize;
		} while (totread < size);
		
		return totread;
	}
	
	return 0;
}

static FileData *filedata_new(void)
{
	FileData *fd = MEM_callocN(sizeof(FileData), "FileData");
	
	fd->filedes = -1;
	fd->gzfiledes = NULL;
	
	/* XXX, this doesn't need to be done all the time,
	 * but it keeps us re-entrant,  remove once we have
	 * a lib that provides a nice lock. - zr
	 */
	fd->memsdna = DNA_sdna_from_data(DNAstr, DNAlen, false);
	
	fd->datamap = oldnewmap_new();
	fd->globmap = oldnewmap_new();
	fd->libmap = oldnewmap_new();
	
	return fd;
}

static FileData *blo_decode_and_check(FileData *fd, ReportList *reports)
{
	decode_blender_header(fd);
	
	if (fd->flags & FD_FLAGS_FILE_OK) {
		if (!read_file_dna(fd)) {
			BKE_reportf(reports, RPT_ERROR, "Failed to read blend file '%s', incomplete", fd->relabase);
			blo_freefiledata(fd);
			fd = NULL;
		}
	}
	else {
		BKE_reportf(reports, RPT_ERROR, "Failed to read blend file '%s', not a blend file", fd->relabase);
		blo_freefiledata(fd);
		fd = NULL;
	}
	
	return fd;
}

/* cannot be called with relative paths anymore! */
/* on each new library added, it now checks for the current FileData and expands relativeness */
FileData *blo_openblenderfile(const char *filepath, ReportList *reports)
{
	gzFile gzfile;
	errno = 0;
	gzfile = BLI_gzopen(filepath, "rb");
	
	if (gzfile == (gzFile)Z_NULL) {
		BKE_reportf(reports, RPT_WARNING, "Unable to open '%s': %s",
		            filepath, errno ? strerror(errno) : TIP_("unknown error reading file"));
		return NULL;
	}
	else {
		FileData *fd = filedata_new();
		fd->gzfiledes = gzfile;
		fd->read = fd_read_gzip_from_file;
		
		/* needed for library_append and read_libraries */
		BLI_strncpy(fd->relabase, filepath, sizeof(fd->relabase));
		
		return blo_decode_and_check(fd, reports);
	}
}

/**
 * Same as blo_openblenderfile(), but does not reads DNA data, only header. Use it for light access
 * (e.g. thumbnail reading).
 */
static FileData *blo_openblenderfile_minimal(const char *filepath)
{
	gzFile gzfile;
	errno = 0;
	gzfile = BLI_gzopen(filepath, "rb");

	if (gzfile != (gzFile)Z_NULL) {
		FileData *fd = filedata_new();
		fd->gzfiledes = gzfile;
		fd->read = fd_read_gzip_from_file;

		decode_blender_header(fd);

		if (fd->flags & FD_FLAGS_FILE_OK) {
			return fd;
		}

		blo_freefiledata(fd);
	}

	return NULL;
}

static int fd_read_gzip_from_memory(FileData *filedata, void *buffer, unsigned int size)
{
	int err;

	filedata->strm.next_out = (Bytef *) buffer;
	filedata->strm.avail_out = size;

	// Inflate another chunk.
	err = inflate (&filedata->strm, Z_SYNC_FLUSH);

	if (err == Z_STREAM_END) {
		return 0;
	}
	else if (err != Z_OK) {
		printf("fd_read_gzip_from_memory: zlib error\n");
		return 0;
	}

	filedata->seek += size;

	return (size);
}

static int fd_read_gzip_from_memory_init(FileData *fd)
{

	fd->strm.next_in = (Bytef *) fd->buffer;
	fd->strm.avail_in = fd->buffersize;
	fd->strm.total_out = 0;
	fd->strm.zalloc = Z_NULL;
	fd->strm.zfree = Z_NULL;
	
	if (inflateInit2(&fd->strm, (16+MAX_WBITS)) != Z_OK)
		return 0;

	fd->read = fd_read_gzip_from_memory;
	
	return 1;
}

FileData *blo_openblendermemory(const void *mem, int memsize, ReportList *reports)
{
	if (!mem || memsize<SIZEOFBLENDERHEADER) {
		BKE_report(reports, RPT_WARNING, (mem) ? TIP_("Unable to read"): TIP_("Unable to open"));
		return NULL;
	}
	else {
		FileData *fd = filedata_new();
		const char *cp = mem;
		
		fd->buffer = mem;
		fd->buffersize = memsize;
		
		/* test if gzip */
		if (cp[0] == 0x1f && cp[1] == 0x8b) {
			if (0 == fd_read_gzip_from_memory_init(fd)) {
				blo_freefiledata(fd);
				return NULL;
			}
		}
		else
			fd->read = fd_read_from_memory;
			
		fd->flags |= FD_FLAGS_NOT_MY_BUFFER;

		return blo_decode_and_check(fd, reports);
	}
}

FileData *blo_openblendermemfile(MemFile *memfile, ReportList *reports)
{
	if (!memfile) {
		BKE_report(reports, RPT_WARNING, "Unable to open blend <memory>");
		return NULL;
	}
	else {
		FileData *fd = filedata_new();
		fd->memfile = memfile;
		
		fd->read = fd_read_from_memfile;
		fd->flags |= FD_FLAGS_NOT_MY_BUFFER;
		
		return blo_decode_and_check(fd, reports);
	}
}


void blo_freefiledata(FileData *fd)
{
	if (fd) {
		if (fd->filedes != -1) {
			close(fd->filedes);
		}
		
		if (fd->gzfiledes != NULL) {
			gzclose(fd->gzfiledes);
		}
		
		if (fd->strm.next_in) {
			if (inflateEnd (&fd->strm) != Z_OK) {
				printf("close gzip stream error\n");
			}
		}
		
		if (fd->buffer && !(fd->flags & FD_FLAGS_NOT_MY_BUFFER)) {
			MEM_freeN((void *)fd->buffer);
			fd->buffer = NULL;
		}
		
		// Free all BHeadN data blocks
		BLI_freelistN(&fd->listbase);
		
		if (fd->memsdna)
			DNA_sdna_free(fd->memsdna);
		if (fd->filesdna)
			DNA_sdna_free(fd->filesdna);
		if (fd->compflags)
			MEM_freeN(fd->compflags);
		
		if (fd->datamap)
			oldnewmap_free(fd->datamap);
		if (fd->globmap)
			oldnewmap_free(fd->globmap);
		if (fd->imamap)
			oldnewmap_free(fd->imamap);
		if (fd->movieclipmap)
			oldnewmap_free(fd->movieclipmap);
		if (fd->soundmap)
			oldnewmap_free(fd->soundmap);
		if (fd->packedmap)
			oldnewmap_free(fd->packedmap);
		if (fd->libmap && !(fd->flags & FD_FLAGS_NOT_MY_LIBMAP))
			oldnewmap_free(fd->libmap);
		if (fd->bheadmap)
			MEM_freeN(fd->bheadmap);
		
#ifdef USE_GHASH_BHEAD
		if (fd->bhead_idname_hash) {
			BLI_ghash_free(fd->bhead_idname_hash, NULL, NULL);
		}
#endif

		MEM_freeN(fd);
	}
}

/* ************ DIV ****************** */

/**
 * Check whether given path ends with a blend file compatible extension (.blend, .ble or .blend.gz).
 *
 * \param str The path to check.
 * \return true is this path ends with a blender file extension.
 */
bool BLO_has_bfile_extension(const char *str)
{
	const char *ext_test[4] = {".blend", ".ble", ".blend.gz", NULL};
	return BLI_testextensie_array(str, ext_test);
}

/**
 * Try to explode given path into its 'library components' (i.e. a .blend file, id type/group, and datablock itself).
 *
 * \param path the full path to explode.
 * \param r_dir the string that'll contain path up to blend file itself ('library' path).
 * \param r_group the string that'll contain 'group' part of the path, if any. May be NULL.
 * \param r_name the string that'll contain data's name part of the path, if any. May be NULL.
 * \return true if path contains a blend file.
 */
bool BLO_library_path_explode(const char *path, char *r_dir, char **r_group, char **r_name)
{
	/* We might get some data names with slashes, so we have to go up in path until we find blend file itself,
	 * then we now next path item is group, and everything else is data name. */
	char *slash = NULL, *prev_slash = NULL, c = '\0';

	r_dir[0] = '\0';
	if (r_group) {
		*r_group = NULL;
	}
	if (r_name) {
		*r_name = NULL;
	}

	/* if path leads to an existing directory, we can be sure we're not (in) a library */
	if (BLI_is_dir(path)) {
		return false;
	}

	strcpy(r_dir, path);

	while ((slash = (char *)BLI_last_slash(r_dir))) {
		char tc = *slash;
		*slash = '\0';
		if (BLO_has_bfile_extension(r_dir)) {
			break;
		}

		if (prev_slash) {
			*prev_slash = c;
		}
		prev_slash = slash;
		c = tc;
	}

	if (!slash) {
		return false;
	}

	if (slash[1] != '\0') {
		BLI_assert(strlen(slash + 1) < BLO_GROUP_MAX);
		if (r_group) {
			*r_group = slash + 1;
		}
	}

	if (prev_slash && (prev_slash[1] != '\0')) {
		BLI_assert(strlen(prev_slash + 1) < MAX_ID_NAME - 2);
		if (r_name) {
			*r_name = prev_slash + 1;
		}
	}

	return true;
}

/**
 * Does a very light reading of given .blend file to extract its stored thumbnail.
 *
 * \param filepath The path of the file to extract thumbnail from.
 * \return The raw thumbnail
 *         (MEM-allocated, as stored in file, use BKE_main_thumbnail_to_imbuf() to convert it to ImBuf image).
 */
BlendThumbnail *BLO_thumbnail_from_file(const char *filepath)
{
	FileData *fd;
	BlendThumbnail *data;
	int *fd_data;

	fd = blo_openblenderfile_minimal(filepath);
	fd_data = fd ? read_file_thumbnail(fd) : NULL;

	if (fd_data) {
		const size_t sz = BLEN_THUMB_MEMSIZE(fd_data[0], fd_data[1]);
		data = MEM_mallocN(sz, __func__);

		BLI_assert((sz - sizeof(*data)) == (BLEN_THUMB_MEMSIZE_FILE(fd_data[0], fd_data[1]) - (sizeof(*fd_data) * 2)));
		data->width = fd_data[0];
		data->height = fd_data[1];
		memcpy(data->rect, &fd_data[2], sz - sizeof(*data));
	}
	else {
		data = NULL;
	}

	blo_freefiledata(fd);

	return data;
}

/* ************** OLD POINTERS ******************* */

static void *newdataadr(FileData *fd, void *adr)		/* only direct databocks */
{
	return oldnewmap_lookup_and_inc(fd->datamap, adr, true);
}

/* This is a special version of newdataadr() which allows us to keep lasthit of
 * map unchanged. In certain cases this makes file loading time significantly
 * faster.
 *
 * Use this function in cases like restoring pointer from one list element to
 * another list element, but keep lasthit value so we can continue restoring
 * pointers efficiently.
 *
 * Example of this could be found in direct_link_fcurves() which restores the
 * fcurve group pointer and keeps lasthit optimal for linking all further
 * fcurves.
 */
static void *newdataadr_ex(FileData *fd, void *adr, bool increase_lasthit)		/* only direct databocks */
{
	if (increase_lasthit) {
		return newdataadr(fd, adr);
	}
	else {
		int lasthit = fd->datamap->lasthit;
		void *newadr = newdataadr(fd, adr);
		fd->datamap->lasthit = lasthit;
		return newadr;
	}
}

static void *newdataadr_no_us(FileData *fd, void *adr)		/* only direct databocks */
{
	return oldnewmap_lookup_and_inc(fd->datamap, adr, false);
}

static void *newglobadr(FileData *fd, void *adr)	    /* direct datablocks with global linking */
{
	return oldnewmap_lookup_and_inc(fd->globmap, adr, true);
}

static void *newimaadr(FileData *fd, void *adr)		    /* used to restore image data after undo */
{
	if (fd->imamap && adr)
		return oldnewmap_lookup_and_inc(fd->imamap, adr, true);
	return NULL;
}

static void *newmclipadr(FileData *fd, void *adr)      /* used to restore movie clip data after undo */
{
	if (fd->movieclipmap && adr)
		return oldnewmap_lookup_and_inc(fd->movieclipmap, adr, true);
	return NULL;
}

static void *newsoundadr(FileData *fd, void *adr)      /* used to restore sound data after undo */
{
	if (fd->soundmap && adr)
		return oldnewmap_lookup_and_inc(fd->soundmap, adr, true);
	return NULL;
}

static void *newpackedadr(FileData *fd, void *adr)      /* used to restore packed data after undo */
{
	if (fd->packedmap && adr)
		return oldnewmap_lookup_and_inc(fd->packedmap, adr, true);
	
	return oldnewmap_lookup_and_inc(fd->datamap, adr, true);
}


static void *newlibadr(FileData *fd, void *lib, void *adr)		/* only lib data */
{
	return oldnewmap_liblookup(fd->libmap, adr, lib);
}

void *blo_do_versions_newlibadr(FileData *fd, void *lib, void *adr)		/* only lib data */
{
	return newlibadr(fd, lib, adr);
}

static void *newlibadr_us(FileData *fd, void *lib, void *adr)	/* increases user number */
{
	ID *id = newlibadr(fd, lib, adr);
	
	if (id)
		id->us++;
	
	return id;
}

void *blo_do_versions_newlibadr_us(FileData *fd, void *lib, void *adr)	/* increases user number */
{
	return newlibadr_us(fd, lib, adr);
}

static void change_idid_adr_fd(FileData *fd, void *old, void *new)
{
	int i;
	
	for (i = 0; i < fd->libmap->nentries; i++) {
		OldNew *entry = &fd->libmap->entries[i];
		
		if (old==entry->newp && entry->nr==ID_ID) {
			entry->newp = new;
			if (new) entry->nr = GS( ((ID *)new)->name );
		}
	}
}

static void change_idid_adr(ListBase *mainlist, FileData *basefd, void *old, void *new)
{
	Main *mainptr;
	
	for (mainptr = mainlist->first; mainptr; mainptr = mainptr->next) {
		FileData *fd;
		
		if (mainptr->curlib)
			fd = mainptr->curlib->filedata;
		else
			fd = basefd;
		
		if (fd) {
			change_idid_adr_fd(fd, old, new);
		}
	}
}

/* lib linked proxy objects point to our local data, we need
 * to clear that pointer before reading the undo memfile since
 * the object might be removed, it is set again in reading
 * if the local object still exists */
void blo_clear_proxy_pointers_from_lib(Main *oldmain)
{
	Object *ob = oldmain->object.first;
	
	for (; ob; ob= ob->id.next) {
		if (ob->id.lib)
			ob->proxy_from = NULL;
	}
}

void blo_make_image_pointer_map(FileData *fd, Main *oldmain)
{
	Image *ima = oldmain->image.first;
	Scene *sce = oldmain->scene.first;
	int a;
	
	fd->imamap = oldnewmap_new();
	
	for (; ima; ima = ima->id.next) {
		if (ima->cache)
			oldnewmap_insert(fd->imamap, ima->cache, ima->cache, 0);
		if (ima->gputexture)
			oldnewmap_insert(fd->imamap, ima->gputexture, ima->gputexture, 0);
		if (ima->rr)
			oldnewmap_insert(fd->imamap, ima->rr, ima->rr, 0);
		for (a=0; a < IMA_MAX_RENDER_SLOT; a++)
			if (ima->renders[a])
				oldnewmap_insert(fd->imamap, ima->renders[a], ima->renders[a], 0);
	}
	for (; sce; sce = sce->id.next) {
		if (sce->nodetree && sce->nodetree->previews) {
			bNodeInstanceHashIterator iter;
			NODE_INSTANCE_HASH_ITER(iter, sce->nodetree->previews) {
				bNodePreview *preview = BKE_node_instance_hash_iterator_get_value(&iter);
				oldnewmap_insert(fd->imamap, preview, preview, 0);
			}
		}
	}
}

/* set old main image ibufs to zero if it has been restored */
/* this works because freeing old main only happens after this call */
void blo_end_image_pointer_map(FileData *fd, Main *oldmain)
{
	OldNew *entry = fd->imamap->entries;
	Image *ima = oldmain->image.first;
	Scene *sce = oldmain->scene.first;
	int i;
	
	/* used entries were restored, so we put them to zero */
	for (i = 0; i < fd->imamap->nentries; i++, entry++) {
		if (entry->nr > 0)
			entry->newp = NULL;
	}
	
	for (; ima; ima = ima->id.next) {
		ima->cache = newimaadr(fd, ima->cache);
		if (ima->cache == NULL) {
			ima->bindcode = 0;
			ima->tpageflag &= ~IMA_GLBIND_IS_DATA;
			ima->gputexture = NULL;
			ima->rr = NULL;
		}
		for (i = 0; i < IMA_MAX_RENDER_SLOT; i++)
			ima->renders[i] = newimaadr(fd, ima->renders[i]);
		
		ima->gputexture = newimaadr(fd, ima->gputexture);
		ima->rr = newimaadr(fd, ima->rr);
	}
	for (; sce; sce = sce->id.next) {
		if (sce->nodetree && sce->nodetree->previews) {
			bNodeInstanceHash *new_previews = BKE_node_instance_hash_new("node previews");
			bNodeInstanceHashIterator iter;
			
			/* reconstruct the preview hash, only using remaining pointers */
			NODE_INSTANCE_HASH_ITER(iter, sce->nodetree->previews) {
				bNodePreview *preview = BKE_node_instance_hash_iterator_get_value(&iter);
				if (preview) {
					bNodePreview *new_preview = newimaadr(fd, preview);
					if (new_preview) {
						bNodeInstanceKey key = BKE_node_instance_hash_iterator_get_key(&iter);
						BKE_node_instance_hash_insert(new_previews, key, new_preview);
					}
				}
			}
			BKE_node_instance_hash_free(sce->nodetree->previews, NULL);
			sce->nodetree->previews = new_previews;
		}
	}
}

void blo_make_movieclip_pointer_map(FileData *fd, Main *oldmain)
{
	MovieClip *clip = oldmain->movieclip.first;
	Scene *sce = oldmain->scene.first;
	
	fd->movieclipmap = oldnewmap_new();
	
	for (; clip; clip = clip->id.next) {
		if (clip->cache)
			oldnewmap_insert(fd->movieclipmap, clip->cache, clip->cache, 0);
		
		if (clip->tracking.camera.intrinsics)
			oldnewmap_insert(fd->movieclipmap, clip->tracking.camera.intrinsics, clip->tracking.camera.intrinsics, 0);
	}
	
	for (; sce; sce = sce->id.next) {
		if (sce->nodetree) {
			bNode *node;
			for (node = sce->nodetree->nodes.first; node; node = node->next)
				if (node->type == CMP_NODE_MOVIEDISTORTION)
					oldnewmap_insert(fd->movieclipmap, node->storage, node->storage, 0);
		}
	}
}

/* set old main movie clips caches to zero if it has been restored */
/* this works because freeing old main only happens after this call */
void blo_end_movieclip_pointer_map(FileData *fd, Main *oldmain)
{
	OldNew *entry = fd->movieclipmap->entries;
	MovieClip *clip = oldmain->movieclip.first;
	Scene *sce = oldmain->scene.first;
	int i;
	
	/* used entries were restored, so we put them to zero */
	for (i=0; i < fd->movieclipmap->nentries; i++, entry++) {
		if (entry->nr > 0)
			entry->newp = NULL;
	}
	
	for (; clip; clip = clip->id.next) {
		clip->cache = newmclipadr(fd, clip->cache);
		clip->tracking.camera.intrinsics = newmclipadr(fd, clip->tracking.camera.intrinsics);
	}
	
	for (; sce; sce = sce->id.next) {
		if (sce->nodetree) {
			bNode *node;
			for (node = sce->nodetree->nodes.first; node; node = node->next)
				if (node->type == CMP_NODE_MOVIEDISTORTION)
					node->storage = newmclipadr(fd, node->storage);
		}
	}
}

void blo_make_sound_pointer_map(FileData *fd, Main *oldmain)
{
	bSound *sound = oldmain->sound.first;
	
	fd->soundmap = oldnewmap_new();
	
	for (; sound; sound = sound->id.next) {
		if (sound->waveform)
			oldnewmap_insert(fd->soundmap, sound->waveform, sound->waveform, 0);			
	}
}

/* set old main sound caches to zero if it has been restored */
/* this works because freeing old main only happens after this call */
void blo_end_sound_pointer_map(FileData *fd, Main *oldmain)
{
	OldNew *entry = fd->soundmap->entries;
	bSound *sound = oldmain->sound.first;
	int i;
	
	/* used entries were restored, so we put them to zero */
	for (i = 0; i < fd->soundmap->nentries; i++, entry++) {
		if (entry->nr > 0)
			entry->newp = NULL;
	}
	
	for (; sound; sound = sound->id.next) {
		sound->waveform = newsoundadr(fd, sound->waveform);
	}
}

/* XXX disabled this feature - packed files also belong in temp saves and quit.blend, to make restore work */

static void insert_packedmap(FileData *fd, PackedFile *pf)
{
	oldnewmap_insert(fd->packedmap, pf, pf, 0);
	oldnewmap_insert(fd->packedmap, pf->data, pf->data, 0);
}

void blo_make_packed_pointer_map(FileData *fd, Main *oldmain)
{
	Image *ima;
	VFont *vfont;
	bSound *sound;
	Library *lib;
	
	fd->packedmap = oldnewmap_new();
	
	for (ima = oldmain->image.first; ima; ima = ima->id.next) {
		ImagePackedFile *imapf;

		if (ima->packedfile)
			insert_packedmap(fd, ima->packedfile);

		for (imapf = ima->packedfiles.first; imapf; imapf = imapf->next)
			if (imapf->packedfile)
				insert_packedmap(fd, imapf->packedfile);
	}
			
	for (vfont = oldmain->vfont.first; vfont; vfont = vfont->id.next)
		if (vfont->packedfile)
			insert_packedmap(fd, vfont->packedfile);
	
	for (sound = oldmain->sound.first; sound; sound = sound->id.next)
		if (sound->packedfile)
			insert_packedmap(fd, sound->packedfile);
	
	for (lib = oldmain->library.first; lib; lib = lib->id.next)
		if (lib->packedfile)
			insert_packedmap(fd, lib->packedfile);

}

/* set old main packed data to zero if it has been restored */
/* this works because freeing old main only happens after this call */
void blo_end_packed_pointer_map(FileData *fd, Main *oldmain)
{
	Image *ima;
	VFont *vfont;
	bSound *sound;
	Library *lib;
	OldNew *entry = fd->packedmap->entries;
	int i;
	
	/* used entries were restored, so we put them to zero */
	for (i=0; i < fd->packedmap->nentries; i++, entry++) {
		if (entry->nr > 0)
			entry->newp = NULL;
	}
	
	for (ima = oldmain->image.first; ima; ima = ima->id.next) {
		ImagePackedFile *imapf;

		ima->packedfile = newpackedadr(fd, ima->packedfile);

		for (imapf = ima->packedfiles.first; imapf; imapf = imapf->next)
			imapf->packedfile = newpackedadr(fd, imapf->packedfile);
	}
	
	for (vfont = oldmain->vfont.first; vfont; vfont = vfont->id.next)
		vfont->packedfile = newpackedadr(fd, vfont->packedfile);

	for (sound = oldmain->sound.first; sound; sound = sound->id.next)
		sound->packedfile = newpackedadr(fd, sound->packedfile);
		
	for (lib = oldmain->library.first; lib; lib = lib->id.next)
		lib->packedfile = newpackedadr(fd, lib->packedfile);
}


/* undo file support: add all library pointers in lookup */
void blo_add_library_pointer_map(ListBase *old_mainlist, FileData *fd)
{
	Main *ptr = old_mainlist->first;
	ListBase *lbarray[MAX_LIBARRAY];
	
	for (ptr = ptr->next; ptr; ptr = ptr->next) {
		int i = set_listbasepointers(ptr, lbarray);
		while (i--) {
			ID *id;
			for (id = lbarray[i]->first; id; id = id->next)
				oldnewmap_insert(fd->libmap, id, id, GS(id->name));
		}
	}

	fd->old_mainlist = old_mainlist;
}


/* ********** END OLD POINTERS ****************** */
/* ********** READ FILE ****************** */

static void switch_endian_structs(struct SDNA *filesdna, BHead *bhead)
{
	int blocksize, nblocks;
	char *data;
	
	data = (char *)(bhead+1);
	blocksize = filesdna->typelens[ filesdna->structs[bhead->SDNAnr][0] ];
	
	nblocks = bhead->nr;
	while (nblocks--) {
		DNA_struct_switch_endian(filesdna, bhead->SDNAnr, data);
		
		data += blocksize;
	}
}

static void *read_struct(FileData *fd, BHead *bh, const char *blockname)
{
	void *temp = NULL;
	
	if (bh->len) {
		/* switch is based on file dna */
		if (bh->SDNAnr && (fd->flags & FD_FLAGS_SWITCH_ENDIAN))
			switch_endian_structs(fd->filesdna, bh);
		
		if (fd->compflags[bh->SDNAnr]) {	/* flag==0: doesn't exist anymore */
			if (fd->compflags[bh->SDNAnr] == 2) {
				temp = DNA_struct_reconstruct(fd->memsdna, fd->filesdna, fd->compflags, bh->SDNAnr, bh->nr, (bh+1));
			}
			else {
				temp = MEM_mallocN(bh->len, blockname);
				memcpy(temp, (bh+1), bh->len);
			}
		}
	}

	return temp;
}

typedef void (*link_list_cb)(FileData *fd, void *data);

static void link_list_ex(FileData *fd, ListBase *lb, link_list_cb callback)		/* only direct data */
{
	Link *ln, *prev;
	
	if (BLI_listbase_is_empty(lb)) return;
	
	lb->first = newdataadr(fd, lb->first);
	if (callback != NULL) {
		callback(fd, lb->first);
	}
	ln = lb->first;
	prev = NULL;
	while (ln) {
		ln->next = newdataadr(fd, ln->next);
		if (ln->next != NULL && callback != NULL) {
			callback(fd, ln->next);
		}
		ln->prev = prev;
		prev = ln;
		ln = ln->next;
	}
	lb->last = prev;
}

static void link_list(FileData *fd, ListBase *lb)		/* only direct data */
{
	link_list_ex(fd, lb, NULL);
}

static void link_glob_list(FileData *fd, ListBase *lb)		/* for glob data */
{
	Link *ln, *prev;
	void *poin;

	if (BLI_listbase_is_empty(lb)) return;
	poin = newdataadr(fd, lb->first);
	if (lb->first) {
		oldnewmap_insert(fd->globmap, lb->first, poin, 0);
	}
	lb->first = poin;
	
	ln = lb->first;
	prev = NULL;
	while (ln) {
		poin = newdataadr(fd, ln->next);
		if (ln->next) {
			oldnewmap_insert(fd->globmap, ln->next, poin, 0);
		}
		ln->next = poin;
		ln->prev = prev;
		prev = ln;
		ln = ln->next;
	}
	lb->last = prev;
}

static void test_pointer_array(FileData *fd, void **mat)
{
	int64_t *lpoin, *lmat;
	int *ipoin, *imat;
	size_t len;

		/* manually convert the pointer array in
		 * the old dna format to a pointer array in
		 * the new dna format.
		 */
	if (*mat) {
		len = MEM_allocN_len(*mat)/fd->filesdna->pointerlen;
			
		if (fd->filesdna->pointerlen==8 && fd->memsdna->pointerlen==4) {
			ipoin=imat= MEM_mallocN(len * 4, "newmatar");
			lpoin= *mat;
			
			while (len-- > 0) {
				if ((fd->flags & FD_FLAGS_SWITCH_ENDIAN))
					BLI_endian_switch_int64(lpoin);
				*ipoin = (int)((*lpoin) >> 3);
				ipoin++;
				lpoin++;
			}
			MEM_freeN(*mat);
			*mat = imat;
		}
		
		if (fd->filesdna->pointerlen==4 && fd->memsdna->pointerlen==8) {
			lpoin = lmat = MEM_mallocN(len * 8, "newmatar");
			ipoin = *mat;
			
			while (len-- > 0) {
				*lpoin = *ipoin;
				ipoin++;
				lpoin++;
			}
			MEM_freeN(*mat);
			*mat= lmat;
		}
	}
}

/* ************ READ ID Properties *************** */

static void IDP_DirectLinkProperty(IDProperty *prop, int switch_endian, FileData *fd);
static void IDP_LibLinkProperty(IDProperty *prop, int switch_endian, FileData *fd);

static void IDP_DirectLinkIDPArray(IDProperty *prop, int switch_endian, FileData *fd)
{
	IDProperty *array;
	int i;
	
	/* since we didn't save the extra buffer, set totallen to len */
	prop->totallen = prop->len;
	prop->data.pointer = newdataadr(fd, prop->data.pointer);

	array = (IDProperty *)prop->data.pointer;
	
	/* note!, idp-arrays didn't exist in 2.4x, so the pointer will be cleared
	 * theres not really anything we can do to correct this, at least don't crash */
	if (array == NULL) {
		prop->len = 0;
		prop->totallen = 0;
	}
	
	
	for (i = 0; i < prop->len; i++)
		IDP_DirectLinkProperty(&array[i], switch_endian, fd);
}

static void IDP_DirectLinkArray(IDProperty *prop, int switch_endian, FileData *fd)
{
	IDProperty **array;
	int i;
	
	/* since we didn't save the extra buffer, set totallen to len */
	prop->totallen = prop->len;
	prop->data.pointer = newdataadr(fd, prop->data.pointer);
	
	if (prop->subtype == IDP_GROUP) {
		test_pointer_array(fd, prop->data.pointer);
		array = prop->data.pointer;
		
		for (i = 0; i < prop->len; i++)
			IDP_DirectLinkProperty(array[i], switch_endian, fd);
	}
	else if (prop->subtype == IDP_DOUBLE) {
		if (switch_endian) {
			BLI_endian_switch_double_array(prop->data.pointer, prop->len);
		}
	}
	else {
		if (switch_endian) {
			/* also used for floats */
			BLI_endian_switch_int32_array(prop->data.pointer, prop->len);
		}
	}
}

static void IDP_DirectLinkString(IDProperty *prop, FileData *fd)
{
	/*since we didn't save the extra string buffer, set totallen to len.*/
	prop->totallen = prop->len;
	prop->data.pointer = newdataadr(fd, prop->data.pointer);
}

static void IDP_DirectLinkGroup(IDProperty *prop, int switch_endian, FileData *fd)
{
	ListBase *lb = &prop->data.group;
	IDProperty *loop;
	
	link_list(fd, lb);
	
	/*Link child id properties now*/
	for (loop=prop->data.group.first; loop; loop=loop->next) {
		IDP_DirectLinkProperty(loop, switch_endian, fd);
	}
}

static void IDP_DirectLinkProperty(IDProperty *prop, int switch_endian, FileData *fd)
{
	switch (prop->type) {
		case IDP_GROUP:
			IDP_DirectLinkGroup(prop, switch_endian, fd);
			break;
		case IDP_STRING:
			IDP_DirectLinkString(prop, fd);
			break;
		case IDP_ARRAY:
			IDP_DirectLinkArray(prop, switch_endian, fd);
			break;
		case IDP_IDPARRAY:
			IDP_DirectLinkIDPArray(prop, switch_endian, fd);
			break;
		case IDP_DOUBLE:
			/* erg, stupid doubles.  since I'm storing them
			 * in the same field as int val; val2 in the
			 * IDPropertyData struct, they have to deal with
			 * endianness specifically
			 *
			 * in theory, val and val2 would've already been swapped
			 * if switch_endian is true, so we have to first unswap
			 * them then reswap them as a single 64-bit entity.
			 */
			
			if (switch_endian) {
				BLI_endian_switch_int32(&prop->data.val);
				BLI_endian_switch_int32(&prop->data.val2);
				BLI_endian_switch_int64((int64_t *)&prop->data.val);
			}
			
			break;
	}
}

#define IDP_DirectLinkGroup_OrFree(prop, switch_endian, fd) \
       _IDP_DirectLinkGroup_OrFree(prop, switch_endian, fd, __func__)

static void _IDP_DirectLinkGroup_OrFree(IDProperty **prop, int switch_endian, FileData *fd,
                                        const char *caller_func_id)
{
	if (*prop) {
		if ((*prop)->type == IDP_GROUP) {
			IDP_DirectLinkGroup(*prop, switch_endian, fd);
		}
		else {
			/* corrupt file! */
			printf("%s: found non group data, freeing type %d!\n",
			       caller_func_id, (*prop)->type);
			/* don't risk id, data's likely corrupt. */
			// IDP_FreeProperty(*prop);
			*prop = NULL;
		}
	}
}

/* stub function */
static void IDP_LibLinkProperty(IDProperty *UNUSED(prop), int UNUSED(switch_endian), FileData *UNUSED(fd))
{
	/* Should we do something here, prop should be ensured to be non-NULL first... */
}

/* ************ READ IMAGE PREVIEW *************** */

static PreviewImage *direct_link_preview_image(FileData *fd, PreviewImage *old_prv)
{
	PreviewImage *prv = newdataadr(fd, old_prv);
	
	if (prv) {
		int i;
		for (i = 0; i < NUM_ICON_SIZES; ++i) {
			if (prv->rect[i]) {
				prv->rect[i] = newdataadr(fd, prv->rect[i]);
			}
			prv->gputexture[i] = NULL;
		}
	}
	
	return prv;
}

/* ************ READ ID *************** */

static void direct_link_id(FileData *fd, ID *id)
{
	/*link direct data of ID properties*/
	if (id->properties) {
		id->properties = newdataadr(fd, id->properties);
		/* this case means the data was written incorrectly, it should not happen */
		IDP_DirectLinkGroup_OrFree(&id->properties, (fd->flags & FD_FLAGS_SWITCH_ENDIAN), fd);
	}
}

/* ************ READ CurveMapping *************** */

/* cuma itself has been read! */
static void direct_link_curvemapping(FileData *fd, CurveMapping *cumap)
{
	int a;
	
	/* flag seems to be able to hang? Maybe old files... not bad to clear anyway */
	cumap->flag &= ~CUMA_PREMULLED;
	
	for (a = 0; a < CM_TOT; a++) {
		cumap->cm[a].curve = newdataadr(fd, cumap->cm[a].curve);
		cumap->cm[a].table = NULL;
		cumap->cm[a].premultable = NULL;
	}
}

/* ************ READ Brush *************** */
/* library brush linking after fileread */
static void lib_link_brush(FileData *fd, Main *main)
{
	Brush *brush;
	
	/* only link ID pointers */
	for (brush = main->brush.first; brush; brush = brush->id.next) {
		if (brush->id.flag & LIB_NEED_LINK) {
			brush->id.flag -= LIB_NEED_LINK;
			
			brush->mtex.tex = newlibadr_us(fd, brush->id.lib, brush->mtex.tex);
			brush->mask_mtex.tex = newlibadr_us(fd, brush->id.lib, brush->mask_mtex.tex);
			brush->clone.image = newlibadr_us(fd, brush->id.lib, brush->clone.image);
			brush->toggle_brush = newlibadr(fd, brush->id.lib, brush->toggle_brush);
			brush->paint_curve = newlibadr_us(fd, brush->id.lib, brush->paint_curve);
		}
	}
}

static void direct_link_brush(FileData *fd, Brush *brush)
{
	/* brush itself has been read */

	/* fallof curve */
	brush->curve = newdataadr(fd, brush->curve);
	brush->gradient = newdataadr(fd, brush->gradient);

	if (brush->curve)
		direct_link_curvemapping(fd, brush->curve);
	else
		BKE_brush_curve_preset(brush, CURVE_PRESET_SHARP);

	brush->preview = NULL;
	brush->icon_imbuf = NULL;
}

/* ************ READ Palette *************** */
static void lib_link_palette(FileData *UNUSED(fd), Main *main)
{
	Palette *palette;

	/* only link ID pointers */
	for (palette = main->palettes.first; palette; palette = palette->id.next) {
		if (palette->id.flag & LIB_NEED_LINK) {
			palette->id.flag -= LIB_NEED_LINK;
		}
	}
}

static void direct_link_palette(FileData *fd, Palette *palette)
{
	/* palette itself has been read */
	link_list(fd, &palette->colors);
}

static void lib_link_paint_curve(FileData *UNUSED(fd), Main *main)
{
	PaintCurve *pc;

	/* only link ID pointers */
	for (pc = main->paintcurves.first; pc; pc = pc->id.next) {
		if (pc->id.flag & LIB_NEED_LINK) {
			pc->id.flag -= LIB_NEED_LINK;
		}
	}
}

static void direct_link_paint_curve(FileData *fd, PaintCurve *pc)
{
	pc->points = newdataadr(fd, pc->points);
}

/* ************ READ PACKEDFILE *************** */

static PackedFile *direct_link_packedfile(FileData *fd, PackedFile *oldpf)
{
	PackedFile *pf = newpackedadr(fd, oldpf);

	if (pf) {
		pf->data = newpackedadr(fd, pf->data);
	}
	
	return pf;
}

/* ************ READ ANIMATION STUFF ***************** */

/* Legacy Data Support (for Version Patching) ----------------------------- */

// XXX deprecated - old animation system
static void lib_link_ipo(FileData *fd, Main *main)
{
	Ipo *ipo;
	
	for (ipo = main->ipo.first; ipo; ipo = ipo->id.next) {
		if (ipo->id.flag & LIB_NEED_LINK) {
			IpoCurve *icu;
			for (icu = ipo->curve.first; icu; icu = icu->next) {
				if (icu->driver)
					icu->driver->ob = newlibadr(fd, ipo->id.lib, icu->driver->ob);
			}
			ipo->id.flag -= LIB_NEED_LINK;
		}
	}
}

// XXX deprecated - old animation system
static void direct_link_ipo(FileData *fd, Ipo *ipo)
{
	IpoCurve *icu;

	link_list(fd, &(ipo->curve));
	
	for (icu = ipo->curve.first; icu; icu = icu->next) {
		icu->bezt = newdataadr(fd, icu->bezt);
		icu->bp = newdataadr(fd, icu->bp);
		icu->driver = newdataadr(fd, icu->driver);
	}
}

// XXX deprecated - old animation system
static void lib_link_nlastrips(FileData *fd, ID *id, ListBase *striplist)
{
	bActionStrip *strip;
	bActionModifier *amod;
	
	for (strip=striplist->first; strip; strip=strip->next) {
		strip->object = newlibadr(fd, id->lib, strip->object);
		strip->act = newlibadr_us(fd, id->lib, strip->act);
		strip->ipo = newlibadr(fd, id->lib, strip->ipo);
		for (amod = strip->modifiers.first; amod; amod = amod->next)
			amod->ob = newlibadr(fd, id->lib, amod->ob);
	}
}

// XXX deprecated - old animation system
static void direct_link_nlastrips(FileData *fd, ListBase *strips)
{
	bActionStrip *strip;
	
	link_list(fd, strips);
	
	for (strip = strips->first; strip; strip = strip->next)
		link_list(fd, &strip->modifiers);
}

// XXX deprecated - old animation system
static void lib_link_constraint_channels(FileData *fd, ID *id, ListBase *chanbase)
{
	bConstraintChannel *chan;

	for (chan=chanbase->first; chan; chan=chan->next) {
		chan->ipo = newlibadr_us(fd, id->lib, chan->ipo);
	}
}

/* Data Linking ----------------------------- */

static void lib_link_fmodifiers(FileData *fd, ID *id, ListBase *list)
{
	FModifier *fcm;
	
	for (fcm = list->first; fcm; fcm = fcm->next) {
		/* data for specific modifiers */
		switch (fcm->type) {
			case FMODIFIER_TYPE_PYTHON:
			{
				FMod_Python *data = (FMod_Python *)fcm->data;
				data->script = newlibadr(fd, id->lib, data->script);

				break;
			}
		}
	}
}

static void lib_link_fcurves(FileData *fd, ID *id, ListBase *list) 
{
	FCurve *fcu;
	
	if (list == NULL)
		return;
	
	/* relink ID-block references... */
	for (fcu = list->first; fcu; fcu = fcu->next) {
		/* driver data */
		if (fcu->driver) {
			ChannelDriver *driver = fcu->driver;
			DriverVar *dvar;
			
			for (dvar= driver->variables.first; dvar; dvar= dvar->next) {
				DRIVER_TARGETS_LOOPER(dvar)
				{
					/* only relink if still used */
					if (tarIndex < dvar->num_targets)
						dtar->id = newlibadr(fd, id->lib, dtar->id); 
					else
						dtar->id = NULL;
				}
				DRIVER_TARGETS_LOOPER_END
			}
		}
		
		/* modifiers */
		lib_link_fmodifiers(fd, id, &fcu->modifiers);
	}
}


/* NOTE: this assumes that link_list has already been called on the list */
static void direct_link_fmodifiers(FileData *fd, ListBase *list)
{
	FModifier *fcm;
	
	for (fcm = list->first; fcm; fcm = fcm->next) {
		/* relink general data */
		fcm->data  = newdataadr(fd, fcm->data);
		
		/* do relinking of data for specific types */
		switch (fcm->type) {
			case FMODIFIER_TYPE_GENERATOR:
			{
				FMod_Generator *data = (FMod_Generator *)fcm->data;
				
				data->coefficients = newdataadr(fd, data->coefficients);
				
				if (fd->flags & FD_FLAGS_SWITCH_ENDIAN) {
					BLI_endian_switch_float_array(data->coefficients, data->arraysize);
				}

				break;
			}
			case FMODIFIER_TYPE_ENVELOPE:
			{
				FMod_Envelope *data=  (FMod_Envelope *)fcm->data;
				
				data->data= newdataadr(fd, data->data);

				break;
			}
			case FMODIFIER_TYPE_PYTHON:
			{
				FMod_Python *data = (FMod_Python *)fcm->data;
				
				data->prop = newdataadr(fd, data->prop);
				IDP_DirectLinkGroup_OrFree(&data->prop, (fd->flags & FD_FLAGS_SWITCH_ENDIAN), fd);

				break;
			}
		}
	}
}

/* NOTE: this assumes that link_list has already been called on the list */
static void direct_link_fcurves(FileData *fd, ListBase *list)
{
	FCurve *fcu;
	
	/* link F-Curve data to F-Curve again (non ID-libs) */
	for (fcu = list->first; fcu; fcu = fcu->next) {
		/* curve data */
		fcu->bezt = newdataadr(fd, fcu->bezt);
		fcu->fpt = newdataadr(fd, fcu->fpt);
		
		/* rna path */
		fcu->rna_path = newdataadr(fd, fcu->rna_path);
		
		/* group */
		fcu->grp = newdataadr_ex(fd, fcu->grp, false);
		
		/* clear disabled flag - allows disabled drivers to be tried again ([#32155]),
		 * but also means that another method for "reviving disabled F-Curves" exists
		 */
		fcu->flag &= ~FCURVE_DISABLED;
		
		/* driver */
		fcu->driver= newdataadr(fd, fcu->driver);
		if (fcu->driver) {
			ChannelDriver *driver= fcu->driver;
			DriverVar *dvar;
			
			/* compiled expression data will need to be regenerated (old pointer may still be set here) */
			driver->expr_comp = NULL;
			
			/* give the driver a fresh chance - the operating environment may be different now 
			 * (addons, etc. may be different) so the driver namespace may be sane now [#32155]
			 */
			driver->flag &= ~DRIVER_FLAG_INVALID;
			
			/* relink variables, targets and their paths */
			link_list(fd, &driver->variables);
			for (dvar= driver->variables.first; dvar; dvar= dvar->next) {
				DRIVER_TARGETS_LOOPER(dvar)
				{
					/* only relink the targets being used */
					if (tarIndex < dvar->num_targets)
						dtar->rna_path = newdataadr(fd, dtar->rna_path);
					else
						dtar->rna_path = NULL;
				}
				DRIVER_TARGETS_LOOPER_END
			}
		}
		
		/* modifiers */
		link_list(fd, &fcu->modifiers);
		direct_link_fmodifiers(fd, &fcu->modifiers);
	}
}


static void lib_link_action(FileData *fd, Main *main)
{
	bAction *act;
	bActionChannel *chan;

	for (act = main->action.first; act; act = act->id.next) {
		if (act->id.flag & LIB_NEED_LINK) {
			act->id.flag -= LIB_NEED_LINK;
			
// XXX deprecated - old animation system <<<
			for (chan=act->chanbase.first; chan; chan=chan->next) {
				chan->ipo = newlibadr_us(fd, act->id.lib, chan->ipo);
				lib_link_constraint_channels(fd, &act->id, &chan->constraintChannels);
			}
// >>> XXX deprecated - old animation system
			
			lib_link_fcurves(fd, &act->id, &act->curves);
		}
	}
}

static void direct_link_action(FileData *fd, bAction *act)
{
	bActionChannel *achan; // XXX deprecated - old animation system
	bActionGroup *agrp;

	link_list(fd, &act->curves);
	link_list(fd, &act->chanbase); // XXX deprecated - old animation system
	link_list(fd, &act->groups);
	link_list(fd, &act->markers);

// XXX deprecated - old animation system <<<
	for (achan = act->chanbase.first; achan; achan=achan->next) {
		achan->grp = newdataadr(fd, achan->grp);
		
		link_list(fd, &achan->constraintChannels);
	}
// >>> XXX deprecated - old animation system

	direct_link_fcurves(fd, &act->curves);
	
	for (agrp = act->groups.first; agrp; agrp= agrp->next) {
		agrp->channels.first= newdataadr(fd, agrp->channels.first);
		agrp->channels.last= newdataadr(fd, agrp->channels.last);
	}
}

static void lib_link_nladata_strips(FileData *fd, ID *id, ListBase *list)
{
	NlaStrip *strip;
	
	for (strip = list->first; strip; strip = strip->next) {
		/* check strip's children */
		lib_link_nladata_strips(fd, id, &strip->strips);
		
		/* check strip's F-Curves */
		lib_link_fcurves(fd, id, &strip->fcurves);
		
		/* reassign the counted-reference to action */
		strip->act = newlibadr_us(fd, id->lib, strip->act);
		
		/* fix action id-root (i.e. if it comes from a pre 2.57 .blend file) */
		if ((strip->act) && (strip->act->idroot == 0))
			strip->act->idroot = GS(id->name);
	}
}

static void lib_link_nladata(FileData *fd, ID *id, ListBase *list)
{
	NlaTrack *nlt;
	
	/* we only care about the NLA strips inside the tracks */
	for (nlt = list->first; nlt; nlt = nlt->next) {
		lib_link_nladata_strips(fd, id, &nlt->strips);
	}
}

/* This handles Animato NLA-Strips linking 
 * NOTE: this assumes that link_list has already been called on the list 
 */
static void direct_link_nladata_strips(FileData *fd, ListBase *list)
{
	NlaStrip *strip;
	
	for (strip = list->first; strip; strip = strip->next) {
		/* strip's child strips */
		link_list(fd, &strip->strips);
		direct_link_nladata_strips(fd, &strip->strips);
		
		/* strip's F-Curves */
		link_list(fd, &strip->fcurves);
		direct_link_fcurves(fd, &strip->fcurves);
		
		/* strip's F-Modifiers */
		link_list(fd, &strip->modifiers);
		direct_link_fmodifiers(fd, &strip->modifiers);
	}
}

/* NOTE: this assumes that link_list has already been called on the list */
static void direct_link_nladata(FileData *fd, ListBase *list)
{
	NlaTrack *nlt;
	
	for (nlt = list->first; nlt; nlt = nlt->next) {
		/* relink list of strips */
		link_list(fd, &nlt->strips);
		
		/* relink strip data */
		direct_link_nladata_strips(fd, &nlt->strips);
	}
}

/* ------- */

static void lib_link_keyingsets(FileData *fd, ID *id, ListBase *list)
{
	KeyingSet *ks;
	KS_Path *ksp;
	
	/* here, we're only interested in the ID pointer stored in some of the paths */
	for (ks = list->first; ks; ks = ks->next) {
		for (ksp = ks->paths.first; ksp; ksp = ksp->next) {
			ksp->id= newlibadr(fd, id->lib, ksp->id); 
		}
	}
}

/* NOTE: this assumes that link_list has already been called on the list */
static void direct_link_keyingsets(FileData *fd, ListBase *list)
{
	KeyingSet *ks;
	KS_Path *ksp;
	
	/* link KeyingSet data to KeyingSet again (non ID-libs) */
	for (ks = list->first; ks; ks = ks->next) {
		/* paths */
		link_list(fd, &ks->paths);
		
		for (ksp = ks->paths.first; ksp; ksp = ksp->next) {
			/* rna path */
			ksp->rna_path= newdataadr(fd, ksp->rna_path);
		}
	}
}

/* ------- */

static void lib_link_animdata(FileData *fd, ID *id, AnimData *adt)
{
	if (adt == NULL)
		return;
	
	/* link action data */
	adt->action= newlibadr_us(fd, id->lib, adt->action);
	adt->tmpact= newlibadr_us(fd, id->lib, adt->tmpact);
	
	/* fix action id-roots (i.e. if they come from a pre 2.57 .blend file) */
	if ((adt->action) && (adt->action->idroot == 0))
		adt->action->idroot = GS(id->name);
	if ((adt->tmpact) && (adt->tmpact->idroot == 0))
		adt->tmpact->idroot = GS(id->name);
	
	/* link drivers */
	lib_link_fcurves(fd, id, &adt->drivers);
	
	/* overrides don't have lib-link for now, so no need to do anything */
	
	/* link NLA-data */
	lib_link_nladata(fd, id, &adt->nla_tracks);
}

static void direct_link_animdata(FileData *fd, AnimData *adt)
{
	/* NOTE: must have called newdataadr already before doing this... */
	if (adt == NULL)
		return;
	
	/* link drivers */
	link_list(fd, &adt->drivers);
	direct_link_fcurves(fd, &adt->drivers);
	
	/* link overrides */
	// TODO...
	
	/* link NLA-data */
	link_list(fd, &adt->nla_tracks);
	direct_link_nladata(fd, &adt->nla_tracks);
	
	/* relink active track/strip - even though strictly speaking this should only be used
	 * if we're in 'tweaking mode', we need to be able to have this loaded back for
	 * undo, but also since users may not exit tweakmode before saving (#24535)
	 */
	// TODO: it's not really nice that anyone should be able to save the file in this
	//		state, but it's going to be too hard to enforce this single case...
	adt->act_track = newdataadr(fd, adt->act_track);
	adt->actstrip = newdataadr(fd, adt->actstrip);
}	

/* ************ READ MOTION PATHS *************** */

/* direct data for cache */
static void direct_link_motionpath(FileData *fd, bMotionPath *mpath)
{
	/* sanity check */
	if (mpath == NULL)
		return;
	
	/* relink points cache */
	mpath->points = newdataadr(fd, mpath->points);
}

/* ************ READ NODE TREE *************** */

static void lib_link_node_socket(FileData *fd, ID *UNUSED(id), bNodeSocket *sock)
{
	/* Link ID Properties -- and copy this comment EXACTLY for easy finding
	 * of library blocks that implement this.*/
	IDP_LibLinkProperty(sock->prop, (fd->flags & FD_FLAGS_SWITCH_ENDIAN), fd);
}

/* singe node tree (also used for material/scene trees), ntree is not NULL */
static void lib_link_ntree(FileData *fd, ID *id, bNodeTree *ntree)
{
	bNode *node;
	bNodeSocket *sock;
	
	lib_link_animdata(fd, &ntree->id, ntree->adt);
	
	ntree->gpd = newlibadr_us(fd, id->lib, ntree->gpd);
	
	for (node = ntree->nodes.first; node; node = node->next) {
		/* Link ID Properties -- and copy this comment EXACTLY for easy finding
		 * of library blocks that implement this.*/
		IDP_LibLinkProperty(node->prop, (fd->flags & FD_FLAGS_SWITCH_ENDIAN), fd);
		
		node->id= newlibadr_us(fd, id->lib, node->id);

		for (sock = node->inputs.first; sock; sock = sock->next)
			lib_link_node_socket(fd, id, sock);
		for (sock = node->outputs.first; sock; sock = sock->next)
			lib_link_node_socket(fd, id, sock);
	}
	
	for (sock = ntree->inputs.first; sock; sock = sock->next)
		lib_link_node_socket(fd, id, sock);
	for (sock = ntree->outputs.first; sock; sock = sock->next)
		lib_link_node_socket(fd, id, sock);
}

/* library ntree linking after fileread */
static void lib_link_nodetree(FileData *fd, Main *main)
{
	bNodeTree *ntree;
	
	/* only link ID pointers */
	for (ntree = main->nodetree.first; ntree; ntree = ntree->id.next) {
		if (ntree->id.flag & LIB_NEED_LINK) {
			ntree->id.flag -= LIB_NEED_LINK;
			lib_link_ntree(fd, &ntree->id, ntree);
		}
	}
}

/* get node tree stored locally in other IDs */
static bNodeTree *nodetree_from_id(ID *id)
{
	if (!id)
		return NULL;
	switch (GS(id->name)) {
		case ID_SCE: return ((Scene *)id)->nodetree;
		case ID_MA: return ((Material *)id)->nodetree;
		case ID_WO: return ((World *)id)->nodetree;
		case ID_LA: return ((Lamp *)id)->nodetree;
		case ID_TE: return ((Tex *)id)->nodetree;
		case ID_LS: return ((FreestyleLineStyle *)id)->nodetree;
	}
	return NULL;
}

/* updates group node socket identifier so that
 * external links to/from the group node are preserved.
 */
static void lib_node_do_versions_group_indices(bNode *gnode)
{
	bNodeTree *ngroup = (bNodeTree*)gnode->id;
	bNodeSocket *sock;
	bNodeLink *link;
	
	for (sock=gnode->outputs.first; sock; sock = sock->next) {
		int old_index = sock->to_index;
		
		for (link = ngroup->links.first; link; link = link->next) {
			if (link->tonode == NULL && link->fromsock->own_index == old_index) {
				strcpy(sock->identifier, link->fromsock->identifier);
				/* deprecated */
				sock->own_index = link->fromsock->own_index;
				sock->to_index = 0;
				sock->groupsock = NULL;
			}
		}
	}
	for (sock=gnode->inputs.first; sock; sock = sock->next) {
		int old_index = sock->to_index;
		
		for (link = ngroup->links.first; link; link = link->next) {
			if (link->fromnode == NULL && link->tosock->own_index == old_index) {
				strcpy(sock->identifier, link->tosock->identifier);
				/* deprecated */
				sock->own_index = link->tosock->own_index;
				sock->to_index = 0;
				sock->groupsock = NULL;
			}
		}
	}
}

/* verify types for nodes and groups, all data has to be read */
/* open = 0: appending/linking, open = 1: open new file (need to clean out dynamic
 * typedefs */
static void lib_verify_nodetree(Main *main, int UNUSED(open))
{
	bNodeTree *ntree;
	
	/* this crashes blender on undo/redo */
#if 0
		if (open == 1) {
			reinit_nodesystem();
		}
#endif
	
	/* set node->typeinfo pointers */
	FOREACH_NODETREE(main, ntree, id) {
		ntreeSetTypes(NULL, ntree);
	} FOREACH_NODETREE_END
	
	/* verify static socket templates */
	FOREACH_NODETREE(main, ntree, id) {
		bNode *node;
		for (node=ntree->nodes.first; node; node=node->next)
			node_verify_socket_templates(ntree, node);
	} FOREACH_NODETREE_END
	
	{
		bool has_old_groups = false;
		/* XXX this should actually be part of do_versions, but since we need
		 * finished library linking, it is not possible there. Instead in do_versions
		 * we have set the NTREE_DO_VERSIONS_GROUP_EXPOSE_2_56_2 flag, so at this point we can do the
		 * actual group node updates.
		 */
		for (ntree = main->nodetree.first; ntree; ntree = ntree->id.next) {
			if (ntree->flag & NTREE_DO_VERSIONS_GROUP_EXPOSE_2_56_2)
				has_old_groups = 1;
		}
		
		if (has_old_groups) {
			FOREACH_NODETREE(main, ntree, id) {
				/* updates external links for all group nodes in a tree */
				bNode *node;
				for (node = ntree->nodes.first; node; node = node->next) {
					if (node->type == NODE_GROUP) {
						bNodeTree *ngroup = (bNodeTree*)node->id;
						if (ngroup && (ngroup->flag & NTREE_DO_VERSIONS_GROUP_EXPOSE_2_56_2))
							lib_node_do_versions_group_indices(node);
					}
				}
			} FOREACH_NODETREE_END
		}
		
		for (ntree = main->nodetree.first; ntree; ntree = ntree->id.next)
			ntree->flag &= ~NTREE_DO_VERSIONS_GROUP_EXPOSE_2_56_2;
	}
	
	{
		/* Convert the previously used ntree->inputs/ntree->outputs lists to interface nodes.
		 * Pre 2.56.2 node trees automatically have all unlinked sockets exposed already
		 * (see NTREE_DO_VERSIONS_GROUP_EXPOSE_2_56_2).
		 *
		 * XXX this should actually be part of do_versions,
		 * but needs valid typeinfo pointers to create interface nodes.
		 *
		 * Note: theoretically only needed in node groups (main->nodetree),
		 * but due to a temporary bug such links could have been added in all trees,
		 * so have to clean up all of them ...
		 */
		
		FOREACH_NODETREE(main, ntree, id) {
			if (ntree->flag & NTREE_DO_VERSIONS_CUSTOMNODES_GROUP) {
				bNode *input_node = NULL, *output_node = NULL;
				int num_inputs = 0, num_outputs = 0;
				bNodeLink *link, *next_link;
				/* Only create new interface nodes for actual older files.
				 * New file versions already have input/output nodes with duplicate links,
				 * in that case just remove the invalid links.
				 */
				const bool create_io_nodes = (ntree->flag & NTREE_DO_VERSIONS_CUSTOMNODES_GROUP_CREATE_INTERFACE) != 0;
				
				float input_locx = 1000000.0f, input_locy = 0.0f;
				float output_locx = -1000000.0f, output_locy = 0.0f;
				/* rough guess, not nice but we don't have access to UI constants here ... */
				static const float offsetx = 42 + 3*20 + 20;
				/*static const float offsety = 0.0f;*/
				
				if (create_io_nodes) {
					if (ntree->inputs.first)
						input_node = nodeAddStaticNode(NULL, ntree, NODE_GROUP_INPUT);
					
					if (ntree->outputs.first)
						output_node = nodeAddStaticNode(NULL, ntree, NODE_GROUP_OUTPUT);
				}
				
				/* Redirect links from/to the node tree interface to input/output node.
				 * If the fromnode/tonode pointers are NULL, this means a link from/to
				 * the ntree interface sockets, which need to be redirected to new interface nodes.
				 */
				for (link = ntree->links.first; link; link = next_link) {
					bool free_link = false;
					next_link = link->next;
					
					if (link->fromnode == NULL) {
						if (input_node) {
							link->fromnode = input_node;
							link->fromsock = node_group_input_find_socket(input_node, link->fromsock->identifier);
							++num_inputs;
							
							if (link->tonode) {
								if (input_locx > link->tonode->locx - offsetx)
									input_locx = link->tonode->locx - offsetx;
								input_locy += link->tonode->locy;
							}
						}
						else {
							free_link = true;
						}
					}
					
					if (link->tonode == NULL) {
						if (output_node) {
							link->tonode = output_node;
							link->tosock = node_group_output_find_socket(output_node, link->tosock->identifier);
							++num_outputs;
							
							if (link->fromnode) {
								if (output_locx < link->fromnode->locx + offsetx)
									output_locx = link->fromnode->locx + offsetx;
								output_locy += link->fromnode->locy;
							}
						}
						else {
							free_link = true;
						}
					}
					
					if (free_link)
						nodeRemLink(ntree, link);
				}
				
				if (num_inputs > 0) {
					input_locy /= num_inputs;
					input_node->locx = input_locx;
					input_node->locy = input_locy;
				}
				if (num_outputs > 0) {
					output_locy /= num_outputs;
					output_node->locx = output_locx;
					output_node->locy = output_locy;
				}
				
				/* clear do_versions flags */
				ntree->flag &= ~(NTREE_DO_VERSIONS_CUSTOMNODES_GROUP | NTREE_DO_VERSIONS_CUSTOMNODES_GROUP_CREATE_INTERFACE);
			}
		}
		FOREACH_NODETREE_END
	}
	
	/* verify all group user nodes */
	for (ntree = main->nodetree.first; ntree; ntree = ntree->id.next) {
		ntreeVerifyNodes(main, &ntree->id);
	}
	
	/* make update calls where necessary */
	{
		FOREACH_NODETREE(main, ntree, id) {
			/* make an update call for the tree */
			ntreeUpdateTree(main, ntree);
		} FOREACH_NODETREE_END
	}
}

static void direct_link_node_socket(FileData *fd, bNodeSocket *sock)
{
	sock->prop = newdataadr(fd, sock->prop);
	IDP_DirectLinkGroup_OrFree(&sock->prop, (fd->flags & FD_FLAGS_SWITCH_ENDIAN), fd);
	
	sock->link = newdataadr(fd, sock->link);
	sock->typeinfo = NULL;
	sock->storage = newdataadr(fd, sock->storage);
	sock->default_value = newdataadr(fd, sock->default_value);
	sock->cache = NULL;
}

/* ntree itself has been read! */
static void direct_link_nodetree(FileData *fd, bNodeTree *ntree)
{
	/* note: writing and reading goes in sync, for speed */
	bNode *node;
	bNodeSocket *sock;
	bNodeLink *link;
	
	ntree->init = 0;		/* to set callbacks and force setting types */
	ntree->is_updating = false;
	ntree->typeinfo= NULL;
	ntree->interface_type = NULL;
	
	ntree->progress = NULL;
	ntree->execdata = NULL;
	ntree->duplilock = NULL;

	ntree->adt = newdataadr(fd, ntree->adt);
	direct_link_animdata(fd, ntree->adt);
	
	ntree->id.flag &= ~(LIB_ID_RECALC|LIB_ID_RECALC_DATA);

	link_list(fd, &ntree->nodes);
	for (node = ntree->nodes.first; node; node = node->next) {
		node->typeinfo = NULL;
		
		link_list(fd, &node->inputs);
		link_list(fd, &node->outputs);
		
		node->prop = newdataadr(fd, node->prop);
		IDP_DirectLinkGroup_OrFree(&node->prop, (fd->flags & FD_FLAGS_SWITCH_ENDIAN), fd);
		
		link_list(fd, &node->internal_links);
		for (link = node->internal_links.first; link; link = link->next) {
			link->fromnode = newdataadr(fd, link->fromnode);
			link->fromsock = newdataadr(fd, link->fromsock);
			link->tonode = newdataadr(fd, link->tonode);
			link->tosock = newdataadr(fd, link->tosock);
		}
		
		if (node->type == CMP_NODE_MOVIEDISTORTION) {
			node->storage = newmclipadr(fd, node->storage);
		}
		else {
			node->storage = newdataadr(fd, node->storage);
		}
		
		if (node->storage) {
			/* could be handlerized at some point */
			if (ntree->type==NTREE_SHADER) {
				if (node->type==SH_NODE_CURVE_VEC || node->type==SH_NODE_CURVE_RGB) {
					direct_link_curvemapping(fd, node->storage);
				}
				else if (node->type==SH_NODE_SCRIPT) {
					NodeShaderScript *nss = (NodeShaderScript *) node->storage;
					nss->bytecode = newdataadr(fd, nss->bytecode);
				}
			}
			else if (ntree->type==NTREE_COMPOSIT) {
				if (ELEM(node->type, CMP_NODE_TIME, CMP_NODE_CURVE_VEC, CMP_NODE_CURVE_RGB, CMP_NODE_HUECORRECT))
					direct_link_curvemapping(fd, node->storage);
				else if (ELEM(node->type, CMP_NODE_IMAGE, CMP_NODE_VIEWER, CMP_NODE_SPLITVIEWER))
					((ImageUser *)node->storage)->ok = 1;
			}
			else if ( ntree->type==NTREE_TEXTURE) {
				if (node->type==TEX_NODE_CURVE_RGB || node->type==TEX_NODE_CURVE_TIME)
					direct_link_curvemapping(fd, node->storage);
				else if (node->type==TEX_NODE_IMAGE)
					((ImageUser *)node->storage)->ok = 1;
			}
		}
	}
	link_list(fd, &ntree->links);
	
	/* and we connect the rest */
	for (node = ntree->nodes.first; node; node = node->next) {
		node->parent = newdataadr(fd, node->parent);
		node->lasty = 0;
		
		for (sock = node->inputs.first; sock; sock = sock->next)
			direct_link_node_socket(fd, sock);
		for (sock = node->outputs.first; sock; sock = sock->next)
			direct_link_node_socket(fd, sock);
	}
	
	/* interface socket lists */
	link_list(fd, &ntree->inputs);
	link_list(fd, &ntree->outputs);
	for (sock = ntree->inputs.first; sock; sock = sock->next)
		direct_link_node_socket(fd, sock);
	for (sock = ntree->outputs.first; sock; sock = sock->next)
		direct_link_node_socket(fd, sock);
	
	for (link = ntree->links.first; link; link= link->next) {
		link->fromnode = newdataadr(fd, link->fromnode);
		link->tonode = newdataadr(fd, link->tonode);
		link->fromsock = newdataadr(fd, link->fromsock);
		link->tosock = newdataadr(fd, link->tosock);
	}
	
#if 0
	if (ntree->previews) {
		bNodeInstanceHash *new_previews = BKE_node_instance_hash_new("node previews");
		bNodeInstanceHashIterator iter;
		
		NODE_INSTANCE_HASH_ITER(iter, ntree->previews) {
			bNodePreview *preview = BKE_node_instance_hash_iterator_get_value(&iter);
			if (preview) {
				bNodePreview *new_preview = newimaadr(fd, preview);
				if (new_preview) {
					bNodeInstanceKey key = BKE_node_instance_hash_iterator_get_key(&iter);
					BKE_node_instance_hash_insert(new_previews, key, new_preview);
				}
			}
		}
		BKE_node_instance_hash_free(ntree->previews, NULL);
		ntree->previews = new_previews;
	}
#else
	/* XXX TODO */
	ntree->previews = NULL;
#endif
	
	/* type verification is in lib-link */
}

/* ************ READ ARMATURE ***************** */

/* temp struct used to transport needed info to lib_link_constraint_cb() */
typedef struct tConstraintLinkData {
	FileData *fd;
	ID *id;
} tConstraintLinkData;
/* callback function used to relink constraint ID-links */
static void lib_link_constraint_cb(bConstraint *UNUSED(con), ID **idpoin, bool is_reference, void *userdata)
{
	tConstraintLinkData *cld= (tConstraintLinkData *)userdata;
	
	/* for reference types, we need to increment the usercounts on load... */
	if (is_reference) {
		/* reference type - with usercount */
		*idpoin = newlibadr_us(cld->fd, cld->id->lib, *idpoin);
	}
	else {
		/* target type - no usercount needed */
		*idpoin = newlibadr(cld->fd, cld->id->lib, *idpoin);
	}
}

static void lib_link_constraints(FileData *fd, ID *id, ListBase *conlist)
{
	tConstraintLinkData cld;
	bConstraint *con;
	
	/* legacy fixes */
	for (con = conlist->first; con; con=con->next) {
		/* patch for error introduced by changing constraints (dunno how) */
		/* if con->data type changes, dna cannot resolve the pointer! (ton) */
		if (con->data == NULL) {
			con->type = CONSTRAINT_TYPE_NULL;
		}
		/* own ipo, all constraints have it */
		con->ipo = newlibadr_us(fd, id->lib, con->ipo); // XXX deprecated - old animation system
	}
	
	/* relink all ID-blocks used by the constraints */
	cld.fd = fd;
	cld.id = id;
	
	BKE_constraints_id_loop(conlist, lib_link_constraint_cb, &cld);
}

static void direct_link_constraints(FileData *fd, ListBase *lb)
{
	bConstraint *con;
	
	link_list(fd, lb);
	for (con=lb->first; con; con=con->next) {
		con->data = newdataadr(fd, con->data);
		
		switch (con->type) {
			case CONSTRAINT_TYPE_PYTHON:
			{
				bPythonConstraint *data= con->data;
				
				link_list(fd, &data->targets);
				
				data->prop = newdataadr(fd, data->prop);
				IDP_DirectLinkGroup_OrFree(&data->prop, (fd->flags & FD_FLAGS_SWITCH_ENDIAN), fd);
				break;
			}
			case CONSTRAINT_TYPE_SPLINEIK:
			{
				bSplineIKConstraint *data= con->data;

				data->points= newdataadr(fd, data->points);
				break;
			}
			case CONSTRAINT_TYPE_KINEMATIC:
			{
				bKinematicConstraint *data = con->data;

				con->lin_error = 0.f;
				con->rot_error = 0.f;

				/* version patch for runtime flag, was not cleared in some case */
				data->flag &= ~CONSTRAINT_IK_AUTO;
				break;
			}
			case CONSTRAINT_TYPE_CHILDOF:
			{
				/* XXX version patch, in older code this flag wasn't always set, and is inherent to type */
				if (con->ownspace == CONSTRAINT_SPACE_POSE)
					con->flag |= CONSTRAINT_SPACEONCE;
				break;
			}
		}
	}
}

static void lib_link_pose(FileData *fd, Main *bmain, Object *ob, bPose *pose)
{
	bPoseChannel *pchan;
	bArmature *arm = ob->data;
	int rebuild = 0;
	
	if (!pose || !arm)
		return;
	
	/* always rebuild to match proxy or lib changes, but on Undo */
	if (fd->memfile == NULL)
		if (ob->proxy || (ob->id.lib==NULL && arm->id.lib))
			rebuild = 1;
	
	if (ob->proxy) {
		/* sync proxy layer */
		if (pose->proxy_layer)
			arm->layer = pose->proxy_layer;
		
		/* sync proxy active bone */
		if (pose->proxy_act_bone[0]) {
			Bone *bone = BKE_armature_find_bone_name(arm, pose->proxy_act_bone);
			if (bone)
				arm->act_bone = bone;
		}
	}
	
	for (pchan = pose->chanbase.first; pchan; pchan=pchan->next) {
		lib_link_constraints(fd, (ID *)ob, &pchan->constraints);
		
		/* hurms... loop in a loop, but yah... later... (ton) */
		pchan->bone = BKE_armature_find_bone_name(arm, pchan->name);
		
		pchan->custom = newlibadr_us(fd, arm->id.lib, pchan->custom);
		if (pchan->bone == NULL)
			rebuild= 1;
		else if (ob->id.lib==NULL && arm->id.lib) {
			/* local pose selection copied to armature, bit hackish */
			pchan->bone->flag &= ~BONE_SELECTED;
			pchan->bone->flag |= pchan->selectflag;
		}
	}
	
	if (rebuild) {
		DAG_id_tag_update_ex(bmain, &ob->id, OB_RECALC_OB | OB_RECALC_DATA | OB_RECALC_TIME);
		BKE_pose_tag_recalc(bmain, pose);
	}
}

static void lib_link_armature(FileData *fd, Main *main)
{
	bArmature *arm;
	
	for (arm = main->armature.first; arm; arm = arm->id.next) {
		if (arm->id.flag & LIB_NEED_LINK) {
			lib_link_animdata(fd, &arm->id, arm->adt);
			arm->id.flag -= LIB_NEED_LINK;
		}
	}
}

static void direct_link_bones(FileData *fd, Bone *bone)
{
	Bone *child;
	
	bone->parent = newdataadr(fd, bone->parent);
	bone->prop = newdataadr(fd, bone->prop);
	IDP_DirectLinkGroup_OrFree(&bone->prop, (fd->flags & FD_FLAGS_SWITCH_ENDIAN), fd);
		
	bone->flag &= ~BONE_DRAW_ACTIVE;
	
	link_list(fd, &bone->childbase);
	
	for (child=bone->childbase.first; child; child=child->next)
		direct_link_bones(fd, child);
}

static void direct_link_armature(FileData *fd, bArmature *arm)
{
	Bone *bone;
	
	link_list(fd, &arm->bonebase);
	arm->edbo = NULL;
	arm->sketch = NULL;
	
	arm->adt = newdataadr(fd, arm->adt);
	direct_link_animdata(fd, arm->adt);
	
	for (bone = arm->bonebase.first; bone; bone = bone->next) {
		direct_link_bones(fd, bone);
	}
	
	arm->act_bone = newdataadr(fd, arm->act_bone);
	arm->act_edbone = NULL;
}

/* ************ READ CAMERA ***************** */

static void lib_link_camera(FileData *fd, Main *main)
{
	Camera *ca;
	
	for (ca = main->camera.first; ca; ca = ca->id.next) {
		if (ca->id.flag & LIB_NEED_LINK) {
			lib_link_animdata(fd, &ca->id, ca->adt);
			
			ca->ipo = newlibadr_us(fd, ca->id.lib, ca->ipo); // XXX deprecated - old animation system
			
			ca->dof_ob = newlibadr_us(fd, ca->id.lib, ca->dof_ob);
			
			ca->id.flag -= LIB_NEED_LINK;
		}
	}
}

static void direct_link_camera(FileData *fd, Camera *ca)
{
	ca->adt = newdataadr(fd, ca->adt);
	direct_link_animdata(fd, ca->adt);
}


/* ************ READ LAMP ***************** */

static void lib_link_lamp(FileData *fd, Main *main)
{
	Lamp *la;
	MTex *mtex;
	int a;
	
	for (la = main->lamp.first; la; la = la->id.next) {
		if (la->id.flag & LIB_NEED_LINK) {
			lib_link_animdata(fd, &la->id, la->adt);
			
			for (a = 0; a < MAX_MTEX; a++) {
				mtex = la->mtex[a];
				if (mtex) {
					mtex->tex = newlibadr_us(fd, la->id.lib, mtex->tex);
					mtex->object = newlibadr(fd, la->id.lib, mtex->object);
				}
			}
			
			la->ipo = newlibadr_us(fd, la->id.lib, la->ipo); // XXX deprecated - old animation system
			
			if (la->nodetree) {
				lib_link_ntree(fd, &la->id, la->nodetree);
				la->nodetree->id.lib = la->id.lib;
			}
			
			la->id.flag -= LIB_NEED_LINK;
		}
	}
}

static void direct_link_lamp(FileData *fd, Lamp *la)
{
	int a;
	
	la->adt = newdataadr(fd, la->adt);
	direct_link_animdata(fd, la->adt);
	
	for (a=0; a<MAX_MTEX; a++) {
		la->mtex[a] = newdataadr(fd, la->mtex[a]);
	}
	
	la->curfalloff = newdataadr(fd, la->curfalloff);
	if (la->curfalloff)
		direct_link_curvemapping(fd, la->curfalloff);

	la->nodetree= newdataadr(fd, la->nodetree);
	if (la->nodetree) {
		direct_link_id(fd, &la->nodetree->id);
		direct_link_nodetree(fd, la->nodetree);
	}
	
	la->preview = direct_link_preview_image(fd, la->preview);
}

/* ************ READ keys ***************** */

void blo_do_versions_key_uidgen(Key *key)
{
	KeyBlock *block;

	key->uidgen = 1;
	for (block = key->block.first; block; block = block->next) {
		block->uid = key->uidgen++;
	}
}

static void lib_link_key(FileData *fd, Main *main)
{
	Key *key;
	
	for (key = main->key.first; key; key = key->id.next) {
		/*check if we need to generate unique ids for the shapekeys*/
		if (!key->uidgen) {
			blo_do_versions_key_uidgen(key);
		}
		
		BLI_assert((key->id.flag & LIB_EXTERN) == 0);

		if (key->id.flag & LIB_NEED_LINK) {
			lib_link_animdata(fd, &key->id, key->adt);
			
			key->ipo = newlibadr_us(fd, key->id.lib, key->ipo); // XXX deprecated - old animation system
			key->from = newlibadr(fd, key->id.lib, key->from);
			
			key->id.flag -= LIB_NEED_LINK;
		}
	}
}

static void switch_endian_keyblock(Key *key, KeyBlock *kb)
{
	int elemsize, a, b;
	char *data;
	
	elemsize = key->elemsize;
	data = kb->data;
	
	for (a = 0; a < kb->totelem; a++) {
		const char *cp = key->elemstr;
		char *poin = data;
		
		while (cp[0]) {  /* cp[0] == amount */
			switch (cp[1]) {  /* cp[1] = type */
				case IPO_FLOAT:
				case IPO_BPOINT:
				case IPO_BEZTRIPLE:
					b = cp[0];
					BLI_endian_switch_float_array((float *)poin, b);
					poin += sizeof(float) * b;
					break;
			}
			
			cp += 2;
		}
		data += elemsize;
	}
}

static void direct_link_key(FileData *fd, Key *key)
{
	KeyBlock *kb;
	
	link_list(fd, &(key->block));
	
	key->adt = newdataadr(fd, key->adt);
	direct_link_animdata(fd, key->adt);
		
	key->refkey= newdataadr(fd, key->refkey);
	
	for (kb = key->block.first; kb; kb = kb->next) {
		kb->data = newdataadr(fd, kb->data);
		
		if (fd->flags & FD_FLAGS_SWITCH_ENDIAN)
			switch_endian_keyblock(key, kb);
	}
}

/* ************ READ mball ***************** */

static void lib_link_mball(FileData *fd, Main *main)
{
	MetaBall *mb;
	int a;
	
	for (mb = main->mball.first; mb; mb = mb->id.next) {
		if (mb->id.flag & LIB_NEED_LINK) {
			lib_link_animdata(fd, &mb->id, mb->adt);
			
			for (a = 0; a < mb->totcol; a++) 
				mb->mat[a] = newlibadr_us(fd, mb->id.lib, mb->mat[a]);
			
			mb->ipo = newlibadr_us(fd, mb->id.lib, mb->ipo); // XXX deprecated - old animation system
			
			mb->id.flag -= LIB_NEED_LINK;
		}
	}
}

static void direct_link_mball(FileData *fd, MetaBall *mb)
{
	mb->adt = newdataadr(fd, mb->adt);
	direct_link_animdata(fd, mb->adt);
	
	mb->mat = newdataadr(fd, mb->mat);
	test_pointer_array(fd, (void **)&mb->mat);
	
	link_list(fd, &(mb->elems));
	
	BLI_listbase_clear(&mb->disp);
	mb->editelems = NULL;
/*	mb->edit_elems.first= mb->edit_elems.last= NULL;*/
	mb->lastelem = NULL;
}

/* ************ READ WORLD ***************** */

static void lib_link_world(FileData *fd, Main *main)
{
	World *wrld;
	MTex *mtex;
	int a;
	
	for (wrld = main->world.first; wrld; wrld = wrld->id.next) {
		if (wrld->id.flag & LIB_NEED_LINK) {
			lib_link_animdata(fd, &wrld->id, wrld->adt);
			
			wrld->ipo = newlibadr_us(fd, wrld->id.lib, wrld->ipo); // XXX deprecated - old animation system
			
			for (a=0; a < MAX_MTEX; a++) {
				mtex = wrld->mtex[a];
				if (mtex) {
					mtex->tex = newlibadr_us(fd, wrld->id.lib, mtex->tex);
					mtex->object = newlibadr(fd, wrld->id.lib, mtex->object);
				}
			}
			
			if (wrld->nodetree) {
				lib_link_ntree(fd, &wrld->id, wrld->nodetree);
				wrld->nodetree->id.lib = wrld->id.lib;
			}
			
			wrld->id.flag -= LIB_NEED_LINK;
		}
	}
}

static void direct_link_world(FileData *fd, World *wrld)
{
	int a;
	
	wrld->adt = newdataadr(fd, wrld->adt);
	direct_link_animdata(fd, wrld->adt);
	
	for (a = 0; a < MAX_MTEX; a++) {
		wrld->mtex[a] = newdataadr(fd, wrld->mtex[a]);
	}
	
	wrld->nodetree = newdataadr(fd, wrld->nodetree);
	if (wrld->nodetree) {
		direct_link_id(fd, &wrld->nodetree->id);
		direct_link_nodetree(fd, wrld->nodetree);
	}
	
	wrld->preview = direct_link_preview_image(fd, wrld->preview);
	BLI_listbase_clear(&wrld->gpumaterial);
}


/* ************ READ VFONT ***************** */

static void lib_link_vfont(FileData *UNUSED(fd), Main *main)
{
	VFont *vf;
	
	for (vf = main->vfont.first; vf; vf = vf->id.next) {
		if (vf->id.flag & LIB_NEED_LINK) {
			vf->id.flag -= LIB_NEED_LINK;
		}
	}
}

static void direct_link_vfont(FileData *fd, VFont *vf)
{
	vf->data = NULL;
	vf->temp_pf = NULL;
	vf->packedfile = direct_link_packedfile(fd, vf->packedfile);
}

/* ************ READ TEXT ****************** */

static void lib_link_text(FileData *UNUSED(fd), Main *main)
{
	Text *text;
	
	for (text = main->text.first; text; text = text->id.next) {
		if (text->id.flag & LIB_NEED_LINK) {
			text->id.flag -= LIB_NEED_LINK;
		}
	}
}

static void direct_link_text(FileData *fd, Text *text)
{
	TextLine *ln;
	
	text->name = newdataadr(fd, text->name);
	
	text->undo_pos = -1;
	text->undo_len = TXT_INIT_UNDO;
	text->undo_buf = MEM_mallocN(text->undo_len, "undo buf");
	
	text->compiled = NULL;
	
#if 0
	if (text->flags & TXT_ISEXT) {
		BKE_text_reload(text);
		}
		/* else { */
#endif
	
	link_list(fd, &text->lines);
	
	text->curl = newdataadr(fd, text->curl);
	text->sell = newdataadr(fd, text->sell);
	
	for (ln = text->lines.first; ln; ln = ln->next) {
		ln->line = newdataadr(fd, ln->line);
		ln->format = NULL;
		
		if (ln->len != (int) strlen(ln->line)) {
			printf("Error loading text, line lengths differ\n");
			ln->len = strlen(ln->line);
		}
	}
	
	text->flags = (text->flags) & ~TXT_ISEXT;
	
	id_us_ensure_real(&text->id);
}

/* ************ READ IMAGE ***************** */

static void lib_link_image(FileData *fd, Main *main)
{
	Image *ima;
	
	for (ima = main->image.first; ima; ima = ima->id.next) {
		if (ima->id.flag & LIB_NEED_LINK) {
			IDP_LibLinkProperty(ima->id.properties, (fd->flags & FD_FLAGS_SWITCH_ENDIAN), fd);
			
			ima->id.flag -= LIB_NEED_LINK;
		}
	}
}

static void direct_link_image(FileData *fd, Image *ima)
{
	ImagePackedFile *imapf;

	/* for undo system, pointers could be restored */
	if (fd->imamap)
		ima->cache = newimaadr(fd, ima->cache);
	else
		ima->cache = NULL;

	/* if not restored, we keep the binded opengl index */
	if (!ima->cache) {
		ima->bindcode = 0;
		ima->tpageflag &= ~IMA_GLBIND_IS_DATA;
		ima->gputexture = NULL;
		ima->rr = NULL;
	}

	ima->repbind = NULL;
	
	/* undo system, try to restore render buffers */
	if (fd->imamap) {
		int a;
		
		for (a = 0; a < IMA_MAX_RENDER_SLOT; a++)
			ima->renders[a] = newimaadr(fd, ima->renders[a]);
	}
	else {
		memset(ima->renders, 0, sizeof(ima->renders));
		ima->last_render_slot = ima->render_slot;
	}

	link_list(fd, &(ima->views));
	link_list(fd, &(ima->packedfiles));

	if (ima->packedfiles.first) {
		for (imapf = ima->packedfiles.first; imapf; imapf = imapf->next) {
			imapf->packedfile = direct_link_packedfile(fd, imapf->packedfile);
		}
		ima->packedfile = NULL;
	}
	else {
		ima->packedfile = direct_link_packedfile(fd, ima->packedfile);
	}

	BLI_listbase_clear(&ima->anims);
	ima->preview = direct_link_preview_image(fd, ima->preview);
	ima->stereo3d_format = newdataadr(fd, ima->stereo3d_format);
	ima->ok = 1;
}


/* ************ READ CURVE ***************** */

static void lib_link_curve(FileData *fd, Main *main)
{
	Curve *cu;
	int a;
	
	for (cu = main->curve.first; cu; cu = cu->id.next) {
		if (cu->id.flag & LIB_NEED_LINK) {
			lib_link_animdata(fd, &cu->id, cu->adt);
			
			for (a = 0; a < cu->totcol; a++) 
				cu->mat[a] = newlibadr_us(fd, cu->id.lib, cu->mat[a]);
			
			cu->bevobj = newlibadr(fd, cu->id.lib, cu->bevobj);
			cu->taperobj = newlibadr(fd, cu->id.lib, cu->taperobj);
			cu->textoncurve = newlibadr(fd, cu->id.lib, cu->textoncurve);
			cu->vfont = newlibadr_us(fd, cu->id.lib, cu->vfont);
			cu->vfontb = newlibadr_us(fd, cu->id.lib, cu->vfontb);
			cu->vfonti = newlibadr_us(fd, cu->id.lib, cu->vfonti);
			cu->vfontbi = newlibadr_us(fd, cu->id.lib, cu->vfontbi);
			
			cu->ipo = newlibadr_us(fd, cu->id.lib, cu->ipo); // XXX deprecated - old animation system
			cu->key = newlibadr_us(fd, cu->id.lib, cu->key);
			
			cu->id.flag -= LIB_NEED_LINK;
		}
	}
}


static void switch_endian_knots(Nurb *nu)
{
	if (nu->knotsu) {
		BLI_endian_switch_float_array(nu->knotsu, KNOTSU(nu));
	}
	if (nu->knotsv) {
		BLI_endian_switch_float_array(nu->knotsv, KNOTSV(nu));
	}
}

static void direct_link_curve(FileData *fd, Curve *cu)
{
	Nurb *nu;
	TextBox *tb;
	
	cu->adt= newdataadr(fd, cu->adt);
	direct_link_animdata(fd, cu->adt);
	
	cu->mat = newdataadr(fd, cu->mat);
	test_pointer_array(fd, (void **)&cu->mat);
	cu->str = newdataadr(fd, cu->str);
	cu->strinfo= newdataadr(fd, cu->strinfo);
	cu->tb = newdataadr(fd, cu->tb);

	if (cu->vfont == NULL) {
		link_list(fd, &(cu->nurb));
	}
	else {
		cu->nurb.first=cu->nurb.last= NULL;
		
		tb = MEM_callocN(MAXTEXTBOX*sizeof(TextBox), "TextBoxread");
		if (cu->tb) {
			memcpy(tb, cu->tb, cu->totbox*sizeof(TextBox));
			MEM_freeN(cu->tb);
			cu->tb = tb;
		}
		else {
			cu->totbox = 1;
			cu->actbox = 1;
			cu->tb = tb;
			cu->tb[0].w = cu->linewidth;
		}
		if (cu->wordspace == 0.0f) cu->wordspace = 1.0f;
	}

	cu->editnurb = NULL;
	cu->editfont = NULL;
	
	for (nu = cu->nurb.first; nu; nu = nu->next) {
		nu->bezt = newdataadr(fd, nu->bezt);
		nu->bp = newdataadr(fd, nu->bp);
		nu->knotsu = newdataadr(fd, nu->knotsu);
		nu->knotsv = newdataadr(fd, nu->knotsv);
		if (cu->vfont == NULL) nu->charidx = 0;
		
		if (fd->flags & FD_FLAGS_SWITCH_ENDIAN) {
			switch_endian_knots(nu);
		}
	}
	cu->bb = NULL;
}

/* ************ READ TEX ***************** */

static void lib_link_texture(FileData *fd, Main *main)
{
	Tex *tex;
	
	for (tex = main->tex.first; tex; tex = tex->id.next) {
		if (tex->id.flag & LIB_NEED_LINK) {
			lib_link_animdata(fd, &tex->id, tex->adt);
			
			tex->ima = newlibadr_us(fd, tex->id.lib, tex->ima);
			tex->ipo = newlibadr_us(fd, tex->id.lib, tex->ipo);
			if (tex->env)
				tex->env->object = newlibadr(fd, tex->id.lib, tex->env->object);
			if (tex->pd)
				tex->pd->object = newlibadr(fd, tex->id.lib, tex->pd->object);
			if (tex->vd)
				tex->vd->object = newlibadr(fd, tex->id.lib, tex->vd->object);
			if (tex->ot)
				tex->ot->object = newlibadr(fd, tex->id.lib, tex->ot->object);
			
			if (tex->nodetree) {
				lib_link_ntree(fd, &tex->id, tex->nodetree);
				tex->nodetree->id.lib = tex->id.lib;
			}
			
			tex->id.flag -= LIB_NEED_LINK;
		}
	}
}

static void direct_link_texture(FileData *fd, Tex *tex)
{
	tex->adt = newdataadr(fd, tex->adt);
	direct_link_animdata(fd, tex->adt);

	tex->coba = newdataadr(fd, tex->coba);
	tex->env = newdataadr(fd, tex->env);
	if (tex->env) {
		tex->env->ima = NULL;
		memset(tex->env->cube, 0, 6 * sizeof(void *));
		tex->env->ok= 0;
	}
	tex->pd = newdataadr(fd, tex->pd);
	if (tex->pd) {
		tex->pd->point_tree = NULL;
		tex->pd->coba = newdataadr(fd, tex->pd->coba);
		tex->pd->falloff_curve = newdataadr(fd, tex->pd->falloff_curve);
		if (tex->pd->falloff_curve) {
			direct_link_curvemapping(fd, tex->pd->falloff_curve);
		}
	}
	
	tex->vd = newdataadr(fd, tex->vd);
	if (tex->vd) {
		tex->vd->dataset = NULL;
		tex->vd->ok = 0;
	}
	else {
		if (tex->type == TEX_VOXELDATA)
			tex->vd = MEM_callocN(sizeof(VoxelData), "direct_link_texture VoxelData");
	}
	
	tex->ot = newdataadr(fd, tex->ot);
	
	tex->nodetree = newdataadr(fd, tex->nodetree);
	if (tex->nodetree) {
		direct_link_id(fd, &tex->nodetree->id);
		direct_link_nodetree(fd, tex->nodetree);
	}
	
	tex->preview = direct_link_preview_image(fd, tex->preview);
	
	tex->iuser.ok = 1;
}



/* ************ READ MATERIAL ***************** */

static void lib_link_material(FileData *fd, Main *main)
{
	Material *ma;
	MTex *mtex;
	int a;
	
	for (ma = main->mat.first; ma; ma = ma->id.next) {
		if (ma->id.flag & LIB_NEED_LINK) {
			lib_link_animdata(fd, &ma->id, ma->adt);
			
			/* Link ID Properties -- and copy this comment EXACTLY for easy finding
			 * of library blocks that implement this.*/
			IDP_LibLinkProperty(ma->id.properties, (fd->flags & FD_FLAGS_SWITCH_ENDIAN), fd);
			
			ma->ipo = newlibadr_us(fd, ma->id.lib, ma->ipo);
			ma->group = newlibadr_us(fd, ma->id.lib, ma->group);
			
			for (a = 0; a < MAX_MTEX; a++) {
				mtex = ma->mtex[a];
				if (mtex) {
					mtex->tex = newlibadr_us(fd, ma->id.lib, mtex->tex);
					mtex->object = newlibadr(fd, ma->id.lib, mtex->object);
				}
			}
			
			if (ma->nodetree) {
				lib_link_ntree(fd, &ma->id, ma->nodetree);
				ma->nodetree->id.lib = ma->id.lib;
			}
			
			ma->id.flag -= LIB_NEED_LINK;
		}
	}
}

static void direct_link_material(FileData *fd, Material *ma)
{
	int a;
	
	ma->adt = newdataadr(fd, ma->adt);
	direct_link_animdata(fd, ma->adt);
	
	for (a = 0; a < MAX_MTEX; a++) {
		ma->mtex[a] = newdataadr(fd, ma->mtex[a]);
	}
	ma->texpaintslot = NULL;

	ma->ramp_col = newdataadr(fd, ma->ramp_col);
	ma->ramp_spec = newdataadr(fd, ma->ramp_spec);
	
	ma->nodetree = newdataadr(fd, ma->nodetree);
	if (ma->nodetree) {
		direct_link_id(fd, &ma->nodetree->id);
		direct_link_nodetree(fd, ma->nodetree);
	}
	
	ma->preview = direct_link_preview_image(fd, ma->preview);
	BLI_listbase_clear(&ma->gpumaterial);
}

/* ************ READ PARTICLE SETTINGS ***************** */
/* update this also to writefile.c */
static const char *ptcache_data_struct[] = {
	"", // BPHYS_DATA_INDEX
	"", // BPHYS_DATA_LOCATION
	"", // BPHYS_DATA_VELOCITY
	"", // BPHYS_DATA_ROTATION
	"", // BPHYS_DATA_AVELOCITY / BPHYS_DATA_XCONST */
	"", // BPHYS_DATA_SIZE:
	"", // BPHYS_DATA_TIMES:
	"BoidData" // case BPHYS_DATA_BOIDS:
};

static void direct_link_pointcache_cb(FileData *fd, void *data)
{
	PTCacheMem *pm = data;
	PTCacheExtra *extra;
	int i;
	for (i = 0; i < BPHYS_TOT_DATA; i++) {
		pm->data[i] = newdataadr(fd, pm->data[i]);

		/* the cache saves non-struct data without DNA */
		if (pm->data[i] && ptcache_data_struct[i][0]=='\0' && (fd->flags & FD_FLAGS_SWITCH_ENDIAN)) {
			int tot = (BKE_ptcache_data_size (i) * pm->totpoint) / sizeof(int); /* data_size returns bytes */
			int *poin = pm->data[i];

			BLI_endian_switch_int32_array(poin, tot);
		}
	}

	link_list(fd, &pm->extradata);

	for (extra=pm->extradata.first; extra; extra=extra->next)
		extra->data = newdataadr(fd, extra->data);
}

static void direct_link_pointcache(FileData *fd, PointCache *cache)
{
	if ((cache->flag & PTCACHE_DISK_CACHE)==0) {
		link_list_ex(fd, &cache->mem_cache, direct_link_pointcache_cb);
	}
	else
		BLI_listbase_clear(&cache->mem_cache);
	
	cache->flag &= ~PTCACHE_SIMULATION_VALID;
	cache->simframe = 0;
	cache->edit = NULL;
	cache->free_edit = NULL;
	cache->cached_frames = NULL;
}

static void direct_link_pointcache_list(FileData *fd, ListBase *ptcaches, PointCache **ocache, int force_disk)
{
	if (ptcaches->first) {
		PointCache *cache= NULL;
		link_list(fd, ptcaches);
		for (cache=ptcaches->first; cache; cache=cache->next) {
			direct_link_pointcache(fd, cache);
			if (force_disk) {
				cache->flag |= PTCACHE_DISK_CACHE;
				cache->step = 1;
			}
		}
		
		*ocache = newdataadr(fd, *ocache);
	}
	else if (*ocache) {
		/* old "single" caches need to be linked too */
		*ocache = newdataadr(fd, *ocache);
		direct_link_pointcache(fd, *ocache);
		if (force_disk) {
			(*ocache)->flag |= PTCACHE_DISK_CACHE;
			(*ocache)->step = 1;
		}
		
		ptcaches->first = ptcaches->last = *ocache;
	}
}

static void lib_link_partdeflect(FileData *fd, ID *id, PartDeflect *pd)
{
	if (pd && pd->tex)
		pd->tex = newlibadr_us(fd, id->lib, pd->tex);
	if (pd && pd->f_source)
		pd->f_source = newlibadr_us(fd, id->lib, pd->f_source);
}

static void lib_link_particlesettings(FileData *fd, Main *main)
{
	ParticleSettings *part;
	ParticleDupliWeight *dw;
	MTex *mtex;
	int a;
	
	for (part = main->particle.first; part; part = part->id.next) {
		if (part->id.flag & LIB_NEED_LINK) {
			lib_link_animdata(fd, &part->id, part->adt);
			part->ipo = newlibadr_us(fd, part->id.lib, part->ipo); // XXX deprecated - old animation system
			
			part->dup_ob = newlibadr(fd, part->id.lib, part->dup_ob);
			part->dup_group = newlibadr(fd, part->id.lib, part->dup_group);
			part->eff_group = newlibadr(fd, part->id.lib, part->eff_group);
			part->bb_ob = newlibadr(fd, part->id.lib, part->bb_ob);
			
			lib_link_partdeflect(fd, &part->id, part->pd);
			lib_link_partdeflect(fd, &part->id, part->pd2);
			
			if (part->effector_weights)
				part->effector_weights->group = newlibadr(fd, part->id.lib, part->effector_weights->group);
			
			if (part->dupliweights.first && part->dup_group) {
				int index_ok = 0;
				/* check for old files without indices (all indexes 0) */
				if (BLI_listbase_is_single(&part->dupliweights)) {
					/* special case for only one object in the group */
					index_ok = 1;
				}
				else {
					for (dw = part->dupliweights.first; dw; dw = dw->next) {
						if (dw->index > 0) {
							index_ok = 1;
							break;
						}
					}
				}

				if (index_ok) {
					/* if we have indexes, let's use them */
					for (dw = part->dupliweights.first; dw; dw = dw->next) {
						GroupObject *go = (GroupObject *)BLI_findlink(&part->dup_group->gobject, dw->index);
						dw->ob = go ? go->ob : NULL;
					}
				}
				else {
					/* otherwise try to get objects from own library (won't work on library linked groups) */
					for (dw = part->dupliweights.first; dw; dw = dw->next) {
						dw->ob = newlibadr(fd, part->id.lib, dw->ob);
					}
				}
			}
			else {
				BLI_listbase_clear(&part->dupliweights);
			}
			
			if (part->boids) {
				BoidState *state = part->boids->states.first;
				BoidRule *rule;
				for (; state; state=state->next) {
					rule = state->rules.first;
					for (; rule; rule=rule->next) {
						switch (rule->type) {
							case eBoidRuleType_Goal:
							case eBoidRuleType_Avoid:
							{
								BoidRuleGoalAvoid *brga = (BoidRuleGoalAvoid*)rule;
								brga->ob = newlibadr(fd, part->id.lib, brga->ob);
								break;
							}
							case eBoidRuleType_FollowLeader:
							{
								BoidRuleFollowLeader *brfl = (BoidRuleFollowLeader*)rule;
								brfl->ob = newlibadr(fd, part->id.lib, brfl->ob);
								break;
							}
						}
					}
				}
			}

			for (a = 0; a < MAX_MTEX; a++) {
				mtex= part->mtex[a];
				if (mtex) {
					mtex->tex = newlibadr_us(fd, part->id.lib, mtex->tex);
					mtex->object = newlibadr(fd, part->id.lib, mtex->object);
				}
			}
			
			part->id.flag -= LIB_NEED_LINK;
		}
	}
}

static void direct_link_partdeflect(PartDeflect *pd)
{
	if (pd) pd->rng = NULL;
}

static void direct_link_particlesettings(FileData *fd, ParticleSettings *part)
{
	int a;
	
	part->adt = newdataadr(fd, part->adt);
	part->pd = newdataadr(fd, part->pd);
	part->pd2 = newdataadr(fd, part->pd2);

	direct_link_animdata(fd, part->adt);
	direct_link_partdeflect(part->pd);
	direct_link_partdeflect(part->pd2);

	part->clumpcurve = newdataadr(fd, part->clumpcurve);
	if (part->clumpcurve)
		direct_link_curvemapping(fd, part->clumpcurve);
	part->roughcurve = newdataadr(fd, part->roughcurve);
	if (part->roughcurve)
		direct_link_curvemapping(fd, part->roughcurve);

	part->effector_weights = newdataadr(fd, part->effector_weights);
	if (!part->effector_weights)
		part->effector_weights = BKE_add_effector_weights(part->eff_group);

	link_list(fd, &part->dupliweights);

	part->boids = newdataadr(fd, part->boids);
	part->fluid = newdataadr(fd, part->fluid);

	if (part->boids) {
		BoidState *state;
		link_list(fd, &part->boids->states);
		
		for (state=part->boids->states.first; state; state=state->next) {
			link_list(fd, &state->rules);
			link_list(fd, &state->conditions);
			link_list(fd, &state->actions);
		}
	}
	for (a = 0; a < MAX_MTEX; a++) {
		part->mtex[a] = newdataadr(fd, part->mtex[a]);
	}
}

static void lib_link_particlesystems(FileData *fd, Object *ob, ID *id, ListBase *particles)
{
	ParticleSystem *psys, *psysnext;

	for (psys=particles->first; psys; psys=psysnext) {
		psysnext = psys->next;
		
		psys->part = newlibadr_us(fd, id->lib, psys->part);
		if (psys->part) {
			ParticleTarget *pt = psys->targets.first;
			
			for (; pt; pt=pt->next)
				pt->ob=newlibadr(fd, id->lib, pt->ob);
			
			psys->parent = newlibadr(fd, id->lib, psys->parent);
			psys->target_ob = newlibadr(fd, id->lib, psys->target_ob);
			
			if (psys->clmd) {
				/* XXX - from reading existing code this seems correct but intended usage of
				 * pointcache /w cloth should be added in 'ParticleSystem' - campbell */
				psys->clmd->point_cache = psys->pointcache;
				psys->clmd->ptcaches.first = psys->clmd->ptcaches.last= NULL;
				psys->clmd->coll_parms->group = newlibadr(fd, id->lib, psys->clmd->coll_parms->group);
				psys->clmd->modifier.error = NULL;
			}
		}
		else {
			/* particle modifier must be removed before particle system */
			ParticleSystemModifierData *psmd = psys_get_modifier(ob, psys);
			BLI_remlink(&ob->modifiers, psmd);
			modifier_free((ModifierData *)psmd);
			
			BLI_remlink(particles, psys);
			MEM_freeN(psys);
		}
	}
}
static void direct_link_particlesystems(FileData *fd, ListBase *particles)
{
	ParticleSystem *psys;
	ParticleData *pa;
	int a;
	
	for (psys=particles->first; psys; psys=psys->next) {
		psys->particles=newdataadr(fd, psys->particles);
		
		if (psys->particles && psys->particles->hair) {
			for (a=0, pa=psys->particles; a<psys->totpart; a++, pa++)
				pa->hair=newdataadr(fd, pa->hair);
		}
		
		if (psys->particles && psys->particles->keys) {
			for (a=0, pa=psys->particles; a<psys->totpart; a++, pa++) {
				pa->keys= NULL;
				pa->totkey= 0;
			}
			
			psys->flag &= ~PSYS_KEYED;
		}
		
		if (psys->particles && psys->particles->boid) {
			pa = psys->particles;
			pa->boid = newdataadr(fd, pa->boid);
			for (a=1, pa++; a<psys->totpart; a++, pa++)
				pa->boid = (pa-1)->boid + 1;
		}
		else if (psys->particles) {
			for (a=0, pa=psys->particles; a<psys->totpart; a++, pa++)
				pa->boid = NULL;
		}
		
		psys->fluid_springs = newdataadr(fd, psys->fluid_springs);
		
		psys->child = newdataadr(fd, psys->child);
		psys->effectors = NULL;
		
		link_list(fd, &psys->targets);
		
		psys->edit = NULL;
		psys->free_edit = NULL;
		psys->pathcache = NULL;
		psys->childcache = NULL;
		BLI_listbase_clear(&psys->pathcachebufs);
		BLI_listbase_clear(&psys->childcachebufs);
		psys->pdd = NULL;
		psys->renderdata = NULL;
		
		if (psys->clmd) {
			psys->clmd = newdataadr(fd, psys->clmd);
			psys->clmd->clothObject = NULL;
			psys->clmd->hairdata = NULL;
			
			psys->clmd->sim_parms= newdataadr(fd, psys->clmd->sim_parms);
			psys->clmd->coll_parms= newdataadr(fd, psys->clmd->coll_parms);
			
			if (psys->clmd->sim_parms) {
				psys->clmd->sim_parms->effector_weights = NULL;
				if (psys->clmd->sim_parms->presets > 10)
					psys->clmd->sim_parms->presets = 0;
			}
			
			psys->hair_in_dm = psys->hair_out_dm = NULL;
			psys->clmd->solver_result = NULL;
		}

		direct_link_pointcache_list(fd, &psys->ptcaches, &psys->pointcache, 0);
		if (psys->clmd) {
			psys->clmd->point_cache = psys->pointcache;
		}

		psys->tree = NULL;
		psys->bvhtree = NULL;
	}
	return;
}

/* ************ READ MESH ***************** */

static void lib_link_mtface(FileData *fd, Mesh *me, MTFace *mtface, int totface)
{
	MTFace *tf= mtface;
	int i;
	
	/* Add pseudo-references (not fake users!) to images used by texface. A
	 * little bogus; it would be better if each mesh consistently added one ref
	 * to each image it used. - z0r */
	for (i = 0; i < totface; i++, tf++) {
		tf->tpage= newlibadr(fd, me->id.lib, tf->tpage);
		id_us_ensure_real(&tf->tpage->id);
	}
}

static void lib_link_customdata_mtface(FileData *fd, Mesh *me, CustomData *fdata, int totface)
{
	int i;
	for (i = 0; i < fdata->totlayer; i++) {
		CustomDataLayer *layer = &fdata->layers[i];
		
		if (layer->type == CD_MTFACE)
			lib_link_mtface(fd, me, layer->data, totface);
	}

}

static void lib_link_customdata_mtpoly(FileData *fd, Mesh *me, CustomData *pdata, int totface)
{
	int i;

	for (i=0; i < pdata->totlayer; i++) {
		CustomDataLayer *layer = &pdata->layers[i];
		
		if (layer->type == CD_MTEXPOLY) {
			MTexPoly *tf= layer->data;
			int j;
			
			for (j = 0; j < totface; j++, tf++) {
				tf->tpage = newlibadr(fd, me->id.lib, tf->tpage);
				id_us_ensure_real((ID *)tf->tpage);
			}
		}
	}
}

static void lib_link_mesh(FileData *fd, Main *main)
{
	Mesh *me;
	
	for (me = main->mesh.first; me; me = me->id.next) {
		if (me->id.flag & LIB_NEED_LINK) {
			int i;
			
			/* Link ID Properties -- and copy this comment EXACTLY for easy finding
			 * of library blocks that implement this.*/
			IDP_LibLinkProperty(me->id.properties, (fd->flags & FD_FLAGS_SWITCH_ENDIAN), fd);
			lib_link_animdata(fd, &me->id, me->adt);
			
			/* this check added for python created meshes */
			if (me->mat) {
				for (i = 0; i < me->totcol; i++) {
					me->mat[i] = newlibadr_us(fd, me->id.lib, me->mat[i]);
				}
			}
			else {
				me->totcol = 0;
			}

			me->ipo = newlibadr_us(fd, me->id.lib, me->ipo); // XXX: deprecated: old anim sys
			me->key = newlibadr_us(fd, me->id.lib, me->key);
			me->texcomesh = newlibadr_us(fd, me->id.lib, me->texcomesh);
			
			lib_link_customdata_mtface(fd, me, &me->fdata, me->totface);
			lib_link_customdata_mtpoly(fd, me, &me->pdata, me->totpoly);
			if (me->mr && me->mr->levels.first) {
				lib_link_customdata_mtface(fd, me, &me->mr->fdata,
				                           ((MultiresLevel*)me->mr->levels.first)->totface);
			}
		}
	}

	/* convert texface options to material */
	convert_tface_mt(fd, main);

	for (me = main->mesh.first; me; me = me->id.next) {
		if (me->id.flag & LIB_NEED_LINK) {
			/*check if we need to convert mfaces to mpolys*/
			if (me->totface && !me->totpoly) {
				/* temporarily switch main so that reading from
				 * external CustomData works */
				Main *gmain = G.main;
				G.main = main;
				
				BKE_mesh_do_versions_convert_mfaces_to_mpolys(me);
				
				G.main = gmain;
			}

			/*
			 * Re-tessellate, even if the polys were just created from tessfaces, this
			 * is important because it:
			 *  - fill the CD_ORIGINDEX layer
			 *  - gives consistency of tessface between loading from a file and
			 *    converting an edited BMesh back into a mesh (i.e. it replaces
			 *    quad tessfaces in a loaded mesh immediately, instead of lazily
			 *    waiting until edit mode has been entered/exited, making it easier
			 *    to recognize problems that would otherwise only show up after edits).
			 */
#ifdef USE_TESSFACE_DEFAULT
			BKE_mesh_tessface_calc(me);
#else
			BKE_mesh_tessface_clear(me);
#endif

			me->id.flag -= LIB_NEED_LINK;
		}
	}
}

static void direct_link_dverts(FileData *fd, int count, MDeformVert *mdverts)
{
	int i;
	
	if (mdverts == NULL) {
		return;
	}
	
	for (i = count; i > 0; i--, mdverts++) {
		/*convert to vgroup allocation system*/
		MDeformWeight *dw;
		if (mdverts->dw && (dw = newdataadr(fd, mdverts->dw))) {
			const ssize_t dw_len = mdverts->totweight * sizeof(MDeformWeight);
			void *dw_tmp = MEM_mallocN(dw_len, "direct_link_dverts");
			memcpy(dw_tmp, dw, dw_len);
			mdverts->dw = dw_tmp;
			MEM_freeN(dw);
		}
		else {
			mdverts->dw = NULL;
			mdverts->totweight = 0;
		}
	}
}

static void direct_link_mdisps(FileData *fd, int count, MDisps *mdisps, int external)
{
	if (mdisps) {
		int i;
		
		for (i = 0; i < count; ++i) {
			mdisps[i].disps = newdataadr(fd, mdisps[i].disps);
			mdisps[i].hidden = newdataadr(fd, mdisps[i].hidden);
			
			if (mdisps[i].totdisp && !mdisps[i].level) {
				/* this calculation is only correct for loop mdisps;
				 * if loading pre-BMesh face mdisps this will be
				 * overwritten with the correct value in
				 * bm_corners_to_loops() */
				float gridsize = sqrtf(mdisps[i].totdisp);
				mdisps[i].level = (int)(logf(gridsize - 1.0f) / (float)M_LN2) + 1;
			}
			
			if ((fd->flags & FD_FLAGS_SWITCH_ENDIAN) && (mdisps[i].disps)) {
				/* DNA_struct_switch_endian doesn't do endian swap for (*disps)[] */
				/* this does swap for data written at write_mdisps() - readfile.c */
				BLI_endian_switch_float_array(*mdisps[i].disps, mdisps[i].totdisp * 3);
			}
			if (!external && !mdisps[i].disps)
				mdisps[i].totdisp = 0;
		}
	}
}

static void direct_link_grid_paint_mask(FileData *fd, int count, GridPaintMask *grid_paint_mask)
{
	if (grid_paint_mask) {
		int i;
		
		for (i = 0; i < count; ++i) {
			GridPaintMask *gpm = &grid_paint_mask[i];
			if (gpm->data)
				gpm->data = newdataadr(fd, gpm->data);
		}
	}
}

/*this isn't really a public api function, so prototyped here*/
static void direct_link_customdata(FileData *fd, CustomData *data, int count)
{
	int i = 0;
	
	data->layers = newdataadr(fd, data->layers);
	
	/* annoying workaround for bug [#31079] loading legacy files with
	 * no polygons _but_ have stale customdata */
	if (UNLIKELY(count == 0 && data->layers == NULL && data->totlayer != 0)) {
		CustomData_reset(data);
		return;
	}
	
	data->external = newdataadr(fd, data->external);
	
	while (i < data->totlayer) {
		CustomDataLayer *layer = &data->layers[i];
		
		if (layer->flag & CD_FLAG_EXTERNAL)
			layer->flag &= ~CD_FLAG_IN_MEMORY;

		layer->flag &= ~CD_FLAG_NOFREE;
		
		if (CustomData_verify_versions(data, i)) {
			layer->data = newdataadr(fd, layer->data);
			if (layer->type == CD_MDISPS)
				direct_link_mdisps(fd, count, layer->data, layer->flag & CD_FLAG_EXTERNAL);
			else if (layer->type == CD_GRID_PAINT_MASK)
				direct_link_grid_paint_mask(fd, count, layer->data);
			i++;
		}
	}
	
	CustomData_update_typemap(data);
}

static void direct_link_mesh(FileData *fd, Mesh *mesh)
{
	mesh->mat= newdataadr(fd, mesh->mat);
	test_pointer_array(fd, (void **)&mesh->mat);
	
	mesh->mvert = newdataadr(fd, mesh->mvert);
	mesh->medge = newdataadr(fd, mesh->medge);
	mesh->mface = newdataadr(fd, mesh->mface);
	mesh->mloop = newdataadr(fd, mesh->mloop);
	mesh->mpoly = newdataadr(fd, mesh->mpoly);
	mesh->tface = newdataadr(fd, mesh->tface);
	mesh->mtface = newdataadr(fd, mesh->mtface);
	mesh->mcol = newdataadr(fd, mesh->mcol);
	mesh->dvert = newdataadr(fd, mesh->dvert);
	mesh->mloopcol = newdataadr(fd, mesh->mloopcol);
	mesh->mloopuv = newdataadr(fd, mesh->mloopuv);
	mesh->mtpoly = newdataadr(fd, mesh->mtpoly);
	mesh->mselect = newdataadr(fd, mesh->mselect);
	
	/* animdata */
	mesh->adt = newdataadr(fd, mesh->adt);
	direct_link_animdata(fd, mesh->adt);
	
	/* normally direct_link_dverts should be called in direct_link_customdata,
	 * but for backwards compat in do_versions to work we do it here */
	direct_link_dverts(fd, mesh->totvert, mesh->dvert);
	
	direct_link_customdata(fd, &mesh->vdata, mesh->totvert);
	direct_link_customdata(fd, &mesh->edata, mesh->totedge);
	direct_link_customdata(fd, &mesh->fdata, mesh->totface);
	direct_link_customdata(fd, &mesh->ldata, mesh->totloop);
	direct_link_customdata(fd, &mesh->pdata, mesh->totpoly);

	mesh->bb = NULL;
	mesh->edit_btmesh = NULL;
	
	/* happens with old files */
	if (mesh->mselect == NULL) {
		mesh->totselect = 0;
	}

	if (mesh->mloopuv || mesh->mtpoly) {
		/* for now we have to ensure texpoly and mloopuv layers are aligned
		 * in the future we may allow non-aligned layers */
		BKE_mesh_cd_validate(mesh);
	}

	/* Multires data */
	mesh->mr= newdataadr(fd, mesh->mr);
	if (mesh->mr) {
		MultiresLevel *lvl;
		
		link_list(fd, &mesh->mr->levels);
		lvl = mesh->mr->levels.first;
		
		direct_link_customdata(fd, &mesh->mr->vdata, lvl->totvert);
		direct_link_dverts(fd, lvl->totvert, CustomData_get(&mesh->mr->vdata, 0, CD_MDEFORMVERT));
		direct_link_customdata(fd, &mesh->mr->fdata, lvl->totface);
		
		mesh->mr->edge_flags = newdataadr(fd, mesh->mr->edge_flags);
		mesh->mr->edge_creases = newdataadr(fd, mesh->mr->edge_creases);
		
		mesh->mr->verts = newdataadr(fd, mesh->mr->verts);
		
		/* If mesh has the same number of vertices as the
		 * highest multires level, load the current mesh verts
		 * into multires and discard the old data. Needed
		 * because some saved files either do not have a verts
		 * array, or the verts array contains out-of-date
		 * data. */
		if (mesh->totvert == ((MultiresLevel*)mesh->mr->levels.last)->totvert) {
			if (mesh->mr->verts)
				MEM_freeN(mesh->mr->verts);
			mesh->mr->verts = MEM_dupallocN(mesh->mvert);
		}
			
		for (; lvl; lvl = lvl->next) {
			lvl->verts = newdataadr(fd, lvl->verts);
			lvl->faces = newdataadr(fd, lvl->faces);
			lvl->edges = newdataadr(fd, lvl->edges);
			lvl->colfaces = newdataadr(fd, lvl->colfaces);
		}
	}

	/* if multires is present but has no valid vertex data,
	 * there's no way to recover it; silently remove multires */
	if (mesh->mr && !mesh->mr->verts) {
		multires_free(mesh->mr);
		mesh->mr = NULL;
	}
	
	if ((fd->flags & FD_FLAGS_SWITCH_ENDIAN) && mesh->tface) {
		TFace *tf = mesh->tface;
		int i;
		
		for (i = 0; i < mesh->totface; i++, tf++) {
			BLI_endian_switch_uint32_array(tf->col, 4);
		}
	}
}

/* ************ READ LATTICE ***************** */

static void lib_link_latt(FileData *fd, Main *main)
{
	Lattice *lt;
	
	for (lt = main->latt.first; lt; lt = lt->id.next) {
		if (lt->id.flag & LIB_NEED_LINK) {
			lib_link_animdata(fd, &lt->id, lt->adt);
			
			lt->ipo = newlibadr_us(fd, lt->id.lib, lt->ipo); // XXX deprecated - old animation system
			lt->key = newlibadr_us(fd, lt->id.lib, lt->key);
			
			lt->id.flag -= LIB_NEED_LINK;
		}
	}
}

static void direct_link_latt(FileData *fd, Lattice *lt)
{
	lt->def = newdataadr(fd, lt->def);
	
	lt->dvert = newdataadr(fd, lt->dvert);
	direct_link_dverts(fd, lt->pntsu*lt->pntsv*lt->pntsw, lt->dvert);
	
	lt->editlatt = NULL;
	
	lt->adt = newdataadr(fd, lt->adt);
	direct_link_animdata(fd, lt->adt);
}


/* ************ READ OBJECT ***************** */

static void lib_link_modifiers__linkModifiers(
        void *userData, Object *ob, ID **idpoin, int cd_flag)
{
	FileData *fd = userData;

	*idpoin = newlibadr(fd, ob->id.lib, *idpoin);
	if (*idpoin != NULL && (cd_flag & IDWALK_USER) != 0) {
		(*idpoin)->us++;
	}
}
static void lib_link_modifiers(FileData *fd, Object *ob)
{
	modifiers_foreachIDLink(ob, lib_link_modifiers__linkModifiers, fd);
}

static void lib_link_object(FileData *fd, Main *main)
{
	Object *ob;
	PartEff *paf;
	bSensor *sens;
	bController *cont;
	bActuator *act;
	void *poin;
	int warn=0, a;
	
	for (ob = main->object.first; ob; ob = ob->id.next) {
		if (ob->id.flag & LIB_NEED_LINK) {
			IDP_LibLinkProperty(ob->id.properties, (fd->flags & FD_FLAGS_SWITCH_ENDIAN), fd);
			lib_link_animdata(fd, &ob->id, ob->adt);
			
// XXX deprecated - old animation system <<<
			ob->ipo = newlibadr_us(fd, ob->id.lib, ob->ipo);
			ob->action = newlibadr_us(fd, ob->id.lib, ob->action);
// >>> XXX deprecated - old animation system

			ob->parent = newlibadr(fd, ob->id.lib, ob->parent);
			ob->track = newlibadr(fd, ob->id.lib, ob->track);
			ob->poselib = newlibadr_us(fd, ob->id.lib, ob->poselib);
			ob->dup_group = newlibadr_us(fd, ob->id.lib, ob->dup_group);
			
			ob->proxy = newlibadr_us(fd, ob->id.lib, ob->proxy);
			if (ob->proxy) {
				/* paranoia check, actually a proxy_from pointer should never be written... */
				if (ob->proxy->id.lib == NULL) {
					ob->proxy->proxy_from = NULL;
					ob->proxy = NULL;
					
					if (ob->id.lib)
						printf("Proxy lost from  object %s lib %s\n", ob->id.name + 2, ob->id.lib->name);
					else
						printf("Proxy lost from  object %s lib <NONE>\n", ob->id.name + 2);
				}
				else {
					/* this triggers object_update to always use a copy */
					ob->proxy->proxy_from = ob;
				}
			}
			ob->proxy_group = newlibadr(fd, ob->id.lib, ob->proxy_group);
			
			poin = ob->data;
			ob->data = newlibadr_us(fd, ob->id.lib, ob->data);
			
			if (ob->data==NULL && poin!=NULL) {
				if (ob->id.lib)
					printf("Can't find obdata of %s lib %s\n", ob->id.name + 2, ob->id.lib->name);
				else
					printf("Object %s lost data.\n", ob->id.name + 2);
				
				ob->type = OB_EMPTY;
				warn = 1;
				
				if (ob->pose) {
					/* we can't call #BKE_pose_free() here because of library linking
					 * freeing will recurse down into every pose constraints ID pointers
					 * which are not always valid, so for now free directly and suffer
					 * some leaked memory rather then crashing immediately
					 * while bad this _is_ an exceptional case - campbell */
#if 0
					BKE_pose_free(ob->pose);
#else
					MEM_freeN(ob->pose);
#endif
					ob->pose= NULL;
					ob->mode &= ~OB_MODE_POSE;
				}
			}
			for (a=0; a < ob->totcol; a++) 
				ob->mat[a] = newlibadr_us(fd, ob->id.lib, ob->mat[a]);
			
			/* When the object is local and the data is library its possible
			 * the material list size gets out of sync. [#22663] */
			if (ob->data && ob->id.lib != ((ID *)ob->data)->lib) {
				const short *totcol_data = give_totcolp(ob);
				/* Only expand so as not to loose any object materials that might be set. */
				if (totcol_data && (*totcol_data > ob->totcol)) {
					/* printf("'%s' %d -> %d\n", ob->id.name, ob->totcol, *totcol_data); */
					BKE_material_resize_object(ob, *totcol_data, false);
				}
			}
			
			ob->gpd = newlibadr_us(fd, ob->id.lib, ob->gpd);
			ob->duplilist = NULL;
			
			ob->id.flag -= LIB_NEED_LINK;
			/* if id.us==0 a new base will be created later on */
			
			/* WARNING! Also check expand_object(), should reflect the stuff below. */
			lib_link_pose(fd, main, ob, ob->pose);
			lib_link_constraints(fd, &ob->id, &ob->constraints);
			
// XXX deprecated - old animation system <<<
			lib_link_constraint_channels(fd, &ob->id, &ob->constraintChannels);
			lib_link_nlastrips(fd, &ob->id, &ob->nlastrips);
// >>> XXX deprecated - old animation system
			
			for (paf = ob->effect.first; paf; paf = paf->next) {
				if (paf->type == EFF_PARTICLE) {
					paf->group = newlibadr_us(fd, ob->id.lib, paf->group);
				}
			}
			
			for (sens = ob->sensors.first; sens; sens = sens->next) {
				for (a = 0; a < sens->totlinks; a++)
					sens->links[a] = newglobadr(fd, sens->links[a]);

				if (sens->type == SENS_MESSAGE) {
					bMessageSensor *ms = sens->data;
					ms->fromObject =
						newlibadr(fd, ob->id.lib, ms->fromObject);
				}
			}
			
			for (cont = ob->controllers.first; cont; cont = cont->next) {
				for (a=0; a < cont->totlinks; a++)
					cont->links[a] = newglobadr(fd, cont->links[a]);
				
				if (cont->type == CONT_PYTHON) {
					bPythonCont *pc = cont->data;
					pc->text = newlibadr(fd, ob->id.lib, pc->text);
				}
				cont->slinks = NULL;
				cont->totslinks = 0;
			}
			
			for (act = ob->actuators.first; act; act = act->next) {
				if (act->type == ACT_SOUND) {
					bSoundActuator *sa = act->data;
					sa->sound= newlibadr_us(fd, ob->id.lib, sa->sound);
				}
				else if (act->type == ACT_GAME) {
					/* bGameActuator *ga= act->data; */
				}
				else if (act->type == ACT_CAMERA) {
					bCameraActuator *ca = act->data;
					ca->ob= newlibadr(fd, ob->id.lib, ca->ob);
				}
				/* leave this one, it's obsolete but necessary to read for conversion */
				else if (act->type == ACT_ADD_OBJECT) {
					bAddObjectActuator *eoa = act->data;
					if (eoa) eoa->ob= newlibadr(fd, ob->id.lib, eoa->ob);
				}
				else if (act->type == ACT_OBJECT) {
					bObjectActuator *oa = act->data;
					if (oa == NULL) {
						init_actuator(act);
					}
					else {
						oa->reference = newlibadr(fd, ob->id.lib, oa->reference);
					}
				}
				else if (act->type == ACT_EDIT_OBJECT) {
					bEditObjectActuator *eoa = act->data;
					if (eoa == NULL) {
						init_actuator(act);
					}
					else {
						eoa->ob= newlibadr(fd, ob->id.lib, eoa->ob);
						eoa->me= newlibadr(fd, ob->id.lib, eoa->me);
					}
				}
				else if (act->type == ACT_SCENE) {
					bSceneActuator *sa = act->data;
					sa->camera= newlibadr(fd, ob->id.lib, sa->camera);
					sa->scene= newlibadr(fd, ob->id.lib, sa->scene);
				}
				else if (act->type == ACT_ACTION) {
					bActionActuator *aa = act->data;
					aa->act= newlibadr_us(fd, ob->id.lib, aa->act);
				}
				else if (act->type == ACT_SHAPEACTION) {
					bActionActuator *aa = act->data;
					aa->act= newlibadr_us(fd, ob->id.lib, aa->act);
				}
				else if (act->type == ACT_PROPERTY) {
					bPropertyActuator *pa = act->data;
					pa->ob= newlibadr(fd, ob->id.lib, pa->ob);
				}
				else if (act->type == ACT_MESSAGE) {
					bMessageActuator *ma = act->data;
					ma->toObject= newlibadr(fd, ob->id.lib, ma->toObject);
				}
				else if (act->type == ACT_2DFILTER) {
					bTwoDFilterActuator *_2dfa = act->data; 
					_2dfa->text= newlibadr(fd, ob->id.lib, _2dfa->text);
				}
				else if (act->type == ACT_PARENT) {
					bParentActuator *parenta = act->data; 
					parenta->ob = newlibadr(fd, ob->id.lib, parenta->ob);
				}
				else if (act->type == ACT_STATE) {
					/* bStateActuator *statea = act->data; */
				}
				else if (act->type == ACT_ARMATURE) {
					bArmatureActuator *arma= act->data;
					arma->target= newlibadr(fd, ob->id.lib, arma->target);
					arma->subtarget= newlibadr(fd, ob->id.lib, arma->subtarget);
				}
				else if (act->type == ACT_STEERING) {
					bSteeringActuator *steeringa = act->data; 
					steeringa->target = newlibadr(fd, ob->id.lib, steeringa->target);
					steeringa->navmesh = newlibadr(fd, ob->id.lib, steeringa->navmesh);
				}
				else if (act->type == ACT_MOUSE) {
					/* bMouseActuator *moa= act->data; */
				}
			}
			
			{
				FluidsimModifierData *fluidmd = (FluidsimModifierData *)modifiers_findByType(ob, eModifierType_Fluidsim);
				
				if (fluidmd && fluidmd->fss)
					fluidmd->fss->ipo = newlibadr_us(fd, ob->id.lib, fluidmd->fss->ipo);
			}
			
			{
				SmokeModifierData *smd = (SmokeModifierData *)modifiers_findByType(ob, eModifierType_Smoke);
				
				if (smd && (smd->type == MOD_SMOKE_TYPE_DOMAIN) && smd->domain) {
					smd->domain->flags |= MOD_SMOKE_FILE_LOAD; /* flag for refreshing the simulation after loading */
				}
			}
			
			/* texture field */
			if (ob->pd)
				lib_link_partdeflect(fd, &ob->id, ob->pd);
			
			if (ob->soft)
				ob->soft->effector_weights->group = newlibadr(fd, ob->id.lib, ob->soft->effector_weights->group);
			
			lib_link_particlesystems(fd, ob, &ob->id, &ob->particlesystem);
			lib_link_modifiers(fd, ob);

			if (ob->rigidbody_constraint) {
				ob->rigidbody_constraint->ob1 = newlibadr(fd, ob->id.lib, ob->rigidbody_constraint->ob1);
				ob->rigidbody_constraint->ob2 = newlibadr(fd, ob->id.lib, ob->rigidbody_constraint->ob2);
			}

			{
				LodLevel *level;
				for (level = ob->lodlevels.first; level; level = level->next) {
					level->source = newlibadr(fd, ob->id.lib, level->source);

					if (!level->source && level == ob->lodlevels.first)
						level->source = ob;
				}
			}
		}
	}
	
	if (warn) {
		BKE_report(fd->reports, RPT_WARNING, "Warning in console");
	}
}


static void direct_link_pose(FileData *fd, bPose *pose)
{
	bPoseChannel *pchan;

	if (!pose)
		return;

	link_list(fd, &pose->chanbase);
	link_list(fd, &pose->agroups);

	pose->chanhash = NULL;

	for (pchan = pose->chanbase.first; pchan; pchan=pchan->next) {
		pchan->bone = NULL;
		pchan->parent = newdataadr(fd, pchan->parent);
		pchan->child = newdataadr(fd, pchan->child);
		pchan->custom_tx = newdataadr(fd, pchan->custom_tx);
		
		direct_link_constraints(fd, &pchan->constraints);
		
		pchan->prop = newdataadr(fd, pchan->prop);
		IDP_DirectLinkGroup_OrFree(&pchan->prop, (fd->flags & FD_FLAGS_SWITCH_ENDIAN), fd);
		
		pchan->mpath = newdataadr(fd, pchan->mpath);
		if (pchan->mpath)
			direct_link_motionpath(fd, pchan->mpath);
		
		BLI_listbase_clear(&pchan->iktree);
		BLI_listbase_clear(&pchan->siktree);
		
		/* in case this value changes in future, clamp else we get undefined behavior */
		CLAMP(pchan->rotmode, ROT_MODE_MIN, ROT_MODE_MAX);
	}
	pose->ikdata = NULL;
	if (pose->ikparam != NULL) {
		pose->ikparam = newdataadr(fd, pose->ikparam);
	}
}

static void direct_link_modifiers(FileData *fd, ListBase *lb)
{
	ModifierData *md;
	
	link_list(fd, lb);
	
	for (md=lb->first; md; md=md->next) {
		md->error = NULL;
		md->scene = NULL;
		
		/* if modifiers disappear, or for upward compatibility */
		if (NULL == modifierType_getInfo(md->type))
			md->type = eModifierType_None;
			
		if (md->type == eModifierType_Subsurf) {
			SubsurfModifierData *smd = (SubsurfModifierData *)md;
			
			smd->emCache = smd->mCache = NULL;
		}
		else if (md->type == eModifierType_Armature) {
			ArmatureModifierData *amd = (ArmatureModifierData *)md;
			
			amd->prevCos = NULL;
		}
		else if (md->type == eModifierType_Cloth) {
			ClothModifierData *clmd = (ClothModifierData *)md;
			
			clmd->clothObject = NULL;
			clmd->hairdata = NULL;
			
			clmd->sim_parms= newdataadr(fd, clmd->sim_parms);
			clmd->coll_parms= newdataadr(fd, clmd->coll_parms);
			
			direct_link_pointcache_list(fd, &clmd->ptcaches, &clmd->point_cache, 0);
			
			if (clmd->sim_parms) {
				if (clmd->sim_parms->presets > 10)
					clmd->sim_parms->presets = 0;
				
				clmd->sim_parms->reset = 0;
				
				clmd->sim_parms->effector_weights = newdataadr(fd, clmd->sim_parms->effector_weights);
				
				if (!clmd->sim_parms->effector_weights) {
					clmd->sim_parms->effector_weights = BKE_add_effector_weights(NULL);
				}
			}
			
			clmd->solver_result = NULL;
		}
		else if (md->type == eModifierType_Fluidsim) {
			FluidsimModifierData *fluidmd = (FluidsimModifierData *)md;
			
			fluidmd->fss = newdataadr(fd, fluidmd->fss);
			if (fluidmd->fss) {
				fluidmd->fss->fmd = fluidmd;
				fluidmd->fss->meshVelocities = NULL;
			}
		}
		else if (md->type == eModifierType_Smoke) {
			SmokeModifierData *smd = (SmokeModifierData *)md;
			
			if (smd->type == MOD_SMOKE_TYPE_DOMAIN) {
				smd->flow = NULL;
				smd->coll = NULL;
				smd->domain = newdataadr(fd, smd->domain);
				smd->domain->smd = smd;
				
				smd->domain->fluid = NULL;
				smd->domain->fluid_mutex = BLI_rw_mutex_alloc();
				smd->domain->wt = NULL;
				smd->domain->shadow = NULL;
				smd->domain->tex = NULL;
				smd->domain->tex_shadow = NULL;
				smd->domain->tex_wt = NULL;
				
				smd->domain->effector_weights = newdataadr(fd, smd->domain->effector_weights);
				if (!smd->domain->effector_weights)
					smd->domain->effector_weights = BKE_add_effector_weights(NULL);
				
				direct_link_pointcache_list(fd, &(smd->domain->ptcaches[0]), &(smd->domain->point_cache[0]), 1);
				
				/* Smoke uses only one cache from now on, so store pointer convert */
				if (smd->domain->ptcaches[1].first || smd->domain->point_cache[1]) {
					if (smd->domain->point_cache[1]) {
						PointCache *cache = newdataadr(fd, smd->domain->point_cache[1]);
						if (cache->flag & PTCACHE_FAKE_SMOKE) {
							/* Smoke was already saved in "new format" and this cache is a fake one. */
						}
						else {
							printf("High resolution smoke cache not available due to pointcache update. Please reset the simulation.\n");
						}
						BKE_ptcache_free(cache);
					}
					BLI_listbase_clear(&smd->domain->ptcaches[1]);
					smd->domain->point_cache[1] = NULL;
				}
			}
			else if (smd->type == MOD_SMOKE_TYPE_FLOW) {
				smd->domain = NULL;
				smd->coll = NULL;
				smd->flow = newdataadr(fd, smd->flow);
				smd->flow->smd = smd;
				smd->flow->dm = NULL;
				smd->flow->verts_old = NULL;
				smd->flow->numverts = 0;
				smd->flow->psys = newdataadr(fd, smd->flow->psys);
			}
			else if (smd->type == MOD_SMOKE_TYPE_COLL) {
				smd->flow = NULL;
				smd->domain = NULL;
				smd->coll = newdataadr(fd, smd->coll);
				if (smd->coll) {
					smd->coll->smd = smd;
					smd->coll->verts_old = NULL;
					smd->coll->numverts = 0;
					smd->coll->dm = NULL;
				}
				else {
					smd->type = 0;
					smd->flow = NULL;
					smd->domain = NULL;
					smd->coll = NULL;
				}
			}
		}
		else if (md->type == eModifierType_DynamicPaint) {
			DynamicPaintModifierData *pmd = (DynamicPaintModifierData *)md;
			
			if (pmd->canvas) {
				pmd->canvas = newdataadr(fd, pmd->canvas);
				pmd->canvas->pmd = pmd;
				pmd->canvas->dm = NULL;
				pmd->canvas->flags &= ~MOD_DPAINT_BAKING; /* just in case */
				
				if (pmd->canvas->surfaces.first) {
					DynamicPaintSurface *surface;
					link_list(fd, &pmd->canvas->surfaces);
					
					for (surface=pmd->canvas->surfaces.first; surface; surface=surface->next) {
						surface->canvas = pmd->canvas;
						surface->data = NULL;
						direct_link_pointcache_list(fd, &(surface->ptcaches), &(surface->pointcache), 1);
						
						if (!(surface->effector_weights = newdataadr(fd, surface->effector_weights)))
							surface->effector_weights = BKE_add_effector_weights(NULL);
					}
				}
			}
			if (pmd->brush) {
				pmd->brush = newdataadr(fd, pmd->brush);
				pmd->brush->pmd = pmd;
				pmd->brush->psys = newdataadr(fd, pmd->brush->psys);
				pmd->brush->paint_ramp = newdataadr(fd, pmd->brush->paint_ramp);
				pmd->brush->vel_ramp = newdataadr(fd, pmd->brush->vel_ramp);
				pmd->brush->dm = NULL;
			}
		}
		else if (md->type == eModifierType_Collision) {
			CollisionModifierData *collmd = (CollisionModifierData *)md;
#if 0
			// TODO: CollisionModifier should use pointcache 
			// + have proper reset events before enabling this
			collmd->x = newdataadr(fd, collmd->x);
			collmd->xnew = newdataadr(fd, collmd->xnew);
			collmd->mfaces = newdataadr(fd, collmd->mfaces);
			
			collmd->current_x = MEM_callocN(sizeof(MVert)*collmd->numverts, "current_x");
			collmd->current_xnew = MEM_callocN(sizeof(MVert)*collmd->numverts, "current_xnew");
			collmd->current_v = MEM_callocN(sizeof(MVert)*collmd->numverts, "current_v");
#endif
			
			collmd->x = NULL;
			collmd->xnew = NULL;
			collmd->current_x = NULL;
			collmd->current_xnew = NULL;
			collmd->current_v = NULL;
			collmd->time_x = collmd->time_xnew = -1000;
			collmd->mvert_num = 0;
			collmd->tri_num = 0;
			collmd->bvhtree = NULL;
			collmd->tri = NULL;
			
		}
		else if (md->type == eModifierType_Surface) {
			SurfaceModifierData *surmd = (SurfaceModifierData *)md;
			
			surmd->dm = NULL;
			surmd->bvhtree = NULL;
			surmd->x = NULL;
			surmd->v = NULL;
			surmd->numverts = 0;
		}
		else if (md->type == eModifierType_Hook) {
			HookModifierData *hmd = (HookModifierData *)md;
			
			hmd->indexar = newdataadr(fd, hmd->indexar);
			if (fd->flags & FD_FLAGS_SWITCH_ENDIAN) {
				BLI_endian_switch_int32_array(hmd->indexar, hmd->totindex);
			}

			hmd->curfalloff = newdataadr(fd, hmd->curfalloff);
			if (hmd->curfalloff) {
				direct_link_curvemapping(fd, hmd->curfalloff);
			}
		}
		else if (md->type == eModifierType_ParticleSystem) {
			ParticleSystemModifierData *psmd = (ParticleSystemModifierData *)md;
			
			psmd->dm= NULL;
			psmd->psys= newdataadr(fd, psmd->psys);
			psmd->flag &= ~eParticleSystemFlag_psys_updated;
			psmd->flag |= eParticleSystemFlag_file_loaded;
		}
		else if (md->type == eModifierType_Explode) {
			ExplodeModifierData *psmd = (ExplodeModifierData *)md;
			
			psmd->facepa = NULL;
		}
		else if (md->type == eModifierType_MeshDeform) {
			MeshDeformModifierData *mmd = (MeshDeformModifierData *)md;
			
			mmd->bindinfluences = newdataadr(fd, mmd->bindinfluences);
			mmd->bindoffsets = newdataadr(fd, mmd->bindoffsets);
			mmd->bindcagecos = newdataadr(fd, mmd->bindcagecos);
			mmd->dyngrid = newdataadr(fd, mmd->dyngrid);
			mmd->dyninfluences = newdataadr(fd, mmd->dyninfluences);
			mmd->dynverts = newdataadr(fd, mmd->dynverts);
			
			mmd->bindweights = newdataadr(fd, mmd->bindweights);
			mmd->bindcos = newdataadr(fd, mmd->bindcos);
			
			if (fd->flags & FD_FLAGS_SWITCH_ENDIAN) {
				if (mmd->bindoffsets)  BLI_endian_switch_int32_array(mmd->bindoffsets, mmd->totvert + 1);
				if (mmd->bindcagecos)  BLI_endian_switch_float_array(mmd->bindcagecos, mmd->totcagevert * 3);
				if (mmd->dynverts)     BLI_endian_switch_int32_array(mmd->dynverts, mmd->totvert);
				if (mmd->bindweights)  BLI_endian_switch_float_array(mmd->bindweights, mmd->totvert);
				if (mmd->bindcos)      BLI_endian_switch_float_array(mmd->bindcos, mmd->totcagevert * 3);
			}
		}
		else if (md->type == eModifierType_Ocean) {
			OceanModifierData *omd = (OceanModifierData *)md;
			omd->oceancache = NULL;
			omd->ocean = NULL;
			omd->refresh = (MOD_OCEAN_REFRESH_ADD|MOD_OCEAN_REFRESH_RESET|MOD_OCEAN_REFRESH_SIM);
		}
		else if (md->type == eModifierType_Warp) {
			WarpModifierData *tmd = (WarpModifierData *)md;
			
			tmd->curfalloff= newdataadr(fd, tmd->curfalloff);
			if (tmd->curfalloff)
				direct_link_curvemapping(fd, tmd->curfalloff);
		}
		else if (md->type == eModifierType_WeightVGEdit) {
			WeightVGEditModifierData *wmd = (WeightVGEditModifierData *)md;
			
			wmd->cmap_curve = newdataadr(fd, wmd->cmap_curve);
			if (wmd->cmap_curve)
				direct_link_curvemapping(fd, wmd->cmap_curve);
		}
		else if (md->type == eModifierType_LaplacianDeform) {
			LaplacianDeformModifierData *lmd = (LaplacianDeformModifierData *)md;

			lmd->vertexco = newdataadr(fd, lmd->vertexco);
			if (fd->flags & FD_FLAGS_SWITCH_ENDIAN) {
				BLI_endian_switch_float_array(lmd->vertexco, lmd->total_verts * 3);
			}
			lmd->cache_system = NULL;
		}
		else if (md->type == eModifierType_CorrectiveSmooth) {
			CorrectiveSmoothModifierData *csmd = (CorrectiveSmoothModifierData*)md;

			if (csmd->bind_coords) {
				csmd->bind_coords = newdataadr(fd, csmd->bind_coords);
				if (fd->flags & FD_FLAGS_SWITCH_ENDIAN) {
					BLI_endian_switch_float_array((float *)csmd->bind_coords, csmd->bind_coords_num * 3);
				}
			}

			/* runtime only */
			csmd->delta_cache = NULL;
			csmd->delta_cache_num = 0;
		}
	}
}

static void direct_link_object(FileData *fd, Object *ob)
{
	PartEff *paf;
	bProperty *prop;
	bSensor *sens;
	bController *cont;
	bActuator *act;
	
	/* weak weak... this was only meant as draw flag, now is used in give_base_to_objects too */
	ob->flag &= ~OB_FROMGROUP;

	/* This is a transient flag; clear in order to avoid unneeded object update pending from
	 * time when file was saved.
	 */
	ob->recalc = 0;

	/* loading saved files with editmode enabled works, but for undo we like
	 * to stay in object mode during undo presses so keep editmode disabled.
	 *
	 * Also when linking in a file don't allow edit and pose modes.
	 * See [#34776, #42780] for more information.
	 */
	if (fd->memfile || (ob->id.flag & (LIB_EXTERN | LIB_INDIRECT))) {
		ob->mode &= ~(OB_MODE_EDIT | OB_MODE_PARTICLE_EDIT);
		if (!fd->memfile) {
			ob->mode &= ~OB_MODE_POSE;
		}
	}
	
	ob->adt = newdataadr(fd, ob->adt);
	direct_link_animdata(fd, ob->adt);
	
	ob->pose = newdataadr(fd, ob->pose);
	direct_link_pose(fd, ob->pose);
	
	ob->mpath = newdataadr(fd, ob->mpath);
	if (ob->mpath)
		direct_link_motionpath(fd, ob->mpath);
	
	link_list(fd, &ob->defbase);
// XXX deprecated - old animation system <<<
	direct_link_nlastrips(fd, &ob->nlastrips);
	link_list(fd, &ob->constraintChannels);
// >>> XXX deprecated - old animation system
	
	ob->mat= newdataadr(fd, ob->mat);
	test_pointer_array(fd, (void **)&ob->mat);
	ob->matbits= newdataadr(fd, ob->matbits);
	
	/* do it here, below old data gets converted */
	direct_link_modifiers(fd, &ob->modifiers);
	
	link_list(fd, &ob->effect);
	paf= ob->effect.first;
	while (paf) {
		if (paf->type == EFF_PARTICLE) {
			paf->keys = NULL;
		}
		if (paf->type == EFF_WAVE) {
			WaveEff *wav = (WaveEff*) paf;
			PartEff *next = paf->next;
			WaveModifierData *wmd = (WaveModifierData*) modifier_new(eModifierType_Wave);
			
			wmd->damp = wav->damp;
			wmd->flag = wav->flag;
			wmd->height = wav->height;
			wmd->lifetime = wav->lifetime;
			wmd->narrow = wav->narrow;
			wmd->speed = wav->speed;
			wmd->startx = wav->startx;
			wmd->starty = wav->startx;
			wmd->timeoffs = wav->timeoffs;
			wmd->width = wav->width;
			
			BLI_addtail(&ob->modifiers, wmd);
			
			BLI_remlink(&ob->effect, paf);
			MEM_freeN(paf);
			
			paf = next;
			continue;
		}
		if (paf->type == EFF_BUILD) {
			BuildEff *baf = (BuildEff*) paf;
			PartEff *next = paf->next;
			BuildModifierData *bmd = (BuildModifierData*) modifier_new(eModifierType_Build);
			
			bmd->start = baf->sfra;
			bmd->length = baf->len;
			bmd->randomize = 0;
			bmd->seed = 1;
			
			BLI_addtail(&ob->modifiers, bmd);
			
			BLI_remlink(&ob->effect, paf);
			MEM_freeN(paf);
			
			paf = next;
			continue;
		}
		paf = paf->next;
	}
	
	ob->pd= newdataadr(fd, ob->pd);
	direct_link_partdeflect(ob->pd);
	ob->soft= newdataadr(fd, ob->soft);
	if (ob->soft) {
		SoftBody *sb = ob->soft;
		
		sb->bpoint = NULL;	// init pointers so it gets rebuilt nicely
		sb->bspring = NULL;
		sb->scratch = NULL;
		/* although not used anymore */
		/* still have to be loaded to be compatible with old files */
		sb->keys = newdataadr(fd, sb->keys);
		test_pointer_array(fd, (void **)&sb->keys);
		if (sb->keys) {
			int a;
			for (a = 0; a < sb->totkey; a++) {
				sb->keys[a] = newdataadr(fd, sb->keys[a]);
			}
		}
		
		sb->effector_weights = newdataadr(fd, sb->effector_weights);
		if (!sb->effector_weights)
			sb->effector_weights = BKE_add_effector_weights(NULL);
		
		direct_link_pointcache_list(fd, &sb->ptcaches, &sb->pointcache, 0);
	}
	ob->bsoft = newdataadr(fd, ob->bsoft);
	ob->fluidsimSettings= newdataadr(fd, ob->fluidsimSettings); /* NT */
	
	ob->rigidbody_object = newdataadr(fd, ob->rigidbody_object);
	if (ob->rigidbody_object) {
		RigidBodyOb *rbo = ob->rigidbody_object;
		
		/* must nullify the references to physics sim objects, since they no-longer exist 
		 * (and will need to be recalculated) 
		 */
		rbo->physics_object = NULL;
		rbo->physics_shape = NULL;
	}
	ob->rigidbody_constraint = newdataadr(fd, ob->rigidbody_constraint);
	if (ob->rigidbody_constraint)
		ob->rigidbody_constraint->physics_constraint = NULL;

	link_list(fd, &ob->particlesystem);
	direct_link_particlesystems(fd, &ob->particlesystem);
	
	link_list(fd, &ob->prop);
	for (prop = ob->prop.first; prop; prop = prop->next) {
		prop->poin = newdataadr(fd, prop->poin);
		if (prop->poin == NULL) 
			prop->poin = &prop->data;
	}

	link_list(fd, &ob->sensors);
	for (sens = ob->sensors.first; sens; sens = sens->next) {
		sens->data = newdataadr(fd, sens->data);
		sens->links = newdataadr(fd, sens->links);
		test_pointer_array(fd, (void **)&sens->links);
	}

	direct_link_constraints(fd, &ob->constraints);

	link_glob_list(fd, &ob->controllers);
	if (ob->init_state) {
		/* if a known first state is specified, set it so that the game will start ok */
		ob->state = ob->init_state;
	}
	else if (!ob->state) {
		ob->state = 1;
	}
	for (cont = ob->controllers.first; cont; cont = cont->next) {
		cont->data = newdataadr(fd, cont->data);
		cont->links = newdataadr(fd, cont->links);
		test_pointer_array(fd, (void **)&cont->links);
		if (cont->state_mask == 0)
			cont->state_mask = 1;
	}

	link_glob_list(fd, &ob->actuators);
	for (act = ob->actuators.first; act; act = act->next) {
		act->data = newdataadr(fd, act->data);
	}

	link_list(fd, &ob->hooks);
	while (ob->hooks.first) {
		ObHook *hook = ob->hooks.first;
		HookModifierData *hmd = (HookModifierData *)modifier_new(eModifierType_Hook);
		
		hook->indexar= newdataadr(fd, hook->indexar);
		if (fd->flags & FD_FLAGS_SWITCH_ENDIAN) {
			BLI_endian_switch_int32_array(hook->indexar, hook->totindex);
		}
		
		/* Do conversion here because if we have loaded
		 * a hook we need to make sure it gets converted
		 * and freed, regardless of version.
		 */
		copy_v3_v3(hmd->cent, hook->cent);
		hmd->falloff = hook->falloff;
		hmd->force = hook->force;
		hmd->indexar = hook->indexar;
		hmd->object = hook->parent;
		memcpy(hmd->parentinv, hook->parentinv, sizeof(hmd->parentinv));
		hmd->totindex = hook->totindex;
		
		BLI_addhead(&ob->modifiers, hmd);
		BLI_remlink(&ob->hooks, hook);
		
		modifier_unique_name(&ob->modifiers, (ModifierData*)hmd);
		
		MEM_freeN(hook);
	}
	
	ob->iuser = newdataadr(fd, ob->iuser);
	if (ob->type == OB_EMPTY && ob->empty_drawtype == OB_EMPTY_IMAGE && !ob->iuser) {
		BKE_object_empty_draw_type_set(ob, ob->empty_drawtype);
	}

	ob->customdata_mask = 0;
	ob->bb = NULL;
	ob->derivedDeform = NULL;
	ob->derivedFinal = NULL;
	BLI_listbase_clear(&ob->gpulamp);
	link_list(fd, &ob->pc_ids);

	/* Runtime curve data  */
	ob->curve_cache = NULL;

	/* in case this value changes in future, clamp else we get undefined behavior */
	CLAMP(ob->rotmode, ROT_MODE_MIN, ROT_MODE_MAX);

	if (ob->sculpt) {
		ob->sculpt = MEM_callocN(sizeof(SculptSession), "reload sculpt session");
	}

	link_list(fd, &ob->lodlevels);
	ob->currentlod = ob->lodlevels.first;

	ob->preview = direct_link_preview_image(fd, ob->preview);
}

/* ************ READ SCENE ***************** */

/* patch for missing scene IDs, can't be in do-versions */
static void composite_patch(bNodeTree *ntree, Scene *scene)
{
	bNode *node;
	
	for (node = ntree->nodes.first; node; node = node->next) {
		if (node->id==NULL && node->type == CMP_NODE_R_LAYERS)
			node->id = &scene->id;
	}
}

static void link_paint(FileData *fd, Scene *sce, Paint *p)
{
	if (p) {
		p->brush = newlibadr_us(fd, sce->id.lib, p->brush);
		p->palette = newlibadr_us(fd, sce->id.lib, p->palette);
		p->paint_cursor = NULL;
	}
}

static void lib_link_sequence_modifiers(FileData *fd, Scene *scene, ListBase *lb)
{
	SequenceModifierData *smd;

	for (smd = lb->first; smd; smd = smd->next) {
		if (smd->mask_id)
			smd->mask_id = newlibadr_us(fd, scene->id.lib, smd->mask_id);
	}
}

/* check for cyclic set-scene,
 * libs can cause this case which is normally prevented, see (T#####) */
#define USE_SETSCENE_CHECK

#ifdef USE_SETSCENE_CHECK
/**
 * A version of #BKE_scene_validate_setscene with special checks for linked libs.
 */
static bool scene_validate_setscene__liblink(Scene *sce, const int totscene)
{
	Scene *sce_iter;
	int a;

	if (sce->set == NULL) return 1;

	for (a = 0, sce_iter = sce; sce_iter->set; sce_iter = sce_iter->set, a++) {
		if (sce_iter->id.flag & LIB_NEED_LINK) {
			return 1;
		}

		if (a > totscene) {
			sce->set = NULL;
			return 0;
		}
	}

	return 1;
}
#endif

static void lib_link_scene(FileData *fd, Main *main)
{
	Scene *sce;
	Base *base, *next;
	Sequence *seq;
	SceneRenderLayer *srl;
	TimeMarker *marker;
	FreestyleModuleConfig *fmc;
	FreestyleLineSet *fls;

#ifdef USE_SETSCENE_CHECK
	bool need_check_set = false;
	int totscene = 0;
#endif
	
	for (sce = main->scene.first; sce; sce = sce->id.next) {
		if (sce->id.flag & LIB_NEED_LINK) {
			/* Link ID Properties -- and copy this comment EXACTLY for easy finding
			 * of library blocks that implement this.*/
			IDP_LibLinkProperty(sce->id.properties, (fd->flags & FD_FLAGS_SWITCH_ENDIAN), fd);
			lib_link_animdata(fd, &sce->id, sce->adt);
			
			lib_link_keyingsets(fd, &sce->id, &sce->keyingsets);
			
			sce->camera = newlibadr(fd, sce->id.lib, sce->camera);
			sce->world = newlibadr_us(fd, sce->id.lib, sce->world);
			sce->set = newlibadr(fd, sce->id.lib, sce->set);
			sce->gpd = newlibadr_us(fd, sce->id.lib, sce->gpd);
			
			link_paint(fd, sce, &sce->toolsettings->sculpt->paint);
			link_paint(fd, sce, &sce->toolsettings->vpaint->paint);
			link_paint(fd, sce, &sce->toolsettings->wpaint->paint);
			link_paint(fd, sce, &sce->toolsettings->imapaint.paint);
			link_paint(fd, sce, &sce->toolsettings->uvsculpt->paint);

			if (sce->toolsettings->sculpt)
				sce->toolsettings->sculpt->gravity_object =
						newlibadr_us(fd, sce->id.lib, sce->toolsettings->sculpt->gravity_object);

			if (sce->toolsettings->imapaint.stencil)
				sce->toolsettings->imapaint.stencil =
				        newlibadr_us(fd, sce->id.lib, sce->toolsettings->imapaint.stencil);

			if (sce->toolsettings->imapaint.clone)
				sce->toolsettings->imapaint.clone =
				        newlibadr_us(fd, sce->id.lib, sce->toolsettings->imapaint.clone);

			if (sce->toolsettings->imapaint.canvas)
				sce->toolsettings->imapaint.canvas =
				        newlibadr_us(fd, sce->id.lib, sce->toolsettings->imapaint.canvas);
			
			sce->toolsettings->skgen_template = newlibadr(fd, sce->id.lib, sce->toolsettings->skgen_template);
			
			sce->toolsettings->particle.shape_object = newlibadr(fd, sce->id.lib, sce->toolsettings->particle.shape_object);
			
			for (base = sce->base.first; base; base = next) {
				next = base->next;
				
				/* base->object= newlibadr_us(fd, sce->id.lib, base->object); */
				base->object = newlibadr_us(fd, sce->id.lib, base->object);
				
				if (base->object == NULL) {
					blo_reportf_wrap(fd->reports, RPT_WARNING, TIP_("LIB: object lost from scene: '%s'"),
					                 sce->id.name + 2);
					BLI_remlink(&sce->base, base);
					if (base == sce->basact) sce->basact = NULL;
					MEM_freeN(base);
				}
			}
			
			SEQ_BEGIN (sce->ed, seq)
			{
				if (seq->ipo) seq->ipo = newlibadr_us(fd, sce->id.lib, seq->ipo);
				seq->scene_sound = NULL;
				if (seq->scene) {
					seq->scene = newlibadr(fd, sce->id.lib, seq->scene);
					if (seq->scene) {
						seq->scene_sound = BKE_sound_scene_add_scene_sound_defaults(sce, seq);
					}
				}
				if (seq->clip) {
					seq->clip = newlibadr_us(fd, sce->id.lib, seq->clip);
				}
				if (seq->mask) {
					seq->mask = newlibadr_us(fd, sce->id.lib, seq->mask);
				}
				if (seq->scene_camera) {
					seq->scene_camera = newlibadr(fd, sce->id.lib, seq->scene_camera);
				}
				if (seq->sound) {
					seq->scene_sound = NULL;
					if (seq->type == SEQ_TYPE_SOUND_HD) {
						seq->type = SEQ_TYPE_SOUND_RAM;
					}
					else {
						seq->sound = newlibadr(fd, sce->id.lib, seq->sound);
					}
					if (seq->sound) {
						seq->sound->id.us++;
						seq->scene_sound = BKE_sound_add_scene_sound_defaults(sce, seq);
					}
				}
				BLI_listbase_clear(&seq->anims);

				lib_link_sequence_modifiers(fd, sce, &seq->modifiers);
			}
			SEQ_END

#ifdef DURIAN_CAMERA_SWITCH
			for (marker = sce->markers.first; marker; marker = marker->next) {
				if (marker->camera) {
					marker->camera = newlibadr(fd, sce->id.lib, marker->camera);
				}
			}
#else
			(void)marker;
#endif
			
			BKE_sequencer_update_muting(sce->ed);
			BKE_sequencer_update_sound_bounds_all(sce);
			
			
			/* rigidbody world relies on it's linked groups */
			if (sce->rigidbody_world) {
				RigidBodyWorld *rbw = sce->rigidbody_world;
				if (rbw->group)
					rbw->group = newlibadr(fd, sce->id.lib, rbw->group);
				if (rbw->constraints)
					rbw->constraints = newlibadr(fd, sce->id.lib, rbw->constraints);
				if (rbw->effector_weights)
					rbw->effector_weights->group = newlibadr(fd, sce->id.lib, rbw->effector_weights->group);
			}
			
			if (sce->nodetree) {
				lib_link_ntree(fd, &sce->id, sce->nodetree);
				sce->nodetree->id.lib = sce->id.lib;
				composite_patch(sce->nodetree, sce);
			}
			
			for (srl = sce->r.layers.first; srl; srl = srl->next) {
				srl->mat_override = newlibadr_us(fd, sce->id.lib, srl->mat_override);
				srl->light_override = newlibadr_us(fd, sce->id.lib, srl->light_override);
				for (fmc = srl->freestyleConfig.modules.first; fmc; fmc = fmc->next) {
					fmc->script = newlibadr(fd, sce->id.lib, fmc->script);
				}
				for (fls = srl->freestyleConfig.linesets.first; fls; fls = fls->next) {
					fls->linestyle = newlibadr_us(fd, sce->id.lib, fls->linestyle);
					fls->group = newlibadr_us(fd, sce->id.lib, fls->group);
				}
			}
			/*Game Settings: Dome Warp Text*/
			sce->gm.dome.warptext = newlibadr(fd, sce->id.lib, sce->gm.dome.warptext);
			
			/* Motion Tracking */
			sce->clip = newlibadr_us(fd, sce->id.lib, sce->clip);

#ifdef USE_SETSCENE_CHECK
			if (sce->set != NULL) {
				/* link flag for scenes with set would be reset later,
				 * so this way we only check cyclic for newly linked scenes.
				 */
				need_check_set = true;
			}
			else {
				/* postpone un-setting the flag until we've checked the set-scene */
				sce->id.flag &= ~LIB_NEED_LINK;
			}
#else
			sce->id.flag &= ~LIB_NEED_LINK;
#endif
		}

#ifdef USE_SETSCENE_CHECK
		totscene++;
#endif
	}

#ifdef USE_SETSCENE_CHECK
	if (need_check_set) {
		for (sce = main->scene.first; sce; sce = sce->id.next) {
			if (sce->id.flag & LIB_NEED_LINK) {
				sce->id.flag &= ~LIB_NEED_LINK;
				if (!scene_validate_setscene__liblink(sce, totscene)) {
					printf("Found cyclic background scene when linking %s\n", sce->id.name + 2);
				}
			}
		}
	}
#endif
}

#undef USE_SETSCENE_CHECK


static void link_recurs_seq(FileData *fd, ListBase *lb)
{
	Sequence *seq;
	
	link_list(fd, lb);
	
	for (seq = lb->first; seq; seq = seq->next) {
		if (seq->seqbase.first)
			link_recurs_seq(fd, &seq->seqbase);
	}
}

static void direct_link_paint(FileData *fd, Paint *p)
{
	if (p->num_input_samples < 1)
		p->num_input_samples = 1;

	p->cavity_curve = newdataadr(fd, p->cavity_curve);
	if (p->cavity_curve)
		direct_link_curvemapping(fd, p->cavity_curve);
	else
		BKE_paint_cavity_curve_preset(p, CURVE_PRESET_LINE);
}

static void direct_link_paint_helper(FileData *fd, Paint **paint)
{
	/* TODO. is this needed */
	(*paint) = newdataadr(fd, (*paint));

	if (*paint) {
		direct_link_paint(fd, *paint);
	}
}

static void direct_link_sequence_modifiers(FileData *fd, ListBase *lb)
{
	SequenceModifierData *smd;

	link_list(fd, lb);

	for (smd = lb->first; smd; smd = smd->next) {
		if (smd->mask_sequence)
			smd->mask_sequence = newdataadr(fd, smd->mask_sequence);

		if (smd->type == seqModifierType_Curves) {
			CurvesModifierData *cmd = (CurvesModifierData *) smd;

			direct_link_curvemapping(fd, &cmd->curve_mapping);
		}
		else if (smd->type == seqModifierType_HueCorrect) {
			HueCorrectModifierData *hcmd = (HueCorrectModifierData *) smd;

			direct_link_curvemapping(fd, &hcmd->curve_mapping);
		}
	}
}

static void direct_link_view_settings(FileData *fd, ColorManagedViewSettings *view_settings)
{
	view_settings->curve_mapping = newdataadr(fd, view_settings->curve_mapping);

	if (view_settings->curve_mapping)
		direct_link_curvemapping(fd, view_settings->curve_mapping);
}

static void direct_link_scene(FileData *fd, Scene *sce)
{
	Editing *ed;
	Sequence *seq;
	MetaStack *ms;
	RigidBodyWorld *rbw;
	SceneRenderLayer *srl;
	
	sce->theDag = NULL;
	sce->depsgraph = NULL;
	sce->obedit = NULL;
	sce->stats = NULL;
	sce->fps_info = NULL;
	sce->customdata_mask_modal = 0;
	sce->lay_updated = 0;
	
	BKE_sound_create_scene(sce);
	
	/* set users to one by default, not in lib-link, this will increase it for compo nodes */
	id_us_ensure_real(&sce->id);
	
	link_list(fd, &(sce->base));
	
	sce->adt = newdataadr(fd, sce->adt);
	direct_link_animdata(fd, sce->adt);
	
	link_list(fd, &sce->keyingsets);
	direct_link_keyingsets(fd, &sce->keyingsets);
	
	sce->basact = newdataadr(fd, sce->basact);
	
	sce->toolsettings= newdataadr(fd, sce->toolsettings);
	if (sce->toolsettings) {
		direct_link_paint_helper(fd, (Paint**)&sce->toolsettings->sculpt);
		direct_link_paint_helper(fd, (Paint**)&sce->toolsettings->vpaint);
		direct_link_paint_helper(fd, (Paint**)&sce->toolsettings->wpaint);
		direct_link_paint_helper(fd, (Paint**)&sce->toolsettings->uvsculpt);
		
		direct_link_paint(fd, &sce->toolsettings->imapaint.paint);

		sce->toolsettings->imapaint.paintcursor = NULL;
		sce->toolsettings->particle.paintcursor = NULL;
		sce->toolsettings->particle.scene = NULL;
		sce->toolsettings->particle.object = NULL;

		/* in rare cases this is needed, see [#33806] */
		if (sce->toolsettings->vpaint) {
			sce->toolsettings->vpaint->vpaint_prev = NULL;
			sce->toolsettings->vpaint->tot = 0;
		}
		if (sce->toolsettings->wpaint) {
			sce->toolsettings->wpaint->wpaint_prev = NULL;
			sce->toolsettings->wpaint->tot = 0;
		}
	}

	if (sce->ed) {
		ListBase *old_seqbasep = &sce->ed->seqbase;
		
		ed = sce->ed = newdataadr(fd, sce->ed);
		
		ed->act_seq = newdataadr(fd, ed->act_seq);
		
		/* recursive link sequences, lb will be correctly initialized */
		link_recurs_seq(fd, &ed->seqbase);
		
		SEQ_BEGIN (ed, seq)
		{
			seq->seq1= newdataadr(fd, seq->seq1);
			seq->seq2= newdataadr(fd, seq->seq2);
			seq->seq3= newdataadr(fd, seq->seq3);
			
			/* a patch: after introduction of effects with 3 input strips */
			if (seq->seq3 == NULL) seq->seq3 = seq->seq2;
			
			seq->effectdata = newdataadr(fd, seq->effectdata);
			seq->stereo3d_format = newdataadr(fd, seq->stereo3d_format);
			
			if (seq->type & SEQ_TYPE_EFFECT)
				seq->flag |= SEQ_EFFECT_NOT_LOADED;
			
			if (seq->type == SEQ_TYPE_SPEED) {
				SpeedControlVars *s = seq->effectdata;
				s->frameMap = NULL;
			}

			seq->prop = newdataadr(fd, seq->prop);
			IDP_DirectLinkGroup_OrFree(&seq->prop, (fd->flags & FD_FLAGS_SWITCH_ENDIAN), fd);

			seq->strip = newdataadr(fd, seq->strip);
			if (seq->strip && seq->strip->done==0) {
				seq->strip->done = true;
				
				if (ELEM(seq->type, SEQ_TYPE_IMAGE, SEQ_TYPE_MOVIE, SEQ_TYPE_SOUND_RAM, SEQ_TYPE_SOUND_HD)) {
					seq->strip->stripdata = newdataadr(fd, seq->strip->stripdata);
				}
				else {
					seq->strip->stripdata = NULL;
				}
				if (seq->flag & SEQ_USE_CROP) {
					seq->strip->crop = newdataadr(
						fd, seq->strip->crop);
				}
				else {
					seq->strip->crop = NULL;
				}
				if (seq->flag & SEQ_USE_TRANSFORM) {
					seq->strip->transform = newdataadr(
						fd, seq->strip->transform);
				}
				else {
					seq->strip->transform = NULL;
				}
				if (seq->flag & SEQ_USE_PROXY) {
					seq->strip->proxy = newdataadr(
						fd, seq->strip->proxy);
					seq->strip->proxy->anim = NULL;
				}
				else {
					seq->strip->proxy = NULL;
				}

				/* need to load color balance to it could be converted to modifier */
				seq->strip->color_balance = newdataadr(fd, seq->strip->color_balance);
			}

			direct_link_sequence_modifiers(fd, &seq->modifiers);
		}
		SEQ_END
		
		/* link metastack, slight abuse of structs here, have to restore pointer to internal part in struct */
		{
			Sequence temp;
			void *poin;
			intptr_t offset;
			
			offset = ((intptr_t)&(temp.seqbase)) - ((intptr_t)&temp);
			
			/* root pointer */
			if (ed->seqbasep == old_seqbasep) {
				ed->seqbasep = &ed->seqbase;
			}
			else {
				poin = POINTER_OFFSET(ed->seqbasep, -offset);
				
				poin = newdataadr(fd, poin);
				if (poin)
					ed->seqbasep = (ListBase *)POINTER_OFFSET(poin, offset);
				else
					ed->seqbasep = &ed->seqbase;
			}
			/* stack */
			link_list(fd, &(ed->metastack));
			
			for (ms = ed->metastack.first; ms; ms= ms->next) {
				ms->parseq = newdataadr(fd, ms->parseq);
				
				if (ms->oldbasep == old_seqbasep)
					ms->oldbasep= &ed->seqbase;
				else {
					poin = POINTER_OFFSET(ms->oldbasep, -offset);
					poin = newdataadr(fd, poin);
					if (poin) 
						ms->oldbasep = (ListBase *)POINTER_OFFSET(poin, offset);
					else 
						ms->oldbasep = &ed->seqbase;
				}
			}
		}
	}
	
	sce->r.avicodecdata = newdataadr(fd, sce->r.avicodecdata);
	if (sce->r.avicodecdata) {
		sce->r.avicodecdata->lpFormat = newdataadr(fd, sce->r.avicodecdata->lpFormat);
		sce->r.avicodecdata->lpParms = newdataadr(fd, sce->r.avicodecdata->lpParms);
	}
	
	sce->r.qtcodecdata = newdataadr(fd, sce->r.qtcodecdata);
	if (sce->r.qtcodecdata) {
		sce->r.qtcodecdata->cdParms = newdataadr(fd, sce->r.qtcodecdata->cdParms);
	}
	if (sce->r.ffcodecdata.properties) {
		sce->r.ffcodecdata.properties = newdataadr(fd, sce->r.ffcodecdata.properties);
		IDP_DirectLinkGroup_OrFree(&sce->r.ffcodecdata.properties, (fd->flags & FD_FLAGS_SWITCH_ENDIAN), fd);
	}
	
	link_list(fd, &(sce->markers));
	link_list(fd, &(sce->transform_spaces));
	link_list(fd, &(sce->r.layers));
	link_list(fd, &(sce->r.views));

	for (srl = sce->r.layers.first; srl; srl = srl->next) {
		link_list(fd, &(srl->freestyleConfig.modules));
	}
	for (srl = sce->r.layers.first; srl; srl = srl->next) {
		link_list(fd, &(srl->freestyleConfig.linesets));
	}
	
	sce->nodetree = newdataadr(fd, sce->nodetree);
	if (sce->nodetree) {
		direct_link_id(fd, &sce->nodetree->id);
		direct_link_nodetree(fd, sce->nodetree);
	}

	direct_link_view_settings(fd, &sce->view_settings);
	
	sce->rigidbody_world = newdataadr(fd, sce->rigidbody_world);
	rbw = sce->rigidbody_world;
	if (rbw) {
		/* must nullify the reference to physics sim object, since it no-longer exist 
		 * (and will need to be recalculated) 
		 */
		rbw->physics_world = NULL;
		rbw->objects = NULL;
		rbw->numbodies = 0;

		/* set effector weights */
		rbw->effector_weights = newdataadr(fd, rbw->effector_weights);
		if (!rbw->effector_weights)
			rbw->effector_weights = BKE_add_effector_weights(NULL);

		/* link cache */
		direct_link_pointcache_list(fd, &rbw->ptcaches, &rbw->pointcache, false);
		/* make sure simulation starts from the beginning after loading file */
		if (rbw->pointcache) {
			rbw->ltime = (float)rbw->pointcache->startframe;
		}
	}

	sce->preview = direct_link_preview_image(fd, sce->preview);

	direct_link_curvemapping(fd, &sce->r.mblur_shutter_curve);
}

/* ************ READ WM ***************** */

static void direct_link_windowmanager(FileData *fd, wmWindowManager *wm)
{
	wmWindow *win;
	
	id_us_ensure_real(&wm->id);
	link_list(fd, &wm->windows);
	
	for (win = wm->windows.first; win; win = win->next) {
		win->ghostwin = NULL;
		win->eventstate = NULL;
		win->curswin = NULL;
		win->tweak = NULL;
#ifdef WIN32
		win->ime_data = NULL;
#endif
		
		BLI_listbase_clear(&win->queue);
		BLI_listbase_clear(&win->handlers);
		BLI_listbase_clear(&win->modalhandlers);
		BLI_listbase_clear(&win->subwindows);
		BLI_listbase_clear(&win->gesture);
		BLI_listbase_clear(&win->drawdata);
		
		win->drawmethod = -1;
		win->drawfail = 0;
		win->active = 0;

		win->cursor      = 0;
		win->lastcursor  = 0;
		win->modalcursor = 0;
		win->stereo3d_format = newdataadr(fd, win->stereo3d_format);

		/* multiview always fallback to anaglyph at file opening
		 * otherwise quadbuffer saved files can break Blender */
		if (win->stereo3d_format) {
			win->stereo3d_format->display_mode = S3D_DISPLAY_ANAGLYPH;
		}
	}
	
	BLI_listbase_clear(&wm->timers);
	BLI_listbase_clear(&wm->operators);
	BLI_listbase_clear(&wm->paintcursors);
	BLI_listbase_clear(&wm->queue);
	BKE_reports_init(&wm->reports, RPT_STORE);
	
	BLI_listbase_clear(&wm->keyconfigs);
	wm->defaultconf = NULL;
	wm->addonconf = NULL;
	wm->userconf = NULL;
	
	BLI_listbase_clear(&wm->jobs);
	BLI_listbase_clear(&wm->drags);
	
	wm->windrawable = NULL;
	wm->winactive = NULL;
	wm->initialized = 0;
	wm->op_undo_depth = 0;
	wm->is_interface_locked = 0;
}

static void lib_link_windowmanager(FileData *fd, Main *main)
{
	wmWindowManager *wm;
	wmWindow *win;
	
	for (wm = main->wm.first; wm; wm = wm->id.next) {
		if (wm->id.flag & LIB_NEED_LINK) {
			for (win = wm->windows.first; win; win = win->next)
				win->screen = newlibadr(fd, NULL, win->screen);
			
			wm->id.flag -= LIB_NEED_LINK;
		}
	}
}

/* ****************** READ GREASE PENCIL ***************** */

/* relink's grease pencil data's refs */
static void lib_link_gpencil(FileData *fd, Main *main)
{
	bGPdata *gpd;
	
	for (gpd = main->gpencil.first; gpd; gpd = gpd->id.next) {
		if (gpd->id.flag & LIB_NEED_LINK) {
			gpd->id.flag -= LIB_NEED_LINK;
			
			lib_link_animdata(fd, &gpd->id, gpd->adt);
		}
	}
}

/* relinks grease-pencil data - used for direct_link and old file linkage */
static void direct_link_gpencil(FileData *fd, bGPdata *gpd)
{
	bGPDlayer *gpl;
	bGPDframe *gpf;
	bGPDstroke *gps;
	
	/* we must firstly have some grease-pencil data to link! */
	if (gpd == NULL)
		return;
	
	/* relink animdata */
	gpd->adt = newdataadr(fd, gpd->adt);
	direct_link_animdata(fd, gpd->adt);
	
	/* relink layers */
	link_list(fd, &gpd->layers);
	
	for (gpl = gpd->layers.first; gpl; gpl = gpl->next) {
		/* relink frames */
		link_list(fd, &gpl->frames);
		gpl->actframe = newdataadr(fd, gpl->actframe);
		
		for (gpf = gpl->frames.first; gpf; gpf = gpf->next) {
			/* relink strokes (and their points) */
			link_list(fd, &gpf->strokes);
			
			for (gps = gpf->strokes.first; gps; gps = gps->next) {
				gps->points = newdataadr(fd, gps->points);
			}
		}
	}
}

/* ****************** READ SCREEN ***************** */

/* note: file read without screens option G_FILE_NO_UI; 
 * check lib pointers in call below */
static void lib_link_screen(FileData *fd, Main *main)
{
	bScreen *sc;
	ScrArea *sa;
	
	for (sc = main->screen.first; sc; sc = sc->id.next) {
		if (sc->id.flag & LIB_NEED_LINK) {
			id_us_ensure_real(&sc->id);
			sc->scene = newlibadr(fd, sc->id.lib, sc->scene);

			/* this should not happen, but apparently it does somehow. Until we figure out the cause,
			 * just assign first available scene */
			if (!sc->scene)
				sc->scene = main->scene.first;

			sc->animtimer = NULL; /* saved in rare cases */
			sc->scrubbing = false;
			
			for (sa = sc->areabase.first; sa; sa = sa->next) {
				SpaceLink *sl;
				
				sa->full = newlibadr(fd, sc->id.lib, sa->full);
				
				for (sl = sa->spacedata.first; sl; sl= sl->next) {
					if (sl->spacetype == SPACE_VIEW3D) {
						View3D *v3d = (View3D*) sl;
						BGpic *bgpic = NULL;
						
						v3d->camera= newlibadr(fd, sc->id.lib, v3d->camera);
						v3d->ob_centre= newlibadr(fd, sc->id.lib, v3d->ob_centre);
						
						/* should be do_versions but not easy adding into the listbase */
						if (v3d->bgpic) {
							v3d->bgpic = newlibadr(fd, sc->id.lib, v3d->bgpic);
							BLI_addtail(&v3d->bgpicbase, bgpic);
							v3d->bgpic = NULL;
						}
						
						for (bgpic = v3d->bgpicbase.first; bgpic; bgpic = bgpic->next) {
							bgpic->ima = newlibadr_us(fd, sc->id.lib, bgpic->ima);
							bgpic->clip = newlibadr_us(fd, sc->id.lib, bgpic->clip);
						}
						if (v3d->localvd) {
							v3d->localvd->camera = newlibadr(fd, sc->id.lib, v3d->localvd->camera);
						}
					}
					else if (sl->spacetype == SPACE_IPO) {
						SpaceIpo *sipo = (SpaceIpo *)sl;
						bDopeSheet *ads = sipo->ads;
						
						if (ads) {
							ads->source = newlibadr(fd, sc->id.lib, ads->source);
							ads->filter_grp = newlibadr(fd, sc->id.lib, ads->filter_grp);
						}
					}
					else if (sl->spacetype == SPACE_BUTS) {
						SpaceButs *sbuts = (SpaceButs *)sl;
						sbuts->pinid = newlibadr(fd, sc->id.lib, sbuts->pinid);
						if (sbuts->pinid == NULL) {
							sbuts->flag &= ~SB_PIN_CONTEXT;
						}
					}
					else if (sl->spacetype == SPACE_FILE) {
						;
					}
					else if (sl->spacetype == SPACE_ACTION) {
						SpaceAction *saction = (SpaceAction *)sl;
						bDopeSheet *ads = &saction->ads;
						
						if (ads) {
							ads->source = newlibadr(fd, sc->id.lib, ads->source);
							ads->filter_grp = newlibadr(fd, sc->id.lib, ads->filter_grp);
						}
						
						saction->action = newlibadr(fd, sc->id.lib, saction->action);
					}
					else if (sl->spacetype == SPACE_IMAGE) {
						SpaceImage *sima = (SpaceImage *)sl;
						
						sima->image = newlibadr_us(fd, sc->id.lib, sima->image);
						sima->mask_info.mask = newlibadr_us(fd, sc->id.lib, sima->mask_info.mask);

						/* NOTE: pre-2.5, this was local data not lib data, but now we need this as lib data
						 * so fingers crossed this works fine!
						 */
						sima->gpd = newlibadr_us(fd, sc->id.lib, sima->gpd);
					}
					else if (sl->spacetype == SPACE_SEQ) {
						SpaceSeq *sseq = (SpaceSeq *)sl;
						
						/* NOTE: pre-2.5, this was local data not lib data, but now we need this as lib data
						 * so fingers crossed this works fine!
						 */
						sseq->gpd = newlibadr_us(fd, sc->id.lib, sseq->gpd);

					}
					else if (sl->spacetype == SPACE_NLA) {
						SpaceNla *snla= (SpaceNla *)sl;
						bDopeSheet *ads= snla->ads;
						
						if (ads) {
							ads->source = newlibadr(fd, sc->id.lib, ads->source);
							ads->filter_grp = newlibadr(fd, sc->id.lib, ads->filter_grp);
						}
					}
					else if (sl->spacetype == SPACE_TEXT) {
						SpaceText *st= (SpaceText *)sl;
						
						st->text= newlibadr(fd, sc->id.lib, st->text);
					}
					else if (sl->spacetype == SPACE_SCRIPT) {
						SpaceScript *scpt = (SpaceScript *)sl;
						/*scpt->script = NULL; - 2.45 set to null, better re-run the script */
						if (scpt->script) {
							scpt->script = newlibadr(fd, sc->id.lib, scpt->script);
							if (scpt->script) {
								SCRIPT_SET_NULL(scpt->script);
							}
						}
					}
					else if (sl->spacetype == SPACE_OUTLINER) {
						SpaceOops *so= (SpaceOops *)sl;
						so->search_tse.id = newlibadr(fd, NULL, so->search_tse.id);
						
						if (so->treestore) {
							TreeStoreElem *tselem;
							BLI_mempool_iter iter;

							BLI_mempool_iternew(so->treestore, &iter);
							while ((tselem = BLI_mempool_iterstep(&iter))) {
								tselem->id = newlibadr(fd, NULL, tselem->id);
							}
							if (so->treehash) {
								/* rebuild hash table, because it depends on ids too */
								so->storeflag |= SO_TREESTORE_REBUILD;
							}
						}
					}
					else if (sl->spacetype == SPACE_NODE) {
						SpaceNode *snode = (SpaceNode *)sl;
						bNodeTreePath *path, *path_next;
						bNodeTree *ntree;
						
						/* node tree can be stored locally in id too, link this first */
						snode->id = newlibadr(fd, sc->id.lib, snode->id);
						snode->from = newlibadr(fd, sc->id.lib, snode->from);
						
						ntree = nodetree_from_id(snode->id);
						if (ntree)
							snode->nodetree = ntree;
						else {
							snode->nodetree = newlibadr_us(fd, sc->id.lib, snode->nodetree);
						}
						
						for (path = snode->treepath.first; path; path = path->next) {
							if (path == snode->treepath.first) {
								/* first nodetree in path is same as snode->nodetree */
								path->nodetree = snode->nodetree;
							}
							else
								path->nodetree = newlibadr_us(fd, sc->id.lib, path->nodetree);
							
							if (!path->nodetree)
								break;
						}
						
						/* remaining path entries are invalid, remove */
						for (; path; path = path_next) {
							path_next = path->next;
							
							BLI_remlink(&snode->treepath, path);
							MEM_freeN(path);
						}
						
						/* edittree is just the last in the path,
						 * set this directly since the path may have been shortened above */
						if (snode->treepath.last) {
							path = snode->treepath.last;
							snode->edittree = path->nodetree;
						}
						else
							snode->edittree = NULL;
					}
					else if (sl->spacetype == SPACE_CLIP) {
						SpaceClip *sclip = (SpaceClip *)sl;
						
						sclip->clip = newlibadr_us(fd, sc->id.lib, sclip->clip);
						sclip->mask_info.mask = newlibadr_us(fd, sc->id.lib, sclip->mask_info.mask);
					}
					else if (sl->spacetype == SPACE_LOGIC) {
						SpaceLogic *slogic = (SpaceLogic *)sl;
						
						slogic->gpd = newlibadr_us(fd, sc->id.lib, slogic->gpd);
					}
				}
			}
			sc->id.flag -= LIB_NEED_LINK;
		}
	}
}

/* how to handle user count on pointer restore */
typedef enum ePointerUserMode {
	USER_IGNORE = 0,  /* ignore user count */
	USER_REAL   = 1,  /* ensure at least one real user (fake user ignored) */
} ePointerUserMode;

static bool restore_pointer(ID *id, ID *newid, ePointerUserMode user)
{
	if (STREQ(newid->name + 2, id->name + 2)) {
		if (newid->lib == id->lib) {
			if (user == USER_REAL) {
				id_us_ensure_real(newid);
			}
			return true;
		}
	}
	return false;
}

/**
 * Only for undo files, or to restore a screen after reading without UI...
 *
 * user
 * - USER_IGNORE: no usercount change
 * - USER_REAL: ensure a real user (even if a fake one is set)
 */
static void *restore_pointer_by_name(Main *mainp, ID *id, ePointerUserMode user)
{
	if (id) {
		ListBase *lb = which_libbase(mainp, GS(id->name));
		if (lb) {	// there's still risk of checking corrupt mem (freed Ids in oops)
			ID *idn = lb->first;
			
			for (; idn; idn = idn->next) {
				if (restore_pointer(id, idn, user))
					break;
			}
			
			return idn;
		}
	}
	return NULL;
}

static void lib_link_seq_clipboard_pt_restore(ID *id, Main *newmain)
{
	if (id) {
		/* clipboard must ensure this */
		BLI_assert(id->newid != NULL);
		id->newid = restore_pointer_by_name(newmain, (ID *)id->newid, USER_REAL);
	}
}
static int lib_link_seq_clipboard_cb(Sequence *seq, void *arg_pt)
{
	Main *newmain = (Main *)arg_pt;

	lib_link_seq_clipboard_pt_restore((ID *)seq->scene, newmain);
	lib_link_seq_clipboard_pt_restore((ID *)seq->scene_camera, newmain);
	lib_link_seq_clipboard_pt_restore((ID *)seq->clip, newmain);
	lib_link_seq_clipboard_pt_restore((ID *)seq->mask, newmain);
	lib_link_seq_clipboard_pt_restore((ID *)seq->sound, newmain);
	return 1;
}

static void lib_link_clipboard_restore(Main *newmain)
{
	/* update IDs stored in sequencer clipboard */
	BKE_sequencer_base_recursive_apply(&seqbase_clipboard, lib_link_seq_clipboard_cb, newmain);
}

/* called from kernel/blender.c */
/* used to link a file (without UI) to the current UI */
/* note that it assumes the old pointers in UI are still valid, so old Main is not freed */
void blo_lib_link_screen_restore(Main *newmain, bScreen *curscreen, Scene *curscene)
{
	wmWindow *win;
	wmWindowManager *wm;
	bScreen *sc;
	ScrArea *sa;
	
	/* first windowmanager */
	for (wm = newmain->wm.first; wm; wm = wm->id.next) {
		for (win= wm->windows.first; win; win= win->next) {
			win->screen = restore_pointer_by_name(newmain, (ID *)win->screen, USER_REAL);
			
			if (win->screen == NULL)
				win->screen = curscreen;
			
			win->screen->winid = win->winid;
		}
	}
	
	
	for (sc = newmain->screen.first; sc; sc = sc->id.next) {
		Scene *oldscene = sc->scene;
		
		sc->scene= restore_pointer_by_name(newmain, (ID *)sc->scene, USER_REAL);
		if (sc->scene == NULL)
			sc->scene = curscene;
		
		/* keep cursor location through undo */
		copy_v3_v3(sc->scene->cursor, oldscene->cursor);
		
		for (sa = sc->areabase.first; sa; sa = sa->next) {
			SpaceLink *sl;
			
			for (sl = sa->spacedata.first; sl; sl = sl->next) {
				if (sl->spacetype == SPACE_VIEW3D) {
					View3D *v3d = (View3D *)sl;
					BGpic *bgpic;
					ARegion *ar;
					
					if (v3d->scenelock)
						v3d->camera = NULL; /* always get from scene */
					else
						v3d->camera = restore_pointer_by_name(newmain, (ID *)v3d->camera, USER_REAL);
					if (v3d->camera == NULL)
						v3d->camera = sc->scene->camera;
					v3d->ob_centre = restore_pointer_by_name(newmain, (ID *)v3d->ob_centre, USER_REAL);
					
					for (bgpic= v3d->bgpicbase.first; bgpic; bgpic= bgpic->next) {
						if ((bgpic->ima = restore_pointer_by_name(newmain, (ID *)bgpic->ima, USER_IGNORE))) {
							id_us_plus((ID *)bgpic->ima);
						}
						if ((bgpic->clip = restore_pointer_by_name(newmain, (ID *)bgpic->clip, USER_IGNORE))) {
							id_us_plus((ID *)bgpic->clip);
						}
					}
					if (v3d->localvd) {
						/*Base *base;*/
						
						v3d->localvd->camera = sc->scene->camera;
						
						/* localview can become invalid during undo/redo steps, so we exit it when no could be found */
#if 0					/* XXX  regionlocalview ? */
						for (base= sc->scene->base.first; base; base= base->next) {
							if (base->lay & v3d->lay) break;
						}
						if (base==NULL) {
							v3d->lay= v3d->localvd->lay;
							v3d->layact= v3d->localvd->layact;
							MEM_freeN(v3d->localvd); 
							v3d->localvd= NULL;
						}
#endif
					}
					else if (v3d->scenelock) {
						v3d->lay = sc->scene->lay;
					}
					
					/* not very nice, but could help */
					if ((v3d->layact & v3d->lay) == 0) v3d->layact = v3d->lay;

					/* free render engines for now */
					for (ar = sa->regionbase.first; ar; ar = ar->next) {
						RegionView3D *rv3d= ar->regiondata;
						
						if (rv3d && rv3d->render_engine) {
							RE_engine_free(rv3d->render_engine);
							rv3d->render_engine = NULL;
						}
					}
				}
				else if (sl->spacetype == SPACE_IPO) {
					SpaceIpo *sipo = (SpaceIpo *)sl;
					bDopeSheet *ads = sipo->ads;
					
					if (ads) {
						ads->source = restore_pointer_by_name(newmain, (ID *)ads->source, USER_REAL);
						
						if (ads->filter_grp)
							ads->filter_grp = restore_pointer_by_name(newmain, (ID *)ads->filter_grp, USER_IGNORE);
					}
					
					/* force recalc of list of channels (i.e. includes calculating F-Curve colors)
					 * thus preventing the "black curves" problem post-undo
					 */
					sipo->flag |= SIPO_TEMP_NEEDCHANSYNC;
				}
				else if (sl->spacetype == SPACE_BUTS) {
					SpaceButs *sbuts = (SpaceButs *)sl;
					sbuts->pinid = restore_pointer_by_name(newmain, sbuts->pinid, USER_IGNORE);
					if (sbuts->pinid == NULL) {
						sbuts->flag &= ~SB_PIN_CONTEXT;
					}

					/* TODO: restore path pointers: T40046
					 * (complicated because this contains data pointers too, not just ID)*/
					MEM_SAFE_FREE(sbuts->path);
				}
				else if (sl->spacetype == SPACE_FILE) {
					SpaceFile *sfile = (SpaceFile *)sl;
					sfile->op = NULL;
					sfile->previews_timer = NULL;
				}
				else if (sl->spacetype == SPACE_ACTION) {
					SpaceAction *saction = (SpaceAction *)sl;
					
					saction->action = restore_pointer_by_name(newmain, (ID *)saction->action, USER_REAL);
					saction->ads.source = restore_pointer_by_name(newmain, (ID *)saction->ads.source, USER_REAL);
					
					if (saction->ads.filter_grp)
						saction->ads.filter_grp = restore_pointer_by_name(newmain, (ID *)saction->ads.filter_grp, USER_IGNORE);
						
					
					/* force recalc of list of channels, potentially updating the active action 
					 * while we're at it (as it can only be updated that way) [#28962] 
					 */
					saction->flag |= SACTION_TEMP_NEEDCHANSYNC;
				}
				else if (sl->spacetype == SPACE_IMAGE) {
					SpaceImage *sima = (SpaceImage *)sl;
					
					sima->image = restore_pointer_by_name(newmain, (ID *)sima->image, USER_REAL);
					
					/* this will be freed, not worth attempting to find same scene,
					 * since it gets initialized later */
					sima->iuser.scene = NULL;
					
					sima->scopes.waveform_1 = NULL;
					sima->scopes.waveform_2 = NULL;
					sima->scopes.waveform_3 = NULL;
					sima->scopes.vecscope = NULL;
					sima->scopes.ok = 0;
					
					/* NOTE: pre-2.5, this was local data not lib data, but now we need this as lib data
					 * so assume that here we're doing for undo only...
					 */
					sima->gpd = restore_pointer_by_name(newmain, (ID *)sima->gpd, USER_REAL);
					sima->mask_info.mask = restore_pointer_by_name(newmain, (ID *)sima->mask_info.mask, USER_REAL);
				}
				else if (sl->spacetype == SPACE_SEQ) {
					SpaceSeq *sseq = (SpaceSeq *)sl;
					
					/* NOTE: pre-2.5, this was local data not lib data, but now we need this as lib data
					 * so assume that here we're doing for undo only...
					 */
					sseq->gpd = restore_pointer_by_name(newmain, (ID *)sseq->gpd, USER_REAL);
				}
				else if (sl->spacetype == SPACE_NLA) {
					SpaceNla *snla = (SpaceNla *)sl;
					bDopeSheet *ads = snla->ads;
					
					if (ads) {
						ads->source = restore_pointer_by_name(newmain, (ID *)ads->source, USER_REAL);
						
						if (ads->filter_grp)
							ads->filter_grp = restore_pointer_by_name(newmain, (ID *)ads->filter_grp, USER_IGNORE);
					}
				}
				else if (sl->spacetype == SPACE_TEXT) {
					SpaceText *st = (SpaceText *)sl;
					
					st->text = restore_pointer_by_name(newmain, (ID *)st->text, USER_REAL);
					if (st->text == NULL) st->text = newmain->text.first;
				}
				else if (sl->spacetype == SPACE_SCRIPT) {
					SpaceScript *scpt = (SpaceScript *)sl;
					
					scpt->script = restore_pointer_by_name(newmain, (ID *)scpt->script, USER_REAL);
					
					/*sc->script = NULL; - 2.45 set to null, better re-run the script */
					if (scpt->script) {
						SCRIPT_SET_NULL(scpt->script);
					}
				}
				else if (sl->spacetype == SPACE_OUTLINER) {
					SpaceOops *so= (SpaceOops *)sl;
					
					so->search_tse.id = restore_pointer_by_name(newmain, so->search_tse.id, USER_IGNORE);
					
					if (so->treestore) {
						TreeStoreElem *tselem;
						BLI_mempool_iter iter;

						BLI_mempool_iternew(so->treestore, &iter);
						while ((tselem = BLI_mempool_iterstep(&iter))) {
							/* Do not try to restore pointers to drivers/sequence/etc., can crash in undo case! */
							if (TSE_IS_REAL_ID(tselem)) {
								tselem->id = restore_pointer_by_name(newmain, tselem->id, USER_IGNORE);
							}
							else {
								tselem->id = NULL;
							}
						}
						if (so->treehash) {
							/* rebuild hash table, because it depends on ids too */
							so->storeflag |= SO_TREESTORE_REBUILD;
						}
					}
				}
				else if (sl->spacetype == SPACE_NODE) {
					SpaceNode *snode= (SpaceNode *)sl;
					bNodeTreePath *path, *path_next;
					bNodeTree *ntree;
					
					/* node tree can be stored locally in id too, link this first */
					snode->id = restore_pointer_by_name(newmain, snode->id, USER_REAL);
					snode->from = restore_pointer_by_name(newmain, snode->from, USER_IGNORE);
					
					ntree = nodetree_from_id(snode->id);
					if (ntree)
						snode->nodetree = ntree;
					else
						snode->nodetree = restore_pointer_by_name(newmain, (ID*)snode->nodetree, USER_REAL);
					
					for (path = snode->treepath.first; path; path = path->next) {
						if (path == snode->treepath.first) {
							/* first nodetree in path is same as snode->nodetree */
							path->nodetree = snode->nodetree;
						}
						else
							path->nodetree= restore_pointer_by_name(newmain, (ID*)path->nodetree, USER_REAL);
						
						if (!path->nodetree)
							break;
					}
					
					/* remaining path entries are invalid, remove */
					for (; path; path = path_next) {
						path_next = path->next;
						
						BLI_remlink(&snode->treepath, path);
						MEM_freeN(path);
					}
					
					/* edittree is just the last in the path,
					 * set this directly since the path may have been shortened above */
					if (snode->treepath.last) {
						path = snode->treepath.last;
						snode->edittree = path->nodetree;
					}
					else
						snode->edittree = NULL;
				}
				else if (sl->spacetype == SPACE_CLIP) {
					SpaceClip *sclip = (SpaceClip *)sl;
					
					sclip->clip = restore_pointer_by_name(newmain, (ID *)sclip->clip, USER_REAL);
					sclip->mask_info.mask = restore_pointer_by_name(newmain, (ID *)sclip->mask_info.mask, USER_REAL);
					
					sclip->scopes.ok = 0;
				}
				else if (sl->spacetype == SPACE_LOGIC) {
					SpaceLogic *slogic = (SpaceLogic *)sl;
					
					slogic->gpd = restore_pointer_by_name(newmain, (ID *)slogic->gpd, USER_REAL);
				}
			}
		}
	}

	/* update IDs stored in all possible clipboards */
	lib_link_clipboard_restore(newmain);
}

static void direct_link_region(FileData *fd, ARegion *ar, int spacetype)
{
	Panel *pa;
	uiList *ui_list;

	link_list(fd, &ar->panels);

	for (pa = ar->panels.first; pa; pa = pa->next) {
		pa->paneltab = newdataadr(fd, pa->paneltab);
		pa->runtime_flag = 0;
		pa->activedata = NULL;
		pa->type = NULL;
	}

	link_list(fd, &ar->panels_category_active);

	link_list(fd, &ar->ui_lists);

	for (ui_list = ar->ui_lists.first; ui_list; ui_list = ui_list->next) {
		ui_list->type = NULL;
		ui_list->dyn_data = NULL;
		ui_list->properties = newdataadr(fd, ui_list->properties);
		IDP_DirectLinkGroup_OrFree(&ui_list->properties, (fd->flags & FD_FLAGS_SWITCH_ENDIAN), fd);
	}

	link_list(fd, &ar->ui_previews);

	if (spacetype == SPACE_EMPTY) {
		/* unkown space type, don't leak regiondata */
		ar->regiondata = NULL;
	}
	else {
		ar->regiondata = newdataadr(fd, ar->regiondata);
		if (ar->regiondata) {
			if (spacetype == SPACE_VIEW3D) {
				RegionView3D *rv3d = ar->regiondata;

				rv3d->localvd = newdataadr(fd, rv3d->localvd);
				rv3d->clipbb = newdataadr(fd, rv3d->clipbb);

				rv3d->depths = NULL;
				rv3d->gpuoffscreen = NULL;
				rv3d->render_engine = NULL;
				rv3d->sms = NULL;
				rv3d->smooth_timer = NULL;
				rv3d->compositor = NULL;
			}
		}
	}
	
	ar->v2d.tab_offset = NULL;
	ar->v2d.tab_num = 0;
	ar->v2d.tab_cur = 0;
	ar->v2d.sms = NULL;
	BLI_listbase_clear(&ar->panels_category);
	BLI_listbase_clear(&ar->handlers);
	BLI_listbase_clear(&ar->uiblocks);
	ar->headerstr = NULL;
	ar->swinid = 0;
	ar->type = NULL;
	ar->swap = 0;
	ar->do_draw = 0;
	ar->regiontimer = NULL;
	memset(&ar->drawrct, 0, sizeof(ar->drawrct));
}

/* for the saved 2.50 files without regiondata */
/* and as patch for 2.48 and older */
void blo_do_versions_view3d_split_250(View3D *v3d, ListBase *regions)
{
	ARegion *ar;
	
	for (ar = regions->first; ar; ar = ar->next) {
		if (ar->regiontype==RGN_TYPE_WINDOW && ar->regiondata==NULL) {
			RegionView3D *rv3d;
			
			rv3d = ar->regiondata = MEM_callocN(sizeof(RegionView3D), "region v3d patch");
			rv3d->persp = (char)v3d->persp;
			rv3d->view = (char)v3d->view;
			rv3d->dist = v3d->dist;
			copy_v3_v3(rv3d->ofs, v3d->ofs);
			copy_qt_qt(rv3d->viewquat, v3d->viewquat);
		}
	}
	
	/* this was not initialized correct always */
	if (v3d->twtype == 0)
		v3d->twtype = V3D_MANIP_TRANSLATE;
	if (v3d->gridsubdiv == 0)
		v3d->gridsubdiv = 10;
}

static bool direct_link_screen(FileData *fd, bScreen *sc)
{
	ScrArea *sa;
	ScrVert *sv;
	ScrEdge *se;
	bool wrong_id = false;
	
	link_list(fd, &(sc->vertbase));
	link_list(fd, &(sc->edgebase));
	link_list(fd, &(sc->areabase));
	sc->regionbase.first = sc->regionbase.last= NULL;
	sc->context = NULL;
	
	sc->mainwin = sc->subwinactive= 0;	/* indices */
	sc->swap = 0;

	/* edges */
	for (se = sc->edgebase.first; se; se = se->next) {
		se->v1 = newdataadr(fd, se->v1);
		se->v2 = newdataadr(fd, se->v2);
		if ((intptr_t)se->v1 > (intptr_t)se->v2) {
			sv = se->v1;
			se->v1 = se->v2;
			se->v2 = sv;
		}
		
		if (se->v1 == NULL) {
			printf("Error reading Screen %s... removing it.\n", sc->id.name+2);
			BLI_remlink(&sc->edgebase, se);
			wrong_id = true;
		}
	}
	
	/* areas */
	for (sa = sc->areabase.first; sa; sa = sa->next) {
		SpaceLink *sl;
		ARegion *ar;
		
		link_list(fd, &(sa->spacedata));
		link_list(fd, &(sa->regionbase));
		
		BLI_listbase_clear(&sa->handlers);
		sa->type = NULL;	/* spacetype callbacks */
		sa->region_active_win = -1;

		/* if we do not have the spacetype registered (game player), we cannot
		 * free it, so don't allocate any new memory for such spacetypes. */
		if (!BKE_spacetype_exists(sa->spacetype))
			sa->spacetype = SPACE_EMPTY;
		
		for (ar = sa->regionbase.first; ar; ar = ar->next)
			direct_link_region(fd, ar, sa->spacetype);
		
		/* accident can happen when read/save new file with older version */
		/* 2.50: we now always add spacedata for info */
		if (sa->spacedata.first==NULL) {
			SpaceInfo *sinfo= MEM_callocN(sizeof(SpaceInfo), "spaceinfo");
			sa->spacetype= sinfo->spacetype= SPACE_INFO;
			BLI_addtail(&sa->spacedata, sinfo);
		}
		/* add local view3d too */
		else if (sa->spacetype == SPACE_VIEW3D)
			blo_do_versions_view3d_split_250(sa->spacedata.first, &sa->regionbase);

		/* incase we set above */
		sa->butspacetype = sa->spacetype;

		for (sl = sa->spacedata.first; sl; sl = sl->next) {
			link_list(fd, &(sl->regionbase));

			/* if we do not have the spacetype registered (game player), we cannot
			 * free it, so don't allocate any new memory for such spacetypes. */
			if (!BKE_spacetype_exists(sl->spacetype))
				sl->spacetype = SPACE_EMPTY;

			for (ar = sl->regionbase.first; ar; ar = ar->next)
				direct_link_region(fd, ar, sl->spacetype);
			
			if (sl->spacetype == SPACE_VIEW3D) {
				View3D *v3d= (View3D*) sl;
				BGpic *bgpic;
				
				v3d->flag |= V3D_INVALID_BACKBUF;
				
				link_list(fd, &v3d->bgpicbase);
				
				/* should be do_versions except this doesnt fit well there */
				if (v3d->bgpic) {
					bgpic = newdataadr(fd, v3d->bgpic);
					BLI_addtail(&v3d->bgpicbase, bgpic);
					v3d->bgpic = NULL;
				}
			
				for (bgpic = v3d->bgpicbase.first; bgpic; bgpic = bgpic->next)
					bgpic->iuser.ok = 1;
				
				if (v3d->gpd) {
					v3d->gpd = newdataadr(fd, v3d->gpd);
					direct_link_gpencil(fd, v3d->gpd);
				}
				v3d->localvd = newdataadr(fd, v3d->localvd);
				BLI_listbase_clear(&v3d->afterdraw_transp);
				BLI_listbase_clear(&v3d->afterdraw_xray);
				BLI_listbase_clear(&v3d->afterdraw_xraytransp);
				v3d->properties_storage = NULL;
				v3d->defmaterial = NULL;
				
				/* render can be quite heavy, set to solid on load */
				if (v3d->drawtype == OB_RENDER)
					v3d->drawtype = OB_SOLID;

				if (v3d->fx_settings.dof)
					v3d->fx_settings.dof = newdataadr(fd, v3d->fx_settings.dof);
				if (v3d->fx_settings.ssao)
					v3d->fx_settings.ssao = newdataadr(fd, v3d->fx_settings.ssao);
				
				blo_do_versions_view3d_split_250(v3d, &sl->regionbase);
			}
			else if (sl->spacetype == SPACE_IPO) {
				SpaceIpo *sipo = (SpaceIpo *)sl;
				
				sipo->ads = newdataadr(fd, sipo->ads);
				BLI_listbase_clear(&sipo->ghostCurves);
			}
			else if (sl->spacetype == SPACE_NLA) {
				SpaceNla *snla = (SpaceNla *)sl;
				
				snla->ads = newdataadr(fd, snla->ads);
			}
			else if (sl->spacetype == SPACE_OUTLINER) {
				SpaceOops *soops = (SpaceOops *) sl;
				
				/* use newdataadr_no_us and do not free old memory avoiding double
				 * frees and use of freed memory. this could happen because of a
				 * bug fixed in revision 58959 where the treestore memory address
				 * was not unique */
				TreeStore *ts = newdataadr_no_us(fd, soops->treestore);
				soops->treestore = NULL;
				if (ts) {
					TreeStoreElem *elems = newdataadr_no_us(fd, ts->data);
					
					soops->treestore = BLI_mempool_create(sizeof(TreeStoreElem), ts->usedelem,
					                                      512, BLI_MEMPOOL_ALLOW_ITER);
					if (ts->usedelem && elems) {
						int i;
						for (i = 0; i < ts->usedelem; i++) {
							TreeStoreElem *new_elem = BLI_mempool_alloc(soops->treestore);
							*new_elem = elems[i];
						}
					}
					/* we only saved what was used */
					soops->storeflag |= SO_TREESTORE_CLEANUP;	// at first draw
				}
				soops->treehash = NULL;
				soops->tree.first = soops->tree.last= NULL;
			}
			else if (sl->spacetype == SPACE_IMAGE) {
				SpaceImage *sima = (SpaceImage *)sl;
				
				sima->cumap = newdataadr(fd, sima->cumap);
				if (sima->cumap)
					direct_link_curvemapping(fd, sima->cumap);
				
				sima->iuser.scene = NULL;
				sima->iuser.ok = 1;
				sima->scopes.waveform_1 = NULL;
				sima->scopes.waveform_2 = NULL;
				sima->scopes.waveform_3 = NULL;
				sima->scopes.vecscope = NULL;
				sima->scopes.ok = 0;
				
				/* WARNING: gpencil data is no longer stored directly in sima after 2.5 
				 * so sacrifice a few old files for now to avoid crashes with new files!
				 * committed: r28002 */
#if 0
				sima->gpd = newdataadr(fd, sima->gpd);
				if (sima->gpd)
					direct_link_gpencil(fd, sima->gpd);
#endif
			}
			else if (sl->spacetype == SPACE_NODE) {
				SpaceNode *snode = (SpaceNode *)sl;
				
				if (snode->gpd) {
					snode->gpd = newdataadr(fd, snode->gpd);
					direct_link_gpencil(fd, snode->gpd);
				}
				
				link_list(fd, &snode->treepath);
				snode->edittree = NULL;
				snode->iofsd = NULL;
				BLI_listbase_clear(&snode->linkdrag);
			}
			else if (sl->spacetype == SPACE_TEXT) {
				SpaceText *st= (SpaceText *)sl;
				
				st->drawcache = NULL;
				st->scroll_accum[0] = 0.0f;
				st->scroll_accum[1] = 0.0f;
			}
			else if (sl->spacetype == SPACE_TIME) {
				SpaceTime *stime = (SpaceTime *)sl;
				BLI_listbase_clear(&stime->caches);
			}
			else if (sl->spacetype == SPACE_LOGIC) {
				SpaceLogic *slogic = (SpaceLogic *)sl;
				
				/* XXX: this is new stuff, which shouldn't be directly linking to gpd... */
				if (slogic->gpd) {
					slogic->gpd = newdataadr(fd, slogic->gpd);
					direct_link_gpencil(fd, slogic->gpd);
				}
			}
			else if (sl->spacetype == SPACE_SEQ) {
				SpaceSeq *sseq = (SpaceSeq *)sl;
				
				/* grease pencil data is not a direct data and can't be linked from direct_link*
				 * functions, it should be linked from lib_link* functions instead
				 *
				 * otherwise it'll lead to lost grease data on open because it'll likely be
				 * read from file after all other users of grease pencil and newdataadr would
				 * simple return NULL here (sergey)
				 */
#if 0
				if (sseq->gpd) {
					sseq->gpd = newdataadr(fd, sseq->gpd);
					direct_link_gpencil(fd, sseq->gpd);
				}
#endif
				sseq->scopes.reference_ibuf = NULL;
				sseq->scopes.zebra_ibuf = NULL;
				sseq->scopes.waveform_ibuf = NULL;
				sseq->scopes.sep_waveform_ibuf = NULL;
				sseq->scopes.vector_ibuf = NULL;
				sseq->scopes.histogram_ibuf = NULL;

			}
			else if (sl->spacetype == SPACE_BUTS) {
				SpaceButs *sbuts = (SpaceButs *)sl;
				
				sbuts->path= NULL;
				sbuts->texuser= NULL;
				sbuts->mainbo = sbuts->mainb;
				sbuts->mainbuser = sbuts->mainb;
			}
			else if (sl->spacetype == SPACE_CONSOLE) {
				SpaceConsole *sconsole = (SpaceConsole *)sl;
				ConsoleLine *cl, *cl_next;
				
				link_list(fd, &sconsole->scrollback);
				link_list(fd, &sconsole->history);
				
				//for (cl= sconsole->scrollback.first; cl; cl= cl->next)
				//	cl->line= newdataadr(fd, cl->line);
				
				/* comma expressions, (e.g. expr1, expr2, expr3) evaluate each expression,
				 * from left to right.  the right-most expression sets the result of the comma
				 * expression as a whole*/
				for (cl = sconsole->history.first; cl; cl = cl_next) {
					cl_next = cl->next;
					cl->line = newdataadr(fd, cl->line);
					if (cl->line) {
						/* the allocted length is not written, so reset here */
						cl->len_alloc = cl->len + 1;
					}
					else {
						BLI_remlink(&sconsole->history, cl);
						MEM_freeN(cl);
					}
				}
			}
			else if (sl->spacetype == SPACE_FILE) {
				SpaceFile *sfile = (SpaceFile *)sl;
				
				/* this sort of info is probably irrelevant for reloading...
				 * plus, it isn't saved to files yet!
				 */
				sfile->folders_prev = sfile->folders_next = NULL;
				sfile->files = NULL;
				sfile->layout = NULL;
				sfile->op = NULL;
				sfile->previews_timer = NULL;
				sfile->params = newdataadr(fd, sfile->params);
			}
			else if (sl->spacetype == SPACE_CLIP) {
				SpaceClip *sclip = (SpaceClip *)sl;
				
				sclip->scopes.track_search = NULL;
				sclip->scopes.track_preview = NULL;
				sclip->scopes.ok = 0;
			}
		}
		
		BLI_listbase_clear(&sa->actionzones);
		
		sa->v1 = newdataadr(fd, sa->v1);
		sa->v2 = newdataadr(fd, sa->v2);
		sa->v3 = newdataadr(fd, sa->v3);
		sa->v4 = newdataadr(fd, sa->v4);
	}
	
	return wrong_id;
}

/* ********** READ LIBRARY *************** */


static void direct_link_library(FileData *fd, Library *lib, Main *main)
{
	Main *newmain;
	
	/* check if the library was already read */
	for (newmain = fd->mainlist->first; newmain; newmain = newmain->next) {
		if (newmain->curlib) {
			if (BLI_path_cmp(newmain->curlib->filepath, lib->filepath) == 0) {
				blo_reportf_wrap(fd->reports, RPT_WARNING,
				                 TIP_("Library '%s', '%s' had multiple instances, save and reload!"),
				                 lib->name, lib->filepath);
				
				change_idid_adr(fd->mainlist, fd, lib, newmain->curlib);
/*				change_idid_adr_fd(fd, lib, newmain->curlib); */
				
				BLI_remlink(&main->library, lib);
				MEM_freeN(lib);
				
				
				return;
			}
		}
	}
	/* make sure we have full path in lib->filepath */
	BLI_strncpy(lib->filepath, lib->name, sizeof(lib->name));
	BLI_cleanup_path(fd->relabase, lib->filepath);
	
//	printf("direct_link_library: name %s\n", lib->name);
//	printf("direct_link_library: filepath %s\n", lib->filepath);
	
	lib->packedfile = direct_link_packedfile(fd, lib->packedfile);
	
	/* new main */
	newmain = BKE_main_new();
	BLI_addtail(fd->mainlist, newmain);
	newmain->curlib = lib;
	
	lib->parent = NULL;
}

static void lib_link_library(FileData *UNUSED(fd), Main *main)
{
	Library *lib;
	for (lib = main->library.first; lib; lib = lib->id.next) {
		id_us_ensure_real(&lib->id);
	}
}

/* Always call this once you have loaded new library data to set the relative paths correctly in relation to the blend file */
static void fix_relpaths_library(const char *basepath, Main *main)
{
	Library *lib;
	/* BLO_read_from_memory uses a blank filename */
	if (basepath == NULL || basepath[0] == '\0') {
		for (lib = main->library.first; lib; lib= lib->id.next) {
			/* when loading a linked lib into a file which has not been saved,
			 * there is nothing we can be relative to, so instead we need to make
			 * it absolute. This can happen when appending an object with a relative
			 * link into an unsaved blend file. See [#27405].
			 * The remap relative option will make it relative again on save - campbell */
			if (BLI_path_is_rel(lib->name)) {
				BLI_strncpy(lib->name, lib->filepath, sizeof(lib->name));
			}
		}
	}
	else {
		for (lib = main->library.first; lib; lib = lib->id.next) {
			/* Libraries store both relative and abs paths, recreate relative paths,
			 * relative to the blend file since indirectly linked libs will be relative to their direct linked library */
			if (BLI_path_is_rel(lib->name)) {  /* if this is relative to begin with? */
				BLI_strncpy(lib->name, lib->filepath, sizeof(lib->name));
				BLI_path_rel(lib->name, basepath);
			}
		}
	}
}

/* ************ READ SPEAKER ***************** */

static void lib_link_speaker(FileData *fd, Main *main)
{
	Speaker *spk;
	
	for (spk = main->speaker.first; spk; spk = spk->id.next) {
		if (spk->id.flag & LIB_NEED_LINK) {
			lib_link_animdata(fd, &spk->id, spk->adt);
			
			spk->sound = newlibadr_us(fd, spk->id.lib, spk->sound);
			spk->id.flag -= LIB_NEED_LINK;
		}
	}
}

static void direct_link_speaker(FileData *fd, Speaker *spk)
{
	spk->adt = newdataadr(fd, spk->adt);
	direct_link_animdata(fd, spk->adt);

#if 0
	spk->sound = newdataadr(fd, spk->sound);
	direct_link_sound(fd, spk->sound);
#endif
}

/* ************** READ SOUND ******************* */

static void direct_link_sound(FileData *fd, bSound *sound)
{
	sound->handle = NULL;
	sound->playback_handle = NULL;

	/* versioning stuff, if there was a cache, then we enable caching: */
	if (sound->cache) {
		sound->flags |= SOUND_FLAGS_CACHING;
		sound->cache = NULL;
	}

	if (fd->soundmap) {
		sound->waveform = newsoundadr(fd, sound->waveform);
	}	
	else {
		sound->waveform = NULL;
	}
		
	if (sound->spinlock) {
		sound->spinlock = MEM_mallocN(sizeof(SpinLock), "sound_spinlock");
		BLI_spin_init(sound->spinlock);
	}
	/* clear waveform loading flag */
	sound->flags &= ~SOUND_FLAGS_WAVEFORM_LOADING;

	sound->packedfile = direct_link_packedfile(fd, sound->packedfile);
	sound->newpackedfile = direct_link_packedfile(fd, sound->newpackedfile);
}

static void lib_link_sound(FileData *fd, Main *main)
{
	bSound *sound;
	
	for (sound = main->sound.first; sound; sound = sound->id.next) {
		if (sound->id.flag & LIB_NEED_LINK) {
			sound->id.flag -= LIB_NEED_LINK;
			sound->ipo = newlibadr_us(fd, sound->id.lib, sound->ipo); // XXX deprecated - old animation system
			
			BKE_sound_load(main, sound);
		}
	}
}
/* ***************** READ GROUP *************** */

static void direct_link_group(FileData *fd, Group *group)
{
	link_list(fd, &group->gobject);

	group->preview = direct_link_preview_image(fd, group->preview);
}

static void lib_link_group(FileData *fd, Main *main)
{
	Group *group;
	GroupObject *go;
	bool add_us;
	
	for (group = main->group.first; group; group = group->id.next) {
		if (group->id.flag & LIB_NEED_LINK) {
			group->id.flag -= LIB_NEED_LINK;
			
			add_us = false;
			
			for (go = group->gobject.first; go; go = go->next) {
				go->ob= newlibadr(fd, group->id.lib, go->ob);
				if (go->ob) {
					go->ob->flag |= OB_FROMGROUP;
					/* if group has an object, it increments user... */
					add_us = true;
					id_us_ensure_real(&go->ob->id);
				}
			}
			if (add_us) {
				id_us_ensure_real(&group->id);
			}
			BKE_group_object_unlink(group, NULL, NULL, NULL);	/* removes NULL entries */
		}
	}
}

/* ***************** READ MOVIECLIP *************** */

static void direct_link_movieReconstruction(FileData *fd, MovieTrackingReconstruction *reconstruction)
{
	reconstruction->cameras = newdataadr(fd, reconstruction->cameras);
}

static void direct_link_movieTracks(FileData *fd, ListBase *tracksbase)
{
	MovieTrackingTrack *track;
	
	link_list(fd, tracksbase);
	
	for (track = tracksbase->first; track; track = track->next) {
		track->markers = newdataadr(fd, track->markers);
	}
}

static void direct_link_moviePlaneTracks(FileData *fd, ListBase *plane_tracks_base)
{
	MovieTrackingPlaneTrack *plane_track;

	link_list(fd, plane_tracks_base);

	for (plane_track = plane_tracks_base->first;
	     plane_track;
	     plane_track = plane_track->next)
	{
		int i;

		plane_track->point_tracks = newdataadr(fd, plane_track->point_tracks);
		test_pointer_array(fd, (void**)&plane_track->point_tracks);
		for (i = 0; i < plane_track->point_tracksnr; i++) {
			plane_track->point_tracks[i] = newdataadr(fd, plane_track->point_tracks[i]);
		}

		plane_track->markers = newdataadr(fd, plane_track->markers);
	}
}

static void direct_link_movieclip(FileData *fd, MovieClip *clip)
{
	MovieTracking *tracking = &clip->tracking;
	MovieTrackingObject *object;

	clip->adt= newdataadr(fd, clip->adt);

	if (fd->movieclipmap) clip->cache = newmclipadr(fd, clip->cache);
	else clip->cache = NULL;

	if (fd->movieclipmap) clip->tracking.camera.intrinsics = newmclipadr(fd, clip->tracking.camera.intrinsics);
	else clip->tracking.camera.intrinsics = NULL;

	direct_link_movieTracks(fd, &tracking->tracks);
	direct_link_moviePlaneTracks(fd, &tracking->plane_tracks);
	direct_link_movieReconstruction(fd, &tracking->reconstruction);

	clip->tracking.act_track = newdataadr(fd, clip->tracking.act_track);
	clip->tracking.act_plane_track = newdataadr(fd, clip->tracking.act_plane_track);

	clip->anim = NULL;
	clip->tracking_context = NULL;
	clip->tracking.stats = NULL;

	clip->tracking.stabilization.ok = 0;
	clip->tracking.stabilization.rot_track = newdataadr(fd, clip->tracking.stabilization.rot_track);

	clip->tracking.dopesheet.ok = 0;
	BLI_listbase_clear(&clip->tracking.dopesheet.channels);
	BLI_listbase_clear(&clip->tracking.dopesheet.coverage_segments);

	link_list(fd, &tracking->objects);
	
	for (object = tracking->objects.first; object; object = object->next) {
		direct_link_movieTracks(fd, &object->tracks);
		direct_link_moviePlaneTracks(fd, &object->plane_tracks);
		direct_link_movieReconstruction(fd, &object->reconstruction);
	}
}

static void lib_link_movieTracks(FileData *fd, MovieClip *clip, ListBase *tracksbase)
{
	MovieTrackingTrack *track;

	for (track = tracksbase->first; track; track = track->next) {
		track->gpd = newlibadr_us(fd, clip->id.lib, track->gpd);
	}
}

static void lib_link_moviePlaneTracks(FileData *fd, MovieClip *clip, ListBase *tracksbase)
{
	MovieTrackingPlaneTrack *plane_track;

	for (plane_track = tracksbase->first; plane_track; plane_track = plane_track->next) {
		plane_track->image = newlibadr_us(fd, clip->id.lib, plane_track->image);
	}
}

static void lib_link_movieclip(FileData *fd, Main *main)
{
	MovieClip *clip;
	
	for (clip = main->movieclip.first; clip; clip = clip->id.next) {
		if (clip->id.flag & LIB_NEED_LINK) {
			MovieTracking *tracking = &clip->tracking;
			MovieTrackingObject *object;

			lib_link_animdata(fd, &clip->id, clip->adt);
			
			clip->gpd = newlibadr_us(fd, clip->id.lib, clip->gpd);
			
			lib_link_movieTracks(fd, clip, &tracking->tracks);
			lib_link_moviePlaneTracks(fd, clip, &tracking->plane_tracks);

			for (object = tracking->objects.first; object; object = object->next) {
				lib_link_movieTracks(fd, clip, &object->tracks);
			}

			clip->id.flag -= LIB_NEED_LINK;
		}
	}
}

/* ***************** READ MOVIECLIP *************** */

static void direct_link_mask(FileData *fd, Mask *mask)
{
	MaskLayer *masklay;

	mask->adt = newdataadr(fd, mask->adt);

	link_list(fd, &mask->masklayers);

	for (masklay = mask->masklayers.first; masklay; masklay = masklay->next) {
		MaskSpline *spline;
		MaskLayerShape *masklay_shape;

		link_list(fd, &masklay->splines);

		for (spline = masklay->splines.first; spline; spline = spline->next) {
			int i;

			spline->points = newdataadr(fd, spline->points);

			for (i = 0; i < spline->tot_point; i++) {
				MaskSplinePoint *point = &spline->points[i];

				if (point->tot_uw)
					point->uw = newdataadr(fd, point->uw);
			}
		}

		link_list(fd, &masklay->splines_shapes);

		for (masklay_shape = masklay->splines_shapes.first; masklay_shape; masklay_shape = masklay_shape->next) {
			masklay_shape->data = newdataadr(fd, masklay_shape->data);

			if (masklay_shape->tot_vert) {
				if (fd->flags & FD_FLAGS_SWITCH_ENDIAN) {
					BLI_endian_switch_float_array(masklay_shape->data,
					                              masklay_shape->tot_vert * sizeof(float) * MASK_OBJECT_SHAPE_ELEM_SIZE);

				}
			}
		}

		masklay->act_spline = newdataadr(fd, masklay->act_spline);
		masklay->act_point = newdataadr(fd, masklay->act_point);
	}
}

static void lib_link_mask_parent(FileData *fd, Mask *mask, MaskParent *parent)
{
	parent->id = newlibadr_us(fd, mask->id.lib, parent->id);
}

static void lib_link_mask(FileData *fd, Main *main)
{
	Mask *mask;

	mask = main->mask.first;
	while (mask) {
		if (mask->id.flag & LIB_NEED_LINK) {
			MaskLayer *masklay;

			lib_link_animdata(fd, &mask->id, mask->adt);

			for (masklay = mask->masklayers.first; masklay; masklay = masklay->next) {
				MaskSpline *spline;

				spline = masklay->splines.first;
				while (spline) {
					int i;

					for (i = 0; i < spline->tot_point; i++) {
						MaskSplinePoint *point = &spline->points[i];

						lib_link_mask_parent(fd, mask, &point->parent);
					}

					lib_link_mask_parent(fd, mask, &spline->parent);

					spline = spline->next;
				}
			}

			mask->id.flag -= LIB_NEED_LINK;
		}
		mask = mask->id.next;
	}
}

/* ************ READ LINE STYLE ***************** */

static void lib_link_linestyle(FileData *fd, Main *main)
{
	FreestyleLineStyle *linestyle;
	LineStyleModifier *m;
	MTex *mtex;
	int a;

	linestyle = main->linestyle.first;
	while (linestyle) {
		if (linestyle->id.flag & LIB_NEED_LINK) {
			linestyle->id.flag -= LIB_NEED_LINK;

			IDP_LibLinkProperty(linestyle->id.properties, (fd->flags & FD_FLAGS_SWITCH_ENDIAN), fd);
			lib_link_animdata(fd, &linestyle->id, linestyle->adt);
			for (m = linestyle->color_modifiers.first; m; m = m->next) {
				switch (m->type) {
				case LS_MODIFIER_DISTANCE_FROM_OBJECT:
					{
						LineStyleColorModifier_DistanceFromObject *cm = (LineStyleColorModifier_DistanceFromObject *)m;
						cm->target = newlibadr(fd, linestyle->id.lib, cm->target);
					}
					break;
				}
			}
			for (m = linestyle->alpha_modifiers.first; m; m = m->next) {
				switch (m->type) {
				case LS_MODIFIER_DISTANCE_FROM_OBJECT:
					{
						LineStyleAlphaModifier_DistanceFromObject *am = (LineStyleAlphaModifier_DistanceFromObject *)m;
						am->target = newlibadr(fd, linestyle->id.lib, am->target);
					}
					break;
				}
			}
			for (m = linestyle->thickness_modifiers.first; m; m = m->next) {
				switch (m->type) {
				case LS_MODIFIER_DISTANCE_FROM_OBJECT:
					{
						LineStyleThicknessModifier_DistanceFromObject *tm = (LineStyleThicknessModifier_DistanceFromObject *)m;
						tm->target = newlibadr(fd, linestyle->id.lib, tm->target);
					}
					break;
				}
			}
			for (a=0; a < MAX_MTEX; a++) {
				mtex = linestyle->mtex[a];
				if (mtex) {
					mtex->tex = newlibadr_us(fd, linestyle->id.lib, mtex->tex);
					mtex->object = newlibadr(fd, linestyle->id.lib, mtex->object);
				}
			}
			if (linestyle->nodetree) {
				lib_link_ntree(fd, &linestyle->id, linestyle->nodetree);
				linestyle->nodetree->id.lib = linestyle->id.lib;
			}
		}
		linestyle = linestyle->id.next;
	}
}

static void direct_link_linestyle_color_modifier(FileData *fd, LineStyleModifier *modifier)
{
	switch (modifier->type) {
	case LS_MODIFIER_ALONG_STROKE:
		{
			LineStyleColorModifier_AlongStroke *m = (LineStyleColorModifier_AlongStroke *)modifier;
			m->color_ramp = newdataadr(fd, m->color_ramp);
		}
		break;
	case LS_MODIFIER_DISTANCE_FROM_CAMERA:
		{
			LineStyleColorModifier_DistanceFromCamera *m = (LineStyleColorModifier_DistanceFromCamera *)modifier;
			m->color_ramp = newdataadr(fd, m->color_ramp);
		}
		break;
	case LS_MODIFIER_DISTANCE_FROM_OBJECT:
		{
			LineStyleColorModifier_DistanceFromObject *m = (LineStyleColorModifier_DistanceFromObject *)modifier;
			m->color_ramp = newdataadr(fd, m->color_ramp);
		}
		break;
	case LS_MODIFIER_MATERIAL:
		{
			LineStyleColorModifier_Material *m = (LineStyleColorModifier_Material *)modifier;
			m->color_ramp = newdataadr(fd, m->color_ramp);
		}
		break;
	case LS_MODIFIER_TANGENT:
		{
			LineStyleColorModifier_Tangent *m = (LineStyleColorModifier_Tangent *)modifier;
			m->color_ramp = newdataadr(fd, m->color_ramp);
		}
		break;
	case LS_MODIFIER_NOISE:
		{
			LineStyleColorModifier_Noise *m = (LineStyleColorModifier_Noise *)modifier;
			m->color_ramp = newdataadr(fd, m->color_ramp);
		}
		break;
	case LS_MODIFIER_CREASE_ANGLE:
		{
			LineStyleColorModifier_CreaseAngle *m = (LineStyleColorModifier_CreaseAngle *)modifier;
			m->color_ramp = newdataadr(fd, m->color_ramp);
		}
		break;
	case LS_MODIFIER_CURVATURE_3D:
		{
			LineStyleColorModifier_Curvature_3D *m = (LineStyleColorModifier_Curvature_3D *)modifier;
			m->color_ramp = newdataadr(fd, m->color_ramp);
		}
		break;
	}
}

static void direct_link_linestyle_alpha_modifier(FileData *fd, LineStyleModifier *modifier)
{
	switch (modifier->type) {
	case LS_MODIFIER_ALONG_STROKE:
		{
			LineStyleAlphaModifier_AlongStroke *m = (LineStyleAlphaModifier_AlongStroke *)modifier;
			m->curve = newdataadr(fd, m->curve);
			direct_link_curvemapping(fd, m->curve);
		}
		break;
	case LS_MODIFIER_DISTANCE_FROM_CAMERA:
		{
			LineStyleAlphaModifier_DistanceFromCamera *m = (LineStyleAlphaModifier_DistanceFromCamera *)modifier;
			m->curve = newdataadr(fd, m->curve);
			direct_link_curvemapping(fd, m->curve);
		}
		break;
	case LS_MODIFIER_DISTANCE_FROM_OBJECT:
		{
			LineStyleAlphaModifier_DistanceFromObject *m = (LineStyleAlphaModifier_DistanceFromObject *)modifier;
			m->curve = newdataadr(fd, m->curve);
			direct_link_curvemapping(fd, m->curve);
		}
		break;
	case LS_MODIFIER_MATERIAL:
		{
			LineStyleAlphaModifier_Material *m = (LineStyleAlphaModifier_Material *)modifier;
			m->curve = newdataadr(fd, m->curve);
			direct_link_curvemapping(fd, m->curve);
		}
		break;
	case LS_MODIFIER_TANGENT:
		{
			LineStyleAlphaModifier_Tangent *m = (LineStyleAlphaModifier_Tangent *)modifier;
			m->curve = newdataadr(fd, m->curve);
			direct_link_curvemapping(fd, m->curve);
		}
		break;
	case LS_MODIFIER_NOISE:
		{
			LineStyleAlphaModifier_Noise *m = (LineStyleAlphaModifier_Noise *)modifier;
			m->curve = newdataadr(fd, m->curve);
			direct_link_curvemapping(fd, m->curve);
		}
		break;
	case LS_MODIFIER_CREASE_ANGLE:
		{
			LineStyleAlphaModifier_CreaseAngle *m = (LineStyleAlphaModifier_CreaseAngle *)modifier;
			m->curve = newdataadr(fd, m->curve);
			direct_link_curvemapping(fd, m->curve);
		}
		break;
	case LS_MODIFIER_CURVATURE_3D:
		{
			LineStyleAlphaModifier_Curvature_3D *m = (LineStyleAlphaModifier_Curvature_3D *)modifier;
			m->curve = newdataadr(fd, m->curve);
			direct_link_curvemapping(fd, m->curve);
		}
		break;
	}
}

static void direct_link_linestyle_thickness_modifier(FileData *fd, LineStyleModifier *modifier)
{
	switch (modifier->type) {
	case LS_MODIFIER_ALONG_STROKE:
		{
			LineStyleThicknessModifier_AlongStroke *m = (LineStyleThicknessModifier_AlongStroke *)modifier;
			m->curve = newdataadr(fd, m->curve);
			direct_link_curvemapping(fd, m->curve);
		}
		break;
	case LS_MODIFIER_DISTANCE_FROM_CAMERA:
		{
			LineStyleThicknessModifier_DistanceFromCamera *m = (LineStyleThicknessModifier_DistanceFromCamera *)modifier;
			m->curve = newdataadr(fd, m->curve);
			direct_link_curvemapping(fd, m->curve);
		}
		break;
	case LS_MODIFIER_DISTANCE_FROM_OBJECT:
		{
			LineStyleThicknessModifier_DistanceFromObject *m = (LineStyleThicknessModifier_DistanceFromObject *)modifier;
			m->curve = newdataadr(fd, m->curve);
			direct_link_curvemapping(fd, m->curve);
		}
		break;
	case LS_MODIFIER_MATERIAL:
		{
			LineStyleThicknessModifier_Material *m = (LineStyleThicknessModifier_Material *)modifier;
			m->curve = newdataadr(fd, m->curve);
			direct_link_curvemapping(fd, m->curve);
		}
		break;
	case LS_MODIFIER_TANGENT:
		{
			LineStyleThicknessModifier_Tangent *m = (LineStyleThicknessModifier_Tangent *)modifier;
			m->curve = newdataadr(fd, m->curve);
			direct_link_curvemapping(fd, m->curve);
		}
		break;
	case LS_MODIFIER_CREASE_ANGLE:
		{
			LineStyleThicknessModifier_CreaseAngle *m = (LineStyleThicknessModifier_CreaseAngle *)modifier;
			m->curve = newdataadr(fd, m->curve);
			direct_link_curvemapping(fd, m->curve);
		}
		break;
	case LS_MODIFIER_CURVATURE_3D:
		{
			LineStyleThicknessModifier_Curvature_3D *m = (LineStyleThicknessModifier_Curvature_3D *)modifier;
			m->curve = newdataadr(fd, m->curve);
			direct_link_curvemapping(fd, m->curve);
		}
		break;
	}
}

static void direct_link_linestyle_geometry_modifier(FileData *UNUSED(fd), LineStyleModifier *UNUSED(modifier))
{
}

static void direct_link_linestyle(FileData *fd, FreestyleLineStyle *linestyle)
{
	int a;
	LineStyleModifier *modifier;

	linestyle->adt= newdataadr(fd, linestyle->adt);
	direct_link_animdata(fd, linestyle->adt);
	link_list(fd, &linestyle->color_modifiers);
	for (modifier = linestyle->color_modifiers.first; modifier; modifier = modifier->next)
		direct_link_linestyle_color_modifier(fd, modifier);
	link_list(fd, &linestyle->alpha_modifiers);
	for (modifier = linestyle->alpha_modifiers.first; modifier; modifier = modifier->next)
		direct_link_linestyle_alpha_modifier(fd, modifier);
	link_list(fd, &linestyle->thickness_modifiers);
	for (modifier = linestyle->thickness_modifiers.first; modifier; modifier = modifier->next)
		direct_link_linestyle_thickness_modifier(fd, modifier);
	link_list(fd, &linestyle->geometry_modifiers);
	for (modifier = linestyle->geometry_modifiers.first; modifier; modifier = modifier->next)
		direct_link_linestyle_geometry_modifier(fd, modifier);
	for (a = 0; a < MAX_MTEX; a++) {
		linestyle->mtex[a] = newdataadr(fd, linestyle->mtex[a]);
	}
	linestyle->nodetree = newdataadr(fd, linestyle->nodetree);
	if (linestyle->nodetree) {
		direct_link_id(fd, &linestyle->nodetree->id);
		direct_link_nodetree(fd, linestyle->nodetree);
	}
}

/* ************** GENERAL & MAIN ******************** */


static const char *dataname(short id_code)
{
	switch (id_code) {
		case ID_OB: return "Data from OB";
		case ID_ME: return "Data from ME";
		case ID_IP: return "Data from IP";
		case ID_SCE: return "Data from SCE";
		case ID_MA: return "Data from MA";
		case ID_TE: return "Data from TE";
		case ID_CU: return "Data from CU";
		case ID_GR: return "Data from GR";
		case ID_AR: return "Data from AR";
		case ID_AC: return "Data from AC";
		case ID_LI: return "Data from LI";
		case ID_MB: return "Data from MB";
		case ID_IM: return "Data from IM";
		case ID_LT: return "Data from LT";
		case ID_LA: return "Data from LA";
		case ID_CA: return "Data from CA";
		case ID_KE: return "Data from KE";
		case ID_WO: return "Data from WO";
		case ID_SCR: return "Data from SCR";
		case ID_VF: return "Data from VF";
		case ID_TXT	: return "Data from TXT";
		case ID_SPK: return "Data from SPK";
		case ID_SO: return "Data from SO";
		case ID_NT: return "Data from NT";
		case ID_BR: return "Data from BR";
		case ID_PA: return "Data from PA";
		case ID_PAL: return "Data from PAL";
		case ID_PC: return "Data from PCRV";
		case ID_GD: return "Data from GD";
		case ID_WM: return "Data from WM";
		case ID_MC: return "Data from MC";
		case ID_MSK: return "Data from MSK";
		case ID_LS: return "Data from LS";
	}
	return "Data from Lib Block";
	
}

static BHead *read_data_into_oldnewmap(FileData *fd, BHead *bhead, const char *allocname)
{
	bhead = blo_nextbhead(fd, bhead);
	
	while (bhead && bhead->code==DATA) {
		void *data;
#if 0
		/* XXX DUMB DEBUGGING OPTION TO GIVE NAMES for guarded malloc errors */
		short *sp = fd->filesdna->structs[bhead->SDNAnr];
		char *tmp = malloc(100);
		allocname = fd->filesdna->types[ sp[0] ];
		strcpy(tmp, allocname);
		data = read_struct(fd, bhead, tmp);
#else
		data = read_struct(fd, bhead, allocname);
#endif
		
		if (data) {
			oldnewmap_insert(fd->datamap, bhead->old, data, 0);
		}
		
		bhead = blo_nextbhead(fd, bhead);
	}
	
	return bhead;
}

static BHead *read_libblock(FileData *fd, Main *main, BHead *bhead, int flag, ID **r_id)
{
	/* this routine reads a libblock and its direct data. Use link functions to connect it all
	 */
	ID *id;
	ListBase *lb;
	const char *allocname;
	bool wrong_id = false;

	/* In undo case, most libs and linked data should be kept as is from previous state (see BLO_read_from_memfile).
	 * However, some needed by the snapshot being read may have been removed in previous one, and would go missing.
	 * This leads e.g. to desappearing objects in some undo/redo case, see T34446.
     * That means we have to carefully check whether current lib or libdata already exits in old main, if it does
     * we merely copy it over into new main area, otherwise we have to do a full read of that bhead... */
	if (fd->memfile && ELEM(bhead->code, ID_LI, ID_ID)) {
		const char *idname = bhead_id_name(fd, bhead);

		/* printf("Checking %s...\n", idname); */

		if (bhead->code == ID_LI) {
			Main *libmain = fd->old_mainlist->first;
			/* Skip oldmain itself... */
			for (libmain = libmain->next; libmain; libmain = libmain->next) {
				/* printf("... against %s: ", libmain->curlib ? libmain->curlib->id.name : "<NULL>"); */
				if (libmain->curlib && STREQ(idname, libmain->curlib->id.name)) {
					Main *oldmain = fd->old_mainlist->first;
					/* printf("FOUND!\n"); */
					/* In case of a library, we need to re-add its main to fd->mainlist, because if we have later
					 * a missing ID_ID, we need to get the correct lib it is linked to!
					 * Order is crucial, we cannot bulk-add it in BLO_read_from_memfile() like it used to be... */
					BLI_remlink(fd->old_mainlist, libmain);
					BLI_remlink_safe(&oldmain->library, libmain->curlib);
					BLI_addtail(fd->mainlist, libmain);
					BLI_addtail(&main->library, libmain->curlib);

					if (r_id) {
						*r_id = NULL;  /* Just in case... */
					}
					return blo_nextbhead(fd, bhead);
				}
				/* printf("nothing...\n"); */
			}
		}
		else {
			/* printf("... in %s (%s): ", main->curlib ? main->curlib->id.name : "<NULL>", main->curlib ? main->curlib->name : "<NULL>"); */
			if ((id = BKE_libblock_find_name_ex(main, GS(idname), idname + 2))) {
				/* printf("FOUND!\n"); */
				/* Even though we found our linked ID, there is no guarantee its address is still the same... */
				if (id != bhead->old) {
					oldnewmap_insert(fd->libmap, bhead->old, id, GS(id->name));
				}

				/* No need to do anything else for ID_ID, it's assumed already present in its lib's main... */
				if (r_id) {
					*r_id = NULL;  /* Just in case... */
				}
				return blo_nextbhead(fd, bhead);
			}
			/* printf("nothing...\n"); */
		}
	}

	/* read libblock */
	id = read_struct(fd, bhead, "lib block");

	if (id) {
		const short idcode = (bhead->code == ID_ID) ? GS(id->name) : bhead->code;
		/* do after read_struct, for dna reconstruct */
		lb = which_libbase(main, idcode);
		if (lb) {
			oldnewmap_insert(fd->libmap, bhead->old, id, bhead->code);	/* for ID_ID check */
			BLI_addtail(lb, id);
		}
		else {
			/* unknown ID type */
			printf("%s: unknown id code '%c%c'\n", __func__, (idcode & 0xff), (idcode >> 8));
			MEM_freeN(id);
			id = NULL;
		}
	}

	if (r_id)
		*r_id = id;
	if (!id)
		return blo_nextbhead(fd, bhead);
	
	/* clear first 8 bits */
	id->flag = (id->flag & 0xFF00) | flag | LIB_NEED_LINK;
	/* clear first 16 bits */
	id->flag2 = (id->flag2 & 0xFFFF0000);
	id->lib = main->curlib;
	id->us = ID_FAKE_USERS(id);
	id->icon_id = 0;
	id->flag &= ~(LIB_ID_RECALC | LIB_ID_RECALC_DATA | LIB_DOIT | LIB_MISSING);
	
	/* this case cannot be direct_linked: it's just the ID part */
	if (bhead->code == ID_ID) {
		return blo_nextbhead(fd, bhead);
	}
	
	/* need a name for the mallocN, just for debugging and sane prints on leaks */
	allocname = dataname(GS(id->name));
	
	/* read all data into fd->datamap */
	bhead = read_data_into_oldnewmap(fd, bhead, allocname);
	
	/* init pointers direct data */
	direct_link_id(fd, id);
	
	switch (GS(id->name)) {
		case ID_WM:
			direct_link_windowmanager(fd, (wmWindowManager *)id);
			break;
		case ID_SCR:
			wrong_id = direct_link_screen(fd, (bScreen *)id);
			break;
		case ID_SCE:
			direct_link_scene(fd, (Scene *)id);
			break;
		case ID_OB:
			direct_link_object(fd, (Object *)id);
			break;
		case ID_ME:
			direct_link_mesh(fd, (Mesh *)id);
			break;
		case ID_CU:
			direct_link_curve(fd, (Curve *)id);
			break;
		case ID_MB:
			direct_link_mball(fd, (MetaBall *)id);
			break;
		case ID_MA:
			direct_link_material(fd, (Material *)id);
			break;
		case ID_TE:
			direct_link_texture(fd, (Tex *)id);
			break;
		case ID_IM:
			direct_link_image(fd, (Image *)id);
			break;
		case ID_LA:
			direct_link_lamp(fd, (Lamp *)id);
			break;
		case ID_VF:
			direct_link_vfont(fd, (VFont *)id);
			break;
		case ID_TXT:
			direct_link_text(fd, (Text *)id);
			break;
		case ID_IP:
			direct_link_ipo(fd, (Ipo *)id);
			break;
		case ID_KE:
			direct_link_key(fd, (Key *)id);
			break;
		case ID_LT:
			direct_link_latt(fd, (Lattice *)id);
			break;
		case ID_WO:
			direct_link_world(fd, (World *)id);
			break;
		case ID_LI:
			direct_link_library(fd, (Library *)id, main);
			break;
		case ID_CA:
			direct_link_camera(fd, (Camera *)id);
			break;
		case ID_SPK:
			direct_link_speaker(fd, (Speaker *)id);
			break;
		case ID_SO:
			direct_link_sound(fd, (bSound *)id);
			break;
		case ID_GR:
			direct_link_group(fd, (Group *)id);
			break;
		case ID_AR:
			direct_link_armature(fd, (bArmature*)id);
			break;
		case ID_AC:
			direct_link_action(fd, (bAction*)id);
			break;
		case ID_NT:
			direct_link_nodetree(fd, (bNodeTree*)id);
			break;
		case ID_BR:
			direct_link_brush(fd, (Brush*)id);
			break;
		case ID_PA:
			direct_link_particlesettings(fd, (ParticleSettings*)id);
			break;
		case ID_GD:
			direct_link_gpencil(fd, (bGPdata *)id);
			break;
		case ID_MC:
			direct_link_movieclip(fd, (MovieClip *)id);
			break;
		case ID_MSK:
			direct_link_mask(fd, (Mask *)id);
			break;
		case ID_LS:
			direct_link_linestyle(fd, (FreestyleLineStyle *)id);
			break;
		case ID_PAL:
			direct_link_palette(fd, (Palette *)id);
			break;
		case ID_PC:
			direct_link_paint_curve(fd, (PaintCurve *)id);
			break;
	}
	
	oldnewmap_free_unused(fd->datamap);
	oldnewmap_clear(fd->datamap);
	
	if (wrong_id) {
		BKE_libblock_free(main, id);
	}
	
	return (bhead);
}

/* note, this has to be kept for reading older files... */
/* also version info is written here */
static BHead *read_global(BlendFileData *bfd, FileData *fd, BHead *bhead)
{
	FileGlobal *fg = read_struct(fd, bhead, "Global");
	
	/* copy to bfd handle */
	bfd->main->subversionfile = fg->subversion;
	bfd->main->minversionfile = fg->minversion;
	bfd->main->minsubversionfile = fg->minsubversion;
	bfd->main->build_commit_timestamp = fg->build_commit_timestamp;
	BLI_strncpy(bfd->main->build_hash, fg->build_hash, sizeof(bfd->main->build_hash));
	
	bfd->fileflags = fg->fileflags;
	bfd->globalf = fg->globalf;
	BLI_strncpy(bfd->filename, fg->filename, sizeof(bfd->filename));
	
	/* error in 2.65 and older: main->name was not set if you save from startup (not after loading file) */
	if (bfd->filename[0] == 0) {
		if (fd->fileversion < 265 || (fd->fileversion == 265 && fg->subversion < 1))
			if ((G.fileflags & G_FILE_RECOVER)==0)
				BLI_strncpy(bfd->filename, bfd->main->name, sizeof(bfd->filename));
		
		/* early 2.50 version patch - filename not in FileGlobal struct at all */
		if (fd->fileversion <= 250)
			BLI_strncpy(bfd->filename, bfd->main->name, sizeof(bfd->filename));
	}
	
	if (G.fileflags & G_FILE_RECOVER)
		BLI_strncpy(fd->relabase, fg->filename, sizeof(fd->relabase));
	
	bfd->curscreen = fg->curscreen;
	bfd->curscene = fg->curscene;
	
	MEM_freeN(fg);
	
	fd->globalf = bfd->globalf;
	fd->fileflags = bfd->fileflags;
	
	return blo_nextbhead(fd, bhead);
}

/* note, this has to be kept for reading older files... */
static void link_global(FileData *fd, BlendFileData *bfd)
{
	bfd->curscreen = newlibadr(fd, NULL, bfd->curscreen);
	bfd->curscene = newlibadr(fd, NULL, bfd->curscene);
	// this happens in files older than 2.35
	if (bfd->curscene == NULL) {
		if (bfd->curscreen) bfd->curscene = bfd->curscreen->scene;
	}
}

static void convert_tface_mt(FileData *fd, Main *main)
{
	Main *gmain;
	
	/* this is a delayed do_version (so it can create new materials) */
	if (main->versionfile < 259 || (main->versionfile == 259 && main->subversionfile < 3)) {
		//XXX hack, material.c uses G.main all over the place, instead of main
		// temporarily set G.main to the current main
		gmain = G.main;
		G.main = main;
		
		if (!(do_version_tface(main))) {
			BKE_report(fd->reports, RPT_WARNING, "Texface conversion problem (see error in console)");
		}
		
		//XXX hack, material.c uses G.main allover the place, instead of main
		G.main = gmain;
	}
}

/* initialize userdef with non-UI dependency stuff */
/* other initializers (such as theme color defaults) go to resources.c */
static void do_versions_userdef(FileData *fd, BlendFileData *bfd)
{
	Main *bmain = bfd->main;
	UserDef *user = bfd->user;
	
	if (user == NULL) return;
	
	if (MAIN_VERSION_OLDER(bmain, 266, 4)) {
		bTheme *btheme;
		
		/* themes for Node and Sequence editor were not using grid color, but back. we copy this over then */
		for (btheme = user->themes.first; btheme; btheme = btheme->next) {
			copy_v4_v4_char(btheme->tnode.grid, btheme->tnode.back);
			copy_v4_v4_char(btheme->tseq.grid, btheme->tseq.back);
		}
	}

	if (!DNA_struct_elem_find(fd->filesdna, "UserDef", "WalkNavigation", "walk_navigation")) {
		user->walk_navigation.mouse_speed = 1.0f;
		user->walk_navigation.walk_speed = 2.5f;       /* m/s */
		user->walk_navigation.walk_speed_factor = 5.0f;
		user->walk_navigation.view_height =  1.6f;   /* m */
		user->walk_navigation.jump_height = 0.4f;      /* m */
		user->walk_navigation.teleport_time = 0.2f; /* s */
	}
}

static void do_versions(FileData *fd, Library *lib, Main *main)
{
	/* WATCH IT!!!: pointers from libdata have not been converted */
	
	if (G.debug & G_DEBUG) {
		char build_commit_datetime[32];
		time_t temp_time = main->build_commit_timestamp;
		struct tm *tm = (temp_time) ? gmtime(&temp_time) : NULL;
		if (LIKELY(tm)) {
			strftime(build_commit_datetime, sizeof(build_commit_datetime), "%Y-%m-%d %H:%M", tm);
		}
		else {
			BLI_strncpy(build_commit_datetime, "unknown", sizeof(build_commit_datetime));
		}

		printf("read file %s\n  Version %d sub %d date %s hash %s\n",
		       fd->relabase, main->versionfile, main->subversionfile,
		       build_commit_datetime, main->build_hash);
	}
	
	blo_do_versions_pre250(fd, lib, main);
	blo_do_versions_250(fd, lib, main);
	blo_do_versions_260(fd, lib, main);
	blo_do_versions_270(fd, lib, main);

	/* WATCH IT!!!: pointers from libdata have not been converted yet here! */
	/* WATCH IT 2!: Userdef struct init see do_versions_userdef() above! */

	/* don't forget to set version number in BKE_blender.h! */
}

#if 0 // XXX: disabled for now... we still don't have this in the right place in the loading code for it to work
static void do_versions_after_linking(FileData *fd, Library *lib, Main *main)
{
	/* old Animation System (using IPO's) needs to be converted to the new Animato system */
	if (main->versionfile < 250)
		do_versions_ipos_to_animato(main);
}
#endif

static void lib_link_all(FileData *fd, Main *main)
{
	oldnewmap_sort(fd);
	
	/* No load UI for undo memfiles */
	if (fd->memfile == NULL) {
		lib_link_windowmanager(fd, main);
	}
	/* DO NOT skip screens here, 3Dview may contains pointers to other ID data (like bgpic)! See T41411. */
	lib_link_screen(fd, main);
	lib_link_scene(fd, main);
	lib_link_object(fd, main);
	lib_link_curve(fd, main);
	lib_link_mball(fd, main);
	lib_link_material(fd, main);
	lib_link_texture(fd, main);
	lib_link_image(fd, main);
	lib_link_ipo(fd, main);		// XXX deprecated... still needs to be maintained for version patches still
	lib_link_key(fd, main);
	lib_link_world(fd, main);
	lib_link_lamp(fd, main);
	lib_link_latt(fd, main);
	lib_link_text(fd, main);
	lib_link_camera(fd, main);
	lib_link_speaker(fd, main);
	lib_link_sound(fd, main);
	lib_link_group(fd, main);
	lib_link_armature(fd, main);
	lib_link_action(fd, main);
	lib_link_vfont(fd, main);
	lib_link_nodetree(fd, main);	/* has to be done after scene/materials, this will verify group nodes */
	lib_link_brush(fd, main);
	lib_link_palette(fd, main);
	lib_link_paint_curve(fd, main);
	lib_link_particlesettings(fd, main);
	lib_link_movieclip(fd, main);
	lib_link_mask(fd, main);
	lib_link_linestyle(fd, main);
	lib_link_gpencil(fd, main);

	lib_link_mesh(fd, main);		/* as last: tpage images with users at zero */
	
	lib_link_library(fd, main);		/* only init users */
}

static void direct_link_keymapitem(FileData *fd, wmKeyMapItem *kmi)
{
	kmi->properties = newdataadr(fd, kmi->properties);
	IDP_DirectLinkGroup_OrFree(&kmi->properties, (fd->flags & FD_FLAGS_SWITCH_ENDIAN), fd);
	kmi->ptr = NULL;
	kmi->flag &= ~KMI_UPDATE;
}

static BHead *read_userdef(BlendFileData *bfd, FileData *fd, BHead *bhead)
{
	UserDef *user;
	wmKeyMap *keymap;
	wmKeyMapItem *kmi;
	wmKeyMapDiffItem *kmdi;
	bAddon *addon;
	
	bfd->user = user= read_struct(fd, bhead, "user def");
	
	/* User struct has separate do-version handling */
	user->versionfile = bfd->main->versionfile;
	user->subversionfile = bfd->main->subversionfile;
	
	/* read all data into fd->datamap */
	bhead = read_data_into_oldnewmap(fd, bhead, "user def");
	
	if (user->keymaps.first) {
		/* backwards compatibility */
		user->user_keymaps= user->keymaps;
		user->keymaps.first= user->keymaps.last= NULL;
	}
	
	link_list(fd, &user->themes);
	link_list(fd, &user->user_keymaps);
	link_list(fd, &user->addons);
	link_list(fd, &user->autoexec_paths);

	for (keymap=user->user_keymaps.first; keymap; keymap=keymap->next) {
		keymap->modal_items= NULL;
		keymap->poll = NULL;
		keymap->flag &= ~KEYMAP_UPDATE;
		
		link_list(fd, &keymap->diff_items);
		link_list(fd, &keymap->items);
		
		for (kmdi=keymap->diff_items.first; kmdi; kmdi=kmdi->next) {
			kmdi->remove_item= newdataadr(fd, kmdi->remove_item);
			kmdi->add_item= newdataadr(fd, kmdi->add_item);
			
			if (kmdi->remove_item)
				direct_link_keymapitem(fd, kmdi->remove_item);
			if (kmdi->add_item)
				direct_link_keymapitem(fd, kmdi->add_item);
		}
		
		for (kmi=keymap->items.first; kmi; kmi=kmi->next)
			direct_link_keymapitem(fd, kmi);
	}

	for (addon = user->addons.first; addon; addon = addon->next) {
		addon->prop = newdataadr(fd, addon->prop);
		IDP_DirectLinkGroup_OrFree(&addon->prop, (fd->flags & FD_FLAGS_SWITCH_ENDIAN), fd);
	}

	// XXX
	user->uifonts.first = user->uifonts.last= NULL;
	
	link_list(fd, &user->uistyles);
	
	/* free fd->datamap again */
	oldnewmap_free_unused(fd->datamap);
	oldnewmap_clear(fd->datamap);
	
	return bhead;
}

BlendFileData *blo_read_file_internal(FileData *fd, const char *filepath)
{
	BHead *bhead = blo_firstbhead(fd);
	BlendFileData *bfd;
	ListBase mainlist = {NULL, NULL};
	
	bfd = MEM_callocN(sizeof(BlendFileData), "blendfiledata");
	bfd->main = BKE_main_new();
	BLI_addtail(&mainlist, bfd->main);
	fd->mainlist = &mainlist;
	
	bfd->main->versionfile = fd->fileversion;
	
	bfd->type = BLENFILETYPE_BLEND;
	BLI_strncpy(bfd->main->name, filepath, sizeof(bfd->main->name));

	if (G.background) {
		/* We only read & store .blend thumbnail in background mode
		 * (because we cannot re-generate it, no OpenGL available).
		 */
		const int *data = read_file_thumbnail(fd);

		if (data) {
			const size_t sz = BLEN_THUMB_MEMSIZE(data[0], data[1]);
			bfd->main->blen_thumb = MEM_mallocN(sz, __func__);

			BLI_assert((sz - sizeof(*bfd->main->blen_thumb)) ==
			           (BLEN_THUMB_MEMSIZE_FILE(data[0], data[1]) - (sizeof(*data) * 2)));
			bfd->main->blen_thumb->width = data[0];
			bfd->main->blen_thumb->height = data[1];
			memcpy(bfd->main->blen_thumb->rect, &data[2], sz - sizeof(*bfd->main->blen_thumb));
		}
	}

	while (bhead) {
		switch (bhead->code) {
		case DATA:
		case DNA1:
		case TEST: /* used as preview since 2.5x */
		case REND:
			bhead = blo_nextbhead(fd, bhead);
			break;
		case GLOB:
			bhead = read_global(bfd, fd, bhead);
			break;
		case USER:
			bhead = read_userdef(bfd, fd, bhead);
			break;
		case ENDB:
			bhead = NULL;
			break;
		
		case ID_ID:
			/* Always adds to the most recently loaded ID_LI block, see direct_link_library.
			 * This is part of the file format definition. */
			bhead = read_libblock(fd, mainlist.last, bhead, LIB_READ | LIB_EXTERN, NULL);
			break;
			
			/* in 2.50+ files, the file identifier for screens is patched, forward compatibility */
		case ID_SCRN:
			bhead->code = ID_SCR;
			/* deliberate pass on to default */
		default:
			bhead = read_libblock(fd, bfd->main, bhead, LIB_LOCAL, NULL);
		}
	}
	
	/* do before read_libraries, but skip undo case */
	if (fd->memfile == NULL) {
		do_versions(fd, NULL, bfd->main);
		do_versions_userdef(fd, bfd);
	}
	
	read_libraries(fd, &mainlist);
	
	blo_join_main(&mainlist);
	
	lib_link_all(fd, bfd->main);
	//do_versions_after_linking(fd, NULL, bfd->main); // XXX: not here (or even in this function at all)! this causes crashes on many files - Aligorith (July 04, 2010)
	lib_verify_nodetree(bfd->main, true);
	fix_relpaths_library(fd->relabase, bfd->main); /* make all relative paths, relative to the open blend file */
	
	link_global(fd, bfd);	/* as last */
	
	fd->mainlist = NULL;  /* Safety, this is local variable, shall not be used afterward. */

	return bfd;
}

/* ************* APPEND LIBRARY ************** */

struct BHeadSort {
	BHead *bhead;
	void *old;
};

static int verg_bheadsort(const void *v1, const void *v2)
{
	const struct BHeadSort *x1=v1, *x2=v2;
	
	if (x1->old > x2->old) return 1;
	else if (x1->old < x2->old) return -1;
	return 0;
}

static void sort_bhead_old_map(FileData *fd)
{
	BHead *bhead;
	struct BHeadSort *bhs;
	int tot = 0;
	
	for (bhead = blo_firstbhead(fd); bhead; bhead = blo_nextbhead(fd, bhead))
		tot++;
	
	fd->tot_bheadmap = tot;
	if (tot == 0) return;
	
	bhs = fd->bheadmap = MEM_mallocN(tot * sizeof(struct BHeadSort), "BHeadSort");
	
	for (bhead = blo_firstbhead(fd); bhead; bhead = blo_nextbhead(fd, bhead), bhs++) {
		bhs->bhead = bhead;
		bhs->old = bhead->old;
	}
	
	qsort(fd->bheadmap, tot, sizeof(struct BHeadSort), verg_bheadsort);
}

static BHead *find_previous_lib(FileData *fd, BHead *bhead)
{
	/* skip library datablocks in undo, see comment in read_libblock */
	if (fd->memfile)
		return NULL;

	for (; bhead; bhead = blo_prevbhead(fd, bhead)) {
		if (bhead->code == ID_LI)
			break;
	}

	return bhead;
}

static BHead *find_bhead(FileData *fd, void *old)
{
#if 0
	BHead *bhead;
#endif
	struct BHeadSort *bhs, bhs_s;
	
	if (!old)
		return NULL;

	if (fd->bheadmap == NULL)
		sort_bhead_old_map(fd);
	
	bhs_s.old = old;
	bhs = bsearch(&bhs_s, fd->bheadmap, fd->tot_bheadmap, sizeof(struct BHeadSort), verg_bheadsort);

	if (bhs)
		return bhs->bhead;
	
#if 0
	for (bhead = blo_firstbhead(fd); bhead; bhead= blo_nextbhead(fd, bhead)) {
		if (bhead->old == old)
			return bhead;
	}
#endif

	return NULL;
}

static BHead *find_bhead_from_code_name(FileData *fd, const short idcode, const char *name)
{
#ifdef USE_GHASH_BHEAD

	char idname_full[MAX_ID_NAME];

	*((short *)idname_full) = idcode;
	BLI_strncpy(idname_full + 2, name, sizeof(idname_full) - 2);

	return BLI_ghash_lookup(fd->bhead_idname_hash, idname_full);

#else
	BHead *bhead;

	for (bhead = blo_firstbhead(fd); bhead; bhead = blo_nextbhead(fd, bhead)) {
		if (bhead->code == idcode) {
			const char *idname_test = bhead_id_name(fd, bhead);
			if (STREQ(idname_test + 2, name)) {
				return bhead;
			}
		}
		else if (bhead->code == ENDB) {
			break;
		}
	}

	return NULL;
#endif
}

static BHead *find_bhead_from_idname(FileData *fd, const char *idname)
{
#ifdef USE_GHASH_BHEAD
	return BLI_ghash_lookup(fd->bhead_idname_hash, idname);
#else
	return find_bhead_from_code_name(fd, GS(idname), idname + 2);
#endif
}

static ID *is_yet_read(FileData *fd, Main *mainvar, BHead *bhead)
{
	const char *idname= bhead_id_name(fd, bhead);
	/* which_libbase can be NULL, intentionally not using idname+2 */
	return BLI_findstring(which_libbase(mainvar, GS(idname)), idname, offsetof(ID, name));
}

static void expand_doit_library(void *fdhandle, Main *mainvar, void *old)
{
	BHead *bhead;
	FileData *fd = fdhandle;
	ID *id;
	
	bhead = find_bhead(fd, old);
	if (bhead) {
		/* from another library? */
		if (bhead->code == ID_ID) {
			BHead *bheadlib= find_previous_lib(fd, bhead);
			
			if (bheadlib) {
				Library *lib = read_struct(fd, bheadlib, "Library");
				Main *ptr = blo_find_main(fd, lib->name, fd->relabase);
				
				if (ptr->curlib == NULL) {
					const char *idname= bhead_id_name(fd, bhead);
					
					blo_reportf_wrap(fd->reports, RPT_WARNING, TIP_("LIB: Data refers to main .blend file: '%s' from %s"),
					                 idname, mainvar->curlib->filepath);
					return;
				}
				else
					id = is_yet_read(fd, ptr, bhead);
				
				if (id == NULL) {
					read_libblock(fd, ptr, bhead, LIB_READ+LIB_INDIRECT, NULL);
					// commented because this can print way too much
					// if (G.debug & G_DEBUG) printf("expand_doit: other lib %s\n", lib->name);
					
					/* for outliner dependency only */
					ptr->curlib->parent = mainvar->curlib;
				}
				else {
					/* The line below was commented by Ton (I assume), when Hos did the merge from the orange branch. rev 6568
					 * This line is NEEDED, the case is that you have 3 blend files...
					 * user.blend, lib.blend and lib_indirect.blend - if user.blend already references a "tree" from
					 * lib_indirect.blend but lib.blend does too, linking in a Scene or Group from lib.blend can result in an
					 * empty without the dupli group referenced. Once you save and reload the group would appear. - Campbell */
					/* This crashes files, must look further into it */
					
					/* Update: the issue is that in file reading, the oldnewmap is OK, but for existing data, it has to be
					 * inserted in the map to be found! */
					
					/* Update: previously it was checking for id->flag & LIB_PRE_EXISTING, however that does not affect file
					 * reading. For file reading we may need to insert it into the libmap as well, because you might have
					 * two files indirectly linking the same datablock, and in that case we need this in the libmap for the
					 * fd of both those files.
					 *
					 * The crash that this check avoided earlier was because bhead->code wasn't properly passed in, making
					 * change_idid_adr not detect the mapping was for an ID_ID datablock. */
					oldnewmap_insert(fd->libmap, bhead->old, id, bhead->code);
					change_idid_adr_fd(fd, bhead->old, id);
					
					// commented because this can print way too much
					// if (G.debug & G_DEBUG) printf("expand_doit: already linked: %s lib: %s\n", id->name, lib->name);
				}
				
				MEM_freeN(lib);
			}
		}
		else {
			id = is_yet_read(fd, mainvar, bhead);
			if (id == NULL) {
				read_libblock(fd, mainvar, bhead, LIB_TESTIND, NULL);
			}
			else {
				/* this is actually only needed on UI call? when ID was already read before, and another append
				 * happens which invokes same ID... in that case the lookup table needs this entry */
				oldnewmap_insert(fd->libmap, bhead->old, id, bhead->code);
				// commented because this can print way too much
				// if (G.debug & G_DEBUG) printf("expand: already read %s\n", id->name);
			}
		}
	}
}

static BLOExpandDoitCallback expand_doit;

// XXX deprecated - old animation system
static void expand_ipo(FileData *fd, Main *mainvar, Ipo *ipo)
{
	IpoCurve *icu;
	for (icu = ipo->curve.first; icu; icu = icu->next) {
		if (icu->driver)
			expand_doit(fd, mainvar, icu->driver->ob);
	}
}

// XXX deprecated - old animation system
static void expand_constraint_channels(FileData *fd, Main *mainvar, ListBase *chanbase)
{
	bConstraintChannel *chan;
	for (chan = chanbase->first; chan; chan = chan->next) {
		expand_doit(fd, mainvar, chan->ipo);
	}
}

static void expand_fmodifiers(FileData *fd, Main *mainvar, ListBase *list)
{
	FModifier *fcm;
	
	for (fcm = list->first; fcm; fcm = fcm->next) {
		/* library data for specific F-Modifier types */
		switch (fcm->type) {
			case FMODIFIER_TYPE_PYTHON:
			{
				FMod_Python *data = (FMod_Python *)fcm->data;
				
				expand_doit(fd, mainvar, data->script);

				break;
			}
		}
	}
}

static void expand_fcurves(FileData *fd, Main *mainvar, ListBase *list)
{
	FCurve *fcu;
	
	for (fcu = list->first; fcu; fcu = fcu->next) {
		/* Driver targets if there is a driver */
		if (fcu->driver) {
			ChannelDriver *driver = fcu->driver;
			DriverVar *dvar;
			
			for (dvar = driver->variables.first; dvar; dvar = dvar->next) {
				DRIVER_TARGETS_LOOPER(dvar) 
				{
					// TODO: only expand those that are going to get used?
					expand_doit(fd, mainvar, dtar->id);
				}
				DRIVER_TARGETS_LOOPER_END
			}
		}
		
		/* F-Curve Modifiers */
		expand_fmodifiers(fd, mainvar, &fcu->modifiers);
	}
}

static void expand_action(FileData *fd, Main *mainvar, bAction *act)
{
	bActionChannel *chan;
	
	// XXX deprecated - old animation system --------------
	for (chan=act->chanbase.first; chan; chan=chan->next) {
		expand_doit(fd, mainvar, chan->ipo);
		expand_constraint_channels(fd, mainvar, &chan->constraintChannels);
	}
	// ---------------------------------------------------
	
	/* F-Curves in Action */
	expand_fcurves(fd, mainvar, &act->curves);
}

static void expand_keyingsets(FileData *fd, Main *mainvar, ListBase *list)
{
	KeyingSet *ks;
	KS_Path *ksp;
	
	/* expand the ID-pointers in KeyingSets's paths */
	for (ks = list->first; ks; ks = ks->next) {
		for (ksp = ks->paths.first; ksp; ksp = ksp->next) {
			expand_doit(fd, mainvar, ksp->id);
		}
	}
}

static void expand_animdata_nlastrips(FileData *fd, Main *mainvar, ListBase *list)
{
	NlaStrip *strip;
	
	for (strip= list->first; strip; strip= strip->next) {
		/* check child strips */
		expand_animdata_nlastrips(fd, mainvar, &strip->strips);
		
		/* check F-Curves */
		expand_fcurves(fd, mainvar, &strip->fcurves);
		
		/* check F-Modifiers */
		expand_fmodifiers(fd, mainvar, &strip->modifiers);
		
		/* relink referenced action */
		expand_doit(fd, mainvar, strip->act);
	}
}

static void expand_animdata(FileData *fd, Main *mainvar, AnimData *adt)
{
	NlaTrack *nlt;
	
	/* own action */
	expand_doit(fd, mainvar, adt->action);
	expand_doit(fd, mainvar, adt->tmpact);
	
	/* drivers - assume that these F-Curves have driver data to be in this list... */
	expand_fcurves(fd, mainvar, &adt->drivers);
	
	/* nla-data - referenced actions */
	for (nlt = adt->nla_tracks.first; nlt; nlt = nlt->next) 
		expand_animdata_nlastrips(fd, mainvar, &nlt->strips);
}	

static void expand_particlesettings(FileData *fd, Main *mainvar, ParticleSettings *part)
{
	int a;
	
	expand_doit(fd, mainvar, part->dup_ob);
	expand_doit(fd, mainvar, part->dup_group);
	expand_doit(fd, mainvar, part->eff_group);
	expand_doit(fd, mainvar, part->bb_ob);
	
	if (part->adt)
		expand_animdata(fd, mainvar, part->adt);
	
	for (a = 0; a < MAX_MTEX; a++) {
		if (part->mtex[a]) {
			expand_doit(fd, mainvar, part->mtex[a]->tex);
			expand_doit(fd, mainvar, part->mtex[a]->object);
		}
	}
}

static void expand_group(FileData *fd, Main *mainvar, Group *group)
{
	GroupObject *go;
	
	for (go = group->gobject.first; go; go = go->next) {
		expand_doit(fd, mainvar, go->ob);
	}
}

static void expand_key(FileData *fd, Main *mainvar, Key *key)
{
	expand_doit(fd, mainvar, key->ipo); // XXX deprecated - old animation system
	
	if (key->adt)
		expand_animdata(fd, mainvar, key->adt);
}

static void expand_nodetree(FileData *fd, Main *mainvar, bNodeTree *ntree)
{
	bNode *node;
	
	if (ntree->adt)
		expand_animdata(fd, mainvar, ntree->adt);
		
	if (ntree->gpd)
		expand_doit(fd, mainvar, ntree->gpd);
	
	for (node = ntree->nodes.first; node; node = node->next) {
		if (node->id && node->type != CMP_NODE_R_LAYERS)
			expand_doit(fd, mainvar, node->id);
	}

}

static void expand_texture(FileData *fd, Main *mainvar, Tex *tex)
{
	expand_doit(fd, mainvar, tex->ima);
	expand_doit(fd, mainvar, tex->ipo); // XXX deprecated - old animation system
	
	if (tex->adt)
		expand_animdata(fd, mainvar, tex->adt);
	
	if (tex->nodetree)
		expand_nodetree(fd, mainvar, tex->nodetree);
}

static void expand_brush(FileData *fd, Main *mainvar, Brush *brush)
{
	expand_doit(fd, mainvar, brush->mtex.tex);
	expand_doit(fd, mainvar, brush->mask_mtex.tex);
	expand_doit(fd, mainvar, brush->clone.image);
	expand_doit(fd, mainvar, brush->paint_curve);
}

static void expand_material(FileData *fd, Main *mainvar, Material *ma)
{
	int a;
	
	for (a = 0; a < MAX_MTEX; a++) {
		if (ma->mtex[a]) {
			expand_doit(fd, mainvar, ma->mtex[a]->tex);
			expand_doit(fd, mainvar, ma->mtex[a]->object);
		}
	}
	
	expand_doit(fd, mainvar, ma->ipo); // XXX deprecated - old animation system
	
	if (ma->adt)
		expand_animdata(fd, mainvar, ma->adt);
	
	if (ma->nodetree)
		expand_nodetree(fd, mainvar, ma->nodetree);
	
	if (ma->group)
		expand_doit(fd, mainvar, ma->group);
}

static void expand_lamp(FileData *fd, Main *mainvar, Lamp *la)
{
	int a;
	
	for (a = 0; a < MAX_MTEX; a++) {
		if (la->mtex[a]) {
			expand_doit(fd, mainvar, la->mtex[a]->tex);
			expand_doit(fd, mainvar, la->mtex[a]->object);
		}
	}
	
	expand_doit(fd, mainvar, la->ipo); // XXX deprecated - old animation system
	
	if (la->adt)
		expand_animdata(fd, mainvar, la->adt);
	
	if (la->nodetree)
		expand_nodetree(fd, mainvar, la->nodetree);
}

static void expand_lattice(FileData *fd, Main *mainvar, Lattice *lt)
{
	expand_doit(fd, mainvar, lt->ipo); // XXX deprecated - old animation system
	expand_doit(fd, mainvar, lt->key);
	
	if (lt->adt)
		expand_animdata(fd, mainvar, lt->adt);
}


static void expand_world(FileData *fd, Main *mainvar, World *wrld)
{
	int a;
	
	for (a = 0; a < MAX_MTEX; a++) {
		if (wrld->mtex[a]) {
			expand_doit(fd, mainvar, wrld->mtex[a]->tex);
			expand_doit(fd, mainvar, wrld->mtex[a]->object);
		}
	}
	
	expand_doit(fd, mainvar, wrld->ipo); // XXX deprecated - old animation system
	
	if (wrld->adt)
		expand_animdata(fd, mainvar, wrld->adt);
	
	if (wrld->nodetree)
		expand_nodetree(fd, mainvar, wrld->nodetree);
}


static void expand_mball(FileData *fd, Main *mainvar, MetaBall *mb)
{
	int a;
	
	for (a = 0; a < mb->totcol; a++) {
		expand_doit(fd, mainvar, mb->mat[a]);
	}
	
	if (mb->adt)
		expand_animdata(fd, mainvar, mb->adt);
}

static void expand_curve(FileData *fd, Main *mainvar, Curve *cu)
{
	int a;
	
	for (a = 0; a < cu->totcol; a++) {
		expand_doit(fd, mainvar, cu->mat[a]);
	}
	
	expand_doit(fd, mainvar, cu->vfont);
	expand_doit(fd, mainvar, cu->vfontb);
	expand_doit(fd, mainvar, cu->vfonti);
	expand_doit(fd, mainvar, cu->vfontbi);
	expand_doit(fd, mainvar, cu->key);
	expand_doit(fd, mainvar, cu->ipo); // XXX deprecated - old animation system
	expand_doit(fd, mainvar, cu->bevobj);
	expand_doit(fd, mainvar, cu->taperobj);
	expand_doit(fd, mainvar, cu->textoncurve);
	
	if (cu->adt)
		expand_animdata(fd, mainvar, cu->adt);
}

static void expand_mesh(FileData *fd, Main *mainvar, Mesh *me)
{
	CustomDataLayer *layer;
	TFace *tf;
	int a, i;
	
	if (me->adt)
		expand_animdata(fd, mainvar, me->adt);
		
	for (a = 0; a < me->totcol; a++) {
		expand_doit(fd, mainvar, me->mat[a]);
	}
	
	expand_doit(fd, mainvar, me->key);
	expand_doit(fd, mainvar, me->texcomesh);
	
	if (me->tface) {
		tf = me->tface;
		for (i=0; i<me->totface; i++, tf++) {
			if (tf->tpage)
				expand_doit(fd, mainvar, tf->tpage);
		}
	}

	if (me->mface && !me->mpoly) {
		MTFace *mtf;

		for (a = 0; a < me->fdata.totlayer; a++) {
			layer = &me->fdata.layers[a];

			if (layer->type == CD_MTFACE) {
				mtf = (MTFace *) layer->data;
				for (i = 0; i < me->totface; i++, mtf++) {
					if (mtf->tpage)
						expand_doit(fd, mainvar, mtf->tpage);
				}
			}
		}
	}
	else {
		MTexPoly *mtp;

		for (a = 0; a < me->pdata.totlayer; a++) {
			layer = &me->pdata.layers[a];

			if (layer->type == CD_MTEXPOLY) {
				mtp = (MTexPoly *) layer->data;

				for (i = 0; i < me->totpoly; i++, mtp++) {
					if (mtp->tpage)
						expand_doit(fd, mainvar, mtp->tpage);
				}
			}
		}
	}
}

/* temp struct used to transport needed info to expand_constraint_cb() */
typedef struct tConstraintExpandData {
	FileData *fd;
	Main *mainvar;
} tConstraintExpandData;
/* callback function used to expand constraint ID-links */
static void expand_constraint_cb(bConstraint *UNUSED(con), ID **idpoin, bool UNUSED(is_reference), void *userdata)
{
	tConstraintExpandData *ced = (tConstraintExpandData *)userdata;
	expand_doit(ced->fd, ced->mainvar, *idpoin);
}

static void expand_constraints(FileData *fd, Main *mainvar, ListBase *lb)
{
	tConstraintExpandData ced;
	bConstraint *curcon;
	
	/* relink all ID-blocks used by the constraints */
	ced.fd = fd;
	ced.mainvar = mainvar;
	
	BKE_constraints_id_loop(lb, expand_constraint_cb, &ced);
	
	/* deprecated manual expansion stuff */
	for (curcon = lb->first; curcon; curcon = curcon->next) {
		if (curcon->ipo)
			expand_doit(fd, mainvar, curcon->ipo); // XXX deprecated - old animation system
	}
}

#if 0 /* Disabled as it doesn't actually do anything except recurse... */
static void expand_bones(FileData *fd, Main *mainvar, Bone *bone)
{
	Bone *curBone;
	
	for (curBone = bone->childbase.first; curBone; curBone=curBone->next) {
		expand_bones(fd, mainvar, curBone);
	}
}
#endif

static void expand_pose(FileData *fd, Main *mainvar, bPose *pose)
{
	bPoseChannel *chan;
	
	if (!pose)
		return;
	
	for (chan = pose->chanbase.first; chan; chan = chan->next) {
		expand_constraints(fd, mainvar, &chan->constraints);
		expand_doit(fd, mainvar, chan->custom);
	}
}

static void expand_armature(FileData *fd, Main *mainvar, bArmature *arm)
{	
	if (arm->adt)
		expand_animdata(fd, mainvar, arm->adt);
	
#if 0 /* Disabled as this currently only recurses down the chain doing nothing */
	{
		Bone *curBone;
		
		for (curBone = arm->bonebase.first; curBone; curBone=curBone->next) {
			expand_bones(fd, mainvar, curBone);
		}
	}
#endif
}

static void expand_object_expandModifiers(
        void *userData, Object *UNUSED(ob), ID **idpoin, int UNUSED(cd_flag))
{
	struct { FileData *fd; Main *mainvar; } *data= userData;
	
	FileData *fd = data->fd;
	Main *mainvar = data->mainvar;
	
	expand_doit(fd, mainvar, *idpoin);
}

static void expand_object(FileData *fd, Main *mainvar, Object *ob)
{
	ParticleSystem *psys;
	bSensor *sens;
	bController *cont;
	bActuator *act;
	bActionStrip *strip;
	PartEff *paf;
	int a;
	
	expand_doit(fd, mainvar, ob->data);
	
	/* expand_object_expandModifier() */
	if (ob->modifiers.first) {
		struct { FileData *fd; Main *mainvar; } data;
		data.fd = fd;
		data.mainvar = mainvar;
		
		modifiers_foreachIDLink(ob, expand_object_expandModifiers, (void *)&data);
	}
	
	expand_pose(fd, mainvar, ob->pose);
	expand_doit(fd, mainvar, ob->poselib);
	expand_constraints(fd, mainvar, &ob->constraints);
	
	expand_doit(fd, mainvar, ob->gpd);
	
// XXX deprecated - old animation system (for version patching only)
	expand_doit(fd, mainvar, ob->ipo);
	expand_doit(fd, mainvar, ob->action);
	
	expand_constraint_channels(fd, mainvar, &ob->constraintChannels);
	
	for (strip=ob->nlastrips.first; strip; strip=strip->next) {
		expand_doit(fd, mainvar, strip->object);
		expand_doit(fd, mainvar, strip->act);
		expand_doit(fd, mainvar, strip->ipo);
	}
// XXX deprecated - old animation system (for version patching only)
	
	if (ob->adt)
		expand_animdata(fd, mainvar, ob->adt);
	
	for (a = 0; a < ob->totcol; a++) {
		expand_doit(fd, mainvar, ob->mat[a]);
	}
	
	paf = blo_do_version_give_parteff_245(ob);
	if (paf && paf->group) 
		expand_doit(fd, mainvar, paf->group);
	
	if (ob->dup_group)
		expand_doit(fd, mainvar, ob->dup_group);
	
	if (ob->proxy)
		expand_doit(fd, mainvar, ob->proxy);
	if (ob->proxy_group)
		expand_doit(fd, mainvar, ob->proxy_group);
	
	for (psys = ob->particlesystem.first; psys; psys = psys->next)
		expand_doit(fd, mainvar, psys->part);
	
	for (sens = ob->sensors.first; sens; sens = sens->next) {
		if (sens->type == SENS_MESSAGE) {
			bMessageSensor *ms = sens->data;
			expand_doit(fd, mainvar, ms->fromObject);
		}
	}
	
	for (cont = ob->controllers.first; cont; cont = cont->next) {
		if (cont->type == CONT_PYTHON) {
			bPythonCont *pc = cont->data;
			expand_doit(fd, mainvar, pc->text);
		}
	}
	
	for (act = ob->actuators.first; act; act = act->next) {
		if (act->type == ACT_SOUND) {
			bSoundActuator *sa = act->data;
			expand_doit(fd, mainvar, sa->sound);
		}
		else if (act->type == ACT_CAMERA) {
			bCameraActuator *ca = act->data;
			expand_doit(fd, mainvar, ca->ob);
		}
		else if (act->type == ACT_EDIT_OBJECT) {
			bEditObjectActuator *eoa = act->data;
			if (eoa) {
				expand_doit(fd, mainvar, eoa->ob);
				expand_doit(fd, mainvar, eoa->me);
			}
		}
		else if (act->type == ACT_OBJECT) {
			bObjectActuator *oa = act->data;
			expand_doit(fd, mainvar, oa->reference);
		}
		else if (act->type == ACT_ADD_OBJECT) {
			bAddObjectActuator *aoa = act->data;
			expand_doit(fd, mainvar, aoa->ob);
		}
		else if (act->type == ACT_SCENE) {
			bSceneActuator *sa = act->data;
			expand_doit(fd, mainvar, sa->camera);
			expand_doit(fd, mainvar, sa->scene);
		}
		else if (act->type == ACT_2DFILTER) {
			bTwoDFilterActuator *tdfa = act->data;
			expand_doit(fd, mainvar, tdfa->text);
		}
		else if (act->type == ACT_ACTION) {
			bActionActuator *aa = act->data;
			expand_doit(fd, mainvar, aa->act);
		}
		else if (act->type == ACT_SHAPEACTION) {
			bActionActuator *aa = act->data;
			expand_doit(fd, mainvar, aa->act);
		}
		else if (act->type == ACT_PROPERTY) {
			bPropertyActuator *pa = act->data;
			expand_doit(fd, mainvar, pa->ob);
		}
		else if (act->type == ACT_MESSAGE) {
			bMessageActuator *ma = act->data;
			expand_doit(fd, mainvar, ma->toObject);
		}
		else if (act->type==ACT_PARENT) {
			bParentActuator *pa = act->data;
			expand_doit(fd, mainvar, pa->ob);
		}
		else if (act->type == ACT_ARMATURE) {
			bArmatureActuator *arma = act->data;
			expand_doit(fd, mainvar, arma->target);
		}
		else if (act->type == ACT_STEERING) {
			bSteeringActuator *sta = act->data;
			expand_doit(fd, mainvar, sta->target);
			expand_doit(fd, mainvar, sta->navmesh);
		}
	}
	
	if (ob->pd && ob->pd->tex)
		expand_doit(fd, mainvar, ob->pd->tex);

	if (ob->rigidbody_constraint) {
		expand_doit(fd, mainvar, ob->rigidbody_constraint->ob1);
		expand_doit(fd, mainvar, ob->rigidbody_constraint->ob2);
	}

	if (ob->currentlod) {
		LodLevel *level;
		for (level = ob->lodlevels.first; level; level = level->next) {
			expand_doit(fd, mainvar, level->source);
		}
	}
}

static void expand_scene(FileData *fd, Main *mainvar, Scene *sce)
{
	Base *base;
	SceneRenderLayer *srl;
	FreestyleModuleConfig *module;
	FreestyleLineSet *lineset;
	
	for (base = sce->base.first; base; base = base->next) {
		expand_doit(fd, mainvar, base->object);
	}
	expand_doit(fd, mainvar, sce->camera);
	expand_doit(fd, mainvar, sce->world);
	
	if (sce->adt)
		expand_animdata(fd, mainvar, sce->adt);
	expand_keyingsets(fd, mainvar, &sce->keyingsets);
	
	if (sce->set)
		expand_doit(fd, mainvar, sce->set);
	
	if (sce->nodetree)
		expand_nodetree(fd, mainvar, sce->nodetree);
	
	for (srl = sce->r.layers.first; srl; srl = srl->next) {
		expand_doit(fd, mainvar, srl->mat_override);
		expand_doit(fd, mainvar, srl->light_override);
		for (module = srl->freestyleConfig.modules.first; module; module = module->next) {
			if (module->script)
				expand_doit(fd, mainvar, module->script);
		}
		for (lineset = srl->freestyleConfig.linesets.first; lineset; lineset = lineset->next) {
			if (lineset->group)
				expand_doit(fd, mainvar, lineset->group);
			expand_doit(fd, mainvar, lineset->linestyle);
		}
	}
	
	if (sce->r.dometext)
		expand_doit(fd, mainvar, sce->gm.dome.warptext);
	
	if (sce->gpd)
		expand_doit(fd, mainvar, sce->gpd);
		
	if (sce->ed) {
		Sequence *seq;
		
		SEQ_BEGIN (sce->ed, seq)
		{
			if (seq->scene) expand_doit(fd, mainvar, seq->scene);
			if (seq->scene_camera) expand_doit(fd, mainvar, seq->scene_camera);
			if (seq->clip) expand_doit(fd, mainvar, seq->clip);
			if (seq->mask) expand_doit(fd, mainvar, seq->mask);
			if (seq->sound) expand_doit(fd, mainvar, seq->sound);
		}
		SEQ_END
	}
	
	if (sce->rigidbody_world) {
		expand_doit(fd, mainvar, sce->rigidbody_world->group);
		expand_doit(fd, mainvar, sce->rigidbody_world->constraints);
	}

#ifdef DURIAN_CAMERA_SWITCH
	{
		TimeMarker *marker;
		
		for (marker = sce->markers.first; marker; marker = marker->next) {
			if (marker->camera) {
				expand_doit(fd, mainvar, marker->camera);
			}
		}
	}
#endif

	expand_doit(fd, mainvar, sce->clip);
}

static void expand_camera(FileData *fd, Main *mainvar, Camera *ca)
{
	expand_doit(fd, mainvar, ca->ipo); // XXX deprecated - old animation system
	
	if (ca->adt)
		expand_animdata(fd, mainvar, ca->adt);
}

static void expand_speaker(FileData *fd, Main *mainvar, Speaker *spk)
{
	expand_doit(fd, mainvar, spk->sound);

	if (spk->adt)
		expand_animdata(fd, mainvar, spk->adt);
}

static void expand_sound(FileData *fd, Main *mainvar, bSound *snd)
{
	expand_doit(fd, mainvar, snd->ipo); // XXX deprecated - old animation system
}

static void expand_movieclip(FileData *fd, Main *mainvar, MovieClip *clip)
{
	if (clip->adt)
		expand_animdata(fd, mainvar, clip->adt);
}

static void expand_mask_parent(FileData *fd, Main *mainvar, MaskParent *parent)
{
	if (parent->id) {
		expand_doit(fd, mainvar, parent->id);
	}
}

static void expand_mask(FileData *fd, Main *mainvar, Mask *mask)
{
	MaskLayer *mask_layer;

	if (mask->adt)
		expand_animdata(fd, mainvar, mask->adt);

	for (mask_layer = mask->masklayers.first; mask_layer; mask_layer = mask_layer->next) {
		MaskSpline *spline;

		for (spline = mask_layer->splines.first; spline; spline = spline->next) {
			int i;

			for (i = 0; i < spline->tot_point; i++) {
				MaskSplinePoint *point = &spline->points[i];

				expand_mask_parent(fd, mainvar, &point->parent);
			}

			expand_mask_parent(fd, mainvar, &spline->parent);
		}
	}
}

static void expand_linestyle(FileData *fd, Main *mainvar, FreestyleLineStyle *linestyle)
{
	int a;
	LineStyleModifier *m;

	for (a = 0; a < MAX_MTEX; a++) {
		if (linestyle->mtex[a]) {
			expand_doit(fd, mainvar, linestyle->mtex[a]->tex);
			expand_doit(fd, mainvar, linestyle->mtex[a]->object);
		}
	}
	if (linestyle->nodetree)
		expand_nodetree(fd, mainvar, linestyle->nodetree);

	if (linestyle->adt)
		expand_animdata(fd, mainvar, linestyle->adt);
	for (m = linestyle->color_modifiers.first; m; m = m->next) {
		if (m->type == LS_MODIFIER_DISTANCE_FROM_OBJECT)
			expand_doit(fd, mainvar, ((LineStyleColorModifier_DistanceFromObject *)m)->target);
	}
	for (m = linestyle->alpha_modifiers.first; m; m = m->next) {
		if (m->type == LS_MODIFIER_DISTANCE_FROM_OBJECT)
			expand_doit(fd, mainvar, ((LineStyleAlphaModifier_DistanceFromObject *)m)->target);
	}
	for (m = linestyle->thickness_modifiers.first; m; m = m->next) {
		if (m->type == LS_MODIFIER_DISTANCE_FROM_OBJECT)
			expand_doit(fd, mainvar, ((LineStyleThicknessModifier_DistanceFromObject *)m)->target);
	}
}

static void expand_gpencil(FileData *fd, Main *mainvar, bGPdata *gpd)
{
	if (gpd->adt)
		expand_animdata(fd, mainvar, gpd->adt);
}

/**
 * Set the callback func used over all ID data found by \a BLO_expand_main func.
 *
 * \param expand_doit_func Called for each ID block it finds.
 */
void BLO_main_expander(BLOExpandDoitCallback expand_doit_func)
{
	expand_doit = expand_doit_func;
}

/**
 * Loop over all ID data in Main to mark relations.
 * Set (id->flag & LIB_NEED_EXPAND) to mark expanding. Flags get cleared after expanding.
 *
 * \param fdhandle usually filedata, or own handle.
 * \param mainvar the Main database to expand.
 */
void BLO_expand_main(void *fdhandle, Main *mainvar)
{
	ListBase *lbarray[MAX_LIBARRAY];
	FileData *fd = fdhandle;
	ID *id;
	int a;
	bool do_it = true;
	
	while (do_it) {
		do_it = false;
		
		a = set_listbasepointers(mainvar, lbarray);
		while (a--) {
			id = lbarray[a]->first;
			while (id) {
				if (id->flag & LIB_NEED_EXPAND) {
					switch (GS(id->name)) {
					case ID_OB:
						expand_object(fd, mainvar, (Object *)id);
						break;
					case ID_ME:
						expand_mesh(fd, mainvar, (Mesh *)id);
						break;
					case ID_CU:
						expand_curve(fd, mainvar, (Curve *)id);
						break;
					case ID_MB:
						expand_mball(fd, mainvar, (MetaBall *)id);
						break;
					case ID_SCE:
						expand_scene(fd, mainvar, (Scene *)id);
						break;
					case ID_MA:
						expand_material(fd, mainvar, (Material *)id);
						break;
					case ID_TE:
						expand_texture(fd, mainvar, (Tex *)id);
						break;
					case ID_WO:
						expand_world(fd, mainvar, (World *)id);
						break;
					case ID_LT:
						expand_lattice(fd, mainvar, (Lattice *)id);
						break;
					case ID_LA:
						expand_lamp(fd, mainvar, (Lamp *)id);
						break;
					case ID_KE:
						expand_key(fd, mainvar, (Key *)id);
						break;
					case ID_CA:
						expand_camera(fd, mainvar, (Camera *)id);
						break;
					case ID_SPK:
						expand_speaker(fd, mainvar, (Speaker *)id);
						break;
					case ID_SO:
						expand_sound(fd, mainvar, (bSound *)id);
						break;
					case ID_AR:
						expand_armature(fd, mainvar, (bArmature *)id);
						break;
					case ID_AC:
						expand_action(fd, mainvar, (bAction *)id); // XXX deprecated - old animation system
						break;
					case ID_GR:
						expand_group(fd, mainvar, (Group *)id);
						break;
					case ID_NT:
						expand_nodetree(fd, mainvar, (bNodeTree *)id);
						break;
					case ID_BR:
						expand_brush(fd, mainvar, (Brush *)id);
						break;
					case ID_IP:
						expand_ipo(fd, mainvar, (Ipo *)id); // XXX deprecated - old animation system
						break;
					case ID_PA:
						expand_particlesettings(fd, mainvar, (ParticleSettings *)id);
						break;
					case ID_MC:
						expand_movieclip(fd, mainvar, (MovieClip *)id);
						break;
					case ID_MSK:
						expand_mask(fd, mainvar, (Mask *)id);
						break;
					case ID_LS:
						expand_linestyle(fd, mainvar, (FreestyleLineStyle *)id);
						break;
					case ID_GD:
						expand_gpencil(fd, mainvar, (bGPdata *)id);
						break;
					}
					
					do_it = true;
					id->flag -= LIB_NEED_EXPAND;
					
				}
				id = id->next;
			}
		}
	}
}


/* ***************************** */
	
static bool object_in_any_scene(Main *mainvar, Object *ob)
{
	Scene *sce;
	
	for (sce = mainvar->scene.first; sce; sce = sce->id.next) {
		if (BKE_scene_base_find(sce, ob)) {
			return true;
		}
	}
	
	return false;
}

static void give_base_to_objects(Main *mainvar, Scene *scene, View3D *v3d, Library *lib, const short flag)
{
	Object *ob;
	Base *base;
	const unsigned int active_lay = (flag & FILE_ACTIVELAY) ? BKE_screen_view3d_layer_active(v3d, scene) : 0;
	const bool is_link = (flag & FILE_LINK) != 0;

	BLI_assert(scene);

	/* give all objects which are LIB_INDIRECT a base, or for a group when *lib has been set */
	for (ob = mainvar->object.first; ob; ob = ob->id.next) {
		if ((ob->id.flag & LIB_INDIRECT) && (ob->id.flag & LIB_PRE_EXISTING) == 0) {
			bool do_it = false;

			if (ob->id.us == 0) {
				do_it = true;
			}
			else if (!is_link && (ob->id.lib == lib) && (object_in_any_scene(mainvar, ob) == 0)) {
				/* When appending, make sure any indirectly loaded objects get a base, else they cant be accessed at all
				 * (see T27437). */
				do_it = true;
			}

			if (do_it) {
				base = MEM_callocN(sizeof(Base), __func__);
				BLI_addtail(&scene->base, base);

				if (active_lay) {
					ob->lay = active_lay;
				}

				base->lay = ob->lay;
				base->object = ob;
				base->flag = ob->flag;

				CLAMP_MIN(ob->id.us, 0);
				ob->id.us += 1;

				ob->id.flag &= ~LIB_INDIRECT;
				ob->id.flag |= LIB_EXTERN;
			}
		}
	}
}

static void give_base_to_groups(
        Main *mainvar, Scene *scene, View3D *v3d, Library *UNUSED(lib), const short UNUSED(flag))
{
	Group *group;
	Base *base;
	Object *ob;
	const unsigned int active_lay = BKE_screen_view3d_layer_active(v3d, scene);

	/* give all objects which are tagged a base */
	for (group = mainvar->group.first; group; group = group->id.next) {
		if (group->id.flag & LIB_DOIT) {
			/* any indirect group should not have been tagged */
			BLI_assert((group->id.flag & LIB_INDIRECT) == 0);

			/* BKE_object_add(...) messes with the selection */
			ob = BKE_object_add_only_object(mainvar, OB_EMPTY, group->id.name + 2);
			ob->type = OB_EMPTY;
			ob->lay = active_lay;

			/* assign the base */
			base = BKE_scene_base_add(scene, ob);
			base->flag |= SELECT;
			base->object->flag = base->flag;
			DAG_id_tag_update(&ob->id, OB_RECALC_OB | OB_RECALC_DATA | OB_RECALC_TIME);
			scene->basact = base;

			/* assign the group */
			ob->dup_group = group;
			ob->transflag |= OB_DUPLIGROUP;
			copy_v3_v3(ob->loc, scene->cursor);
		}
	}
}

static ID *create_placeholder(Main *mainvar, const short idcode, const char *idname, const short flag)
{
	ListBase *lb = which_libbase(mainvar, idcode);
	ID *ph_id = BKE_libblock_alloc_notest(idcode);

	*((short *)ph_id->name) = idcode;
	BLI_strncpy(ph_id->name + 2, idname, sizeof(ph_id->name) - 2);
	BKE_libblock_init_empty(ph_id);
	ph_id->lib = mainvar->curlib;
	ph_id->flag = flag | LIB_MISSING;
	ph_id->us = ID_FAKE_USERS(ph_id);
	ph_id->icon_id = 0;

	BLI_addtail(lb, ph_id);
	id_sort_by_name(lb, ph_id);

	return ph_id;
}

/* returns true if the item was found
 * but it may already have already been appended/linked */
static ID *link_named_part(
        Main *mainl, FileData *fd, const short idcode, const char *name,
        const bool use_placeholders, const bool force_indirect)
{
	BHead *bhead = find_bhead_from_code_name(fd, idcode, name);
	ID *id;

	BLI_assert(BKE_idcode_is_linkable(idcode) && BKE_idcode_is_valid(idcode));

	if (bhead) {
		id = is_yet_read(fd, mainl, bhead);
		if (id == NULL) {
			/* not read yet */
			read_libblock(fd, mainl, bhead, force_indirect ? LIB_TESTIND : LIB_TESTEXT, &id);

			if (id) {
				/* sort by name in list */
				ListBase *lb = which_libbase(mainl, idcode);
				id_sort_by_name(lb, id);
			}
		}
		else {
			/* already linked */
			if (G.debug)
				printf("append: already linked\n");
			oldnewmap_insert(fd->libmap, bhead->old, id, bhead->code);
			if (!force_indirect && (id->flag & LIB_INDIRECT)) {
				id->flag &= ~LIB_INDIRECT;
				id->flag |= LIB_EXTERN;
			}
		}
	}
	else if (use_placeholders) {
		/* XXX flag part is weak! */
		id = create_placeholder(mainl, idcode, name, force_indirect ? LIB_INDIRECT : LIB_EXTERN);
	}
	else {
		id = NULL;
	}
	
	/* if we found the id but the id is NULL, this is really bad */
	BLI_assert(!((bhead != NULL) && (id == NULL)));
	
	return id;
}

/**
 * Simple reader for copy/paste buffers.
 */
void BLO_library_link_all(Main *mainl, BlendHandle *bh)
{
	FileData *fd = (FileData *)(bh);
	BHead *bhead;
	ID *id = NULL;
	
	for (bhead = blo_firstbhead(fd); bhead; bhead = blo_nextbhead(fd, bhead)) {
		if (bhead->code == ENDB)
			break;
		if (bhead->code == ID_OB)
			read_libblock(fd, mainl, bhead, LIB_TESTIND, &id);
			
		if (id) {
			/* sort by name in list */
			ListBase *lb = which_libbase(mainl, GS(id->name));
			id_sort_by_name(lb, id);
		}
	}
}

static ID *link_named_part_ex(
        Main *mainl, FileData *fd, const int idcode, const char *name, const short flag,
		Scene *scene, View3D *v3d, const bool use_placeholders, const bool force_indirect)
{
	ID *id = link_named_part(mainl, fd, idcode, name, use_placeholders, force_indirect);

	if (id && (GS(id->name) == ID_OB)) {	/* loose object: give a base */
		if (scene) {
			Base *base;
			Object *ob;

			base = MEM_callocN(sizeof(Base), "app_nam_part");
			BLI_addtail(&scene->base, base);

			ob = (Object *)id;

			/* link at active layer (view3d if available in context, else scene one */
			if (flag & FILE_ACTIVELAY) {
				ob->lay = BKE_screen_view3d_layer_active(v3d, scene);
			}

			ob->mode = OB_MODE_OBJECT;
			base->lay = ob->lay;
			base->object = ob;
			base->flag = ob->flag;
			ob->id.us++;

			if (flag & FILE_AUTOSELECT) {
				base->flag |= SELECT;
				base->object->flag = base->flag;
				/* do NOT make base active here! screws up GUI stuff, if you want it do it on src/ level */
			}
		}
	}
	else if (id && (GS(id->name) == ID_GR)) {
		/* tag as needing to be instantiated */
		if (flag & FILE_GROUP_INSTANCE)
			id->flag |= LIB_DOIT;
	}

	return id;
}

/**
 * Link a named datablock from an external blend file.
 *
 * \param mainl The main database to link from (not the active one).
 * \param bh The blender file handle.
 * \param idcode The kind of datablock to link.
 * \param name The name of the datablock (without the 2 char ID prefix).
 * \return the linked ID when found.
 */
ID *BLO_library_link_named_part(Main *mainl, BlendHandle **bh, const short idcode, const char *name)
{
	FileData *fd = (FileData*)(*bh);
	return link_named_part(mainl, fd, idcode, name, false, false);
}

/**
 * Link a named datablock from an external blend file.
 * Optionally instantiate the object/group in the scene when the flags are set.
 *
 * \param mainl The main database to link from (not the active one).
 * \param bh The blender file handle.
 * \param idcode The kind of datablock to link.
 * \param name The name of the datablock (without the 2 char ID prefix).
 * \param flag Options for linking, used for instantiating.
 * \param scene The scene in which to instantiate objects/groups (if NULL, no instantiation is done).
 * \param v3d The active View3D (only to define active layers for instantiated objects & groups, can be NULL).
 * \param use_placeholders If true, generate a placeholder (empty ID) if not found in current lib file.
 * \param force_indirect If true, force loaded ID to be tagged as LIB_INDIRECT (used in reload context only).
 * \return the linked ID when found.
 */
ID *BLO_library_link_named_part_ex(
        Main *mainl, BlendHandle **bh, const int idcode, const char *name, const short flag,
        Scene *scene, View3D *v3d, const bool use_placeholders, const bool force_indirect)
{
	FileData *fd = (FileData*)(*bh);
	return link_named_part_ex(mainl, fd, idcode, name, flag, scene, v3d, use_placeholders, force_indirect);
}

static void link_id_part(ReportList *reports, FileData *fd, Main *mainvar, ID *id, ID **r_id)
{
	BHead *bhead = NULL;
	const bool is_valid = BKE_idcode_is_linkable(GS(id->name)) || ((id->flag & LIB_EXTERN) == 0);

	if (fd) {
		bhead = find_bhead_from_idname(fd, id->name);
	}

	id->flag &= ~LIB_READ;

	if (!is_valid) {
		blo_reportf_wrap(
		        reports, RPT_ERROR,
		        TIP_("LIB: %s: '%s' is directly linked from '%s' (parent '%s'), but is a non-linkable data type"),
		        BKE_idcode_to_name(GS(id->name)),
		        id->name + 2,
		        mainvar->curlib->filepath,
		        library_parent_filepath(mainvar->curlib));
	}

	if (bhead) {
		id->flag |= LIB_NEED_EXPAND;
		// printf("read lib block %s\n", id->name);
		read_libblock(fd, mainvar, bhead, id->flag, r_id);
	}
	else {
		blo_reportf_wrap(
		        reports, RPT_WARNING,
		        TIP_("LIB: %s: '%s' missing from '%s', parent '%s'"),
		        BKE_idcode_to_name(GS(id->name)),
		        id->name + 2,
		        mainvar->curlib->filepath,
		        library_parent_filepath(mainvar->curlib));

		/* Generate a placeholder for this ID (simplified version of read_libblock actually...). */
		if (r_id) {
<<<<<<< HEAD
			*r_id = create_placeholder(mainvar, GS(id->name), id->name + 2, id->flag);
=======
			*r_id = is_valid ? create_placeholder(mainvar, id->name, id->flag) : NULL;
>>>>>>> 29d9140f
		}
	}
}

/* common routine to append/link something from a library */

static Main *library_link_begin(Main *mainvar, FileData **fd, const char *filepath)
{
	Main *mainl;

	(*fd)->mainlist = MEM_callocN(sizeof(ListBase), "FileData.mainlist");
	
	/* clear for group instantiating tag */
	BKE_main_id_tag_listbase(&(mainvar->group), false);

	/* make mains */
	blo_split_main((*fd)->mainlist, mainvar);
	
	/* which one do we need? */
	mainl = blo_find_main(*fd, filepath, G.main->name);
	
	/* needed for do_version */
	mainl->versionfile = (*fd)->fileversion;
	read_file_version(*fd, mainl);
#ifdef USE_GHASH_BHEAD
	read_file_bhead_idname_map_create(*fd);
#endif
	
	return mainl;
}

/**
 * Initialize the BlendHandle for linking library data.
 *
 * \param mainvar The current main database, e.g. G.main or CTX_data_main(C).
 * \param bh A blender file handle as returned by \a BLO_blendhandle_from_file or \a BLO_blendhandle_from_memory.
 * \param filepath Used for relative linking, copied to the \a lib->name.
 * \return the library Main, to be passed to \a BLO_library_append_named_part as \a mainl.
 */
Main *BLO_library_link_begin(Main *mainvar, BlendHandle **bh, const char *filepath)
{
	FileData *fd = (FileData*)(*bh);
	return library_link_begin(mainvar, &fd, filepath);
}

/* scene and v3d may be NULL. */
static void library_link_end(Main *mainl, FileData **fd, const short flag, Scene *scene, View3D *v3d)
{
	Main *mainvar;
	Library *curlib;

	/* expander now is callback function */
	BLO_main_expander(expand_doit_library);

	/* make main consistent */
	BLO_expand_main(*fd, mainl);

	/* do this when expand found other libs */
	read_libraries(*fd, (*fd)->mainlist);

	curlib = mainl->curlib;

	/* make the lib path relative if required */
	if (flag & FILE_RELPATH) {
		/* use the full path, this could have been read by other library even */
		BLI_strncpy(curlib->name, curlib->filepath, sizeof(curlib->name));

		/* uses current .blend file as reference */
		BLI_path_rel(curlib->name, G.main->name);
	}

	blo_join_main((*fd)->mainlist);
	mainvar = (*fd)->mainlist->first;
	MEM_freeN((*fd)->mainlist);
	mainl = NULL; /* blo_join_main free's mainl, cant use anymore */

	lib_link_all(*fd, mainvar);
	lib_verify_nodetree(mainvar, false);
	fix_relpaths_library(G.main->name, mainvar); /* make all relative paths, relative to the open blend file */

	/* Give a base to loose objects. If group append, do it for objects too.
	 * Only directly linked objects & groups are instantiated by `BLO_library_link_named_part_ex()` & co,
	 * here we handle indirect ones and other possible edge-cases. */
	if (scene) {
		give_base_to_objects(mainvar, scene, v3d, curlib, flag);

		if (flag & FILE_GROUP_INSTANCE) {
			give_base_to_groups(mainvar, scene, v3d, curlib, flag);
		}
	}
	else {
		/* printf("library_append_end, scene is NULL (objects wont get bases)\n"); */
	}

	/* clear group instantiating tag */
	BKE_main_id_tag_listbase(&(mainvar->group), false);

	/* patch to prevent switch_endian happens twice */
	if ((*fd)->flags & FD_FLAGS_SWITCH_ENDIAN) {
		blo_freefiledata(*fd);
		*fd = NULL;
	}
}

/**
 * Finalize linking from a given .blend file (library).
 * Optionally instance the indirect object/group in the scene when the flags are set.
 * \note Do not use \a bh after calling this function, it may frees it.
 *
 * \param mainl The main database to link from (not the active one).
 * \param bh The blender file handle (WARNING! may be freed by this function!).
 * \param flag Options for linking, used for instantiating.
 * \param scene The scene in which to instantiate objects/groups (if NULL, no instantiation is done).
 * \param v3d The active View3D (only to define active layers for instantiated objects & groups, can be NULL).
 */
void BLO_library_link_end(Main *mainl, BlendHandle **bh, short flag, Scene *scene, View3D *v3d)
{
	FileData *fd = (FileData*)(*bh);
	library_link_end(mainl, &fd, flag, scene, v3d);
	*bh = (BlendHandle*)fd;
}

void *BLO_library_read_struct(FileData *fd, BHead *bh, const char *blockname)
{
	return read_struct(fd, bh, blockname);
}

/* ************* READ LIBRARY ************** */

static int mainvar_count_libread_blocks(Main *mainvar)
{
	ListBase *lbarray[MAX_LIBARRAY];
	int a, tot = 0;
	
	a = set_listbasepointers(mainvar, lbarray);
	while (a--) {
		ID *id;
		
		for (id = lbarray[a]->first; id; id = id->next) {
			if (id->flag & LIB_READ)
				tot++;
		}
	}
	return tot;
}

static void read_libraries(FileData *basefd, ListBase *mainlist)
{
	Main *mainl = mainlist->first;
	Main *mainptr;
	ListBase *lbarray[MAX_LIBARRAY];
	int a;
	bool do_it = true;
	
	/* expander now is callback function */
	BLO_main_expander(expand_doit_library);
	
	while (do_it) {
		do_it = false;
		
		/* test 1: read libdata */
		mainptr= mainl->next;
		while (mainptr) {
			int tot = mainvar_count_libread_blocks(mainptr);
			
			// printf("found LIB_READ %s\n", mainptr->curlib->name);
			if (tot) {
				FileData *fd = mainptr->curlib->filedata;
				
				if (fd == NULL) {
					
					/* printf and reports for now... its important users know this */
					
					/* if packed file... */
					if (mainptr->curlib->packedfile) {
						PackedFile *pf = mainptr->curlib->packedfile;
						
						blo_reportf_wrap(
						        basefd->reports, RPT_INFO, TIP_("Read packed library:  '%s', parent '%s'"),
						        mainptr->curlib->name,
						        library_parent_filepath(mainptr->curlib));
						fd = blo_openblendermemory(pf->data, pf->size, basefd->reports);
						
						
						/* needed for library_append and read_libraries */
						BLI_strncpy(fd->relabase, mainptr->curlib->filepath, sizeof(fd->relabase));
					}
					else {
						blo_reportf_wrap(
						        basefd->reports, RPT_INFO, TIP_("Read library:  '%s', '%s', parent '%s'"),
						        mainptr->curlib->filepath,
						        mainptr->curlib->name,
						        library_parent_filepath(mainptr->curlib));
						fd = blo_openblenderfile(mainptr->curlib->filepath, basefd->reports);
					}
					/* allow typing in a new lib path */
					if (G.debug_value == -666) {
						while (fd == NULL) {
							char newlib_path[FILE_MAX] = {0};
							printf("Missing library...'\n");
							printf("	current file: %s\n", G.main->name);
							printf("	absolute lib: %s\n", mainptr->curlib->filepath);
							printf("	relative lib: %s\n", mainptr->curlib->name);
							printf("  enter a new path:\n");
							
							if (scanf("%s", newlib_path) > 0) {
								BLI_strncpy(mainptr->curlib->name, newlib_path, sizeof(mainptr->curlib->name));
								BLI_strncpy(mainptr->curlib->filepath, newlib_path, sizeof(mainptr->curlib->filepath));
								BLI_cleanup_path(G.main->name, mainptr->curlib->filepath);
								
								fd = blo_openblenderfile(mainptr->curlib->filepath, basefd->reports);

								if (fd) {
									fd->mainlist = mainlist;
									printf("found: '%s', party on macuno!\n", mainptr->curlib->filepath);
								}
							}
						}
					}
					
					if (fd) {
						/* share the mainlist, so all libraries are added immediately in a
						 * single list. it used to be that all FileData's had their own list,
						 * but with indirectly linking this meant we didn't catch duplicate
						 * libraries properly */
						fd->mainlist = mainlist;

						fd->reports = basefd->reports;
						
						if (fd->libmap)
							oldnewmap_free(fd->libmap);
						
						fd->libmap = oldnewmap_new();
						
						mainptr->curlib->filedata = fd;
						mainptr->versionfile=  fd->fileversion;
						
						/* subversion */
						read_file_version(fd, mainptr);
#ifdef USE_GHASH_BHEAD
						read_file_bhead_idname_map_create(fd);
#endif

					}
					else {
						mainptr->curlib->filedata = NULL;
						mainptr->curlib->id.flag |= LIB_MISSING;
					}
					
					if (fd == NULL) {
						blo_reportf_wrap(basefd->reports, RPT_WARNING, TIP_("Cannot find lib '%s'"),
						                 mainptr->curlib->filepath);
					}
				}
				if (fd) {
					do_it = true;
				}
				a = set_listbasepointers(mainptr, lbarray);
				while (a--) {
					ID *id = lbarray[a]->first;

					while (id) {
						ID *idn = id->next;
						if (id->flag & LIB_READ) {
							ID *realid = NULL;
							BLI_remlink(lbarray[a], id);

							link_id_part(basefd->reports, fd, mainptr, id, &realid);

							/* realid shall never be NULL - unless some source file/lib is broken
							 * (known case: some directly linked shapekey from a missing lib...). */
							/* BLI_assert(realid != NULL); */

							change_idid_adr(mainlist, basefd, id, realid);

							MEM_freeN(id);
						}
						id = idn;
					}
				}
				BLO_expand_main(fd, mainptr);
			}
			
			mainptr = mainptr->next;
		}
	}
	
	/* test if there are unread libblocks */
	/* XXX This code block is kept for 2.77, until we are sure it never gets reached anymore. Can be removed later. */
	for (mainptr = mainl->next; mainptr; mainptr = mainptr->next) {
		a = set_listbasepointers(mainptr, lbarray);
		while (a--) {
			ID *id, *idn = NULL;
			
			for (id = lbarray[a]->first; id; id = idn) {
				idn = id->next;
				if (id->flag & LIB_READ) {
					BLI_assert(0);
					BLI_remlink(lbarray[a], id);
					blo_reportf_wrap(
					        basefd->reports, RPT_ERROR,
					        TIP_("LIB: %s: '%s' unread lib block missing from '%s', parent '%s' - "
					             "Please file a bug report if you see this message"),
					        BKE_idcode_to_name(GS(id->name)),
					        id->name + 2,
					        mainptr->curlib->filepath,
					        library_parent_filepath(mainptr->curlib));
					change_idid_adr(mainlist, basefd, id, NULL);
					
					MEM_freeN(id);
				}
			}
		}
	}
	
	/* do versions, link, and free */
	for (mainptr = mainl->next; mainptr; mainptr = mainptr->next) {
		/* some mains still have to be read, then
		 * versionfile is still zero! */
		if (mainptr->versionfile) {
			if (mainptr->curlib->filedata) // can be zero... with shift+f1 append
				do_versions(mainptr->curlib->filedata, mainptr->curlib, mainptr);
			else
				do_versions(basefd, NULL, mainptr);
		}
		
		if (mainptr->curlib->filedata)
			lib_link_all(mainptr->curlib->filedata, mainptr);
		
		if (mainptr->curlib->filedata) blo_freefiledata(mainptr->curlib->filedata);
		mainptr->curlib->filedata = NULL;
	}
}


/* reading runtime */

BlendFileData *blo_read_blendafterruntime(int file, const char *name, int actualsize, ReportList *reports)
{
	BlendFileData *bfd = NULL;
	FileData *fd = filedata_new();
	fd->filedes = file;
	fd->buffersize = actualsize;
	fd->read = fd_read_from_file;
	
	/* needed for library_append and read_libraries */
	BLI_strncpy(fd->relabase, name, sizeof(fd->relabase));
	
	fd = blo_decode_and_check(fd, reports);
	if (!fd)
		return NULL;
	
	fd->reports = reports;
	bfd = blo_read_file_internal(fd, "");
	blo_freefiledata(fd);
	
	return bfd;
}<|MERGE_RESOLUTION|>--- conflicted
+++ resolved
@@ -9809,11 +9809,7 @@
 
 		/* Generate a placeholder for this ID (simplified version of read_libblock actually...). */
 		if (r_id) {
-<<<<<<< HEAD
-			*r_id = create_placeholder(mainvar, GS(id->name), id->name + 2, id->flag);
-=======
-			*r_id = is_valid ? create_placeholder(mainvar, id->name, id->flag) : NULL;
->>>>>>> 29d9140f
+			*r_id = is_valid ? create_placeholder(mainvar, GS(id->name), id->name + 2, id->flag) : NULL;
 		}
 	}
 }
