/*
 * Copyright 2011-2013 Blender Foundation
 *
 * Licensed under the Apache License, Version 2.0 (the "License");
 * you may not use this file except in compliance with the License.
 * You may obtain a copy of the License at
 *
 * http://www.apache.org/licenses/LICENSE-2.0
 *
 * Unless required by applicable law or agreed to in writing, software
 * distributed under the License is distributed on an "AS IS" BASIS,
 * WITHOUT WARRANTIES OR CONDITIONS OF ANY KIND, either express or implied.
 * See the License for the specific language governing permissions and
 * limitations under the License.
 */

#ifndef __KERNEL_BSSRDF_H__
#define __KERNEL_BSSRDF_H__

CCL_NAMESPACE_BEGIN

typedef ccl_addr_space struct Bssrdf {
	SHADER_CLOSURE_BASE;

	float radius;
	float sharpness;
	float d;
	float texture_blur;
	float albedo;
	float3 N;
} Bssrdf;

/* Planar Truncated Gaussian
 *
 * Note how this is different from the typical gaussian, this one integrates
 * to 1 over the plane (where you get an extra 2*pi*x factor). We are lucky
 * that integrating x*exp(-x) gives a nice closed form solution. */

/* paper suggests 1/12.46 which is much too small, suspect it's *12.46 */
#define GAUSS_TRUNCATE 12.46f

ccl_device float bssrdf_gaussian_eval(const ShaderClosure *sc, float r)
{
	/* integrate (2*pi*r * exp(-r*r/(2*v)))/(2*pi*v)) from 0 to Rm
	 * = 1 - exp(-Rm*Rm/(2*v)) */
	const Bssrdf *bssrdf = (const Bssrdf*)sc;
	const float v = bssrdf->radius*bssrdf->radius*(0.25f*0.25f);
	const float Rm = sqrtf(v*GAUSS_TRUNCATE);

	if(r >= Rm)
		return 0.0f;

	return expf(-r*r/(2.0f*v))/(2.0f*M_PI_F*v);
}

ccl_device float bssrdf_gaussian_pdf(const ShaderClosure *sc, float r)
{
	/* 1.0 - expf(-Rm*Rm/(2*v)) simplified */
	const float area_truncated = 1.0f - expf(-0.5f*GAUSS_TRUNCATE);

	return bssrdf_gaussian_eval(sc, r) * (1.0f/(area_truncated));
}

ccl_device void bssrdf_gaussian_sample(const ShaderClosure *sc, float xi, float *r, float *h)
{
	/* xi = integrate (2*pi*r * exp(-r*r/(2*v)))/(2*pi*v)) = -exp(-r^2/(2*v))
	 * r = sqrt(-2*v*logf(xi)) */
	const Bssrdf *bssrdf = (const Bssrdf*)sc;
	const float v = bssrdf->radius*bssrdf->radius*(0.25f*0.25f);
	const float Rm = sqrtf(v*GAUSS_TRUNCATE);

	/* 1.0 - expf(-Rm*Rm/(2*v)) simplified */
	const float area_truncated = 1.0f - expf(-0.5f*GAUSS_TRUNCATE);

	/* r(xi) */
	const float r_squared = -2.0f*v*logf(1.0f - xi*area_truncated);
	*r = sqrtf(r_squared);

	/* h^2 + r^2 = Rm^2 */
	*h = safe_sqrtf(Rm*Rm - r_squared);
}

/* Planar Cubic BSSRDF falloff
 *
 * This is basically (Rm - x)^3, with some factors to normalize it. For sampling
 * we integrate 2*pi*x * (Rm - x)^3, which gives us a quintic equation that as
 * far as I can tell has no closed form solution. So we get an iterative solution
 * instead with newton-raphson. */

ccl_device float bssrdf_cubic_eval(const ShaderClosure *sc, float r)
{
	const Bssrdf *bssrdf = (const Bssrdf*)sc;
	const float sharpness = bssrdf->sharpness;

	if(sharpness == 0.0f) {
		const float Rm = bssrdf->radius;

		if(r >= Rm)
			return 0.0f;

		/* integrate (2*pi*r * 10*(R - r)^3)/(pi * R^5) from 0 to R = 1 */
		const float Rm5 = (Rm*Rm) * (Rm*Rm) * Rm;
		const float f = Rm - r;
		const float num = f*f*f;

		return (10.0f * num) / (Rm5 * M_PI_F);

	}
	else {
		float Rm = bssrdf->radius*(1.0f + sharpness);

		if(r >= Rm)
			return 0.0f;

		/* custom variation with extra sharpness, to match the previous code */
		const float y = 1.0f/(1.0f + sharpness);
		float Rmy, ry, ryinv;

		if(sharpness == 1.0f) {
			Rmy = sqrtf(Rm);
			ry = sqrtf(r);
			ryinv = (ry > 0.0f)? 1.0f/ry: 0.0f;
		}
		else {
			Rmy = powf(Rm, y);
			ry = powf(r, y);
			ryinv = (r > 0.0f)? powf(r, 2.0f*y - 2.0f): 0.0f;
		}

		const float Rmy5 = (Rmy*Rmy) * (Rmy*Rmy) * Rmy;
		const float f = Rmy - ry;
		const float num = f*(f*f)*(y*ryinv);

		return (10.0f * num) / (Rmy5 * M_PI_F);
	}
}

ccl_device float bssrdf_cubic_pdf(const ShaderClosure *sc, float r)
{
	return bssrdf_cubic_eval(sc, r);
}

/* solve 10x^2 - 20x^3 + 15x^4 - 4x^5 - xi == 0 */
ccl_device float bssrdf_cubic_quintic_root_find(float xi)
{
	/* newton-raphson iteration, usually succeeds in 2-4 iterations, except
	 * outside 0.02 ... 0.98 where it can go up to 10, so overall performance
	 * should not be too bad */
	const float tolerance = 1e-6f;
	const int max_iteration_count = 10;
	float x = 0.25f;
	int i;

	for(i = 0; i < max_iteration_count; i++) {
		float x2 = x*x;
		float x3 = x2*x;
		float nx = (1.0f - x);

		float f = 10.0f*x2 - 20.0f*x3 + 15.0f*x2*x2 - 4.0f*x2*x3 - xi;
		float f_ = 20.0f*(x*nx)*(nx*nx);

		if(fabsf(f) < tolerance || f_ == 0.0f)
			break;

		x = saturate(x - f/f_);
	}

	return x;
}

ccl_device void bssrdf_cubic_sample(const ShaderClosure *sc, float xi, float *r, float *h)
{
	const Bssrdf *bssrdf = (const Bssrdf*)sc;
	const float sharpness = bssrdf->sharpness;
	float Rm = bssrdf->radius;
	float r_ = bssrdf_cubic_quintic_root_find(xi);

	if(sharpness != 0.0f) {
		r_ = powf(r_, 1.0f + sharpness);
		Rm *= (1.0f + sharpness);
	}

	r_ *= Rm;
	*r = r_;

	/* h^2 + r^2 = Rm^2 */
	*h = safe_sqrtf(Rm*Rm - r_*r_);
}

/* Approximate Reflectance Profiles
 * http://graphics.pixar.com/library/ApproxBSSRDF/paper.pdf
 */

/* This is a bit arbitrary, just need big enough radius so it matches
 * the mean free length, but still not too big so sampling is still
 * effective. Might need some further tweaks.
 */
#define BURLEY_TRUNCATE     16.0f
#define BURLEY_TRUNCATE_CDF 0.9963790093708328f // cdf(BURLEY_TRUNCATE)

ccl_device_inline float bssrdf_burley_fitting(float A)
{
	/* Diffuse surface transmission, equation (6). */
	return 1.9f - A + 3.5f * (A - 0.8f) * (A - 0.8f);
}

/* Scale mean free path length so it gives similar looking result
 * to Cubic and Gaussian models.
 */
ccl_device_inline float bssrdf_burley_compatible_mfp(float r)
{
	return 0.25f * M_1_PI_F * r;
}

ccl_device void bssrdf_burley_setup(Bssrdf *bssrdf)
{
	/* Mean free path length. */
	const float l = bssrdf_burley_compatible_mfp(bssrdf->radius);
	/* Surface albedo. */
	const float A = bssrdf->albedo;
	const float s = bssrdf_burley_fitting(A);
	const float d = l / s;

	bssrdf->d = d;
}

ccl_device float bssrdf_burley_eval(const ShaderClosure *sc, float r)
{
	const Bssrdf *bssrdf = (const Bssrdf*)sc;
	const float d = bssrdf->d;
	const float Rm = BURLEY_TRUNCATE * d;

	if(r >= Rm)
		return 0.0f;

	/* Burley refletance profile, equation (3).
	 *
	 * NOTES:
	 * - Surface albedo is already included into sc->weight, no need to
	 *   multiply by this term here.
	 * - This is normalized diffuse model, so the equation is mutliplied
	 *   by 2*pi, which also matches cdf().
	 */
	float exp_r_3_d = expf(-r / (3.0f * d));
	float exp_r_d = exp_r_3_d * exp_r_3_d * exp_r_3_d;
	return (exp_r_d + exp_r_3_d) / (4.0f*d);
}

ccl_device float bssrdf_burley_pdf(const ShaderClosure *sc, float r)
{
	return bssrdf_burley_eval(sc, r) * (1.0f/BURLEY_TRUNCATE_CDF);
}

/* Find the radius for desired CDF value.
 * Returns scaled radius, meaning the result is to be scaled up by d.
 * Since there's no closed form solution we do Newton-Raphson method to find it.
 */
ccl_device float bssrdf_burley_root_find(float xi)
{
	const float tolerance = 1e-6f;
	const int max_iteration_count = 10;
	/* Do initial guess based on manual curve fitting, this allows us to reduce
	 * number of iterations to maximum 4 across the [0..1] range. We keep maximum
	 * number of iteration higher just to be sure we didn't miss root in some
	 * corner case.
	 */
	float r;
	if(xi <= 0.9f) {
		r = expf(xi * xi * 2.4f) - 1.0f;
	}
	else {
		/* TODO(sergey): Some nicer curve fit is possible here. */
		r = 15.0f;
	}
	/* Solve against scaled radius. */
	for(int i = 0; i < max_iteration_count; i++) {
		float exp_r_3 = expf(-r / 3.0f);
		float exp_r = exp_r_3 * exp_r_3 * exp_r_3;
		float f = 1.0f - 0.25f * exp_r - 0.75f * exp_r_3 - xi;
		float f_ = 0.25f * exp_r + 0.25f * exp_r_3;

		if(fabsf(f) < tolerance || f_ == 0.0f) {
			break;
		}

		r = r - f/f_;
		if(r < 0.0f) {
			r = 0.0f;
		}
	}
	return r;
}

ccl_device void bssrdf_burley_sample(const ShaderClosure *sc,
                                     float xi,
                                     float *r,
                                     float *h)
{
	const Bssrdf *bssrdf = (const Bssrdf*)sc;
	const float d = bssrdf->d;
	const float Rm = BURLEY_TRUNCATE * d;
	const float r_ = bssrdf_burley_root_find(xi * BURLEY_TRUNCATE_CDF) * d;

	*r = r_;

	/* h^2 + r^2 = Rm^2 */
	*h = safe_sqrtf(Rm*Rm - r_*r_);
}

/* None BSSRDF falloff
 *
 * Samples distributed over disk with no falloff, for reference. */

ccl_device float bssrdf_none_eval(const ShaderClosure *sc, float r)
{
	const Bssrdf *bssrdf = (const Bssrdf*)sc;
	const float Rm = bssrdf->radius;
	return (r < Rm)? 1.0f: 0.0f;
}

ccl_device float bssrdf_none_pdf(const ShaderClosure *sc, float r)
{
	/* integrate (2*pi*r)/(pi*Rm*Rm) from 0 to Rm = 1 */
	const Bssrdf *bssrdf = (const Bssrdf*)sc;
	const float Rm = bssrdf->radius;
	const float area = (M_PI_F*Rm*Rm);

	return bssrdf_none_eval(sc, r) / area;
}

ccl_device void bssrdf_none_sample(const ShaderClosure *sc, float xi, float *r, float *h)
{
	/* xi = integrate (2*pi*r)/(pi*Rm*Rm) = r^2/Rm^2
	 * r = sqrt(xi)*Rm */
	const Bssrdf *bssrdf = (const Bssrdf*)sc;
	const float Rm = bssrdf->radius;
	const float r_ = sqrtf(xi)*Rm;

	*r = r_;

	/* h^2 + r^2 = Rm^2 */
	*h = safe_sqrtf(Rm*Rm - r_*r_);
}

/* Generic */

ccl_device_inline Bssrdf *bssrdf_alloc(ShaderData *sd, float3 weight)
{
	Bssrdf *bssrdf = (Bssrdf*)closure_alloc(sd, sizeof(Bssrdf), CLOSURE_NONE_ID, weight);

	if(!bssrdf)
		return NULL;

	float sample_weight = fabsf(average(weight));
	bssrdf->sample_weight = sample_weight;
	return (sample_weight >= CLOSURE_WEIGHT_CUTOFF) ? bssrdf : NULL;
}

ccl_device int bssrdf_setup(Bssrdf *bssrdf, ClosureType type)
{
	if(bssrdf->radius < BSSRDF_MIN_RADIUS) {
		/* revert to diffuse BSDF if radius too small */
<<<<<<< HEAD
		int flag;
		if (type == CLOSURE_BSSRDF_DISNEY_ID) {
			sc->data0 = sc->data3;
			sc->data1 = 0.0f;
			flag = bsdf_disney_diffuse_setup(sc);
			sc->type = CLOSURE_BSDF_BSSRDF_DISNEY_ID;
		}
		else {
			sc->data0 = 0.0f;
			sc->data1 = 0.0f;
			flag = bsdf_diffuse_setup(sc);
			sc->type = CLOSURE_BSDF_BSSRDF_ID;
		}
		
=======
		DiffuseBsdf *bsdf = (DiffuseBsdf*)bssrdf;
		bsdf->N = bssrdf->N;
		int flag = bsdf_diffuse_setup(bsdf);
		bsdf->type = CLOSURE_BSDF_BSSRDF_ID;
>>>>>>> 7065022f
		return flag;
	}
	else {
		bssrdf->texture_blur = saturate(bssrdf->texture_blur);
		bssrdf->sharpness = saturate(bssrdf->sharpness);
		bssrdf->type = type;

<<<<<<< HEAD
		if (type == CLOSURE_BSSRDF_BURLEY_ID || type == CLOSURE_BSSRDF_DISNEY_ID) {
			bssrdf_burley_setup(sc);
=======
		if(type == CLOSURE_BSSRDF_BURLEY_ID) {
			bssrdf_burley_setup(bssrdf);
>>>>>>> 7065022f
		}

		return SD_BSDF|SD_BSDF_HAS_EVAL|SD_BSSRDF;
	}
}

ccl_device void bssrdf_sample(const ShaderClosure *sc, float xi, float *r, float *h)
{
	if(sc->type == CLOSURE_BSSRDF_CUBIC_ID)
		bssrdf_cubic_sample(sc, xi, r, h);
	else if(sc->type == CLOSURE_BSSRDF_GAUSSIAN_ID)
		bssrdf_gaussian_sample(sc, xi, r, h);
	else /*if(sc->type == CLOSURE_BSSRDF_BURLEY_ID || sc->type == CLOSURE_BSSRDF_DISNEY_ID)*/
		bssrdf_burley_sample(sc, xi, r, h);
}

ccl_device float bssrdf_pdf(const ShaderClosure *sc, float r)
{
	if(sc->type == CLOSURE_BSSRDF_CUBIC_ID)
		return bssrdf_cubic_pdf(sc, r);
	else if(sc->type == CLOSURE_BSSRDF_GAUSSIAN_ID)
		return bssrdf_gaussian_pdf(sc, r);
	else /*if(sc->type == CLOSURE_BSSRDF_BURLEY_ID || sc->type == CLOSURE_BSSRDF_DISNEY_ID)*/
		return bssrdf_burley_pdf(sc, r);
}

CCL_NAMESPACE_END

#endif /* __KERNEL_BSSRDF_H__ */
<|MERGE_RESOLUTION|>--- conflicted
+++ resolved
@@ -27,7 +27,9 @@
 	float d;
 	float texture_blur;
 	float albedo;
+	float roughness;
 	float3 N;
+	float3 baseColor;
 } Bssrdf;
 
 /* Planar Truncated Gaussian
@@ -360,27 +362,22 @@
 {
 	if(bssrdf->radius < BSSRDF_MIN_RADIUS) {
 		/* revert to diffuse BSDF if radius too small */
-<<<<<<< HEAD
 		int flag;
 		if (type == CLOSURE_BSSRDF_DISNEY_ID) {
-			sc->data0 = sc->data3;
-			sc->data1 = 0.0f;
-			flag = bsdf_disney_diffuse_setup(sc);
-			sc->type = CLOSURE_BSDF_BSSRDF_DISNEY_ID;
+			DisneyDiffuseBsdf *bsdf = (DisneyDiffuseBsdf*)bssrdf;
+			bsdf->N = bssrdf->N;
+			bsdf->roughness = bssrdf->roughness;
+			bsdf->baseColor = bssrdf->baseColor;
+			flag = bsdf_disney_diffuse_setup(bsdf);
+			bsdf->type = CLOSURE_BSDF_BSSRDF_DISNEY_ID;
 		}
 		else {
-			sc->data0 = 0.0f;
-			sc->data1 = 0.0f;
-			flag = bsdf_diffuse_setup(sc);
-			sc->type = CLOSURE_BSDF_BSSRDF_ID;
+			DiffuseBsdf *bsdf = (DiffuseBsdf*)bssrdf;
+			bsdf->N = bssrdf->N;
+			flag = bsdf_diffuse_setup(bsdf);
+			bsdf->type = CLOSURE_BSDF_BSSRDF_ID;
 		}
 		
-=======
-		DiffuseBsdf *bsdf = (DiffuseBsdf*)bssrdf;
-		bsdf->N = bssrdf->N;
-		int flag = bsdf_diffuse_setup(bsdf);
-		bsdf->type = CLOSURE_BSDF_BSSRDF_ID;
->>>>>>> 7065022f
 		return flag;
 	}
 	else {
@@ -388,13 +385,8 @@
 		bssrdf->sharpness = saturate(bssrdf->sharpness);
 		bssrdf->type = type;
 
-<<<<<<< HEAD
 		if (type == CLOSURE_BSSRDF_BURLEY_ID || type == CLOSURE_BSSRDF_DISNEY_ID) {
-			bssrdf_burley_setup(sc);
-=======
-		if(type == CLOSURE_BSSRDF_BURLEY_ID) {
 			bssrdf_burley_setup(bssrdf);
->>>>>>> 7065022f
 		}
 
 		return SD_BSDF|SD_BSDF_HAS_EVAL|SD_BSSRDF;
