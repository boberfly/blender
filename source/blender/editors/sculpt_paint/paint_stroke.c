/*
 * ***** BEGIN GPL LICENSE BLOCK *****
 *
 * This program is free software; you can redistribute it and/or
 * modify it under the terms of the GNU General Public License
 * as published by the Free Software Foundation; either version 2
 * of the License, or (at your option) any later version.
 *
 * This program is distributed in the hope that it will be useful,
 * but WITHOUT ANY WARRANTY; without even the implied warranty of
 * MERCHANTABILITY or FITNESS FOR A PARTICULAR PURPOSE.  See the
 * GNU General Public License for more details.
 *
 * You should have received a copy of the GNU General Public License
 * along with this program; if not, write to the Free Software  Foundation,
 * Inc., 51 Franklin Street, Fifth Floor, Boston, MA 02110-1301, USA.
 *
 * The Original Code is Copyright (C) 2009 by Nicholas Bishop
 * All rights reserved.
 *
 * The Original Code is: all of this file.
 *
 * Contributor(s): Jason Wilkins, Tom Musgrove.
 *
 * ***** END GPL LICENSE BLOCK *****
 *
 */

/** \file blender/editors/sculpt_paint/paint_stroke.c
 *  \ingroup edsculpt
 */


#include "MEM_guardedalloc.h"

#include "BLI_math.h"
#include "BLI_utildefines.h"

#include "DNA_object_types.h"
#include "DNA_scene_types.h"
#include "DNA_brush_types.h"

#include "RNA_access.h"

#include "BKE_context.h"
#include "BKE_paint.h"
#include "BKE_brush.h"

#include "WM_api.h"
#include "WM_types.h"

#include "BIF_gl.h"
#include "BIF_glutil.h"

#include "ED_screen.h"
#include "ED_view3d.h"

#include "paint_intern.h"

#include "GPU_compatibility.h"

#include <float.h>
#include <math.h>

typedef struct PaintSample {
	float mouse[2];

	/* TODO: other input properties, e.g. tablet pressure */
} PaintSample;

typedef struct PaintStroke {
	void *mode_data;
	void *smooth_stroke_cursor;
	wmTimer *timer;

	/* Cached values */
	ViewContext vc;
	bglMats mats;
	Brush *brush;

	/* Paint stroke can use up to PAINT_MAX_INPUT_SAMPLES prior inputs
	 * to smooth the stroke */
	PaintSample samples[PAINT_MAX_INPUT_SAMPLES];
	int num_samples;
	int cur_sample;

	float last_mouse_position[2];

	/* Set whether any stroke step has yet occurred
	 * e.g. in sculpt mode, stroke doesn't start until cursor
	 * passes over the mesh */
	int stroke_started;
	/* event that started stroke, for modal() return */
	int event_type;
	
	StrokeGetLocation get_location;
	StrokeTestStart test_start;
	StrokeUpdateStep update_step;
	StrokeDone done;
} PaintStroke;

/*** Cursor ***/
static void paint_draw_smooth_stroke(bContext *C, int x, int y, void *customdata) 
{
<<<<<<< HEAD
	PaintStroke *stroke = customdata;

	if (stroke) {
		Brush *brush = paint_brush(paint_get_active(CTX_data_scene(C)));
=======
	Paint *paint = paint_get_active_from_context(C);
	Brush *brush = paint_brush(paint);
	PaintStroke *stroke = customdata;

	glColor4ubv(paint->paint_cursor_col);
	glEnable(GL_LINE_SMOOTH);
	glEnable(GL_BLEND);
>>>>>>> d4cfdc69

		if (brush && (brush->flag & BRUSH_SMOOTH_STROKE)) {
			ARegion *ar = CTX_wm_region(C);

			gpuCurrentColor4ubv(paint_get_active(CTX_data_scene(C))->paint_cursor_col);

			glEnable(GL_LINE_SMOOTH);
			glEnable(GL_BLEND);

			// DOODLE: single line
			gpuSingleLinei(
				x,
				y,
				(int)stroke->last_mouse_position[0] - ar->winrct.xmin,
				(int)stroke->last_mouse_position[1] - ar->winrct.ymin);

			glDisable(GL_BLEND);
			glDisable(GL_LINE_SMOOTH);
		}
	}
}

/* if this is a tablet event, return tablet pressure and set *pen_flip
 * to 1 if the eraser tool is being used, 0 otherwise */
static float event_tablet_data(wmEvent *event, int *pen_flip)
{
	int erasor = 0;
	float pressure = 1;

	if (event->customdatatype == EVT_DATA_TABLET) {
		wmTabletData *wmtab = event->customdata;

		erasor = (wmtab->Active == EVT_TABLET_ERASER);
		pressure = (wmtab->Active != EVT_TABLET_NONE) ? wmtab->Pressure : 1;
	}

	if (pen_flip)
		(*pen_flip) = erasor;

	return pressure;
}

/* Put the location of the next stroke dot into the stroke RNA and apply it to the mesh */
static void paint_brush_stroke_add_step(bContext *C, wmOperator *op, wmEvent *event, float mouse_in[2])
{
	Scene *scene = CTX_data_scene(C);
	Paint *paint = paint_get_active_from_context(C);
	Brush *brush = paint_brush(paint);
	PaintStroke *stroke = op->customdata;
	float mouse[3];
	PointerRNA itemptr;
	float location[3];
	float pressure;
	int pen_flip;

	/* see if tablet affects event */
	pressure = event_tablet_data(event, &pen_flip);

	/* TODO: as sculpt and other paint modes are unified, this
	 * separation will go away */
	if (stroke->vc.obact->sculpt) {
		float delta[2];

		BKE_brush_jitter_pos(scene, brush, mouse_in, mouse);

		/* XXX: meh, this is round about because
		 * BKE_brush_jitter_pos isn't written in the best way to
		 * be reused here */
		if (brush->flag & BRUSH_JITTER_PRESSURE) {
			sub_v2_v2v2(delta, mouse, mouse_in);
			mul_v2_fl(delta, pressure);
			add_v2_v2v2(mouse, mouse_in, delta);
		}
	}
	else {
		copy_v2_v2(mouse, mouse_in);
	}

	/* TODO: can remove the if statement once all modes have this */
	if (stroke->get_location)
		stroke->get_location(C, location, mouse);
	else
		zero_v3(location);

	/* Add to stroke */
	RNA_collection_add(op->ptr, "stroke", &itemptr);

	RNA_float_set_array(&itemptr, "location", location);
	RNA_float_set_array(&itemptr, "mouse", mouse);
	RNA_boolean_set(&itemptr, "pen_flip", pen_flip);
	RNA_float_set(&itemptr, "pressure", pressure);

	stroke->last_mouse_position[0] = mouse[0];
	stroke->last_mouse_position[1] = mouse[1];

	stroke->update_step(C, stroke, &itemptr);
}

/* Returns zero if no sculpt changes should be made, non-zero otherwise */
static int paint_smooth_stroke(PaintStroke *stroke, float output[2],
							   const PaintSample *sample)
{
	output[0] = sample->mouse[0];
	output[1] = sample->mouse[1];

	if ((stroke->brush->flag & BRUSH_SMOOTH_STROKE) &&  
	    !ELEM4(stroke->brush->sculpt_tool,
	           SCULPT_TOOL_GRAB,
	           SCULPT_TOOL_THUMB,
	           SCULPT_TOOL_ROTATE,
	           SCULPT_TOOL_SNAKE_HOOK) &&
	    !(stroke->brush->flag & BRUSH_ANCHORED) &&
	    !(stroke->brush->flag & BRUSH_RESTORE_MESH))
	{
		float u = stroke->brush->smooth_stroke_factor, v = 1.0f - u;
		float dx = stroke->last_mouse_position[0] - sample->mouse[0];
		float dy = stroke->last_mouse_position[1] - sample->mouse[1];

		/* If the mouse is moving within the radius of the last move,
		 * don't update the mouse position. This allows sharp turns. */
		if (dx * dx + dy * dy < stroke->brush->smooth_stroke_radius * stroke->brush->smooth_stroke_radius)
			return 0;

		output[0] = sample->mouse[0] * v + stroke->last_mouse_position[0] * u;
		output[1] = sample->mouse[1] * v + stroke->last_mouse_position[1] * u;
	}

	return 1;
}

/* For brushes with stroke spacing enabled, moves mouse in steps
 * towards the final mouse location. */
static int paint_space_stroke(bContext *C, wmOperator *op, wmEvent *event, const float final_mouse[2])
{
	PaintStroke *stroke = op->customdata;
	int cnt = 0;

	if (paint_space_stroke_enabled(stroke->brush)) {
		float mouse[2];
		float vec[2];
		float length, scale;

		copy_v2_v2(mouse, stroke->last_mouse_position);
		sub_v2_v2v2(vec, final_mouse, mouse);

		length = len_v2(vec);

		if (length > FLT_EPSILON) {
			const Scene *scene = CTX_data_scene(C);
			int steps;
			int i;
			float pressure = 1.0f;

			/* XXX mysterious :) what has 'use size' do with this here... if you don't check for it, pressure fails */
			if (BKE_brush_use_size_pressure(scene, stroke->brush))
				pressure = event_tablet_data(event, NULL);
			
			if (pressure > FLT_EPSILON) {
				scale = (BKE_brush_size_get(scene, stroke->brush) * pressure * stroke->brush->spacing / 50.0f) / length;
				if (scale > FLT_EPSILON) {
					mul_v2_fl(vec, scale);

					steps = (int)(1.0f / scale);

					for (i = 0; i < steps; ++i, ++cnt) {
						add_v2_v2(mouse, vec);
						paint_brush_stroke_add_step(C, op, event, mouse);
					}
				}
			}
		}
	}

	return cnt;
}

/**** Public API ****/

PaintStroke *paint_stroke_new(bContext *C,
                              StrokeGetLocation get_location,
                              StrokeTestStart test_start,
                              StrokeUpdateStep update_step,
                              StrokeDone done, int event_type)
{
	PaintStroke *stroke = MEM_callocN(sizeof(PaintStroke), "PaintStroke");

	stroke->brush = paint_brush(paint_get_active_from_context(C));
	view3d_set_viewcontext(C, &stroke->vc);
	view3d_get_transformation(stroke->vc.ar, stroke->vc.rv3d, stroke->vc.obact, &stroke->mats);

	stroke->get_location = get_location;
	stroke->test_start = test_start;
	stroke->update_step = update_step;
	stroke->done = done;
	stroke->event_type = event_type; /* for modal, return event */
	
	return stroke;
}

void paint_stroke_data_free(struct wmOperator *op)
{
	MEM_freeN(op->customdata);
	op->customdata = NULL;
}

static void stroke_done(struct bContext *C, struct wmOperator *op)
{
	struct PaintStroke *stroke = op->customdata;

	if (stroke->stroke_started && stroke->done)
		stroke->done(C, stroke);

	if (stroke->timer) {
		WM_event_remove_timer(
			CTX_wm_manager(C),
			CTX_wm_window(C),
			stroke->timer);
	}

	if (stroke->smooth_stroke_cursor)
		WM_paint_cursor_end(CTX_wm_manager(C), stroke->smooth_stroke_cursor);

	paint_stroke_data_free(op);
}

/* Returns zero if the stroke dots should not be spaced, non-zero otherwise */
int paint_space_stroke_enabled(Brush *br)
{
	return (br->flag & BRUSH_SPACE) &&
	       !(br->flag & BRUSH_ANCHORED) &&
	       !ELEM4(br->sculpt_tool, SCULPT_TOOL_GRAB, SCULPT_TOOL_THUMB, SCULPT_TOOL_ROTATE, SCULPT_TOOL_SNAKE_HOOK);
}

#define PAINT_STROKE_MODAL_CANCEL 1

/* called in paint_ops.c, on each regeneration of keymaps  */
struct wmKeyMap *paint_stroke_modal_keymap(struct wmKeyConfig *keyconf)
{
	static struct EnumPropertyItem modal_items[] = {
		{PAINT_STROKE_MODAL_CANCEL, "CANCEL", 0,
		"Cancel",
		"Cancel and undo a stroke in progress"},

		{ 0 }
	};

	static const char *name = "Paint Stroke Modal";

	struct wmKeyMap *keymap = WM_modalkeymap_get(keyconf, name);

	/* this function is called for each spacetype, only needs to add map once */
	if (!keymap) {
		keymap = WM_modalkeymap_add(keyconf, name, modal_items);

		/* items for modal map */
		WM_modalkeymap_add_item(
			keymap, ESCKEY, KM_PRESS, KM_ANY, 0, PAINT_STROKE_MODAL_CANCEL);
	}

	return keymap;
}

static void paint_stroke_add_sample(const Paint *paint,
                                    PaintStroke *stroke,
                                    float x, float y)
{
	PaintSample *sample = &stroke->samples[stroke->cur_sample];
	int max_samples = MIN2(PAINT_MAX_INPUT_SAMPLES,
	                       MAX2(paint->num_input_samples, 1));

	sample->mouse[0] = x;
	sample->mouse[1] = y;

	stroke->cur_sample++;
	if (stroke->cur_sample >= max_samples)
		stroke->cur_sample = 0;
	if (stroke->num_samples < max_samples)
		stroke->num_samples++;
}

static void paint_stroke_sample_average(const PaintStroke *stroke,
                                        PaintSample *average)
{
	int i;
	
	memset(average, 0, sizeof(*average));

	BLI_assert(stroke->num_samples > 0);
	
	for (i = 0; i < stroke->num_samples; i++)
		add_v2_v2(average->mouse, stroke->samples[i].mouse);

	mul_v2_fl(average->mouse, 1.0f / stroke->num_samples);

	/*printf("avg=(%f, %f), num=%d\n", average->mouse[0], average->mouse[1], stroke->num_samples);*/
}

int paint_stroke_modal(bContext *C, wmOperator *op, wmEvent *event)
{
	Paint *p = paint_get_active_from_context(C);
	PaintStroke *stroke = op->customdata;
	PaintSample sample_average;
	float mouse[2];
	int first = 0;

	paint_stroke_add_sample(p, stroke, event->x, event->y);
	paint_stroke_sample_average(stroke, &sample_average);

	// let NDOF motion pass through to the 3D view so we can paint and rotate simultaneously!
	// this isn't perfect... even when an extra MOUSEMOVE is spoofed, the stroke discards it
	// since the 2D deltas are zero -- code in this file needs to be updated to use the
	// post-NDOF_MOTION MOUSEMOVE
	if (event->type == NDOF_MOTION)
		return OPERATOR_PASS_THROUGH;

	if (!stroke->stroke_started) {
		copy_v2_v2(stroke->last_mouse_position, sample_average.mouse);
		stroke->stroke_started = stroke->test_start(C, op, sample_average.mouse);

		if (stroke->stroke_started) {
			stroke->smooth_stroke_cursor =
			    WM_paint_cursor_activate(CTX_wm_manager(C), paint_poll, paint_draw_smooth_stroke, stroke);

			if (stroke->brush->flag & BRUSH_AIRBRUSH)
				stroke->timer = WM_event_add_timer(CTX_wm_manager(C), CTX_wm_window(C), TIMER, stroke->brush->rate);
		}

		first = 1;
		//ED_region_tag_redraw(ar);
	}

	/* Cancel */
	if (event->type == EVT_MODAL_MAP && event->val == PAINT_STROKE_MODAL_CANCEL) {
		if (op->type->cancel)
			return op->type->cancel(C, op);
		else
			return paint_stroke_cancel(C, op);
	}

	if (event->type == stroke->event_type && event->val == KM_RELEASE) {
		stroke_done(C, op);
		return OPERATOR_FINISHED;
	}
	else if ((first) ||
	         (ELEM(event->type, MOUSEMOVE, INBETWEEN_MOUSEMOVE)) ||
	         (event->type == TIMER && (event->customdata == stroke->timer)) )
	{
		if (stroke->stroke_started) {
			if (paint_smooth_stroke(stroke, mouse, &sample_average)) {
				if (paint_space_stroke_enabled(stroke->brush)) {
					if (!paint_space_stroke(C, op, event, mouse)) {
						//ED_region_tag_redraw(ar);
					}
				}
				else {
					paint_brush_stroke_add_step(C, op, event, mouse);
				}
			}
			else {
				; //ED_region_tag_redraw(ar);
			}
		}
	}

	/* we want the stroke to have the first daub at the start location
	 * instead of waiting till we have moved the space distance */
	if (first &&
	    stroke->stroke_started &&
	    paint_space_stroke_enabled(stroke->brush) &&
	    !(stroke->brush->flag & BRUSH_ANCHORED) &&
	    !(stroke->brush->flag & BRUSH_SMOOTH_STROKE))
	{
		paint_brush_stroke_add_step(C, op, event, mouse);
	}
	
	return OPERATOR_RUNNING_MODAL;
}

int paint_stroke_exec(bContext *C, wmOperator *op)
{
	PaintStroke *stroke = op->customdata;

	/* only when executed for the first time */
	if (stroke->stroke_started == 0) {
		/* XXX stroke->last_mouse_position is unset, this may cause problems */
		stroke->test_start(C, op, NULL);
		stroke->stroke_started = 1;
	}

	RNA_BEGIN (op->ptr, itemptr, "stroke")
	{
		stroke->update_step(C, stroke, &itemptr);
	}
	RNA_END;

	stroke_done(C, op);

	return OPERATOR_FINISHED;
}

int paint_stroke_cancel(bContext *C, wmOperator *op)
{
	stroke_done(C, op);
	return OPERATOR_CANCELLED;
}

ViewContext *paint_stroke_view_context(PaintStroke *stroke)
{
	return &stroke->vc;
}

void *paint_stroke_mode_data(struct PaintStroke *stroke)
{
	return stroke->mode_data;
}

void paint_stroke_set_mode_data(PaintStroke *stroke, void *mode_data)
{
	stroke->mode_data = mode_data;
}

int paint_poll(bContext *C)
{
	Paint *p = paint_get_active_from_context(C);
	Object *ob = CTX_data_active_object(C);

	return p && ob && paint_brush(p) &&
	       CTX_wm_area(C)->spacetype == SPACE_VIEW3D &&
	       CTX_wm_region(C)->regiontype == RGN_TYPE_WINDOW;
}<|MERGE_RESOLUTION|>--- conflicted
+++ resolved
@@ -102,20 +102,10 @@
 /*** Cursor ***/
 static void paint_draw_smooth_stroke(bContext *C, int x, int y, void *customdata) 
 {
-<<<<<<< HEAD
 	PaintStroke *stroke = customdata;
 
 	if (stroke) {
 		Brush *brush = paint_brush(paint_get_active(CTX_data_scene(C)));
-=======
-	Paint *paint = paint_get_active_from_context(C);
-	Brush *brush = paint_brush(paint);
-	PaintStroke *stroke = customdata;
-
-	glColor4ubv(paint->paint_cursor_col);
-	glEnable(GL_LINE_SMOOTH);
-	glEnable(GL_BLEND);
->>>>>>> d4cfdc69
 
 		if (brush && (brush->flag & BRUSH_SMOOTH_STROKE)) {
 			ARegion *ar = CTX_wm_region(C);
