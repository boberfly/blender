--- conflicted
+++ resolved
@@ -1341,24 +1341,6 @@
 		        r_loc, r_no, r_index, r_ob, r_obmat, r_hit_list);
 	}
 
-<<<<<<< HEAD
-=======
-	/* Need an exception for particle edit because the base is flagged with BA_HAS_RECALC_DATA
-	 * which makes the loop skip it, even the derived mesh will never change
-	 *
-	 * To solve that problem, we do it first as an exception.
-	 * */
-	base = base_act;
-	if (base && base->object && base->object->mode & OB_MODE_PARTICLE_EDIT) {
-		Object *ob = base->object;
-		retval |= snapObject(
-		        sctx, ob, ob->obmat, false, snap_to,
-		        mval, dist_px, ob_index++,
-		        ray_start, ray_normal, ray_origin, ray_depth,
-		        r_loc, r_no, r_index, r_ob, r_obmat, r_hit_list);
-	}
-
->>>>>>> e1dd83b3
 	for (base = sctx->scene->base.first; base != NULL; base = base->next) {
 		if ((BASE_VISIBLE_BGMODE(sctx->v3d_data.v3d, sctx->scene, base)) &&
 		    (base->flag & (BA_HAS_RECALC_OB | BA_HAS_RECALC_DATA)) == 0 &&
