/*
 * ***** BEGIN GPL LICENSE BLOCK *****
 *
 * This program is free software; you can redistribute it and/or
 * modify it under the terms of the GNU General Public License
 * as published by the Free Software Foundation; either version 2
 * of the License, or (at your option) any later version.
 *
 * This program is distributed in the hope that it will be useful,
 * but WITHOUT ANY WARRANTY; without even the implied warranty of
 * MERCHANTABILITY or FITNESS FOR A PARTICULAR PURPOSE.  See the
 * GNU General Public License for more details.
 *
 * You should have received a copy of the GNU General Public License
 * along with this program; if not, write to the Free Software Foundation,
 * Inc., 51 Franklin Street, Fifth Floor, Boston, MA 02110-1301, USA.
 *
 * The Original Code is Copyright (C) 2008 Blender Foundation.
 * All rights reserved.
 *
 * Contributor(s): Blender Foundation
 *
 * ***** END GPL LICENSE BLOCK *****
 */

/** \file blender/editors/interface/interface_handlers.c
 *  \ingroup edinterface
 */


#include <float.h>
#include <limits.h>
#include <math.h>
#include <stdlib.h>
#include <string.h>
#include <ctype.h>
#include <assert.h>

#include "MEM_guardedalloc.h"

#include "DNA_brush_types.h"

#include "DNA_object_types.h"
#include "DNA_scene_types.h"
#include "DNA_screen_types.h"

#include "BLI_math.h"
#include "BLI_listbase.h"
#include "BLI_linklist.h"
#include "BLI_path_util.h"
#include "BLI_string.h"
#include "BLI_string_utf8.h"
#include "BLI_string_cursor_utf8.h"
#include "BLI_rect.h"
#include "BLI_utildefines.h"

#include "BLT_translation.h"

#include "PIL_time.h"

#include "BKE_addon.h"
#include "BKE_colorband.h"
#include "BKE_blender_undo.h"
#include "BKE_brush.h"
#include "BKE_colortools.h"
#include "BKE_context.h"
#include "BKE_idprop.h"
#include "BKE_report.h"
#include "BKE_screen.h"
#include "BKE_tracking.h"
#include "BKE_unit.h"
#include "BKE_paint.h"

#include "ED_screen.h"
#include "ED_undo.h"
#include "ED_keyframing.h"

#include "UI_interface.h"
#include "UI_view2d.h"

#include "BLF_api.h"

#include "interface_intern.h"

#include "RNA_access.h"

#include "WM_api.h"
#include "WM_types.h"
#include "wm_event_system.h"

#ifdef WITH_INPUT_IME
#  include "wm_window.h"
#  include "BLT_lang.h"
#endif

/* place the mouse at the scaled down location when un-grabbing */
#define USE_CONT_MOUSE_CORRECT
/* support dragging toggle buttons */
#define USE_DRAG_TOGGLE

/* support dragging multiple number buttons at once */
#define USE_DRAG_MULTINUM

/* allow dragging/editing all other selected items at once */
#define USE_ALLSELECT

/* so we can avoid very small mouse-moves from jumping away from keyboard navigation [#34936] */
#define USE_KEYNAV_LIMIT

/* drag popups by their header */
#define USE_DRAG_POPUP

#define UI_MAX_PASSWORD_STR 128

/* This hack is needed because we don't have a good way to re-reference keymap items once added: T42944 */
#define USE_KEYMAP_ADD_HACK

/* proto */
static int ui_do_but_EXIT(bContext *C, uiBut *but, struct uiHandleButtonData *data, const wmEvent *event);
static bool ui_but_find_select_in_enum__cmp(const uiBut *but_a, const uiBut *but_b);
static void ui_textedit_string_set(uiBut *but, struct uiHandleButtonData *data, const char *str);

#ifdef USE_KEYNAV_LIMIT
static void ui_mouse_motion_keynav_init(struct uiKeyNavLock *keynav, const wmEvent *event);
static bool ui_mouse_motion_keynav_test(struct uiKeyNavLock *keynav, const wmEvent *event);
#endif

/***************** structs and defines ****************/

#define BUTTON_FLASH_DELAY          0.020
#define MENU_SCROLL_INTERVAL        0.1
#define PIE_MENU_INTERVAL           0.01
#define BUTTON_AUTO_OPEN_THRESH     0.2
#define BUTTON_MOUSE_TOWARDS_THRESH 1.0
/* pixels to move the cursor to get out of keyboard navigation */
#define BUTTON_KEYNAV_PX_LIMIT      8

#define MENU_TOWARDS_MARGIN 20  /* margin in pixels */
#define MENU_TOWARDS_WIGGLE_ROOM 64  /* tolerance in pixels */
/* drag-lock distance threshold in pixels */
#define BUTTON_DRAGLOCK_THRESH      3

typedef enum uiButtonActivateType {
	BUTTON_ACTIVATE_OVER,
	BUTTON_ACTIVATE,
	BUTTON_ACTIVATE_APPLY,
	BUTTON_ACTIVATE_TEXT_EDITING,
	BUTTON_ACTIVATE_OPEN
} uiButtonActivateType;

typedef enum uiHandleButtonState {
	BUTTON_STATE_INIT,
	BUTTON_STATE_HIGHLIGHT,
	BUTTON_STATE_WAIT_FLASH,
	BUTTON_STATE_WAIT_RELEASE,
	BUTTON_STATE_WAIT_KEY_EVENT,
	BUTTON_STATE_NUM_EDITING,
	BUTTON_STATE_TEXT_EDITING,
	BUTTON_STATE_TEXT_SELECTING,
	BUTTON_STATE_MENU_OPEN,
	BUTTON_STATE_WAIT_DRAG,
	BUTTON_STATE_EXIT
} uiHandleButtonState;


#ifdef USE_ALLSELECT

/* Unfortunately theres no good way handle more generally:
 * (propagate single clicks on layer buttons to other objects) */
#define USE_ALLSELECT_LAYER_HACK

typedef struct uiSelectContextElem {
	PointerRNA ptr;
	union {
		bool  val_b;
		int   val_i;
		float val_f;
	};
} uiSelectContextElem;

typedef struct uiSelectContextStore {
	uiSelectContextElem *elems;
	int elems_len;
	bool do_free;
	bool is_enabled;
	/* When set, simply copy values (don't apply difference).
	 * Rules are:
	 * - dragging numbers uses delta.
	 * - typing in values will assign to all. */
	bool is_copy;
} uiSelectContextStore;

static bool ui_selectcontext_begin(
        bContext *C, uiBut *but, struct uiSelectContextStore *selctx_data);
static void ui_selectcontext_end(
        uiBut *but, uiSelectContextStore *selctx_data);
static void ui_selectcontext_apply(
        bContext *C, uiBut *but, struct uiSelectContextStore *selctx_data,
        const double value, const double value_orig);

#define IS_ALLSELECT_EVENT(event) ((event)->alt != 0)

/** just show a tinted color so users know its activated */
#define UI_BUT_IS_SELECT_CONTEXT UI_BUT_NODE_ACTIVE

#endif  /* USE_ALLSELECT */


#ifdef USE_DRAG_MULTINUM

/**
 * how far to drag before we check for gesture direction (in pixels),
 * note: half the height of a button is about right... */
#define DRAG_MULTINUM_THRESHOLD_DRAG_X (UI_UNIT_Y / 4)

/**
 * how far to drag horizontally before we stop checking which buttons the gesture spans (in pixels),
 * locking down the buttons so we can drag freely without worrying about vertical movement. */
#define DRAG_MULTINUM_THRESHOLD_DRAG_Y (UI_UNIT_Y / 4)

/**
 * how strict to be when detecting a vertical gesture, [0.5 == sloppy], [0.9 == strict], (unsigned dot-product)
 * note: we should be quite strict here, since doing a vertical gesture by accident should be avoided,
 * however with some care a user should be able to do a vertical movement without *missing*. */
#define DRAG_MULTINUM_THRESHOLD_VERTICAL (0.75f)


/* a simple version of uiHandleButtonData when accessing multiple buttons */
typedef struct uiButMultiState {
	double origvalue;
	uiBut *but;

#ifdef USE_ALLSELECT
	uiSelectContextStore select_others;
#endif
} uiButMultiState;

typedef struct uiHandleButtonMulti {
	enum {
		BUTTON_MULTI_INIT_UNSET = 0,    /* gesture direction unknown, wait until mouse has moved enough... */
		BUTTON_MULTI_INIT_SETUP,        /* vertical gesture detected, flag buttons interactively (UI_BUT_DRAG_MULTI) */
		BUTTON_MULTI_INIT_ENABLE,       /* flag buttons finished, apply horizontal motion to active and flagged */
		BUTTON_MULTI_INIT_DISABLE,      /* vertical gesture _not_ detected, take no further action */
	} init;

	bool has_mbuts;  /* any buttons flagged UI_BUT_DRAG_MULTI */
	LinkNode *mbuts;
	uiButStore *bs_mbuts;

	bool is_proportional;

	/* In some cases we directly apply the changes to multiple buttons, so we don't want to do it twice. */
	bool skip;

	/* before activating, we need to check gesture direction
	 * accumulate signed cursor movement here so we can tell if this is a vertical motion or not. */
	float drag_dir[2];

	/* values copied direct from event->x,y
	 * used to detect buttons between the current and initial mouse position */
	int drag_start[2];

	/* store x location once BUTTON_MULTI_INIT_SETUP is set,
	 * moving outside this sets BUTTON_MULTI_INIT_ENABLE */
	int drag_lock_x;

} uiHandleButtonMulti;

#endif  /* USE_DRAG_MULTINUM */

typedef struct uiHandleButtonData {
	wmWindowManager *wm;
	wmWindow *window;
	ARegion *region;

	bool interactive;

	/* overall state */
	uiHandleButtonState state;
	int retval;
	/* booleans (could be made into flags) */
	bool cancel, escapecancel;
	bool applied, applied_interactive;
	bool changed_cursor;
	wmTimer *flashtimer;

	/* edited value */
	/* use 'ui_textedit_string_set' to assign new strings */
	char *str;
	char *origstr;
	double value, origvalue, startvalue;
	float vec[3], origvec[3];
#if 0  /* UNUSED */
	int togdual, togonly;
#endif
	ColorBand *coba;

	/* tooltip */
	unsigned int tooltip_force : 1;

	/* auto open */
	bool used_mouse;
	wmTimer *autoopentimer;

	/* auto open (hold) */
	wmTimer *hold_action_timer;

	/* text selection/editing */
	/* size of 'str' (including terminator) */
	int maxlen;
	/* Button text selection:
	 * extension direction, selextend, inside ui_do_but_TEX */
	enum {
		EXTEND_NONE =     0,
		EXTEND_LEFT =     1,
		EXTEND_RIGHT =    2,
	} selextend;
	float selstartx;
	/* allow to realloc str/editstr and use 'maxlen' to track alloc size (maxlen + 1) */
	bool is_str_dynamic;

	/* number editing / dragging */
	/* coords are Window/uiBlock relative (depends on the button) */
	int draglastx, draglasty;
	int dragstartx, dragstarty;
	int draglastvalue;
	int dragstartvalue;
	bool dragchange, draglock;
	int dragsel;
	float dragf, dragfstart;
	CBData *dragcbd;

#ifdef USE_CONT_MOUSE_CORRECT
	/* when ungrabbing buttons which are #ui_but_is_cursor_warp(), we may want to position them
	 * FLT_MAX signifies do-nothing, use #ui_block_to_window_fl() to get this into a usable space  */
	float ungrab_mval[2];
#endif

	/* menu open (watch UI_screen_free_active_but) */
	uiPopupBlockHandle *menu;
	int menuretval;

	/* search box (watch UI_screen_free_active_but) */
	ARegion *searchbox;
#ifdef USE_KEYNAV_LIMIT
	struct uiKeyNavLock searchbox_keynav_state;
#endif

#ifdef USE_DRAG_MULTINUM
	/* Multi-buttons will be updated in unison with the active button. */
	uiHandleButtonMulti multi_data;
#endif

#ifdef USE_ALLSELECT
	uiSelectContextStore select_others;
#endif

	/* post activate */
	uiButtonActivateType posttype;
	uiBut *postbut;
} uiHandleButtonData;

typedef struct uiAfterFunc {
	struct uiAfterFunc *next, *prev;

	uiButHandleFunc func;
	void *func_arg1;
	void *func_arg2;

	uiButHandleNFunc funcN;
	void *func_argN;

	uiButHandleRenameFunc rename_func;
	void *rename_arg1;
	void *rename_orig;

	uiBlockHandleFunc handle_func;
	void *handle_func_arg;
	int retval;

	uiMenuHandleFunc butm_func;
	void *butm_func_arg;
	int a2;

	wmOperator *popup_op;
	wmOperatorType *optype;
	int opcontext;
	PointerRNA *opptr;

	PointerRNA rnapoin;
	PropertyRNA *rnaprop;

	bContextStore *context;

	char undostr[BKE_UNDO_STR_MAX];
} uiAfterFunc;



static bool ui_but_is_interactive(const uiBut *but, const bool labeledit);
static bool ui_but_contains_pt(uiBut *but, float mx, float my);
static bool ui_but_contains_point_px(ARegion *ar, uiBut *but, int x, int y);
static uiBut *ui_but_find_mouse_over_ex(ARegion *ar, const int x, const int y, const bool labeledit);
static void button_activate_init(bContext *C, ARegion *ar, uiBut *but, uiButtonActivateType type);
static void button_activate_state(bContext *C, uiBut *but, uiHandleButtonState state);
static void button_activate_exit(
        bContext *C, uiBut *but, uiHandleButtonData *data,
        const bool mousemove, const bool onfree);
static int ui_handler_region_menu(bContext *C, const wmEvent *event, void *userdata);
static void ui_handle_button_activate(bContext *C, ARegion *ar, uiBut *but, uiButtonActivateType type);

#ifdef USE_DRAG_MULTINUM
static void ui_multibut_restore(bContext *C, uiHandleButtonData *data, uiBlock *block);
static uiButMultiState *ui_multibut_lookup(uiHandleButtonData *data, const uiBut *but);
#endif

/* buttons clipboard */
static ColorBand but_copypaste_coba = {0};
static CurveMapping but_copypaste_curve = {0};
static bool but_copypaste_curve_alive = false;

/* ******************** menu navigation helpers ************** */
enum eSnapType {
	SNAP_OFF = 0,
	SNAP_ON,
	SNAP_ON_SMALL,
};

static enum eSnapType ui_event_to_snap(const wmEvent *event)
{
	return (event->ctrl) ? (event->shift) ? SNAP_ON_SMALL : SNAP_ON : SNAP_OFF;
}

static bool ui_event_is_snap(const wmEvent *event)
{
	return (ELEM(event->type, LEFTCTRLKEY, RIGHTCTRLKEY) ||
	        ELEM(event->type, LEFTSHIFTKEY, RIGHTSHIFTKEY));
}

static void ui_color_snap_hue(const enum eSnapType snap, float *r_hue)
{
	const float snap_increment = (snap == SNAP_ON_SMALL) ? 24 : 12;
	BLI_assert(snap != SNAP_OFF);
	*r_hue = roundf((*r_hue) * snap_increment) / snap_increment;
}

/* assumes event type is MOUSEPAN */
void ui_pan_to_scroll(const wmEvent *event, int *type, int *val)
{
	static int lastdy = 0;
	int dy = event->prevy - event->y;

	/* This event should be originally from event->type,
	 * converting wrong event into wheel is bad, see [#33803] */
	BLI_assert(*type == MOUSEPAN);

	/* sign differs, reset */
	if ((dy > 0 && lastdy < 0) || (dy < 0 && lastdy > 0)) {
		lastdy = dy;
	}
	else {
		lastdy += dy;

		if (ABS(lastdy) > (int)UI_UNIT_Y) {
			if (U.uiflag2 & USER_TRACKPAD_NATURAL)
				dy = -dy;

			*val = KM_PRESS;

			if (dy > 0)
				*type = WHEELUPMOUSE;
			else
				*type = WHEELDOWNMOUSE;

			lastdy = 0;
		}
	}
}

bool ui_but_is_editable(const uiBut *but)
{
	return !ELEM(but->type,
	             UI_BTYPE_LABEL, UI_BTYPE_SEPR, UI_BTYPE_SEPR_LINE,
	             UI_BTYPE_ROUNDBOX, UI_BTYPE_LISTBOX, UI_BTYPE_PROGRESS_BAR);
}

bool ui_but_is_editable_as_text(const uiBut *but)
{
	return  ELEM(but->type,
	             UI_BTYPE_TEXT, UI_BTYPE_NUM, UI_BTYPE_NUM_SLIDER,
	             UI_BTYPE_SEARCH_MENU);

}

bool ui_but_is_toggle(const uiBut *but)
{
	return ELEM(
	        but->type,
	        UI_BTYPE_BUT_TOGGLE,
	        UI_BTYPE_TOGGLE,
	        UI_BTYPE_ICON_TOGGLE,
	        UI_BTYPE_ICON_TOGGLE_N,
	        UI_BTYPE_TOGGLE_N,
	        UI_BTYPE_CHECKBOX,
	        UI_BTYPE_CHECKBOX_N,
	        UI_BTYPE_ROW
	);
}

#ifdef USE_UI_POPOVER_ONCE
bool ui_but_is_popover_once_compat(const uiBut *but)
{
	return (
	        (but->type == UI_BTYPE_BUT) ||
	        ui_but_is_toggle(but)
	);
}
#endif

static uiBut *ui_but_prev(uiBut *but)
{
	while (but->prev) {
		but = but->prev;
		if (ui_but_is_editable(but)) return but;
	}
	return NULL;
}

static uiBut *ui_but_next(uiBut *but)
{
	while (but->next) {
		but = but->next;
		if (ui_but_is_editable(but)) return but;
	}
	return NULL;
}

static uiBut *ui_but_first(uiBlock *block)
{
	uiBut *but;

	but = block->buttons.first;
	while (but) {
		if (ui_but_is_editable(but)) return but;
		but = but->next;
	}
	return NULL;
}

static uiBut *ui_but_last(uiBlock *block)
{
	uiBut *but;

	but = block->buttons.last;
	while (but) {
		if (ui_but_is_editable(but)) return but;
		but = but->prev;
	}
	return NULL;
}

static bool ui_but_is_cursor_warp(uiBut *but)
{
	if (U.uiflag & USER_CONTINUOUS_MOUSE) {
		if (ELEM(but->type,
		         UI_BTYPE_NUM, UI_BTYPE_NUM_SLIDER, UI_BTYPE_HSVCIRCLE,
		         UI_BTYPE_TRACK_PREVIEW, UI_BTYPE_HSVCUBE, UI_BTYPE_CURVE))
		{
			return true;
		}
	}

	return false;
}

/**
 * Ignore mouse movements within some horizontal pixel threshold before starting to drag
 */
static bool ui_but_dragedit_update_mval(uiHandleButtonData *data, int mx)
{
	if (mx == data->draglastx)
		return false;

	if (data->draglock) {
		if (ABS(mx - data->dragstartx) <= BUTTON_DRAGLOCK_THRESH) {
			return false;
		}
#ifdef USE_DRAG_MULTINUM
		if (ELEM(data->multi_data.init, BUTTON_MULTI_INIT_UNSET, BUTTON_MULTI_INIT_SETUP)) {
			return false;
		}
#endif
		data->draglock = false;
		data->dragstartx = mx;  /* ignore mouse movement within drag-lock */
	}

	return true;
}

static float ui_mouse_scale_warp_factor(const bool shift)
{
	return shift ? 0.05f : 1.0f;
}

static void ui_mouse_scale_warp(
        uiHandleButtonData *data, const float mx, const float my,
        float *r_mx, float *r_my, const bool shift)
{
	const float fac = ui_mouse_scale_warp_factor(shift);

	/* slow down the mouse, this is fairly picky */
	*r_mx = (data->dragstartx * (1.0f - fac) + mx * fac);
	*r_my = (data->dragstarty * (1.0f - fac) + my * fac);
}

/* file selectors are exempt from utf-8 checks */
bool ui_but_is_utf8(const uiBut *but)
{
	if (but->rnaprop) {
		const int subtype = RNA_property_subtype(but->rnaprop);
		return !(ELEM(subtype, PROP_FILEPATH, PROP_DIRPATH, PROP_FILENAME, PROP_BYTESTRING));
	}
	else {
		return !(but->flag & UI_BUT_NO_UTF8);
	}
}

/* ********************** button apply/revert ************************/

static ListBase UIAfterFuncs = {NULL, NULL};

static uiAfterFunc *ui_afterfunc_new(void)
{
	uiAfterFunc *after;

	after = MEM_callocN(sizeof(uiAfterFunc), "uiAfterFunc");

	BLI_addtail(&UIAfterFuncs, after);

	return after;
}

/**
 * For executing operators after the button is pressed.
 * (some non operator buttons need to trigger operators), see: [#37795]
 *
 * \note Can only call while handling buttons.
 */
PointerRNA *ui_handle_afterfunc_add_operator(wmOperatorType *ot, int opcontext, bool create_props)
{
	PointerRNA *ptr = NULL;
	uiAfterFunc *after = ui_afterfunc_new();

	after->optype = ot;
	after->opcontext = opcontext;

	if (create_props) {
		ptr = MEM_callocN(sizeof(PointerRNA), __func__);
		WM_operator_properties_create_ptr(ptr, ot);
		after->opptr = ptr;
	}

	return ptr;
}

static void popup_check(bContext *C, wmOperator *op)
{
	if (op && op->type->check) {
		op->type->check(C, op);
	}
}

/**
 * Check if a #uiAfterFunc is needed for this button.
 */
static bool ui_afterfunc_check(const uiBlock *block, const uiBut *but)
{
	return (but->func || but->funcN || but->rename_func || but->optype || but->rnaprop || block->handle_func ||
	        (but->type == UI_BTYPE_BUT_MENU && block->butm_func) ||
	        (block->handle && block->handle->popup_op));
}

static void ui_apply_but_func(bContext *C, uiBut *but)
{
	uiAfterFunc *after;
	uiBlock *block = but->block;

	/* these functions are postponed and only executed after all other
	 * handling is done, i.e. menus are closed, in order to avoid conflicts
	 * with these functions removing the buttons we are working with */

	if (ui_afterfunc_check(block, but)) {
		after = ui_afterfunc_new();

		if (but->func && ELEM(but, but->func_arg1, but->func_arg2)) {
			/* exception, this will crash due to removed button otherwise */
			but->func(C, but->func_arg1, but->func_arg2);
		}
		else
			after->func = but->func;

		after->func_arg1 = but->func_arg1;
		after->func_arg2 = but->func_arg2;

		after->funcN = but->funcN;
		after->func_argN = (but->func_argN) ? MEM_dupallocN(but->func_argN) : NULL;

		after->rename_func = but->rename_func;
		after->rename_arg1 = but->rename_arg1;
		after->rename_orig = but->rename_orig; /* needs free! */

		after->handle_func = block->handle_func;
		after->handle_func_arg = block->handle_func_arg;
		after->retval = but->retval;

		if (but->type == UI_BTYPE_BUT_MENU) {
			after->butm_func = block->butm_func;
			after->butm_func_arg = block->butm_func_arg;
			after->a2 = but->a2;
		}

		if (block->handle)
			after->popup_op = block->handle->popup_op;

		after->optype = but->optype;
		after->opcontext = but->opcontext;
		after->opptr = but->opptr;

		after->rnapoin = but->rnapoin;
		after->rnaprop = but->rnaprop;

		if (but->context)
			after->context = CTX_store_copy(but->context);

		but->optype = NULL;
		but->opcontext = 0;
		but->opptr = NULL;
	}
}

/* typically call ui_apply_but_undo(), ui_apply_but_autokey() */
static void ui_apply_but_undo(uiBut *but)
{
	uiAfterFunc *after;

	if (but->flag & UI_BUT_UNDO) {
		const char *str = NULL;

		/* define which string to use for undo */
		if (but->type == UI_BTYPE_MENU) str = but->drawstr;
		else if (but->drawstr[0]) str = but->drawstr;
		else str = but->tip;

		/* fallback, else we don't get an undo! */
		if (str == NULL || str[0] == '\0') {
			str = "Unknown Action";
		}

		/* delayed, after all other funcs run, popups are closed, etc */
		after = ui_afterfunc_new();
		BLI_strncpy(after->undostr, str, sizeof(after->undostr));
	}
}

static void ui_apply_but_autokey(bContext *C, uiBut *but)
{
	Scene *scene = CTX_data_scene(C);

	/* try autokey */
	ui_but_anim_autokey(C, but, scene, scene->r.cfra);

	/* make a little report about what we've done! */
	if (but->rnaprop) {
		char *buf;

		if (RNA_property_subtype(but->rnaprop) == PROP_PASSWORD) {
			return;
		}

		buf = WM_prop_pystring_assign(C, &but->rnapoin, but->rnaprop, but->rnaindex);
		if (buf) {
			BKE_report(CTX_wm_reports(C), RPT_PROPERTY, buf);
			MEM_freeN(buf);

			WM_event_add_notifier(C, NC_SPACE | ND_SPACE_INFO_REPORT, NULL);
		}
	}
}

static void ui_apply_but_funcs_after(bContext *C)
{
	uiAfterFunc *afterf, after;
	PointerRNA opptr;
	ListBase funcs;

	/* copy to avoid recursive calls */
	funcs = UIAfterFuncs;
	BLI_listbase_clear(&UIAfterFuncs);

	for (afterf = funcs.first; afterf; afterf = after.next) {
		after = *afterf; /* copy to avoid memleak on exit() */
		BLI_freelinkN(&funcs, afterf);

		if (after.context)
			CTX_store_set(C, after.context);

		if (after.popup_op)
			popup_check(C, after.popup_op);

		if (after.opptr) {
			/* free in advance to avoid leak on exit */
			opptr = *after.opptr;
			MEM_freeN(after.opptr);
		}

		if (after.optype)
			WM_operator_name_call_ptr(C, after.optype, after.opcontext, (after.opptr) ? &opptr : NULL);

		if (after.opptr)
			WM_operator_properties_free(&opptr);

		if (after.rnapoin.data)
			RNA_property_update(C, &after.rnapoin, after.rnaprop);

		if (after.context) {
			CTX_store_set(C, NULL);
			CTX_store_free(after.context);
		}

		if (after.func)
			after.func(C, after.func_arg1, after.func_arg2);
		if (after.funcN)
			after.funcN(C, after.func_argN, after.func_arg2);
		if (after.func_argN)
			MEM_freeN(after.func_argN);

		if (after.handle_func)
			after.handle_func(C, after.handle_func_arg, after.retval);
		if (after.butm_func)
			after.butm_func(C, after.butm_func_arg, after.a2);

		if (after.rename_func)
			after.rename_func(C, after.rename_arg1, after.rename_orig);
		if (after.rename_orig)
			MEM_freeN(after.rename_orig);

		if (after.undostr[0])
			ED_undo_push(C, after.undostr);
	}
}

static void ui_apply_but_BUT(bContext *C, uiBut *but, uiHandleButtonData *data)
{
	ui_apply_but_func(C, but);

	data->retval = but->retval;
	data->applied = true;
}

static void ui_apply_but_BUTM(bContext *C, uiBut *but, uiHandleButtonData *data)
{
	ui_but_value_set(but, but->hardmin);
	ui_apply_but_func(C, but);

	data->retval = but->retval;
	data->applied = true;
}

static void ui_apply_but_BLOCK(bContext *C, uiBut *but, uiHandleButtonData *data)
{
	if (but->type == UI_BTYPE_MENU)
		ui_but_value_set(but, data->value);

	ui_but_update_edited(but);
	ui_apply_but_func(C, but);
	data->retval = but->retval;
	data->applied = true;
}

static void ui_apply_but_TOG(bContext *C, uiBut *but, uiHandleButtonData *data)
{
	double value;
	int w, lvalue, push;

	value = ui_but_value_get(but);
	lvalue = (int)value;

	if (but->bit) {
		w = UI_BITBUT_TEST(lvalue, but->bitnr);
		if (w) lvalue = UI_BITBUT_CLR(lvalue, but->bitnr);
		else   lvalue = UI_BITBUT_SET(lvalue, but->bitnr);

		ui_but_value_set(but, (double)lvalue);
		if (but->type == UI_BTYPE_ICON_TOGGLE || but->type == UI_BTYPE_ICON_TOGGLE_N) {
			ui_but_update_edited(but);
		}
	}
	else {

		if (value == 0.0) push = 1;
		else push = 0;

		if (ELEM(but->type, UI_BTYPE_TOGGLE_N, UI_BTYPE_ICON_TOGGLE_N, UI_BTYPE_CHECKBOX_N)) push = !push;
		ui_but_value_set(but, (double)push);
		if (but->type == UI_BTYPE_ICON_TOGGLE || but->type == UI_BTYPE_ICON_TOGGLE_N) {
			ui_but_update_edited(but);
		}
	}

	ui_apply_but_func(C, but);

	data->retval = but->retval;
	data->applied = true;
}

static void ui_apply_but_ROW(bContext *C, uiBlock *block, uiBut *but, uiHandleButtonData *data)
{
	uiBut *bt;

	ui_but_value_set(but, but->hardmax);

	ui_apply_but_func(C, but);

	/* states of other row buttons */
	for (bt = block->buttons.first; bt; bt = bt->next) {
		if (bt != but && bt->poin == but->poin && ELEM(bt->type, UI_BTYPE_ROW, UI_BTYPE_LISTROW)) {
			ui_but_update_edited(bt);
		}
	}

	data->retval = but->retval;
	data->applied = true;
}

static void ui_apply_but_TEX(bContext *C, uiBut *but, uiHandleButtonData *data)
{
	if (!data->str)
		return;

	ui_but_string_set(C, but, data->str);
	ui_but_update_edited(but);

	/* give butfunc a copy of the original text too.
	 * feature used for bone renaming, channels, etc.
	 * afterfunc frees rename_orig */
	if (data->origstr && (but->flag & UI_BUT_TEXTEDIT_UPDATE)) {
		/* In this case, we need to keep origstr available, to restore real org string in case we cancel after
		 * having typed something already. */
		but->rename_orig = BLI_strdup(data->origstr);
	}
	/* only if there are afterfuncs, otherwise 'renam_orig' isn't freed */
	else if (ui_afterfunc_check(but->block, but)) {
		but->rename_orig = data->origstr;
		data->origstr = NULL;
	}
	ui_apply_but_func(C, but);

	data->retval = but->retval;
	data->applied = true;
}

static void ui_apply_but_TAB(bContext *C, uiBut *but, uiHandleButtonData *data)
{
	if (data->str) {
		ui_but_string_set(C, but, data->str);
		ui_but_update_edited(but);
	}
	else {
		ui_apply_but_func(C, but);
	}

	data->retval = but->retval;
	data->applied = true;
}

static void ui_apply_but_NUM(bContext *C, uiBut *but, uiHandleButtonData *data)
{
	if (data->str) {
		if (ui_but_string_set(C, but, data->str)) {
			data->value = ui_but_value_get(but);
		}
		else {
			data->cancel = true;
			return;
		}
	}
	else {
		ui_but_value_set(but, data->value);
	}

	ui_but_update_edited(but);
	ui_apply_but_func(C, but);

	data->retval = but->retval;
	data->applied = true;
}

static void ui_apply_but_VEC(bContext *C, uiBut *but, uiHandleButtonData *data)
{
	ui_but_v3_set(but, data->vec);
	ui_but_update_edited(but);
	ui_apply_but_func(C, but);

	data->retval = but->retval;
	data->applied = true;
}

static void ui_apply_but_COLORBAND(bContext *C, uiBut *but, uiHandleButtonData *data)
{
	ui_apply_but_func(C, but);
	data->retval = but->retval;
	data->applied = true;
}

static void ui_apply_but_CURVE(bContext *C, uiBut *but, uiHandleButtonData *data)
{
	ui_apply_but_func(C, but);
	data->retval = but->retval;
	data->applied = true;
}

/* ****************** drag drop code *********************** */


#ifdef USE_DRAG_MULTINUM

/* small multi-but api */
static void ui_multibut_add(uiHandleButtonData *data, uiBut *but)
{
	uiButMultiState *mbut_state;

	BLI_assert(but->flag & UI_BUT_DRAG_MULTI);
	BLI_assert(data->multi_data.has_mbuts);


	mbut_state = MEM_callocN(sizeof(*mbut_state), __func__);
	mbut_state->but = but;
	mbut_state->origvalue = ui_but_value_get(but);

	BLI_linklist_prepend(&data->multi_data.mbuts, mbut_state);

	UI_butstore_register(data->multi_data.bs_mbuts, &mbut_state->but);
}

static uiButMultiState *ui_multibut_lookup(uiHandleButtonData *data, const uiBut *but)
{
	LinkNode *l;

	for (l = data->multi_data.mbuts; l; l = l->next) {
		uiButMultiState *mbut_state;

		mbut_state = l->link;

		if (mbut_state->but == but) {
			return mbut_state;
		}
	}

	return NULL;
}

static void ui_multibut_restore(bContext *C, uiHandleButtonData *data, uiBlock *block)
{
	uiBut *but;

	for (but = block->buttons.first; but; but = but->next) {
		if (but->flag & UI_BUT_DRAG_MULTI) {
			uiButMultiState *mbut_state = ui_multibut_lookup(data, but);
			if (mbut_state) {
				ui_but_value_set(but, mbut_state->origvalue);

#ifdef USE_ALLSELECT
				if (mbut_state->select_others.elems_len > 0) {
					ui_selectcontext_apply(
					        C, but, &mbut_state->select_others,
					        mbut_state->origvalue, mbut_state->origvalue);
				}
#else
				UNUSED_VARS(C);
#endif
			}
		}
	}
}

static void ui_multibut_free(uiHandleButtonData *data, uiBlock *block)
{
#ifdef USE_ALLSELECT
	if (data->multi_data.mbuts) {
		LinkNode *list = data->multi_data.mbuts;
		while (list) {
			LinkNode *next = list->next;
			uiButMultiState *mbut_state = list->link;

			if (mbut_state->select_others.elems) {
				MEM_freeN(mbut_state->select_others.elems);
			}

			MEM_freeN(list->link);
			MEM_freeN(list);
			list = next;
		}
	}
#else
	BLI_linklist_freeN(data->multi_data.mbuts);
#endif

	data->multi_data.mbuts = NULL;

	if (data->multi_data.bs_mbuts) {
		UI_butstore_free(block, data->multi_data.bs_mbuts);
		data->multi_data.bs_mbuts = NULL;
	}
}

static bool ui_multibut_states_tag(
        uiBut *but_active,
        uiHandleButtonData *data, const wmEvent *event)
{
	uiBut *but;
	float seg[2][2];
	bool changed = false;

	seg[0][0] = data->multi_data.drag_start[0];
	seg[0][1] = data->multi_data.drag_start[1];

	seg[1][0] = event->x;
	seg[1][1] = event->y;

	BLI_assert(data->multi_data.init == BUTTON_MULTI_INIT_SETUP);

	ui_window_to_block_fl(data->region, but_active->block, &seg[0][0], &seg[0][1]);
	ui_window_to_block_fl(data->region, but_active->block, &seg[1][0], &seg[1][1]);

	data->multi_data.has_mbuts = false;

	/* follow ui_but_find_mouse_over_ex logic */
	for (but = but_active->block->buttons.first; but; but = but->next) {
		bool drag_prev = false;
		bool drag_curr = false;

		/* re-set each time */
		if (but->flag & UI_BUT_DRAG_MULTI) {
			but->flag &= ~UI_BUT_DRAG_MULTI;
			drag_prev = true;
		}

		if (ui_but_is_interactive(but, false)) {

			/* drag checks */
			if (but_active != but) {
				if (ui_but_is_compatible(but_active, but)) {

					BLI_assert(but->active == NULL);

					/* finally check for overlap */
					if (BLI_rctf_isect_segment(&but->rect, seg[0], seg[1])) {

						but->flag |= UI_BUT_DRAG_MULTI;
						data->multi_data.has_mbuts = true;
						drag_curr = true;
					}
				}
			}
		}

		changed |= (drag_prev != drag_curr);
	}

	return changed;
}

static void ui_multibut_states_create(uiBut *but_active, uiHandleButtonData *data)
{
	uiBut *but;

	BLI_assert(data->multi_data.init == BUTTON_MULTI_INIT_SETUP);
	BLI_assert(data->multi_data.has_mbuts);

	data->multi_data.bs_mbuts = UI_butstore_create(but_active->block);

	for (but = but_active->block->buttons.first; but; but = but->next) {
		if (but->flag & UI_BUT_DRAG_MULTI) {
			ui_multibut_add(data, but);
		}
	}

	/* edit buttons proportionally to eachother
	 * note: if we mix buttons which are proportional and others which are not,
	 * this may work a bit strangely */
	if (but_active->rnaprop) {
		if ((data->origvalue != 0.0) && (RNA_property_flag(but_active->rnaprop) & PROP_PROPORTIONAL)) {
			data->multi_data.is_proportional = true;
		}
	}
}

static void ui_multibut_states_apply(bContext *C, uiHandleButtonData *data, uiBlock *block)
{
	ARegion *ar = data->region;
	const double value_delta = data->value - data->origvalue;
	const double value_scale = data->multi_data.is_proportional ? (data->value / data->origvalue) : 0.0;
	uiBut *but;

	BLI_assert(data->multi_data.init == BUTTON_MULTI_INIT_ENABLE);
	BLI_assert(data->multi_data.skip == false);

	for (but = block->buttons.first; but; but = but->next) {
		if (but->flag & UI_BUT_DRAG_MULTI) {
			/* mbut_states for delta */
			uiButMultiState *mbut_state = ui_multibut_lookup(data, but);

			if (mbut_state) {
				void *active_back;

				ui_but_execute_begin(C, ar, but, &active_back);

#ifdef USE_ALLSELECT
				if (data->select_others.is_enabled) {
					/* init once! */
					if (mbut_state->select_others.elems_len == 0) {
						ui_selectcontext_begin(C, but, &mbut_state->select_others);
					}
					if (mbut_state->select_others.elems_len == 0) {
						mbut_state->select_others.elems_len = -1;
					}
				}

				/* needed so we apply the right deltas */
				but->active->origvalue = mbut_state->origvalue;
				but->active->select_others = mbut_state->select_others;
				but->active->select_others.do_free = false;
#endif

				BLI_assert(active_back == NULL);
				/* no need to check 'data->state' here */
				if (data->str) {
					/* entering text (set all) */
					but->active->value = data->value;
					ui_but_string_set(C, but, data->str);
				}
				else {
					/* dragging (use delta) */
					if (data->multi_data.is_proportional) {
						but->active->value = mbut_state->origvalue * value_scale;
					}
					else {
						but->active->value = mbut_state->origvalue + value_delta;
					}

					/* clamp based on soft limits, see: T40154 */
					CLAMP(but->active->value, (double)but->softmin, (double)but->softmax);
				}
				ui_but_execute_end(C, ar, but, active_back);
			}
			else {
				/* highly unlikely */
				printf("%s: cant find button\n", __func__);
			}
			/* end */

		}
	}
}

#endif  /* USE_DRAG_MULTINUM */


#ifdef USE_DRAG_TOGGLE

/* Helpers that wrap boolean functions, to support different kinds of buttons. */

static bool ui_drag_toggle_but_is_supported(const uiBut *but)
{
	if (ui_but_is_bool(but)) {
		return true;
	}
	else if (UI_but_is_decorator(but)) {
		return ELEM(but->icon, ICON_SPACE2, ICON_SPACE3, ICON_DOT, ICON_LIBRARY_DATA_OVERRIDE);
	}
	else {
		return false;
	}
}

static bool ui_drag_toggle_but_is_pushed(uiBut *but)
{
	if (ui_but_is_bool(but)) {
		return ui_but_is_pushed(but);
	}
	else if (UI_but_is_decorator(but)) {
		return (but->icon == ICON_SPACE2);
	}
	else {
		return false;
	}
}

typedef struct uiDragToggleHandle {
	/* init */
	bool is_init;
	bool is_set;
	float but_cent_start[2];

	bool xy_lock[2];
	int  xy_init[2];
	int  xy_last[2];
} uiDragToggleHandle;

static bool ui_drag_toggle_set_xy_xy(
        bContext *C, ARegion *ar, const bool is_set,
        const int xy_src[2], const int xy_dst[2])
{
	/* popups such as layers won't re-evaluate on redraw */
	const bool do_check = (ar->regiontype == RGN_TYPE_TEMPORARY);
	bool changed = false;
	uiBlock *block;

	for (block = ar->uiblocks.first; block; block = block->next) {
		uiBut *but;

		float xy_a_block[2] = {UNPACK2(xy_src)};
		float xy_b_block[2] = {UNPACK2(xy_dst)};

		ui_window_to_block_fl(ar, block, &xy_a_block[0], &xy_a_block[1]);
		ui_window_to_block_fl(ar, block, &xy_b_block[0], &xy_b_block[1]);

		for (but = block->buttons.first; but; but = but->next) {
			/* Note: ctrl is always true here because (at least for now) we always want to consider text control
			 *       in this case, even when not embossed. */
			if (ui_but_is_interactive(but, true)) {
				if (BLI_rctf_isect_segment(&but->rect, xy_a_block, xy_b_block)) {

					/* execute the button */
					if (ui_drag_toggle_but_is_supported(but)) {
						/* is it pressed? */
						bool is_set_but = ui_drag_toggle_but_is_pushed(but);
						if (is_set_but != is_set) {
							UI_but_execute(C, but);
							if (do_check) {
								ui_but_update_edited(but);
							}
							changed = true;
						}
					}
					/* done */

				}
			}
		}
	}
	if (changed) {
		/* apply now, not on release (or if handlers are canceled for whatever reason) */
		ui_apply_but_funcs_after(C);
	}

	return changed;
}

static void ui_drag_toggle_set(bContext *C, uiDragToggleHandle *drag_info, const int xy_input[2])
{
	ARegion *ar = CTX_wm_region(C);
	bool do_draw = false;
	int xy[2];

	/**
	 * Initialize Locking:
	 *
	 * Check if we need to initialize the lock axis by finding if the first
	 * button we mouse over is X or Y aligned, then lock the mouse to that axis after.
	 */
	if (drag_info->is_init == false) {
		/* first store the buttons original coords */
		uiBut *but = ui_but_find_mouse_over_ex(ar, xy_input[0], xy_input[1], true);

		if (but) {
			if (but->flag & UI_BUT_DRAG_LOCK) {
				const float but_cent_new[2] = {BLI_rctf_cent_x(&but->rect),
				                               BLI_rctf_cent_y(&but->rect)};

				/* check if this is a different button, chances are high the button wont move about :) */
				if (len_manhattan_v2v2(drag_info->but_cent_start, but_cent_new) > 1.0f) {
					if (fabsf(drag_info->but_cent_start[0] - but_cent_new[0]) <
					    fabsf(drag_info->but_cent_start[1] - but_cent_new[1]))
					{
						drag_info->xy_lock[0] = true;
					}
					else {
						drag_info->xy_lock[1] = true;
					}
					drag_info->is_init = true;
				}
			}
			else {
				drag_info->is_init = true;
			}
		}
	}
	/* done with axis locking */


	xy[0] = (drag_info->xy_lock[0] == false) ? xy_input[0] : drag_info->xy_last[0];
	xy[1] = (drag_info->xy_lock[1] == false) ? xy_input[1] : drag_info->xy_last[1];


	/* touch all buttons between last mouse coord and this one */
	do_draw = ui_drag_toggle_set_xy_xy(C, ar, drag_info->is_set, drag_info->xy_last, xy);

	if (do_draw) {
		ED_region_tag_redraw(ar);
	}

	copy_v2_v2_int(drag_info->xy_last, xy);
}

static void ui_handler_region_drag_toggle_remove(bContext *UNUSED(C), void *userdata)
{
	uiDragToggleHandle *drag_info = userdata;
	MEM_freeN(drag_info);
}

static int ui_handler_region_drag_toggle(bContext *C, const wmEvent *event, void *userdata)
{
	uiDragToggleHandle *drag_info = userdata;
	bool done = false;

	switch (event->type) {
		case LEFTMOUSE:
		{
			if (event->val == KM_RELEASE) {
				done = true;
			}
			break;
		}
		case MOUSEMOVE:
		{
			ui_drag_toggle_set(C, drag_info, &event->x);
			break;
		}
	}

	if (done) {
		wmWindow *win = CTX_wm_window(C);
		ARegion *ar = CTX_wm_region(C);
		uiBut *but = ui_but_find_mouse_over_ex(ar, drag_info->xy_init[0], drag_info->xy_init[1], true);

		if (but) {
			ui_apply_but_undo(but);
		}

		WM_event_remove_ui_handler(&win->modalhandlers,
		                           ui_handler_region_drag_toggle,
		                           ui_handler_region_drag_toggle_remove,
		                           drag_info, false);
		ui_handler_region_drag_toggle_remove(C, drag_info);

		WM_event_add_mousemove(C);
		return WM_UI_HANDLER_BREAK;
	}
	else {
		return WM_UI_HANDLER_CONTINUE;
	}
}

static bool ui_but_is_drag_toggle(const uiBut *but)
{
	return ((ui_drag_toggle_but_is_supported(but) == true) &&
	        /* menu check is importnt so the button dragged over isn't removed instantly */
	        (ui_block_is_menu(but->block) == false));
}

#endif  /* USE_DRAG_TOGGLE */


#ifdef USE_ALLSELECT

static bool ui_selectcontext_begin(
        bContext *C, uiBut *but, uiSelectContextStore *selctx_data)
{
	PointerRNA ptr, lptr, idptr;
	PropertyRNA *prop, *lprop;
	bool success = false;
	int index;

	char *path = NULL;
	ListBase lb = {NULL};

	ptr = but->rnapoin;
	prop = but->rnaprop;
	index = but->rnaindex;

	/* for now don't support whole colors */
	if (index == -1)
		return false;

	/* if there is a valid property that is editable... */
	if (ptr.data && prop) {
		CollectionPointerLink *link;
		bool use_path_from_id;
		int i;

		/* some facts we want to know */
		const bool is_array = RNA_property_array_check(prop);
		const int rna_type = RNA_property_type(prop);

		if (UI_context_copy_to_selected_list(C, &ptr, prop, &lb, &use_path_from_id, &path) &&
		    !BLI_listbase_is_empty(&lb))
		{
			selctx_data->elems_len = BLI_listbase_count(&lb);
			selctx_data->elems = MEM_mallocN(sizeof(uiSelectContextElem) * selctx_data->elems_len, __func__);

			for (i = 0, link = lb.first; i < selctx_data->elems_len; i++, link = link->next) {
				uiSelectContextElem *other = &selctx_data->elems[i];
				/* TODO,. de-duplicate copy_to_selected_button */
				if (link->ptr.data != ptr.data) {
					if (use_path_from_id) {
						/* Path relative to ID. */
						lprop = NULL;
						RNA_id_pointer_create(link->ptr.id.data, &idptr);
						RNA_path_resolve_property(&idptr, path, &lptr, &lprop);
					}
					else if (path) {
						/* Path relative to elements from list. */
						lprop = NULL;
						RNA_path_resolve_property(&link->ptr, path, &lptr, &lprop);
					}
					else {
						lptr = link->ptr;
						lprop = prop;
					}

					/* lptr might not be the same as link->ptr! */
					if ((lptr.data != ptr.data) &&
					    (lprop == prop) &&
					    RNA_property_editable(&lptr, lprop))
					{
						other->ptr = lptr;
						if (is_array) {
							if (rna_type == PROP_FLOAT) {
								other->val_f = RNA_property_float_get_index(&lptr, lprop, index);
							}
							else if (rna_type == PROP_INT) {
								other->val_i = RNA_property_int_get_index(&lptr, lprop, index);
							}
							/* ignored for now */
#if 0
							else if (rna_type == PROP_BOOLEAN) {
								other->val_b = RNA_property_boolean_get_index(&lptr, lprop, index);
							}
#endif
						}
						else {
							if (rna_type == PROP_FLOAT) {
								other->val_f = RNA_property_float_get(&lptr, lprop);
							}
							else if (rna_type == PROP_INT) {
								other->val_i = RNA_property_int_get(&lptr, lprop);
							}
							/* ignored for now */
#if 0
							else if (rna_type == PROP_BOOLEAN) {
								other->val_b = RNA_property_boolean_get(&lptr, lprop);
							}
							else if (rna_type == PROP_ENUM) {
								other->val_i = RNA_property_enum_get(&lptr, lprop);
							}
#endif
						}

						continue;
					}
				}

				selctx_data->elems_len -= 1;
				i -= 1;
			}

			success = (selctx_data->elems_len != 0);
		}
	}

	if (selctx_data->elems_len == 0) {
		MEM_SAFE_FREE(selctx_data->elems);
	}

	MEM_SAFE_FREE(path);
	BLI_freelistN(&lb);

	/* caller can clear */
	selctx_data->do_free = true;

	if (success) {
		but->flag |= UI_BUT_IS_SELECT_CONTEXT;
	}

	return success;
}

static void ui_selectcontext_end(
        uiBut *but, uiSelectContextStore *selctx_data)
{
	if (selctx_data->do_free) {
		if (selctx_data->elems) {
			MEM_freeN(selctx_data->elems);
		}
	}

	but->flag &= ~UI_BUT_IS_SELECT_CONTEXT;
}

static void ui_selectcontext_apply(
        bContext *C, uiBut *but, uiSelectContextStore *selctx_data,
        const double value, const double value_orig)
{
	if (selctx_data->elems) {
		PropertyRNA *prop = but->rnaprop;
		PropertyRNA *lprop = but->rnaprop;
		int index = but->rnaindex;
		int i;
		const bool use_delta = (selctx_data->is_copy == false);

		union {
			bool  b;
			int   i;
			float f;
			PointerRNA p;
		} delta, min, max;

		const bool is_array = RNA_property_array_check(prop);
		const int rna_type = RNA_property_type(prop);

		if (rna_type == PROP_FLOAT) {
			delta.f = use_delta ? (value - value_orig) : value;
			RNA_property_float_range(&but->rnapoin, prop, &min.f, &max.f);
		}
		else if (rna_type == PROP_INT) {
			delta.i = use_delta ? ((int)value - (int)value_orig) : (int)value;
			RNA_property_int_range(&but->rnapoin, prop, &min.i, &max.i);
		}
		else if (rna_type == PROP_ENUM) {
			delta.i = RNA_property_enum_get(&but->rnapoin, prop);  /* not a delta infact */
		}
		else if (rna_type == PROP_BOOLEAN) {
			if (is_array) {
				delta.b = RNA_property_boolean_get_index(&but->rnapoin, prop, index);  /* not a delta infact */
			}
			else {
				delta.b = RNA_property_boolean_get(&but->rnapoin, prop);  /* not a delta infact */
			}
		}
		else if (rna_type == PROP_POINTER) {
			delta.p = RNA_property_pointer_get(&but->rnapoin, prop);  /* not a delta infact */
		}

#ifdef USE_ALLSELECT_LAYER_HACK
		/* make up for not having 'handle_layer_buttons' */
		{
			PropertySubType subtype = RNA_property_subtype(prop);

			if ((rna_type == PROP_BOOLEAN) &&
			    ELEM(subtype, PROP_LAYER, PROP_LAYER_MEMBER) &&
			    is_array &&
			    /* could check for 'handle_layer_buttons' */
			    but->func)
			{
				wmWindow *win = CTX_wm_window(C);
				if (!win->eventstate->shift) {
					const int len = RNA_property_array_length(&but->rnapoin, prop);
					int *tmparray = MEM_callocN(sizeof(int) * len, __func__);

					tmparray[index] = true;

					for (i = 0; i < selctx_data->elems_len; i++) {
						uiSelectContextElem *other = &selctx_data->elems[i];
						PointerRNA lptr = other->ptr;
						RNA_property_boolean_set_array(&lptr, lprop, tmparray);
						RNA_property_update(C, &lptr, lprop);
					}

					MEM_freeN(tmparray);

					return;
				}
			}
		}
#endif

		for (i = 0; i < selctx_data->elems_len; i++) {
			uiSelectContextElem *other = &selctx_data->elems[i];
			PointerRNA lptr = other->ptr;

			if (rna_type == PROP_FLOAT) {
				float other_value = use_delta ? (other->val_f + delta.f) : delta.f;
				CLAMP(other_value, min.f, max.f);
				if (is_array) {
					RNA_property_float_set_index(&lptr, lprop, index, other_value);
				}
				else {
					RNA_property_float_set(&lptr, lprop, other_value);
				}
			}
			else if (rna_type == PROP_INT) {
				int other_value = use_delta ? (other->val_i + delta.i) : delta.i;
				CLAMP(other_value, min.i, max.i);
				if (is_array) {
					RNA_property_int_set_index(&lptr, lprop, index, other_value);
				}
				else {
					RNA_property_int_set(&lptr, lprop, other_value);
				}
			}
			else if (rna_type == PROP_BOOLEAN) {
				const bool other_value = delta.b;
				if (is_array) {
					RNA_property_boolean_set_index(&lptr, lprop, index, other_value);
				}
				else {
					RNA_property_boolean_set(&lptr, lprop, delta.b);
				}
			}
			else if (rna_type == PROP_ENUM) {
				const int other_value = delta.i;
				BLI_assert(!is_array);
				RNA_property_enum_set(&lptr, lprop, other_value);
			}
			else if (rna_type == PROP_POINTER) {
				const PointerRNA other_value = delta.p;
				RNA_property_pointer_set(&lptr, lprop, other_value);
			}

			RNA_property_update(C, &lptr, prop);
		}
	}
}

#endif  /* USE_ALLSELECT */


static bool ui_but_contains_point_px_icon(uiBut *but, ARegion *ar, const wmEvent *event)
{
	rcti rect;
	int x = event->x, y = event->y;

	ui_window_to_block(ar, but->block, &x, &y);

	BLI_rcti_rctf_copy(&rect, &but->rect);

	if (but->imb || but->type == UI_BTYPE_COLOR) {
		/* use button size itself */
	}
	else if (but->drawflag & UI_BUT_ICON_LEFT) {
		rect.xmax = rect.xmin + (BLI_rcti_size_y(&rect));
	}
	else {
		int delta = BLI_rcti_size_x(&rect) - BLI_rcti_size_y(&rect);
		rect.xmin += delta / 2;
		rect.xmax -= delta / 2;
	}

	return BLI_rcti_isect_pt(&rect, x, y);
}

static bool ui_but_drag_init(
        bContext *C, uiBut *but,
        uiHandleButtonData *data, const wmEvent *event)
{
	/* prevent other WM gestures to start while we try to drag */
	WM_gestures_remove(C);

	if (ABS(data->dragstartx - event->x) + ABS(data->dragstarty - event->y) > U.dragthreshold) {

		button_activate_state(C, but, BUTTON_STATE_EXIT);
		data->cancel = true;
#ifdef USE_DRAG_TOGGLE
		if (ui_drag_toggle_but_is_supported(but)) {
			uiDragToggleHandle *drag_info = MEM_callocN(sizeof(*drag_info), __func__);
			ARegion *ar_prev;

			/* call here because regular mouse-up event wont run,
			 * typically 'button_activate_exit()' handles this */
			ui_apply_but_autokey(C, but);

			drag_info->is_set = ui_drag_toggle_but_is_pushed(but);
			drag_info->but_cent_start[0] = BLI_rctf_cent_x(&but->rect);
			drag_info->but_cent_start[1] = BLI_rctf_cent_y(&but->rect);
			copy_v2_v2_int(drag_info->xy_init, &event->x);
			copy_v2_v2_int(drag_info->xy_last, &event->x);

			/* needed for toggle drag on popups */
			ar_prev = CTX_wm_region(C);
			CTX_wm_region_set(C, data->region);

			WM_event_add_ui_handler(
			        C, &data->window->modalhandlers,
			        ui_handler_region_drag_toggle,
			        ui_handler_region_drag_toggle_remove,
			        drag_info, WM_HANDLER_BLOCKING);

			CTX_wm_region_set(C, ar_prev);
		}
		else
#endif
		if (but->type == UI_BTYPE_COLOR) {
			bool valid = false;
			uiDragColorHandle *drag_info = MEM_callocN(sizeof(*drag_info), __func__);

			/* TODO support more button pointer types */
			if (but->rnaprop && RNA_property_subtype(but->rnaprop) == PROP_COLOR_GAMMA) {
				ui_but_v3_get(but, drag_info->color);
				drag_info->gamma_corrected = true;
				valid = true;
			}
			else if (but->rnaprop && RNA_property_subtype(but->rnaprop) == PROP_COLOR) {
				ui_but_v3_get(but, drag_info->color);
				drag_info->gamma_corrected = false;
				valid = true;
			}
			else if (ELEM(but->pointype, UI_BUT_POIN_FLOAT, UI_BUT_POIN_CHAR)) {
				ui_but_v3_get(but, drag_info->color);
				copy_v3_v3(drag_info->color, (float *)but->poin);
				valid = true;
			}

			if (valid) {
				WM_event_start_drag(C, ICON_COLOR, WM_DRAG_COLOR, drag_info, 0.0, WM_DRAG_FREE_DATA);
			}
			else {
				MEM_freeN(drag_info);
				return false;
			}
		}
		else {
			wmDrag *drag = WM_event_start_drag(
			        C, but->icon, but->dragtype, but->dragpoin,
			        ui_but_value_get(but), WM_DRAG_NOP);

			if (but->imb) {
				WM_event_drag_image(
				        drag, but->imb, but->imb_scale,
				        BLI_rctf_size_x(&but->rect),
				        BLI_rctf_size_y(&but->rect));
			}
		}
		return true;
	}

	return false;
}

/* ********************** linklines *********************** */

static void ui_apply_but_IMAGE(bContext *C, uiBut *but, uiHandleButtonData *data)
{
	ui_apply_but_func(C, but);
	data->retval = but->retval;
	data->applied = true;
}

static void ui_apply_but_HISTOGRAM(bContext *C, uiBut *but, uiHandleButtonData *data)
{
	ui_apply_but_func(C, but);
	data->retval = but->retval;
	data->applied = true;
}

static void ui_apply_but_WAVEFORM(bContext *C, uiBut *but, uiHandleButtonData *data)
{
	ui_apply_but_func(C, but);
	data->retval = but->retval;
	data->applied = true;
}

static void ui_apply_but_TRACKPREVIEW(bContext *C, uiBut *but, uiHandleButtonData *data)
{
	ui_apply_but_func(C, but);
	data->retval = but->retval;
	data->applied = true;
}


static void ui_apply_but(bContext *C, uiBlock *block, uiBut *but, uiHandleButtonData *data, const bool interactive)
{
	char *editstr;
	double *editval;
	float *editvec;
	ColorBand *editcoba;
	CurveMapping *editcumap;

	data->retval = 0;

	/* if we cancel and have not applied yet, there is nothing to do,
	 * otherwise we have to restore the original value again */
	if (data->cancel) {
		if (!data->applied)
			return;

		if (data->str) MEM_freeN(data->str);
		data->str = data->origstr;
		data->origstr = NULL;
		data->value = data->origvalue;
		copy_v3_v3(data->vec, data->origvec);
		/* postpone clearing origdata */
	}
	else {
		/* we avoid applying interactive edits a second time
		 * at the end with the appliedinteractive flag */
		if (interactive) {
			data->applied_interactive = true;
		}
		else if (data->applied_interactive) {
			return;
		}

#ifdef USE_ALLSELECT
#  ifdef USE_DRAG_MULTINUM
		if (but->flag & UI_BUT_DRAG_MULTI) {
			/* pass */
		}
		else
#  endif
		if (data->select_others.elems_len == 0) {
			wmWindow *win = CTX_wm_window(C);
			/* may have been enabled before activating */
			if (data->select_others.is_enabled || IS_ALLSELECT_EVENT(win->eventstate)) {
				ui_selectcontext_begin(C, but, &data->select_others);
				data->select_others.is_enabled = true;
			}
		}
		if (data->select_others.elems_len == 0) {
			/* dont check again */
			data->select_others.elems_len = -1;
		}
#endif
	}

	/* ensures we are writing actual values */
	editstr = but->editstr;
	editval = but->editval;
	editvec = but->editvec;
	editcoba = but->editcoba;
	editcumap = but->editcumap;
	but->editstr = NULL;
	but->editval = NULL;
	but->editvec = NULL;
	but->editcoba = NULL;
	but->editcumap = NULL;

	/* handle different types */
	switch (but->type) {
		case UI_BTYPE_BUT:
			ui_apply_but_BUT(C, but, data);
			break;
		case UI_BTYPE_TEXT:
		case UI_BTYPE_SEARCH_MENU:
			ui_apply_but_TEX(C, but, data);
			break;
		case UI_BTYPE_BUT_TOGGLE:
		case UI_BTYPE_TOGGLE:
		case UI_BTYPE_TOGGLE_N:
		case UI_BTYPE_ICON_TOGGLE:
		case UI_BTYPE_ICON_TOGGLE_N:
		case UI_BTYPE_CHECKBOX:
		case UI_BTYPE_CHECKBOX_N:
			ui_apply_but_TOG(C, but, data);
			break;
		case UI_BTYPE_ROW:
		case UI_BTYPE_LISTROW:
			ui_apply_but_ROW(C, block, but, data);
			break;
		case UI_BTYPE_TAB:
			ui_apply_but_TAB(C, but, data);
			break;
		case UI_BTYPE_SCROLL:
		case UI_BTYPE_GRIP:
		case UI_BTYPE_NUM:
		case UI_BTYPE_NUM_SLIDER:
			ui_apply_but_NUM(C, but, data);
			break;
		case UI_BTYPE_MENU:
		case UI_BTYPE_BLOCK:
		case UI_BTYPE_PULLDOWN:
			ui_apply_but_BLOCK(C, but, data);
			break;
		case UI_BTYPE_COLOR:
			if (data->cancel)
				ui_apply_but_VEC(C, but, data);
			else
				ui_apply_but_BLOCK(C, but, data);
			break;
		case UI_BTYPE_BUT_MENU:
			ui_apply_but_BUTM(C, but, data);
			break;
		case UI_BTYPE_UNITVEC:
		case UI_BTYPE_HSVCUBE:
		case UI_BTYPE_HSVCIRCLE:
			ui_apply_but_VEC(C, but, data);
			break;
		case UI_BTYPE_COLORBAND:
			ui_apply_but_COLORBAND(C, but, data);
			break;
		case UI_BTYPE_CURVE:
			ui_apply_but_CURVE(C, but, data);
			break;
		case UI_BTYPE_KEY_EVENT:
		case UI_BTYPE_HOTKEY_EVENT:
			ui_apply_but_BUT(C, but, data);
			break;
		case UI_BTYPE_IMAGE:
			ui_apply_but_IMAGE(C, but, data);
			break;
		case UI_BTYPE_HISTOGRAM:
			ui_apply_but_HISTOGRAM(C, but, data);
			break;
		case UI_BTYPE_WAVEFORM:
			ui_apply_but_WAVEFORM(C, but, data);
			break;
		case UI_BTYPE_TRACK_PREVIEW:
			ui_apply_but_TRACKPREVIEW(C, but, data);
			break;
		default:
			break;
	}

#ifdef USE_DRAG_MULTINUM
	if (data->multi_data.has_mbuts) {
		if ((data->multi_data.init == BUTTON_MULTI_INIT_ENABLE) &&
		    (data->multi_data.skip == false))
		{
			if (data->cancel) {
				ui_multibut_restore(C, data, block);
			}
			else {
				ui_multibut_states_apply(C, data, block);
			}
		}
	}
#endif

#ifdef USE_ALLSELECT
	ui_selectcontext_apply(C, but, &data->select_others, data->value, data->origvalue);
#endif

	if (data->cancel) {
		data->origvalue = 0.0;
		zero_v3(data->origvec);
	}

	but->editstr = editstr;
	but->editval = editval;
	but->editvec = editvec;
	but->editcoba = editcoba;
	but->editcumap = editcumap;
}

/* ******************* drop event ********************  */

/* only call if event type is EVT_DROP */
static void ui_but_drop(bContext *C, const wmEvent *event, uiBut *but, uiHandleButtonData *data)
{
	wmDrag *wmd;
	ListBase *drags = event->customdata; /* drop event type has listbase customdata by default */

	for (wmd = drags->first; wmd; wmd = wmd->next) {
		if (wmd->type == WM_DRAG_ID) {
			/* align these types with UI_but_active_drop_name */
			if (ELEM(but->type, UI_BTYPE_TEXT, UI_BTYPE_SEARCH_MENU)) {
				ID *id = (ID *)wmd->poin;

				button_activate_state(C, but, BUTTON_STATE_TEXT_EDITING);

				ui_textedit_string_set(but, data, id->name + 2);

				if (ELEM(but->type, UI_BTYPE_SEARCH_MENU)) {
					but->changed = true;
					ui_searchbox_update(C, data->searchbox, but, true);
				}

				button_activate_state(C, but, BUTTON_STATE_EXIT);
			}
		}
	}

}

/* ******************* copy and paste ********************  */

/* c = copy, v = paste */
static void ui_but_copy_paste(bContext *C, uiBut *but, uiHandleButtonData *data, const char mode, const bool copy_array)
{
	int buf_paste_len = 0;
	const char *buf_paste = "";
	bool buf_paste_alloc = false;
	bool show_report = false;  /* use to display errors parsing paste input */

	BLI_assert((but->flag & UI_BUT_DISABLED) == 0); /* caller should check */

	if (mode == 'c') {
		/* disallow copying from any passwords */
		if (but->rnaprop && (RNA_property_subtype(but->rnaprop) == PROP_PASSWORD)) {
			return;
		}
	}

	if (mode == 'v') {
		/* extract first line from clipboard in case of multi-line copies */
		const char *buf_paste_test;

		buf_paste_test = WM_clipboard_text_get_firstline(false, &buf_paste_len);
		if (buf_paste_test) {
			buf_paste = buf_paste_test;
			buf_paste_alloc = true;
		}
	}

	/* No return from here down */


	/* numeric value */
	if (ELEM(but->type, UI_BTYPE_NUM, UI_BTYPE_NUM_SLIDER)) {

		if (but->poin == NULL && but->rnapoin.data == NULL) {
			/* pass */
		}
		else if (copy_array && but->rnapoin.data && but->rnaprop &&
		         ELEM(RNA_property_subtype(but->rnaprop), PROP_COLOR, PROP_TRANSLATION, PROP_DIRECTION,
		              PROP_VELOCITY, PROP_ACCELERATION, PROP_MATRIX, PROP_EULER, PROP_QUATERNION, PROP_AXISANGLE,
		              PROP_XYZ, PROP_XYZ_LENGTH, PROP_COLOR_GAMMA, PROP_COORDS))
		{
			float values[4];
			int array_length = RNA_property_array_length(&but->rnapoin, but->rnaprop);

			if (mode == 'c') {
				char buf_copy[UI_MAX_DRAW_STR];

				if (array_length == 4) {
					values[3] = RNA_property_float_get_index(&but->rnapoin, but->rnaprop, 3);
				}
				else {
					values[3] = 0.0f;
				}
				ui_but_v3_get(but, values);

				BLI_snprintf(buf_copy, sizeof(buf_copy), "[%f, %f, %f, %f]", values[0], values[1], values[2], values[3]);
				WM_clipboard_text_set(buf_copy, 0);
			}
			else {
				if (sscanf(buf_paste, "[%f, %f, %f, %f]", &values[0], &values[1], &values[2], &values[3]) >= array_length) {
					button_activate_state(C, but, BUTTON_STATE_NUM_EDITING);

					ui_but_v3_set(but, values);
					if (but->rnaprop && array_length == 4) {
						RNA_property_float_set_index(&but->rnapoin, but->rnaprop, 3, values[3]);
					}
					data->value = values[but->rnaindex];

					button_activate_state(C, but, BUTTON_STATE_EXIT);
				}
				else {
					WM_report(RPT_ERROR, "Paste expected 4 numbers, formatted: '[n, n, n, n]'");
					show_report = true;
				}
			}
		}
		else if (mode == 'c') {
			/* Get many decimal places, then strip trailing zeros.
			 * note: too high values start to give strange results */
			char buf_copy[UI_MAX_DRAW_STR];
			ui_but_string_get_ex(but, buf_copy, sizeof(buf_copy), UI_PRECISION_FLOAT_MAX, false, NULL);
			BLI_str_rstrip_float_zero(buf_copy, '\0');

			WM_clipboard_text_set(buf_copy, 0);
		}
		else {
			double val;

			if (ui_but_string_set_eval_num(C, but, buf_paste, &val)) {
				button_activate_state(C, but, BUTTON_STATE_NUM_EDITING);
				data->value = val;
				ui_but_string_set(C, but, buf_paste);
				button_activate_state(C, but, BUTTON_STATE_EXIT);
			}
			else {
				/* evaluating will report errors */
				show_report = true;
			}
		}
	}

	/* NORMAL button */
	else if (but->type == UI_BTYPE_UNITVEC) {
		float xyz[3];

		if (but->poin == NULL && but->rnapoin.data == NULL) {
			/* pass */
		}
		else if (mode == 'c') {
			char buf_copy[UI_MAX_DRAW_STR];
			ui_but_v3_get(but, xyz);
			BLI_snprintf(buf_copy, sizeof(buf_copy), "[%f, %f, %f]", xyz[0], xyz[1], xyz[2]);
			WM_clipboard_text_set(buf_copy, 0);
		}
		else {
			if (sscanf(buf_paste, "[%f, %f, %f]", &xyz[0], &xyz[1], &xyz[2]) == 3) {
				if (normalize_v3(xyz) == 0.0f) {
					/* better set Z up then have a zero vector */
					xyz[2] = 1.0;
				}
				button_activate_state(C, but, BUTTON_STATE_NUM_EDITING);
				ui_but_v3_set(but, xyz);
				button_activate_state(C, but, BUTTON_STATE_EXIT);
			}
			else {
				WM_report(RPT_ERROR, "Paste expected 3 numbers, formatted: '[n, n, n]'");
				show_report = true;
			}
		}
	}


	/* RGB triple */
	else if (but->type == UI_BTYPE_COLOR) {
		float rgba[4];

		if (but->poin == NULL && but->rnapoin.data == NULL) {
			/* pass */
		}
		else if (mode == 'c') {
			char buf_copy[UI_MAX_DRAW_STR];

			if (but->rnaprop && RNA_property_array_length(&but->rnapoin, but->rnaprop) == 4)
				rgba[3] = RNA_property_float_get_index(&but->rnapoin, but->rnaprop, 3);
			else
				rgba[3] = 1.0f;

			ui_but_v3_get(but, rgba);
			/* convert to linear color to do compatible copy between gamma and non-gamma */
			if (but->rnaprop && RNA_property_subtype(but->rnaprop) == PROP_COLOR_GAMMA)
				srgb_to_linearrgb_v3_v3(rgba, rgba);

			BLI_snprintf(buf_copy, sizeof(buf_copy), "[%f, %f, %f, %f]", rgba[0], rgba[1], rgba[2], rgba[3]);
			WM_clipboard_text_set(buf_copy, 0);

		}
		else {
			if (sscanf(buf_paste, "[%f, %f, %f, %f]", &rgba[0], &rgba[1], &rgba[2], &rgba[3]) == 4) {
				/* assume linear colors in buffer */
				if (but->rnaprop && RNA_property_subtype(but->rnaprop) == PROP_COLOR_GAMMA)
					linearrgb_to_srgb_v3_v3(rgba, rgba);

				button_activate_state(C, but, BUTTON_STATE_NUM_EDITING);
				ui_but_v3_set(but, rgba);
				if (but->rnaprop && RNA_property_array_length(&but->rnapoin, but->rnaprop) == 4)
					RNA_property_float_set_index(&but->rnapoin, but->rnaprop, 3, rgba[3]);

				button_activate_state(C, but, BUTTON_STATE_EXIT);
			}
			else {
				WM_report(RPT_ERROR, "Paste expected 4 numbers, formatted: '[n, n, n, n]'");
				show_report = true;
			}
		}
	}

	/* text/string and ID data */
	else if (ELEM(but->type, UI_BTYPE_TEXT, UI_BTYPE_SEARCH_MENU)) {
		uiHandleButtonData *active_data = but->active;

		if (but->poin == NULL && but->rnapoin.data == NULL) {
			/* pass */
		}
		else if (mode == 'c') {
			button_activate_state(C, but, BUTTON_STATE_TEXT_EDITING);
			WM_clipboard_text_set(active_data->str, 0);
			active_data->cancel = true;
			button_activate_state(C, but, BUTTON_STATE_EXIT);
		}
		else {
			button_activate_state(C, but, BUTTON_STATE_TEXT_EDITING);

			ui_textedit_string_set(but, active_data, buf_paste);

			if (but->type == UI_BTYPE_SEARCH_MENU) {
				/* else uiSearchboxData.active member is not updated [#26856] */
				but->changed = true;
				ui_searchbox_update(C, data->searchbox, but, true);
			}
			button_activate_state(C, but, BUTTON_STATE_EXIT);
		}
	}
	/* colorband (not supported by system clipboard) */
	else if (but->type == UI_BTYPE_COLORBAND) {
		if (mode == 'c') {
			if (but->poin != NULL) {
				memcpy(&but_copypaste_coba, but->poin, sizeof(ColorBand));
			}
		}
		else {
			if (but_copypaste_coba.tot != 0) {
				if (!but->poin)
					but->poin = MEM_callocN(sizeof(ColorBand), "colorband");

				button_activate_state(C, but, BUTTON_STATE_NUM_EDITING);
				memcpy(data->coba, &but_copypaste_coba, sizeof(ColorBand));
				button_activate_state(C, but, BUTTON_STATE_EXIT);
			}
		}
	}
	else if (but->type == UI_BTYPE_CURVE) {
		if (mode == 'c') {
			if (but->poin != NULL) {
				but_copypaste_curve_alive = true;
				curvemapping_free_data(&but_copypaste_curve);
				curvemapping_copy_data(&but_copypaste_curve, (CurveMapping *) but->poin);
			}
		}
		else {
			if (but_copypaste_curve_alive) {
				if (!but->poin)
					but->poin = MEM_callocN(sizeof(CurveMapping), "curvemapping");

				button_activate_state(C, but, BUTTON_STATE_NUM_EDITING);
				curvemapping_free_data((CurveMapping *) but->poin);
				curvemapping_copy_data((CurveMapping *) but->poin, &but_copypaste_curve);
				button_activate_state(C, but, BUTTON_STATE_EXIT);
			}
		}
	}
	/* operator button (any type) */
	else if (but->optype) {
		if (mode == 'c') {
			PointerRNA *opptr;
			char *str;
			opptr = UI_but_operator_ptr_get(but); /* allocated when needed, the button owns it */

			str = WM_operator_pystring_ex(C, NULL, false, true, but->optype, opptr);

			WM_clipboard_text_set(str, 0);

			MEM_freeN(str);
		}
	}
	/* menu (any type) */
	else if (ELEM(but->type, UI_BTYPE_MENU, UI_BTYPE_PULLDOWN)) {
		MenuType *mt = UI_but_menutype_get(but);
		if (mt) {
			char str[32 + sizeof(mt->idname)];
			BLI_snprintf(str, sizeof(str), "bpy.ops.wm.call_menu(name=\"%s\")", mt->idname);
			WM_clipboard_text_set(str, 0);
		}
	}

	if (buf_paste_alloc) {
		MEM_freeN((void *)buf_paste);
	}

	if (show_report) {
		WM_report_banner_show();
	}
}

/**
 * Password Text
 * =============
 *
 * Functions to convert password strings that should not be displayed
 * to asterisk representation (e.g. 'mysecretpasswd' -> '*************')
 *
 * It converts every UTF-8 character to an asterisk, and also remaps
 * the cursor position and selection start/end.
 *
 * \note: remaping is used, because password could contain UTF-8 characters.
 *
 */

static int ui_text_position_from_hidden(uiBut *but, int pos)
{
	const char *strpos, *butstr;
	int i;

	butstr = (but->editstr) ? but->editstr : but->drawstr;

	for (i = 0, strpos = butstr; i < pos; i++)
		strpos = BLI_str_find_next_char_utf8(strpos, NULL);

	return (strpos - butstr);
}

static int ui_text_position_to_hidden(uiBut *but, int pos)
{
	const char *butstr = (but->editstr) ? but->editstr : but->drawstr;
	return BLI_strnlen_utf8(butstr, pos);
}

void ui_but_text_password_hide(char password_str[UI_MAX_PASSWORD_STR], uiBut *but, const bool restore)
{
	char *butstr;

	if (!(but->rnaprop && RNA_property_subtype(but->rnaprop) == PROP_PASSWORD))
		return;

	butstr = (but->editstr) ? but->editstr : but->drawstr;

	if (restore) {
		/* restore original string */
		BLI_strncpy(butstr, password_str, UI_MAX_PASSWORD_STR);

		/* remap cursor positions */
		if (but->pos >= 0) {
			but->pos = ui_text_position_from_hidden(but, but->pos);
			but->selsta = ui_text_position_from_hidden(but, but->selsta);
			but->selend = ui_text_position_from_hidden(but, but->selend);
		}
	}
	else {
		/* convert text to hidden text using asterisks (e.g. pass -> ****) */
		const size_t len = BLI_strlen_utf8(butstr);

		/* remap cursor positions */
		if (but->pos >= 0) {
			but->pos = ui_text_position_to_hidden(but, but->pos);
			but->selsta = ui_text_position_to_hidden(but, but->selsta);
			but->selend = ui_text_position_to_hidden(but, but->selend);
		}

		/* save original string */
		BLI_strncpy(password_str, butstr, UI_MAX_PASSWORD_STR);
		memset(butstr, '*', len);
		butstr[len] = '\0';
	}
}

static void ui_but_text_clear(bContext *C, uiBut *but, uiHandleButtonData *data)
{
	/* most likely NULL, but let's check, and give it temp zero string */
	if (!data->str) {
		data->str = MEM_callocN(1, "temp str");
	}
	data->str[0] = 0;

	ui_apply_but_TEX(C, but, data);
	button_activate_state(C, but, BUTTON_STATE_EXIT);
}


/* ************* in-button text selection/editing ************* */

static void ui_textedit_string_ensure_max_length(uiBut *but, uiHandleButtonData *data, int maxlen)
{
	BLI_assert(data->is_str_dynamic);
	BLI_assert(data->str == but->editstr);

	if (maxlen > data->maxlen) {
		data->str = but->editstr = MEM_reallocN(data->str, sizeof(char) * maxlen);
		data->maxlen = maxlen;
	}
}

static void ui_textedit_string_set(uiBut *but, uiHandleButtonData *data, const char *str)
{
	if (data->is_str_dynamic) {
		ui_textedit_string_ensure_max_length(but, data, strlen(str) + 1);
	}

	if (ui_but_is_utf8(but)) {
		BLI_strncpy_utf8(data->str, str, data->maxlen);
	}
	else {
		BLI_strncpy(data->str, str, data->maxlen);
	}
}


static bool ui_textedit_delete_selection(uiBut *but, uiHandleButtonData *data)
{
	char *str = data->str;
	const int len = strlen(str);
	bool changed = false;
	if (but->selsta != but->selend && len) {
		memmove(str + but->selsta, str + but->selend, (len - but->selend) + 1);
		changed = true;
	}

	but->pos = but->selend = but->selsta;
	return changed;
}

/**
 * \param x  Screen space cursor location - #wmEvent.x
 *
 * \note ``but->block->aspect`` is used here, so drawing button style is getting scaled too.
 */
static void ui_textedit_set_cursor_pos(uiBut *but, uiHandleButtonData *data, const float x)
{
	uiStyle *style = UI_style_get();  // XXX pass on as arg
	uiFontStyle *fstyle = &style->widget;
	const float aspect = but->block->aspect;
	const short fstyle_points_prev = fstyle->points;

	float startx = but->rect.xmin;
	float starty_dummy = 0.0f;
	char password_str[UI_MAX_PASSWORD_STR];
	/* treat 'str_last' as null terminator for str, no need to modify in-place */
	const char *str = but->editstr, *str_last;

	ui_block_to_window_fl(data->region, but->block, &startx, &starty_dummy);

	ui_fontscale(&fstyle->points, aspect);

	UI_fontstyle_set(fstyle);

	if (fstyle->kerning == 1) /* for BLF_width */
		BLF_enable(fstyle->uifont_id, BLF_KERNING_DEFAULT);

	ui_but_text_password_hide(password_str, but, false);

	if (ELEM(but->type, UI_BTYPE_TEXT, UI_BTYPE_SEARCH_MENU)) {
		if (but->flag & UI_HAS_ICON) {
			startx += UI_DPI_ICON_SIZE / aspect;
		}
	}
	/* but this extra .05 makes clicks inbetween characters feel nicer */
	startx += ((UI_TEXT_MARGIN_X + 0.05f) * U.widget_unit) / aspect;

	/* mouse dragged outside the widget to the left */
	if (x < startx) {
		int i = but->ofs;

		str_last = &str[but->ofs];

		while (i > 0) {
			if (BLI_str_cursor_step_prev_utf8(str, but->ofs, &i)) {
				/* 0.25 == scale factor for less sensitivity */
				if (BLF_width(fstyle->uifont_id, str + i, (str_last - str) - i) > (startx - x) * 0.25f) {
					break;
				}
			}
			else {
				break; /* unlikely but possible */
			}
		}
		but->ofs = i;
		but->pos = but->ofs;
	}
	/* mouse inside the widget, mouse coords mapped in widget space */
	else {  /* (x >= startx) */
		int pos_i;

		/* keep track of previous distance from the cursor to the char */
		float cdist, cdist_prev = 0.0f;
		short pos_prev;

		str_last = &str[strlen(str)];

		but->pos = pos_prev = ((str_last - str) - but->ofs);

		while (true) {
			cdist = startx + BLF_width(fstyle->uifont_id, str + but->ofs, (str_last - str) - but->ofs);

			/* check if position is found */
			if (cdist < x) {
				/* check is previous location was in fact closer */
				if ((x - cdist) > (cdist_prev - x)) {
					but->pos = pos_prev;
				}
				break;
			}
			cdist_prev = cdist;
			pos_prev   = but->pos;
			/* done with tricky distance checks */

			pos_i = but->pos;
			if (but->pos <= 0) break;
			if (BLI_str_cursor_step_prev_utf8(str, but->ofs, &pos_i)) {
				but->pos = pos_i;
				str_last = &str[but->pos + but->ofs];
			}
			else {
				break; /* unlikely but possible */
			}
		}
		but->pos += but->ofs;
		if (but->pos < 0) but->pos = 0;
	}

	if (fstyle->kerning == 1)
		BLF_disable(fstyle->uifont_id, BLF_KERNING_DEFAULT);

	ui_but_text_password_hide(password_str, but, true);

	fstyle->points = fstyle_points_prev;
}

static void ui_textedit_set_cursor_select(uiBut *but, uiHandleButtonData *data, const float x)
{
	if      (x > data->selstartx) data->selextend = EXTEND_RIGHT;
	else if (x < data->selstartx) data->selextend = EXTEND_LEFT;

	ui_textedit_set_cursor_pos(but, data, x);

	if      (data->selextend == EXTEND_RIGHT) but->selend = but->pos;
	else if (data->selextend == EXTEND_LEFT)  but->selsta = but->pos;

	ui_but_update(but);
}

/**
 * This is used for both utf8 and ascii
 *
 * For unicode buttons, \a buf is treated as unicode.
 */
static bool ui_textedit_insert_buf(
        uiBut *but, uiHandleButtonData *data,
        const char *buf, int buf_len)
{
	int len = strlen(data->str);
	int len_new = len - (but->selend - but->selsta) + 1;
	bool changed = false;

	if (data->is_str_dynamic) {
		ui_textedit_string_ensure_max_length(but, data, len_new + buf_len);
	}

	if (len_new <= data->maxlen) {
		char *str = data->str;
		size_t step = buf_len;

		/* type over the current selection */
		if ((but->selend - but->selsta) > 0) {
			changed = ui_textedit_delete_selection(but, data);
			len = strlen(str);
		}

		if ((len + step >= data->maxlen) && (data->maxlen - (len + 1) > 0)) {
			if (ui_but_is_utf8(but)) {
				/* shorten 'step' to a utf8 algined size that fits  */
				BLI_strnlen_utf8_ex(buf, data->maxlen - (len + 1), &step);
			}
			else {
				step = data->maxlen - (len + 1);
			}
		}

		if (step && (len + step < data->maxlen)) {
			memmove(&str[but->pos + step], &str[but->pos], (len + 1) - but->pos);
			memcpy(&str[but->pos], buf, step * sizeof(char));
			but->pos += step;
			changed = true;
		}
	}

	return changed;
}

static bool ui_textedit_insert_ascii(uiBut *but, uiHandleButtonData *data, char ascii)
{
	char buf[2] = {ascii, '\0'};

	if (ui_but_is_utf8(but) && (BLI_str_utf8_size(buf) == -1)) {
		printf("%s: entering invalid ascii char into an ascii key (%d)\n",
		       __func__, (int)(unsigned char)ascii);

		return false;
	}

	/* in some cases we want to allow invalid utf8 chars */
	return ui_textedit_insert_buf(but, data, buf, 1);
}

static void ui_textedit_move(
        uiBut *but, uiHandleButtonData *data, eStrCursorJumpDirection direction,
        const bool select, eStrCursorJumpType jump)
{
	const char *str = data->str;
	const int len = strlen(str);
	const int pos_prev = but->pos;
	const bool has_sel = (but->selend - but->selsta) > 0;

	ui_but_update(but);

	/* special case, quit selection and set cursor */
	if (has_sel && !select) {
		if (jump == STRCUR_JUMP_ALL) {
			but->selsta = but->selend = but->pos = direction ? len : 0;
		}
		else {
			if (direction) {
				but->selsta = but->pos = but->selend;
			}
			else {
				but->pos = but->selend = but->selsta;
			}
		}
		data->selextend = EXTEND_NONE;
	}
	else {
		int pos_i = but->pos;
		BLI_str_cursor_step_utf8(str, len, &pos_i, direction, jump, true);
		but->pos = pos_i;

		if (select) {
			/* existing selection */
			if (has_sel) {

				if (data->selextend == EXTEND_NONE) {
					data->selextend = EXTEND_RIGHT;
				}

				if (direction) {
					if (data->selextend == EXTEND_RIGHT) {
						but->selend = but->pos;
					}
					else {
						but->selsta = but->pos;
					}
				}
				else {
					if (data->selextend == EXTEND_LEFT) {
						but->selsta = but->pos;
					}
					else {
						but->selend = but->pos;
					}
				}

				if (but->selend < but->selsta) {
					SWAP(short, but->selsta, but->selend);
					data->selextend = (data->selextend == EXTEND_RIGHT) ? EXTEND_LEFT : EXTEND_RIGHT;
				}

			} /* new selection */
			else {
				if (direction) {
					data->selextend = EXTEND_RIGHT;
					but->selend = but->pos;
					but->selsta = pos_prev;
				}
				else {
					data->selextend = EXTEND_LEFT;
					but->selend = pos_prev;
					but->selsta = but->pos;
				}
			}
		}
	}
}

static bool ui_textedit_delete(uiBut *but, uiHandleButtonData *data, int direction, eStrCursorJumpType jump)
{
	char *str = data->str;
	const int len = strlen(str);

	bool changed = false;

	if (jump == STRCUR_JUMP_ALL) {
		if (len) changed = true;
		str[0] = '\0';
		but->pos = 0;
	}
	else if (direction) { /* delete */
		if ((but->selend - but->selsta) > 0) {
			changed = ui_textedit_delete_selection(but, data);
		}
		else if (but->pos >= 0 && but->pos < len) {
			int pos = but->pos;
			int step;
			BLI_str_cursor_step_utf8(str, len, &pos, direction, jump, true);
			step = pos - but->pos;
			memmove(&str[but->pos], &str[but->pos + step], (len + 1) - (but->pos + step));
			changed = true;
		}
	}
	else { /* backspace */
		if (len != 0) {
			if ((but->selend - but->selsta) > 0) {
				changed = ui_textedit_delete_selection(but, data);
			}
			else if (but->pos > 0) {
				int pos = but->pos;
				int step;

				BLI_str_cursor_step_utf8(str, len, &pos, direction, jump, true);
				step = but->pos - pos;
				memmove(&str[but->pos - step], &str[but->pos], (len + 1) - but->pos);
				but->pos -= step;
				changed = true;
			}
		}
	}

	return changed;
}

static int ui_textedit_autocomplete(bContext *C, uiBut *but, uiHandleButtonData *data)
{
	char *str;
	int changed;

	str = data->str;

	if (data->searchbox)
		changed = ui_searchbox_autocomplete(C, data->searchbox, but, data->str);
	else
		changed = but->autocomplete_func(C, str, but->autofunc_arg);

	but->pos = strlen(str);
	but->selsta = but->selend = but->pos;

	return changed;
}

/* mode for ui_textedit_copypaste() */
enum {
	UI_TEXTEDIT_PASTE = 1,
	UI_TEXTEDIT_COPY,
	UI_TEXTEDIT_CUT
};

static bool ui_textedit_copypaste(uiBut *but, uiHandleButtonData *data, const int mode)
{
	char *pbuf;
	bool changed = false;
	int buf_len;

	/* paste */
	if (mode == UI_TEXTEDIT_PASTE) {
		/* extract the first line from the clipboard */
		pbuf = WM_clipboard_text_get_firstline(false, &buf_len);

		if (pbuf) {
			if (ui_but_is_utf8(but)) {
				buf_len -= BLI_utf8_invalid_strip(pbuf, (size_t)buf_len);
			}

			ui_textedit_insert_buf(but, data, pbuf, buf_len);

			changed = true;

			MEM_freeN(pbuf);
		}
	}
	/* cut & copy */
	else if (ELEM(mode, UI_TEXTEDIT_COPY, UI_TEXTEDIT_CUT)) {
		/* copy the contents to the copypaste buffer */
		int sellen = but->selend - but->selsta;
		char *buf = MEM_mallocN(sizeof(char) * (sellen + 1), "ui_textedit_copypaste");

		BLI_strncpy(buf, data->str + but->selsta, sellen + 1);
		WM_clipboard_text_set(buf, 0);
		MEM_freeN(buf);

		/* for cut only, delete the selection afterwards */
		if (mode == UI_TEXTEDIT_CUT) {
			if ((but->selend - but->selsta) > 0) {
				changed = ui_textedit_delete_selection(but, data);
			}
		}
	}

	return changed;
}

#ifdef WITH_INPUT_IME
/* enable ime, and set up uibut ime data */
static void ui_textedit_ime_begin(wmWindow *win, uiBut *UNUSED(but))
{
	/* XXX Is this really needed? */
	int x, y;

	BLI_assert(win->ime_data == NULL);

	/* enable IME and position to cursor, it's a trick */
	x = win->eventstate->x;
	/* flip y and move down a bit, prevent the IME panel cover the edit button */
	y = win->eventstate->y - 12;

	wm_window_IME_begin(win, x, y, 0, 0, true);
}

/* disable ime, and clear uibut ime data */
static void ui_textedit_ime_end(wmWindow *win, uiBut *UNUSED(but))
{
	wm_window_IME_end(win);
}

void ui_but_ime_reposition(uiBut *but, int x, int y, bool complete)
{
	BLI_assert(but->active);

	ui_region_to_window(but->active->region, &x, &y);
	wm_window_IME_begin(but->active->window, x, y - 4, 0, 0, complete);
}

wmIMEData *ui_but_ime_data_get(uiBut *but)
{
	if (but->active && but->active->window) {
		return but->active->window->ime_data;
	}
	else {
		return NULL;
	}
}
#endif  /* WITH_INPUT_IME */

static void ui_textedit_begin(bContext *C, uiBut *but, uiHandleButtonData *data)
{
	wmWindow *win = CTX_wm_window(C);
	int len;
	const bool is_num_but = ELEM(but->type, UI_BTYPE_NUM, UI_BTYPE_NUM_SLIDER);
	bool no_zero_strip = false;

	if (data->str) {
		MEM_freeN(data->str);
		data->str = NULL;
	}

#ifdef USE_DRAG_MULTINUM
	/* this can happen from multi-drag */
	if (data->applied_interactive) {
		/* remove any small changes so canceling edit doesn't restore invalid value: T40538 */
		data->cancel = true;
		ui_apply_but(C, but->block, but, data, true);
		data->cancel = false;

		data->applied_interactive = false;
	}
#endif

#ifdef USE_ALLSELECT
	if (is_num_but) {
		if (IS_ALLSELECT_EVENT(win->eventstate)) {
			data->select_others.is_enabled = true;
			data->select_others.is_copy = true;

		}
	}
#endif

	/* retrieve string */
	data->maxlen = ui_but_string_get_max_length(but);
	if (data->maxlen != 0) {
		data->str = MEM_callocN(sizeof(char) * data->maxlen, "textedit str");
		/* We do not want to truncate precision to default here, it's nice to show value,
		 * not to edit it - way too much precision is lost then. */
		ui_but_string_get_ex(but, data->str, data->maxlen, UI_PRECISION_FLOAT_MAX, true, &no_zero_strip);
	}
	else {
		data->is_str_dynamic = true;
		data->str = ui_but_string_get_dynamic(but, &data->maxlen);
	}

	if (ui_but_is_float(but) && !ui_but_is_unit(but) && !ui_but_anim_expression_get(but, NULL, 0) && !no_zero_strip) {
		BLI_str_rstrip_float_zero(data->str, '\0');
	}

	if (is_num_but) {
		BLI_assert(data->is_str_dynamic == false);
		ui_but_convert_to_unit_alt_name(but, data->str, data->maxlen);
	}

	/* won't change from now on */
	len = strlen(data->str);

	data->origstr = BLI_strdupn(data->str, len);
	data->selextend = EXTEND_NONE;
	data->selstartx = 0.0f;

	/* set cursor pos to the end of the text */
	but->editstr = data->str;
	but->pos = len;
	but->selsta = 0;
	but->selend = len;

	/* optional searchbox */
	if (but->type ==  UI_BTYPE_SEARCH_MENU) {
		data->searchbox = but->search_create_func(C, data->region, but);
		ui_searchbox_update(C, data->searchbox, but, true); /* true = reset */
	}

	/* reset alert flag (avoid confusion, will refresh on exit) */
	but->flag &= ~UI_BUT_REDALERT;

	ui_but_update(but);

	WM_cursor_modal_set(win, BC_TEXTEDITCURSOR);

#ifdef WITH_INPUT_IME
	if (is_num_but == false && BLT_lang_is_ime_supported()) {
		ui_textedit_ime_begin(win, but);
	}
#endif
}

static void ui_textedit_end(bContext *C, uiBut *but, uiHandleButtonData *data)
{
	wmWindow *win = CTX_wm_window(C);

	if (but) {
		if (ui_but_is_utf8(but)) {
			int strip = BLI_utf8_invalid_strip(but->editstr, strlen(but->editstr));
			/* not a file?, strip non utf-8 chars */
			if (strip) {
				/* wont happen often so isn't that annoying to keep it here for a while */
				printf("%s: invalid utf8 - stripped chars %d\n", __func__, strip);
			}
		}

		if (data->searchbox) {
			if (data->cancel == false) {
				if ((ui_searchbox_apply(but, data->searchbox) == false) &&
				    (ui_searchbox_find_index(data->searchbox, but->editstr) == -1))
				{
					data->cancel = true;

					/* ensure menu (popup) too is closed! */
					data->escapecancel = true;
				}
			}

			ui_searchbox_free(C, data->searchbox);
			data->searchbox = NULL;
			if (but->free_search_arg) {
				MEM_SAFE_FREE(but->search_arg);
			}
		}

		but->editstr = NULL;
		but->pos = -1;
	}

	WM_cursor_modal_restore(win);

#ifdef WITH_INPUT_IME
	if (win->ime_data) {
		ui_textedit_ime_end(win, but);
	}
#endif
}

static void ui_textedit_next_but(uiBlock *block, uiBut *actbut, uiHandleButtonData *data)
{
	uiBut *but;

	/* label and roundbox can overlap real buttons (backdrops...) */
	if (ELEM(actbut->type, UI_BTYPE_LABEL, UI_BTYPE_SEPR, UI_BTYPE_SEPR_LINE, UI_BTYPE_ROUNDBOX, UI_BTYPE_LISTBOX))
		return;

	for (but = actbut->next; but; but = but->next) {
		if (ui_but_is_editable_as_text(but)) {
			if (!(but->flag & UI_BUT_DISABLED)) {
				data->postbut = but;
				data->posttype = BUTTON_ACTIVATE_TEXT_EDITING;
				return;
			}
		}
	}
	for (but = block->buttons.first; but != actbut; but = but->next) {
		if (ui_but_is_editable_as_text(but)) {
			if (!(but->flag & UI_BUT_DISABLED)) {
				data->postbut = but;
				data->posttype = BUTTON_ACTIVATE_TEXT_EDITING;
				return;
			}
		}
	}
}

static void ui_textedit_prev_but(uiBlock *block, uiBut *actbut, uiHandleButtonData *data)
{
	uiBut *but;

	/* label and roundbox can overlap real buttons (backdrops...) */
	if (ELEM(actbut->type, UI_BTYPE_LABEL, UI_BTYPE_SEPR, UI_BTYPE_SEPR_LINE, UI_BTYPE_ROUNDBOX, UI_BTYPE_LISTBOX))
		return;

	for (but = actbut->prev; but; but = but->prev) {
		if (ui_but_is_editable_as_text(but)) {
			if (!(but->flag & UI_BUT_DISABLED)) {
				data->postbut = but;
				data->posttype = BUTTON_ACTIVATE_TEXT_EDITING;
				return;
			}
		}
	}
	for (but = block->buttons.last; but != actbut; but = but->prev) {
		if (ui_but_is_editable_as_text(but)) {
			if (!(but->flag & UI_BUT_DISABLED)) {
				data->postbut = but;
				data->posttype = BUTTON_ACTIVATE_TEXT_EDITING;
				return;
			}
		}
	}
}


static void ui_do_but_textedit(
        bContext *C, uiBlock *block, uiBut *but,
        uiHandleButtonData *data, const wmEvent *event)
{
	int retval = WM_UI_HANDLER_CONTINUE;
	bool changed = false, inbox = false, update = false;

#ifdef WITH_INPUT_IME
	wmWindow *win = CTX_wm_window(C);
	wmIMEData *ime_data = win->ime_data;
	bool is_ime_composing = ime_data && ime_data->is_ime_composing;
#else
	bool is_ime_composing = false;
#endif

	switch (event->type) {
		case MOUSEMOVE:
		case MOUSEPAN:
			if (data->searchbox) {
#ifdef USE_KEYNAV_LIMIT
				if ((event->type == MOUSEMOVE) && ui_mouse_motion_keynav_test(&data->searchbox_keynav_state, event)) {
					/* pass */
				}
				else {
					ui_searchbox_event(C, data->searchbox, but, event);
				}
#else
				ui_searchbox_event(C, data->searchbox, but, event);
#endif
			}

			break;
		case RIGHTMOUSE:
		case ESCKEY:
			if (event->val == KM_PRESS) {
#ifdef WITH_INPUT_IME
				/* skips button handling since it is not wanted */
				if (is_ime_composing) {
					break;
				}
#endif
				data->cancel = true;
				data->escapecancel = true;
				button_activate_state(C, but, BUTTON_STATE_EXIT);
				retval = WM_UI_HANDLER_BREAK;
			}
			break;
		case LEFTMOUSE:
		{
			bool had_selection = but->selsta != but->selend;

			/* exit on LMB only on RELEASE for searchbox, to mimic other popups, and allow multiple menu levels */
			if (data->searchbox)
				inbox = ui_searchbox_inside(data->searchbox, event->x, event->y);

			/* for double click: we do a press again for when you first click on button
			 * (selects all text, no cursor pos) */
			if (event->val == KM_PRESS || event->val == KM_DBL_CLICK) {
				float mx, my;

				mx = event->x;
				my = event->y;
				ui_window_to_block_fl(data->region, block, &mx, &my);

				if (ui_but_contains_pt(but, mx, my)) {
					ui_textedit_set_cursor_pos(but, data, event->x);
					but->selsta = but->selend = but->pos;
					data->selstartx = event->x;

					button_activate_state(C, but, BUTTON_STATE_TEXT_SELECTING);
					retval = WM_UI_HANDLER_BREAK;
				}
				else if (inbox == false) {
					/* if searchbox, click outside will cancel */
					if (data->searchbox)
						data->cancel = data->escapecancel = true;
					button_activate_state(C, but, BUTTON_STATE_EXIT);
					retval = WM_UI_HANDLER_BREAK;
				}
			}

			/* only select a word in button if there was no selection before */
			if (event->val == KM_DBL_CLICK && had_selection == false) {
				ui_textedit_move(but, data, STRCUR_DIR_PREV, false, STRCUR_JUMP_DELIM);
				ui_textedit_move(but, data, STRCUR_DIR_NEXT, true, STRCUR_JUMP_DELIM);
				retval = WM_UI_HANDLER_BREAK;
				changed = true;
			}
			else if (inbox) {
				/* if we allow activation on key press, it gives problems launching operators [#35713] */
				if (event->val == KM_RELEASE) {
					button_activate_state(C, but, BUTTON_STATE_EXIT);
					retval = WM_UI_HANDLER_BREAK;
				}
			}
			break;
		}
	}

	if (event->val == KM_PRESS && !is_ime_composing) {
		switch (event->type) {
			case VKEY:
			case XKEY:
			case CKEY:
				if (IS_EVENT_MOD(event, ctrl, oskey)) {
					if (event->type == VKEY)
						changed = ui_textedit_copypaste(but, data, UI_TEXTEDIT_PASTE);
					else if (event->type == CKEY)
						changed = ui_textedit_copypaste(but, data, UI_TEXTEDIT_COPY);
					else if (event->type == XKEY)
						changed = ui_textedit_copypaste(but, data, UI_TEXTEDIT_CUT);

					retval = WM_UI_HANDLER_BREAK;
				}
				break;
			case RIGHTARROWKEY:
				ui_textedit_move(but, data, STRCUR_DIR_NEXT,
				                 event->shift != 0, event->ctrl ? STRCUR_JUMP_DELIM : STRCUR_JUMP_NONE);
				retval = WM_UI_HANDLER_BREAK;
				break;
			case LEFTARROWKEY:
				ui_textedit_move(but, data, STRCUR_DIR_PREV,
				                 event->shift != 0, event->ctrl ? STRCUR_JUMP_DELIM : STRCUR_JUMP_NONE);
				retval = WM_UI_HANDLER_BREAK;
				break;
			case WHEELDOWNMOUSE:
			case DOWNARROWKEY:
				if (data->searchbox) {
#ifdef USE_KEYNAV_LIMIT
					ui_mouse_motion_keynav_init(&data->searchbox_keynav_state, event);
#endif
					ui_searchbox_event(C, data->searchbox, but, event);
					break;
				}
				if (event->type == WHEELDOWNMOUSE) {
					break;
				}
				ATTR_FALLTHROUGH;
			case ENDKEY:
				ui_textedit_move(but, data, STRCUR_DIR_NEXT,
				                 event->shift != 0, STRCUR_JUMP_ALL);
				retval = WM_UI_HANDLER_BREAK;
				break;
			case WHEELUPMOUSE:
			case UPARROWKEY:
				if (data->searchbox) {
#ifdef USE_KEYNAV_LIMIT
					ui_mouse_motion_keynav_init(&data->searchbox_keynav_state, event);
#endif
					ui_searchbox_event(C, data->searchbox, but, event);
					break;
				}
				if (event->type == WHEELUPMOUSE) {
					break;
				}
				ATTR_FALLTHROUGH;
			case HOMEKEY:
				ui_textedit_move(but, data, STRCUR_DIR_PREV,
				                 event->shift != 0, STRCUR_JUMP_ALL);
				retval = WM_UI_HANDLER_BREAK;
				break;
			case PADENTER:
			case RETKEY:
				button_activate_state(C, but, BUTTON_STATE_EXIT);
				retval = WM_UI_HANDLER_BREAK;
				break;
			case DELKEY:
				changed = ui_textedit_delete(but, data, 1,
				                             event->ctrl ? STRCUR_JUMP_DELIM : STRCUR_JUMP_NONE);
				retval = WM_UI_HANDLER_BREAK;
				break;

			case BACKSPACEKEY:
				changed = ui_textedit_delete(but, data, 0,
				                             event->ctrl ? STRCUR_JUMP_DELIM : STRCUR_JUMP_NONE);
				retval = WM_UI_HANDLER_BREAK;
				break;

			case AKEY:

				/* Ctrl + A: Select all */
#if defined(__APPLE__)
				/* OSX uses cmd-a systemwide, so add it */
				if ((event->oskey && !IS_EVENT_MOD(event, shift, alt, ctrl)) ||
				    (event->ctrl && !IS_EVENT_MOD(event, shift, alt, oskey)))
#else
				if (event->ctrl && !IS_EVENT_MOD(event, shift, alt, oskey))
#endif
				{
					ui_textedit_move(but, data, STRCUR_DIR_PREV,
					                 false, STRCUR_JUMP_ALL);
					ui_textedit_move(but, data, STRCUR_DIR_NEXT,
					                 true, STRCUR_JUMP_ALL);
					retval = WM_UI_HANDLER_BREAK;
				}
				break;

			case TABKEY:
				/* there is a key conflict here, we can't tab with autocomplete */
				if (but->autocomplete_func || data->searchbox) {
					int autocomplete = ui_textedit_autocomplete(C, but, data);
					changed = autocomplete != AUTOCOMPLETE_NO_MATCH;

					if (autocomplete == AUTOCOMPLETE_FULL_MATCH)
						button_activate_state(C, but, BUTTON_STATE_EXIT);
				}
				/* the hotkey here is not well defined, was G.qual so we check all */
				else if (IS_EVENT_MOD(event, shift, ctrl, alt, oskey)) {
					ui_textedit_prev_but(block, but, data);
					button_activate_state(C, but, BUTTON_STATE_EXIT);
				}
				else {
					ui_textedit_next_but(block, but, data);
					button_activate_state(C, but, BUTTON_STATE_EXIT);
				}
				retval = WM_UI_HANDLER_BREAK;
				break;
		}

		if ((event->ascii || event->utf8_buf[0]) &&
		    (retval == WM_UI_HANDLER_CONTINUE)
#ifdef WITH_INPUT_IME
		    &&
		    !is_ime_composing &&
		    (!WM_event_is_ime_switch(event) || !BLT_lang_is_ime_supported())
#endif
		    )
		{
			char ascii = event->ascii;
			const char *utf8_buf = event->utf8_buf;

			/* exception that's useful for number buttons, some keyboard
			 * numpads have a comma instead of a period */
			if (ELEM(but->type, UI_BTYPE_NUM, UI_BTYPE_NUM_SLIDER)) { /* could use data->min*/
				if (event->type == PADPERIOD && ascii == ',') {
					ascii = '.';
					utf8_buf = NULL; /* force ascii fallback */
				}
			}

			if (utf8_buf && utf8_buf[0]) {
				int utf8_buf_len = BLI_str_utf8_size(utf8_buf);
				/* keep this printf until utf8 is well tested */
				if (utf8_buf_len != 1) {
					printf("%s: utf8 char '%.*s'\n", __func__, utf8_buf_len, utf8_buf);
				}

				// strcpy(utf8_buf, "12345");
				changed = ui_textedit_insert_buf(but, data, event->utf8_buf, utf8_buf_len);
			}
			else {
				changed = ui_textedit_insert_ascii(but, data, ascii);
			}

			retval = WM_UI_HANDLER_BREAK;

		}
		/* textbutton with this flag: do live update (e.g. for search buttons) */
		if (but->flag & UI_BUT_TEXTEDIT_UPDATE) {
			update = true;
		}
	}

#ifdef WITH_INPUT_IME
	if (event->type == WM_IME_COMPOSITE_START || event->type == WM_IME_COMPOSITE_EVENT) {
		changed = true;

		if (event->type == WM_IME_COMPOSITE_START && but->selend > but->selsta) {
			ui_textedit_delete_selection(but, data);
		}
		if (event->type == WM_IME_COMPOSITE_EVENT && ime_data->result_len) {
			ui_textedit_insert_buf(
			        but, data,
			        ime_data->str_result,
			        ime_data->result_len);
		}
	}
	else if (event->type == WM_IME_COMPOSITE_END) {
		changed = true;
	}
#endif

	if (changed) {
		/* only do live update when but flag request it (UI_BUT_TEXTEDIT_UPDATE). */
		if (update && data->interactive) {
			ui_apply_but(C, block, but, data, true);
		}
		else {
			ui_but_update_edited(but);
		}
		but->changed = true;

		if (data->searchbox)
			ui_searchbox_update(C, data->searchbox, but, true);  /* true = reset */
	}

	if (changed || (retval == WM_UI_HANDLER_BREAK))
		ED_region_tag_redraw(data->region);
}

static void ui_do_but_textedit_select(
        bContext *C, uiBlock *block, uiBut *but,
        uiHandleButtonData *data, const wmEvent *event)
{
	int mx, my, retval = WM_UI_HANDLER_CONTINUE;

	switch (event->type) {
		case MOUSEMOVE:
		{
			mx = event->x;
			my = event->y;
			ui_window_to_block(data->region, block, &mx, &my);

			ui_textedit_set_cursor_select(but, data, event->x);
			retval = WM_UI_HANDLER_BREAK;
			break;
		}
		case LEFTMOUSE:
			if (event->val == KM_RELEASE)
				button_activate_state(C, but, BUTTON_STATE_TEXT_EDITING);
			retval = WM_UI_HANDLER_BREAK;
			break;
	}

	if (retval == WM_UI_HANDLER_BREAK) {
		ui_but_update(but);
		ED_region_tag_redraw(data->region);
	}
}

/* ************* number editing for various types ************* */

static void ui_numedit_begin(uiBut *but, uiHandleButtonData *data)
{
	if (but->type == UI_BTYPE_CURVE) {
		but->editcumap = (CurveMapping *)but->poin;
	}
	else if (but->type == UI_BTYPE_COLORBAND) {
		data->coba = (ColorBand *)but->poin;
		but->editcoba = data->coba;
	}
	else if (ELEM(but->type, UI_BTYPE_UNITVEC, UI_BTYPE_HSVCUBE, UI_BTYPE_HSVCIRCLE, UI_BTYPE_COLOR)) {
		ui_but_v3_get(but, data->origvec);
		copy_v3_v3(data->vec, data->origvec);
		but->editvec = data->vec;
	}
	else {
		float softrange, softmin, softmax;

		data->startvalue = ui_but_value_get(but);
		data->origvalue = data->startvalue;
		data->value = data->origvalue;
		but->editval = &data->value;

		softmin = but->softmin;
		softmax = but->softmax;
		softrange = softmax - softmin;

		data->dragfstart = (softrange == 0.0f) ? 0.0f : ((float)data->value - softmin) / softrange;
		data->dragf = data->dragfstart;
	}

	data->dragchange = false;
	data->draglock = true;
}

static void ui_numedit_end(uiBut *but, uiHandleButtonData *data)
{
	but->editval = NULL;
	but->editvec = NULL;
	but->editcoba = NULL;
	but->editcumap = NULL;

	data->dragstartx = 0;
	data->draglastx = 0;
	data->dragchange = false;
	data->dragcbd = NULL;
	data->dragsel = 0;
}

static void ui_numedit_apply(bContext *C, uiBlock *block, uiBut *but, uiHandleButtonData *data)
{
	if (data->interactive) {
		ui_apply_but(C, block, but, data, true);
	}
	else {
		ui_but_update(but);
	}

	ED_region_tag_redraw(data->region);
}

/* ****************** menu opening for various types **************** */

static void ui_block_open_begin(bContext *C, uiBut *but, uiHandleButtonData *data)
{
	uiBlockCreateFunc func = NULL;
	uiBlockHandleCreateFunc handlefunc = NULL;
	uiMenuCreateFunc menufunc = NULL;
	uiMenuCreateFunc popoverfunc = NULL;
	void *arg = NULL;

	switch (but->type) {
		case UI_BTYPE_BLOCK:
		case UI_BTYPE_PULLDOWN:
			if (but->menu_create_func) {
				menufunc = but->menu_create_func;
				arg = but->poin;
			}
			else {
				func = but->block_create_func;
				arg = but->poin ? but->poin : but->func_argN;
			}
			break;
		case UI_BTYPE_MENU:
			BLI_assert(but->menu_create_func);
			menufunc = but->menu_create_func;
			arg = but->poin;
			break;
		case UI_BTYPE_POPOVER:
			BLI_assert(but->menu_create_func);
			popoverfunc = but->menu_create_func;
			arg = but->poin;
			break;
		case UI_BTYPE_COLOR:
			ui_but_v3_get(but, data->origvec);
			copy_v3_v3(data->vec, data->origvec);
			but->editvec = data->vec;

			handlefunc = ui_block_func_COLOR;
			arg = but;
			break;

			/* quiet warnings for unhandled types */
		default:
			break;
	}

	if (func || handlefunc) {
		data->menu = ui_popup_block_create(C, data->region, but, func, handlefunc, arg);
		if (but->block->handle)
			data->menu->popup = but->block->handle->popup;
	}
	else if (menufunc) {
		data->menu = ui_popup_menu_create(C, data->region, but, menufunc, arg);
		if (but->block->handle)
			data->menu->popup = but->block->handle->popup;
	}
	else if (popoverfunc) {
		data->menu = ui_popover_panel_create(C, data->region, but, popoverfunc, arg);
		if (but->block->handle)
			data->menu->popup = but->block->handle->popup;
	}

#ifdef USE_ALLSELECT
	{
		wmWindow *win = CTX_wm_window(C);
		if (IS_ALLSELECT_EVENT(win->eventstate)) {
			data->select_others.is_enabled = true;
		}
	}
#endif

	/* this makes adjacent blocks auto open from now on */
	//if (but->block->auto_open == 0) but->block->auto_open = 1;
}

static void ui_block_open_end(bContext *C, uiBut *but, uiHandleButtonData *data)
{
	if (but) {
		but->editval = NULL;
		but->editvec = NULL;

		but->block->auto_open_last = PIL_check_seconds_timer();
	}

	if (data->menu) {
		ui_popup_block_free(C, data->menu);
		data->menu = NULL;
	}
}

int ui_but_menu_direction(uiBut *but)
{
	uiHandleButtonData *data = but->active;

	if (data && data->menu)
		return data->menu->direction;

	return 0;
}

/**
 * Hack for #uiList #UI_BTYPE_LISTROW buttons to "give" events to overlaying #UI_BTYPE_TEXT buttons
 * (Ctrl-Click rename feature & co).
 */
static uiBut *ui_but_list_row_text_activate(
        bContext *C, uiBut *but, uiHandleButtonData *data, const wmEvent *event,
        uiButtonActivateType activate_type)
{
	ARegion *ar = CTX_wm_region(C);
	uiBut *labelbut = ui_but_find_mouse_over_ex(ar, event->x, event->y, true);

	if (labelbut && labelbut->type == UI_BTYPE_TEXT && !(labelbut->flag & UI_BUT_DISABLED)) {
		/* exit listrow */
		data->cancel = true;
		button_activate_exit(C, but, data, false, false);

		/* Activate the text button. */
		button_activate_init(C, ar, labelbut, activate_type);

		return labelbut;
	}
	return NULL;
}

/* ***************** events for different button types *************** */

#ifdef USE_DRAG_TOGGLE
/* Shared by any button that supports drag-toggle. */
static bool ui_do_but_ANY_drag_toggle(
        bContext *C, uiBut *but,
        uiHandleButtonData *data, const wmEvent *event,
        int *r_retval)
{
	if (data->state == BUTTON_STATE_HIGHLIGHT) {
		if (event->type == LEFTMOUSE && event->val == KM_PRESS && ui_but_is_drag_toggle(but)) {
#if 0		/* UNUSED */
			data->togdual = event->ctrl;
			data->togonly = !event->shift;
#endif
			ui_apply_but(C, but->block, but, data, true);
			button_activate_state(C, but, BUTTON_STATE_WAIT_DRAG);
			data->dragstartx = event->x;
			data->dragstarty = event->y;
			*r_retval = WM_UI_HANDLER_BREAK;
			return true;
		}
	}
	else if (data->state == BUTTON_STATE_WAIT_DRAG) {
		/* note: the 'BUTTON_STATE_WAIT_DRAG' part of 'ui_do_but_EXIT' could be refactored into its own function */
		data->applied = false;
		*r_retval = ui_do_but_EXIT(C, but, data, event);
		return true;
	}
	return false;
}
#endif  /* USE_DRAG_TOGGLE */

static int ui_do_but_BUT(
        bContext *C, uiBut *but,
        uiHandleButtonData *data, const wmEvent *event)
{
#ifdef USE_DRAG_TOGGLE
	{
		int retval;
		if (ui_do_but_ANY_drag_toggle(C, but, data, event, &retval)) {
			return retval;
		}
	}
#endif

	if (data->state == BUTTON_STATE_HIGHLIGHT) {
		if (event->type == LEFTMOUSE && event->val == KM_PRESS) {
			button_activate_state(C, but, BUTTON_STATE_WAIT_RELEASE);
			return WM_UI_HANDLER_BREAK;
		}
		else if (event->type == LEFTMOUSE && event->val == KM_RELEASE && but->block->handle) {
			/* regular buttons will be 'UI_SELECT', menu items 'UI_ACTIVE' */
			if (!(but->flag & (UI_SELECT | UI_ACTIVE)))
				data->cancel = true;
			button_activate_state(C, but, BUTTON_STATE_EXIT);
			return WM_UI_HANDLER_BREAK;
		}
		else if (ELEM(event->type, PADENTER, RETKEY) && event->val == KM_PRESS) {
			button_activate_state(C, but, BUTTON_STATE_WAIT_FLASH);
			return WM_UI_HANDLER_BREAK;
		}
	}
	else if (data->state == BUTTON_STATE_WAIT_RELEASE) {
		if (event->type == LEFTMOUSE && event->val == KM_RELEASE) {
			if (!(but->flag & UI_SELECT))
				data->cancel = true;
			button_activate_state(C, but, BUTTON_STATE_EXIT);
			return WM_UI_HANDLER_BREAK;
		}
	}

	return WM_UI_HANDLER_CONTINUE;
}

static int ui_do_but_HOTKEYEVT(
        bContext *C, uiBut *but,
        uiHandleButtonData *data, const wmEvent *event)
{
	if (data->state == BUTTON_STATE_HIGHLIGHT) {
		if (ELEM(event->type, LEFTMOUSE, PADENTER, RETKEY) && event->val == KM_PRESS) {
			but->drawstr[0] = 0;
			but->modifier_key = 0;
			button_activate_state(C, but, BUTTON_STATE_WAIT_KEY_EVENT);
			return WM_UI_HANDLER_BREAK;
		}
	}
	else if (data->state == BUTTON_STATE_WAIT_KEY_EVENT) {
		if (ELEM(event->type, MOUSEMOVE, INBETWEEN_MOUSEMOVE)) {
			return WM_UI_HANDLER_CONTINUE;
		}

		if (event->type == LEFTMOUSE && event->val == KM_PRESS) {
			/* only cancel if click outside the button */
			if (ui_but_contains_point_px(but->active->region, but, event->x, event->y) == 0) {
				/* data->cancel doesnt work, this button opens immediate */
				if (but->flag & UI_BUT_IMMEDIATE)
					ui_but_value_set(but, 0);
				else
					data->cancel = true;
				button_activate_state(C, but, BUTTON_STATE_EXIT);
				return WM_UI_HANDLER_BREAK;
			}
		}

		/* always set */
		but->modifier_key = 0;
		if (event->shift) but->modifier_key |= KM_SHIFT;
		if (event->alt) but->modifier_key |= KM_ALT;
		if (event->ctrl) but->modifier_key |= KM_CTRL;
		if (event->oskey) but->modifier_key |= KM_OSKEY;

		ui_but_update(but);
		ED_region_tag_redraw(data->region);

		if (event->val == KM_PRESS) {
			if (ISHOTKEY(event->type)) {

				if (WM_key_event_string(event->type, false)[0])
					ui_but_value_set(but, event->type);
				else
					data->cancel = true;

				button_activate_state(C, but, BUTTON_STATE_EXIT);
				return WM_UI_HANDLER_BREAK;
			}
			else if (event->type == ESCKEY) {
				if (event->val == KM_PRESS) {
					data->cancel = true;
					data->escapecancel = true;
					button_activate_state(C, but, BUTTON_STATE_EXIT);
				}
			}

		}
	}

	return WM_UI_HANDLER_CONTINUE;
}

static int ui_do_but_KEYEVT(
        bContext *C, uiBut *but,
        uiHandleButtonData *data, const wmEvent *event)
{
	if (data->state == BUTTON_STATE_HIGHLIGHT) {
		if (ELEM(event->type, LEFTMOUSE, PADENTER, RETKEY) && event->val == KM_PRESS) {
			button_activate_state(C, but, BUTTON_STATE_WAIT_KEY_EVENT);
			return WM_UI_HANDLER_BREAK;
		}
	}
	else if (data->state == BUTTON_STATE_WAIT_KEY_EVENT) {
		if (ELEM(event->type, MOUSEMOVE, INBETWEEN_MOUSEMOVE)) {
			return WM_UI_HANDLER_CONTINUE;
		}

		if (event->val == KM_PRESS) {
			if (WM_key_event_string(event->type, false)[0])
				ui_but_value_set(but, event->type);
			else
				data->cancel = true;

			button_activate_state(C, but, BUTTON_STATE_EXIT);
		}
	}

	return WM_UI_HANDLER_CONTINUE;
}

static bool ui_but_is_mouse_over_icon_extra(const ARegion *region, uiBut *but, const int mouse_xy[2])
{
	int x = mouse_xy[0], y = mouse_xy[1];
	rcti icon_rect;

	BLI_assert(ui_but_icon_extra_get(but) != UI_BUT_ICONEXTRA_NONE);

	ui_window_to_block(region, but->block, &x, &y);

	BLI_rcti_rctf_copy(&icon_rect, &but->rect);
	icon_rect.xmin = icon_rect.xmax - (BLI_rcti_size_y(&icon_rect));

	return BLI_rcti_isect_pt(&icon_rect, x, y);
}

static int ui_do_but_TAB(bContext *C, uiBlock *block, uiBut *but, uiHandleButtonData *data, const wmEvent *event)
{
	if (data->state == BUTTON_STATE_HIGHLIGHT) {
		if ((event->type == LEFTMOUSE) &&
		    ((event->val == KM_DBL_CLICK) || event->ctrl))
		{
			button_activate_state(C, but, BUTTON_STATE_TEXT_EDITING);
			return WM_UI_HANDLER_BREAK;
		}
		else if (ELEM(event->type, LEFTMOUSE, PADENTER, RETKEY) && (event->val == KM_CLICK)) {
			const bool has_icon_extra = ui_but_icon_extra_get(but) == UI_BUT_ICONEXTRA_CLEAR;

			if (has_icon_extra && ui_but_is_mouse_over_icon_extra(data->region, but, &event->x)) {
				uiButTab *tab = (uiButTab *)but;
				wmOperatorType *ot_backup = but->optype;

				but->optype = tab->unlink_ot;
				/* Force calling unlink/delete operator. */
				ui_apply_but(C, block, but, data, true);
				but->optype = ot_backup;
			}
			button_activate_state(C, but, BUTTON_STATE_EXIT);
			return WM_UI_HANDLER_BREAK;
		}
	}
	else if (data->state == BUTTON_STATE_TEXT_EDITING) {
		ui_do_but_textedit(C, block, but, data, event);
		return WM_UI_HANDLER_BREAK;
	}
	else if (data->state == BUTTON_STATE_TEXT_SELECTING) {
		ui_do_but_textedit_select(C, block, but, data, event);
		return WM_UI_HANDLER_BREAK;
	}

	return WM_UI_HANDLER_CONTINUE;
}

static int ui_do_but_TEX(
        bContext *C, uiBlock *block, uiBut *but,
        uiHandleButtonData *data, const wmEvent *event)
{
	if (data->state == BUTTON_STATE_HIGHLIGHT) {
		if (ELEM(event->type, LEFTMOUSE, EVT_BUT_OPEN, PADENTER, RETKEY) && event->val == KM_PRESS) {
			if (ELEM(event->type, PADENTER, RETKEY) && (!ui_but_is_utf8(but))) {
				/* pass - allow filesel, enter to execute */
			}
			else if (but->dt == UI_EMBOSS_NONE && !event->ctrl) {
				/* pass */
			}
			else {
				const bool has_icon_extra = ui_but_icon_extra_get(but) == UI_BUT_ICONEXTRA_CLEAR;

				if (has_icon_extra && ui_but_is_mouse_over_icon_extra(data->region, but, &event->x)) {
					ui_but_text_clear(C, but, data);
				}
				else {
					button_activate_state(C, but, BUTTON_STATE_TEXT_EDITING);
				}
				return WM_UI_HANDLER_BREAK;
			}
		}
	}
	else if (data->state == BUTTON_STATE_TEXT_EDITING) {
		ui_do_but_textedit(C, block, but, data, event);
		return WM_UI_HANDLER_BREAK;
	}
	else if (data->state == BUTTON_STATE_TEXT_SELECTING) {
		ui_do_but_textedit_select(C, block, but, data, event);
		return WM_UI_HANDLER_BREAK;
	}

	return WM_UI_HANDLER_CONTINUE;
}

static int ui_do_but_SEARCH_UNLINK(
        bContext *C, uiBlock *block, uiBut *but,
        uiHandleButtonData *data, const wmEvent *event)
{
	const uiButExtraIconType extra_icon_type = ui_but_icon_extra_get(but);
	const bool has_icon_extra = (extra_icon_type != UI_BUT_ICONEXTRA_NONE);

	/* unlink icon is on right */
	if ((ELEM(event->type, LEFTMOUSE, EVT_BUT_OPEN, PADENTER, RETKEY)) &&
	    (has_icon_extra == true) &&
	    (ui_but_is_mouse_over_icon_extra(data->region, but, &event->x) == true))
	{
		/* doing this on KM_PRESS calls eyedropper after clicking unlink icon */
		if (event->val == KM_RELEASE) {
			/* unlink */
			if (extra_icon_type == UI_BUT_ICONEXTRA_CLEAR) {
				ui_but_text_clear(C, but, data);
			}
			/* eyedropper */
			else if (extra_icon_type == UI_BUT_ICONEXTRA_EYEDROPPER) {
				WM_operator_name_call(C, "UI_OT_eyedropper_id", WM_OP_INVOKE_DEFAULT, NULL);
			}
			else {
				BLI_assert(0);
			}
		}
		return WM_UI_HANDLER_BREAK;
	}
	return ui_do_but_TEX(C, block, but, data, event);
}

static int ui_do_but_TOG(
        bContext *C, uiBut *but,
        uiHandleButtonData *data, const wmEvent *event)
{
#ifdef USE_DRAG_TOGGLE
	{
		int retval;
		if (ui_do_but_ANY_drag_toggle(C, but, data, event, &retval)) {
			return retval;
		}
	}
#endif

	if (data->state == BUTTON_STATE_HIGHLIGHT) {
		if (ELEM(event->type, LEFTMOUSE, PADENTER, RETKEY) && event->val == KM_PRESS) {
#if 0		/* UNUSED */
			data->togdual = event->ctrl;
			data->togonly = !event->shift;
#endif
			button_activate_state(C, but, BUTTON_STATE_EXIT);
			return WM_UI_HANDLER_BREAK;
		}
		else if (ELEM(event->type, WHEELDOWNMOUSE, WHEELUPMOUSE) && event->ctrl) {
			/* Support alt+wheel on expanded enum rows */
			if (but->type == UI_BTYPE_ROW) {
				const int direction = (event->type == WHEELDOWNMOUSE) ? -1 : 1;
				uiBut *but_select = ui_but_find_select_in_enum(but, direction);
				if (but_select) {
					uiBut *but_other = (direction == -1) ? but_select->next : but_select->prev;
					if (but_other && ui_but_find_select_in_enum__cmp(but, but_other)) {
						ARegion *ar = data->region;

						data->cancel = true;
						button_activate_exit(C, but, data, false, false);

						/* Activate the text button. */
						button_activate_init(C, ar, but_other, BUTTON_ACTIVATE_OVER);
						data = but_other->active;
						if (data) {
							ui_apply_but(C, but->block, but_other, but_other->active, true);
							button_activate_exit(C, but_other, data, false, false);

							/* restore active button */
							button_activate_init(C, ar, but, BUTTON_ACTIVATE_OVER);
						}
						else {
							/* shouldn't happen */
							BLI_assert(0);
						}
					}
				}
				return WM_UI_HANDLER_BREAK;
			}
		}
	}
	return WM_UI_HANDLER_CONTINUE;
}

static int ui_do_but_EXIT(
        bContext *C, uiBut *but,
        uiHandleButtonData *data, const wmEvent *event)
{

	if (data->state == BUTTON_STATE_HIGHLIGHT) {

		/* first handle click on icondrag type button */
		if (event->type == LEFTMOUSE && but->dragpoin) {
			if (ui_but_contains_point_px_icon(but, data->region, event)) {

				/* tell the button to wait and keep checking further events to
				 * see if it should start dragging */
				button_activate_state(C, but, BUTTON_STATE_WAIT_DRAG);
				data->dragstartx = event->x;
				data->dragstarty = event->y;
				return WM_UI_HANDLER_CONTINUE;
			}
		}
#ifdef USE_DRAG_TOGGLE
		if (event->type == LEFTMOUSE && ui_but_is_drag_toggle(but)) {
			button_activate_state(C, but, BUTTON_STATE_WAIT_DRAG);
			data->dragstartx = event->x;
			data->dragstarty = event->y;
			return WM_UI_HANDLER_CONTINUE;
		}
#endif

		if (ELEM(event->type, LEFTMOUSE, PADENTER, RETKEY) && event->val == KM_PRESS) {
			int ret = WM_UI_HANDLER_BREAK;
			/* XXX (a bit ugly) Special case handling for filebrowser drag button */
			if (but->dragpoin && but->imb && ui_but_contains_point_px_icon(but, data->region, event)) {
				ret = WM_UI_HANDLER_CONTINUE;
			}
			button_activate_state(C, but, BUTTON_STATE_EXIT);
			return ret;
		}
	}
	else if (data->state == BUTTON_STATE_WAIT_DRAG) {

		/* this function also ends state */
		if (ui_but_drag_init(C, but, data, event)) {
			return WM_UI_HANDLER_BREAK;
		}

		/* If the mouse has been pressed and released, getting to
		 * this point without triggering a drag, then clear the
		 * drag state for this button and continue to pass on the event */
		if (event->type == LEFTMOUSE && event->val == KM_RELEASE) {
			button_activate_state(C, but, BUTTON_STATE_EXIT);
			return WM_UI_HANDLER_CONTINUE;
		}

		/* while waiting for a drag to be triggered, always block
		 * other events from getting handled */
		return WM_UI_HANDLER_BREAK;
	}

	return WM_UI_HANDLER_CONTINUE;
}

/* var names match ui_numedit_but_NUM */
static float ui_numedit_apply_snapf(
        uiBut *but, float tempf, float softmin, float softmax, float softrange,
        const enum eSnapType snap)
{
	if (tempf == softmin || tempf == softmax || snap == SNAP_OFF) {
		/* pass */
	}
	else {
		float fac = 1.0f;

		if (ui_but_is_unit(but)) {
			UnitSettings *unit = but->block->unit;
			int unit_type = RNA_SUBTYPE_UNIT_VALUE(UI_but_unit_type_get(but));

			if (bUnit_IsValid(unit->system, unit_type)) {
				fac = (float)bUnit_BaseScalar(unit->system, unit_type);
				if (ELEM(unit_type, B_UNIT_LENGTH, B_UNIT_AREA, B_UNIT_VOLUME)) {
					fac /= unit->scale_length;
				}
			}
		}

		if (fac != 1.0f) {
			/* snap in unit-space */
			tempf /= fac;
			/* softmin /= fac; */ /* UNUSED */
			/* softmax /= fac; */ /* UNUSED */
			softrange /= fac;
		}

		/* workaround, too high snapping values */
		/* snapping by 10's for float buttons is quite annoying (location, scale...),
		 * but allow for rotations */
		if (softrange >= 21.0f) {
			UnitSettings *unit = but->block->unit;
			int unit_type = UI_but_unit_type_get(but);
			if ((unit_type == PROP_UNIT_ROTATION) && (unit->system_rotation != USER_UNIT_ROT_RADIANS)) {
				/* pass (degrees)*/
			}
			else {
				softrange = 20.0f;
			}
		}

		if (snap == SNAP_ON) {
			if      (softrange < 2.10f) tempf = roundf(tempf * 10.0f) * 0.1f;
			else if (softrange < 21.0f) tempf = roundf(tempf);
			else                        tempf = roundf(tempf * 0.1f) * 10.0f;
		}
		else if (snap == SNAP_ON_SMALL) {
			if      (softrange < 2.10f) tempf = roundf(tempf * 100.0f) * 0.01f;
			else if (softrange < 21.0f) tempf = roundf(tempf * 10.0f)  * 0.1f;
			else                        tempf = roundf(tempf);
		}
		else {
			BLI_assert(0);
		}

		if (fac != 1.0f)
			tempf *= fac;
	}

	return tempf;
}

static float ui_numedit_apply_snap(
        int temp, float softmin, float softmax,
        const enum eSnapType snap)
{
	if (temp == softmin || temp == softmax)
		return temp;

	switch (snap) {
		case SNAP_OFF:
			break;
		case SNAP_ON:
			temp = 10 * (temp / 10);
			break;
		case SNAP_ON_SMALL:
			temp = 100 * (temp / 100);
			break;
	}

	return temp;
}

static bool ui_numedit_but_NUM(
        uiBut *but, uiHandleButtonData *data,
        int mx, const bool is_motion,
        const enum eSnapType snap, float fac)
{
	float deler, tempf, softmin, softmax, softrange;
	int lvalue, temp;
	bool changed = false;
	const bool is_float = ui_but_is_float(but);

	/* prevent unwanted drag adjustments, test motion so modifier keys refresh. */
	if ((is_motion || data->draglock) &&
	    (ui_but_dragedit_update_mval(data, mx) == false))
	{
		return changed;
	}

	softmin = but->softmin;
	softmax = but->softmax;
	softrange = softmax - softmin;

	if (ui_but_is_cursor_warp(but)) {
		/* Mouse location isn't screen clamped to the screen so use a linear mapping
		 * 2px == 1-int, or 1px == 1-ClickStep */
		if (is_float) {
			fac *= 0.01f * but->a1;
			tempf = (float)data->startvalue + ((float)(mx - data->dragstartx) * fac);
			tempf = ui_numedit_apply_snapf(but, tempf, softmin, softmax, softrange, snap);

#if 1       /* fake moving the click start, nicer for dragging back after passing the limit */
			if (tempf < softmin) {
				data->dragstartx -= (softmin - tempf) / fac;
				tempf = softmin;
			}
			else if (tempf > softmax) {
				data->dragstartx += (tempf - softmax) / fac;
				tempf = softmax;
			}
#else
			CLAMP(tempf, softmin, softmax);
#endif

			if (tempf != (float)data->value) {
				data->dragchange = true;
				data->value = tempf;
				changed = true;
			}
		}
		else {
			if      (softrange > 256) fac = 1.0;        /* 1px == 1 */
			else if (softrange >  32) fac = 1.0 / 2.0;  /* 2px == 1 */
			else                      fac = 1.0 / 16.0; /* 16px == 1? */

			temp = data->startvalue + (((double)mx - data->dragstartx) * (double)fac);
			temp = ui_numedit_apply_snap(temp, softmin, softmax, snap);

#if 1       /* fake moving the click start, nicer for dragging back after passing the limit */
			if (temp < softmin) {
				data->dragstartx -= (softmin - temp) / fac;
				temp = softmin;
			}
			else if (temp > softmax) {
				data->dragstartx += (temp - softmax) / fac;
				temp = softmax;
			}
#else
			CLAMP(temp, softmin, softmax);
#endif

			if (temp != data->value) {
				data->dragchange = true;
				data->value = temp;
				changed = true;
			}
		}

		data->draglastx = mx;
	}
	else {
		float non_linear_range_limit;
		float non_linear_pixel_map;
		float non_linear_scale;

		/* Use a non-linear mapping of the mouse drag especially for large floats (normal behavior) */
		deler = 500;
		if (is_float) {
			/* not needed for smaller float buttons */
			non_linear_range_limit = 11.0f;
			non_linear_pixel_map = 500.0f;
		}
		else {
			/* only scale large int buttons */
			non_linear_range_limit = 129.0f;
			/* larger for ints, we dont need to fine tune them */
			non_linear_pixel_map = 250.0f;

			/* prevent large ranges from getting too out of control */
			if      (softrange > 600) deler = powf(softrange, 0.75f);
			else if (softrange <  25) deler = 50.0;
			else if (softrange < 100) deler = 100.0;
		}
		deler /= fac;

		if (softrange > non_linear_range_limit) {
			non_linear_scale = (float)abs(mx - data->dragstartx) / non_linear_pixel_map;
		}
		else {
			non_linear_scale = 1.0f;
		}

		if (is_float == false) {
			/* at minimum, moving cursor 2 pixels should change an int button. */
			CLAMP_MIN(non_linear_scale, 0.5f * U.pixelsize);
		}

		data->dragf += (((float)(mx - data->draglastx)) / deler) * non_linear_scale;

		CLAMP(data->dragf, 0.0f, 1.0f);
		data->draglastx = mx;
		tempf = (softmin + data->dragf * softrange);


		if (!is_float) {
			temp = round_fl_to_int(tempf);

			temp = ui_numedit_apply_snap(temp, softmin, softmax, snap);

			CLAMP(temp, softmin, softmax);
			lvalue = (int)data->value;

			if (temp != lvalue) {
				data->dragchange = true;
				data->value = (double)temp;
				changed = true;
			}
		}
		else {
			temp = 0;
			tempf = ui_numedit_apply_snapf(but, tempf, softmin, softmax, softrange, snap);

			CLAMP(tempf, softmin, softmax);

			if (tempf != (float)data->value) {
				data->dragchange = true;
				data->value = tempf;
				changed = true;
			}
		}
	}


	return changed;
}

static void ui_numedit_set_active(uiBut *but)
{
	int oldflag = but->drawflag;
	but->drawflag &= ~(UI_BUT_ACTIVE_LEFT | UI_BUT_ACTIVE_RIGHT);

	uiHandleButtonData *data = but->active;
	if (!data) {
		return;
	}

	/* Ignore once we start dragging. */
	if (data->dragchange == false) {
		const  float handle_width = min_ff(BLI_rctf_size_x(&but->rect) / 3, BLI_rctf_size_y(&but->rect) * 0.7f);
		/* we can click on the side arrows to increment/decrement,
		 * or click inside to edit the value directly */
		int mx = data->window->eventstate->x;
		int my = data->window->eventstate->x;
		ui_window_to_block(data->region, but->block, &mx, &my);

		if (mx < (but->rect.xmin + handle_width)) {
			but->drawflag |= UI_BUT_ACTIVE_LEFT;
		}
		else if (mx > (but->rect.xmax - handle_width)) {
			but->drawflag |= UI_BUT_ACTIVE_RIGHT;
		}
	}

	/* Don't change the cursor once pressed. */
	if ((but->flag & UI_SELECT) == 0) {
		if ((but->drawflag & (UI_BUT_ACTIVE_LEFT)) || (but->drawflag & (UI_BUT_ACTIVE_RIGHT))) {
			if (data->changed_cursor) {
				WM_cursor_modal_restore(data->window);
				data->changed_cursor = false;
			}
		}
		else {
			if (data->changed_cursor == false) {
				WM_cursor_modal_set(data->window, CURSOR_X_MOVE);
				data->changed_cursor = true;
			}
		}
	}

	if (but->drawflag != oldflag) {
		ED_region_tag_redraw(data->region);
	}
}

static int ui_do_but_NUM(
        bContext *C, uiBlock *block, uiBut *but,
        uiHandleButtonData *data, const wmEvent *event)
{
	int mx, my; /* mouse location scaled to fit the UI */
	int screen_mx, screen_my; /* mouse location kept at screen pixel coords */
	int click = 0;
	int retval = WM_UI_HANDLER_CONTINUE;

	mx = screen_mx = event->x;
	my = screen_my = event->y;

	ui_window_to_block(data->region, block, &mx, &my);
	ui_numedit_set_active(but);

	if (data->state == BUTTON_STATE_HIGHLIGHT) {
		int type = event->type, val = event->val;

		if (type == MOUSEPAN) {
			ui_pan_to_scroll(event, &type, &val);
		}

		/* XXX hardcoded keymap check.... */
		if (type == MOUSEPAN && event->alt)
			retval = WM_UI_HANDLER_BREAK; /* allow accumulating values, otherwise scrolling gets preference */
		else if (type == WHEELDOWNMOUSE && event->ctrl) {
			mx = but->rect.xmin;
			but->drawflag &= ~UI_BUT_ACTIVE_RIGHT;
			but->drawflag |= UI_BUT_ACTIVE_LEFT;
			click = 1;
		}
		else if (type == WHEELUPMOUSE && event->ctrl) {
			mx = but->rect.xmax;
			but->drawflag &= ~UI_BUT_ACTIVE_LEFT;
			but->drawflag |= UI_BUT_ACTIVE_RIGHT;
			click = 1;
		}
		else if (event->val == KM_PRESS) {
			if (ELEM(event->type, LEFTMOUSE, PADENTER, RETKEY) && event->ctrl) {
				button_activate_state(C, but, BUTTON_STATE_TEXT_EDITING);
				retval = WM_UI_HANDLER_BREAK;
			}
			else if (event->type == LEFTMOUSE) {
				data->dragstartx = data->draglastx = ui_but_is_cursor_warp(but) ? screen_mx : mx;
				button_activate_state(C, but, BUTTON_STATE_NUM_EDITING);
				retval = WM_UI_HANDLER_BREAK;
			}
			else if (ELEM(event->type, PADENTER, RETKEY) && event->val == KM_PRESS) {
				click = 1;
			}
			else if (event->type == MINUSKEY && event->val == KM_PRESS) {
				button_activate_state(C, but, BUTTON_STATE_NUM_EDITING);
				data->value = -data->value;
				button_activate_state(C, but, BUTTON_STATE_EXIT);
				retval = WM_UI_HANDLER_BREAK;
			}

#ifdef USE_DRAG_MULTINUM
			copy_v2_v2_int(data->multi_data.drag_start, &event->x);
#endif
		}

	}
	else if (data->state == BUTTON_STATE_NUM_EDITING) {
		if (event->type == ESCKEY || event->type == RIGHTMOUSE) {
			if (event->val == KM_PRESS) {
				data->cancel = true;
				data->escapecancel = true;
				button_activate_state(C, but, BUTTON_STATE_EXIT);
			}
		}
		else if (event->type == LEFTMOUSE && event->val == KM_RELEASE) {
			if (data->dragchange) {
#ifdef USE_DRAG_MULTINUM
				/* if we started multibutton but didnt drag, then edit */
				if (data->multi_data.init == BUTTON_MULTI_INIT_SETUP) {
					click = 1;
				}
				else
#endif
				{
					button_activate_state(C, but, BUTTON_STATE_EXIT);
				}
			}
			else {
				click = 1;
			}
		}
		else if ((event->type == MOUSEMOVE) || ui_event_is_snap(event)) {
			const bool is_motion = (event->type == MOUSEMOVE);
			const enum eSnapType snap = ui_event_to_snap(event);
			float fac;

#ifdef USE_DRAG_MULTINUM
			data->multi_data.drag_dir[0] += abs(data->draglastx - mx);
			data->multi_data.drag_dir[1] += abs(data->draglasty - my);
#endif

			fac = 1.0f;
			if (event->shift) fac /= 10.0f;

			if (ui_numedit_but_NUM(but, data, (ui_but_is_cursor_warp(but) ? screen_mx : mx), is_motion, snap, fac)) {
				ui_numedit_apply(C, block, but, data);
			}
#ifdef USE_DRAG_MULTINUM
			else if (data->multi_data.has_mbuts) {
				if (data->multi_data.init == BUTTON_MULTI_INIT_ENABLE) {
					ui_multibut_states_apply(C, data, block);
				}
			}
#endif
		}
		retval = WM_UI_HANDLER_BREAK;
	}
	else if (data->state == BUTTON_STATE_TEXT_EDITING) {
		ui_do_but_textedit(C, block, but, data, event);
		retval = WM_UI_HANDLER_BREAK;
	}
	else if (data->state == BUTTON_STATE_TEXT_SELECTING) {
		ui_do_but_textedit_select(C, block, but, data, event);
		retval = WM_UI_HANDLER_BREAK;
	}

	if (click) {
		/* we can click on the side arrows to increment/decrement,
		 * or click inside to edit the value directly */
		float tempf, softmin, softmax;
		int temp;

		softmin = but->softmin;
		softmax = but->softmax;

		if (!ui_but_is_float(but)) {
			if (but->drawflag & UI_BUT_ACTIVE_LEFT) {
				button_activate_state(C, but, BUTTON_STATE_NUM_EDITING);

				temp = (int)data->value - 1;
				if (temp >= softmin && temp <= softmax)
					data->value = (double)temp;
				else
					data->cancel = true;

				button_activate_state(C, but, BUTTON_STATE_EXIT);
			}
			else if (but->drawflag & UI_BUT_ACTIVE_RIGHT) {
				button_activate_state(C, but, BUTTON_STATE_NUM_EDITING);

				temp = (int)data->value + 1;
				if (temp >= softmin && temp <= softmax)
					data->value = (double)temp;
				else
					data->cancel = true;

				button_activate_state(C, but, BUTTON_STATE_EXIT);
			}
			else {
				button_activate_state(C, but, BUTTON_STATE_TEXT_EDITING);
			}
		}
		else {
			if (but->drawflag & UI_BUT_ACTIVE_LEFT) {
				button_activate_state(C, but, BUTTON_STATE_NUM_EDITING);

				tempf = (float)data->value - (UI_PRECISION_FLOAT_SCALE * but->a1);
				if (tempf < softmin) tempf = softmin;
				data->value = tempf;

				button_activate_state(C, but, BUTTON_STATE_EXIT);
			}
			else if (but->drawflag & UI_BUT_ACTIVE_RIGHT) {
				button_activate_state(C, but, BUTTON_STATE_NUM_EDITING);

				tempf = (float)data->value + (UI_PRECISION_FLOAT_SCALE * but->a1);
				if (tempf > softmax) tempf = softmax;
				data->value = tempf;

				button_activate_state(C, but, BUTTON_STATE_EXIT);
			}
			else {
				button_activate_state(C, but, BUTTON_STATE_TEXT_EDITING);
			}
		}

		retval = WM_UI_HANDLER_BREAK;
	}

	data->draglastx = mx;
	data->draglasty = my;

	return retval;
}

static bool ui_numedit_but_SLI(
        uiBut *but, uiHandleButtonData *data,
        int mx, const bool is_horizontal, const bool is_motion,
        const bool snap, const bool shift)
{
	float deler, f, tempf, softmin, softmax, softrange;
	int temp, lvalue;
	bool changed = false;
	float mx_fl, my_fl;
	/* note, 'offs' is really from the widget drawing rounded corners see 'widget_numslider' */
	float offs;

	/* prevent unwanted drag adjustments, test motion so modifier keys refresh. */
	if ((but->type != UI_BTYPE_SCROLL) &&
	    (is_motion || data->draglock) &&
	    (ui_but_dragedit_update_mval(data, mx) == false))
	{
		return changed;
	}

	softmin = but->softmin;
	softmax = but->softmax;
	softrange = softmax - softmin;

	/* yes, 'mx' as both x/y is intentional */
	ui_mouse_scale_warp(data, mx, mx, &mx_fl, &my_fl, shift);

	if (but->type == UI_BTYPE_NUM_SLIDER) {
		offs = (BLI_rctf_size_y(&but->rect) / 2.0f);
		deler = BLI_rctf_size_x(&but->rect) - offs;
	}
	else if (but->type == UI_BTYPE_SCROLL) {
		const float size = (is_horizontal) ? BLI_rctf_size_x(&but->rect) : -BLI_rctf_size_y(&but->rect);
		deler = size * (but->softmax - but->softmin) / (but->softmax - but->softmin + but->a1);
		offs = 0.0;
	}
	else {
		offs = (BLI_rctf_size_y(&but->rect) / 2.0f);
		deler = (BLI_rctf_size_x(&but->rect) - offs);
	}

	f = (mx_fl - data->dragstartx) / deler + data->dragfstart;
	CLAMP(f, 0.0f, 1.0f);


	/* deal with mouse correction */
#ifdef USE_CONT_MOUSE_CORRECT
	if (ui_but_is_cursor_warp(but)) {
		/* OK but can go outside bounds */
		if (is_horizontal) {
			data->ungrab_mval[0] = (but->rect.xmin + offs) + (f * deler);
			data->ungrab_mval[1] = BLI_rctf_cent_y(&but->rect);
		}
		else {
			data->ungrab_mval[1] = (but->rect.ymin + offs) + (f * deler);
			data->ungrab_mval[0] = BLI_rctf_cent_x(&but->rect);
		}
		BLI_rctf_clamp_pt_v(&but->rect, data->ungrab_mval);
	}
#endif
	/* done correcting mouse */


	tempf = softmin + f * softrange;
	temp = round_fl_to_int(tempf);

	if (snap) {
		if (tempf == softmin || tempf == softmax) {
			/* pass */
		}
		else if (ui_but_is_float(but)) {

			if (shift) {
				if      (tempf == softmin || tempf == softmax) {}
				else if (softrange < 2.10f) tempf = roundf(tempf * 100.0f) * 0.01f;
				else if (softrange < 21.0f) tempf = roundf(tempf * 10.0f)  * 0.1f;
				else                        tempf = roundf(tempf);
			}
			else {
				if      (softrange < 2.10f) tempf = roundf(tempf * 10.0f) * 0.1f;
				else if (softrange < 21.0f) tempf = roundf(tempf);
				else                        tempf = roundf(tempf * 0.1f) * 10.0f;
			}
		}
		else {
			temp = 10 * (temp / 10);
			tempf = temp;
		}
	}

	if (!ui_but_is_float(but)) {
		lvalue = round(data->value);

		CLAMP(temp, softmin, softmax);

		if (temp != lvalue) {
			data->value = temp;
			data->dragchange = true;
			changed = true;
		}
	}
	else {
		CLAMP(tempf, softmin, softmax);

		if (tempf != (float)data->value) {
			data->value = tempf;
			data->dragchange = true;
			changed = true;
		}
	}

	return changed;
}

static int ui_do_but_SLI(
        bContext *C, uiBlock *block, uiBut *but,
        uiHandleButtonData *data, const wmEvent *event)
{
	int mx, my, click = 0;
	int retval = WM_UI_HANDLER_CONTINUE;

	mx = event->x;
	my = event->y;
	ui_window_to_block(data->region, block, &mx, &my);

	if (data->state == BUTTON_STATE_HIGHLIGHT) {
		int type = event->type, val = event->val;

		if (type == MOUSEPAN) {
			ui_pan_to_scroll(event, &type, &val);
		}

		/* XXX hardcoded keymap check.... */
		if (type == MOUSEPAN && event->alt)
			retval = WM_UI_HANDLER_BREAK; /* allow accumulating values, otherwise scrolling gets preference */
		else if (type == WHEELDOWNMOUSE && event->ctrl) {
			mx = but->rect.xmin;
			click = 2;
		}
		else if (type == WHEELUPMOUSE && event->ctrl) {
			mx = but->rect.xmax;
			click = 2;
		}
		else if (event->val == KM_PRESS) {
			if (ELEM(event->type, LEFTMOUSE, PADENTER, RETKEY) && event->ctrl) {
				button_activate_state(C, but, BUTTON_STATE_TEXT_EDITING);
				retval = WM_UI_HANDLER_BREAK;
			}
#ifndef USE_ALLSELECT
			/* alt-click on sides to get "arrows" like in UI_BTYPE_NUM buttons, and match wheel usage above */
			else if (event->type == LEFTMOUSE && event->alt) {
				int halfpos = BLI_rctf_cent_x(&but->rect);
				click = 2;
				if (mx < halfpos)
					mx = but->rect.xmin;
				else
					mx = but->rect.xmax;
			}
#endif
			else if (event->type == LEFTMOUSE) {
				data->dragstartx = mx;
				data->draglastx = mx;
				button_activate_state(C, but, BUTTON_STATE_NUM_EDITING);
				retval = WM_UI_HANDLER_BREAK;
			}
			else if (ELEM(event->type, PADENTER, RETKEY) && event->val == KM_PRESS) {
				click = 1;
			}
			else if (event->type == MINUSKEY && event->val == KM_PRESS) {
				button_activate_state(C, but, BUTTON_STATE_NUM_EDITING);
				data->value = -data->value;
				button_activate_state(C, but, BUTTON_STATE_EXIT);
				retval = WM_UI_HANDLER_BREAK;
			}
		}
#ifdef USE_DRAG_MULTINUM
		copy_v2_v2_int(data->multi_data.drag_start, &event->x);
#endif
	}
	else if (data->state == BUTTON_STATE_NUM_EDITING) {
		if (event->type == ESCKEY || event->type == RIGHTMOUSE) {
			if (event->val == KM_PRESS) {
				data->cancel = true;
				data->escapecancel = true;
				button_activate_state(C, but, BUTTON_STATE_EXIT);
			}
		}
		else if (event->type == LEFTMOUSE && event->val == KM_RELEASE) {
			if (data->dragchange) {
#ifdef USE_DRAG_MULTINUM
				/* if we started multibutton but didnt drag, then edit */
				if (data->multi_data.init == BUTTON_MULTI_INIT_SETUP) {
					click = 1;
				}
				else
#endif
				{
					button_activate_state(C, but, BUTTON_STATE_EXIT);
				}
			}
			else {
#ifdef USE_CONT_MOUSE_CORRECT
				/* reset! */
				copy_v2_fl(data->ungrab_mval, FLT_MAX);
#endif
				click = 1;
			}
		}
		else if ((event->type == MOUSEMOVE) || ui_event_is_snap(event)) {
			const bool is_motion = (event->type == MOUSEMOVE);
#ifdef USE_DRAG_MULTINUM
			data->multi_data.drag_dir[0] += abs(data->draglastx - mx);
			data->multi_data.drag_dir[1] += abs(data->draglasty - my);
#endif
			if (ui_numedit_but_SLI(but, data, mx, true, is_motion, event->ctrl != 0, event->shift != 0)) {
				ui_numedit_apply(C, block, but, data);
			}

#ifdef USE_DRAG_MULTINUM
			else if (data->multi_data.has_mbuts) {
				if (data->multi_data.init == BUTTON_MULTI_INIT_ENABLE) {
					ui_multibut_states_apply(C, data, block);
				}
			}
#endif
		}
		retval = WM_UI_HANDLER_BREAK;
	}
	else if (data->state == BUTTON_STATE_TEXT_EDITING) {
		ui_do_but_textedit(C, block, but, data, event);
		retval = WM_UI_HANDLER_BREAK;
	}
	else if (data->state == BUTTON_STATE_TEXT_SELECTING) {
		ui_do_but_textedit_select(C, block, but, data, event);
		retval = WM_UI_HANDLER_BREAK;
	}

	if (click) {
		if (click == 2) {
			/* nudge slider to the left or right */
			float f, tempf, softmin, softmax, softrange;
			int temp;

			button_activate_state(C, but, BUTTON_STATE_NUM_EDITING);

			softmin = but->softmin;
			softmax = but->softmax;
			softrange = softmax - softmin;

			tempf = data->value;
			temp = (int)data->value;

#if 0
			if (but->type == SLI) {
				f = (float)(mx - but->rect.xmin) / (BLI_rctf_size_x(&but->rect)); /* same as below */
			}
			else
#endif
			{
				f = (float)(mx - but->rect.xmin) / (BLI_rctf_size_x(&but->rect));
			}

			f = softmin + f * softrange;

			if (!ui_but_is_float(but)) {
				if (f < temp) temp--;
				else temp++;

				if (temp >= softmin && temp <= softmax)
					data->value = temp;
				else
					data->cancel = true;
			}
			else {
				if (f < tempf) tempf -= 0.01f;
				else tempf += 0.01f;

				if (tempf >= softmin && tempf <= softmax)
					data->value = tempf;
				else
					data->cancel = true;
			}

			button_activate_state(C, but, BUTTON_STATE_EXIT);
			retval = WM_UI_HANDLER_BREAK;
		}
		else {
			/* edit the value directly */
			button_activate_state(C, but, BUTTON_STATE_TEXT_EDITING);
			retval = WM_UI_HANDLER_BREAK;
		}
	}

	data->draglastx = mx;
	data->draglasty = my;

	return retval;
}

static int ui_do_but_SCROLL(
        bContext *C, uiBlock *block, uiBut *but,
        uiHandleButtonData *data, const wmEvent *event)
{
	int mx, my /*, click = 0 */;
	int retval = WM_UI_HANDLER_CONTINUE;
	bool horizontal = (BLI_rctf_size_x(&but->rect) > BLI_rctf_size_y(&but->rect));

	mx = event->x;
	my = event->y;
	ui_window_to_block(data->region, block, &mx, &my);

	if (data->state == BUTTON_STATE_HIGHLIGHT) {
		if (event->val == KM_PRESS) {
			if (event->type == LEFTMOUSE) {
				if (horizontal) {
					data->dragstartx = mx;
					data->draglastx = mx;
				}
				else {
					data->dragstartx = my;
					data->draglastx = my;
				}
				button_activate_state(C, but, BUTTON_STATE_NUM_EDITING);
				retval = WM_UI_HANDLER_BREAK;
			}
			/* UNUSED - otherwise code is ok, add back if needed */
#if 0
			else if (ELEM(event->type, PADENTER, RETKEY) && event->val == KM_PRESS)
				click = 1;
#endif
		}
	}
	else if (data->state == BUTTON_STATE_NUM_EDITING) {
		if (event->type == ESCKEY) {
			if (event->val == KM_PRESS) {
				data->cancel = true;
				data->escapecancel = true;
				button_activate_state(C, but, BUTTON_STATE_EXIT);
			}
		}
		else if (event->type == LEFTMOUSE && event->val == KM_RELEASE) {
			button_activate_state(C, but, BUTTON_STATE_EXIT);
		}
		else if (event->type == MOUSEMOVE) {
			const bool is_motion = (event->type == MOUSEMOVE);
			if (ui_numedit_but_SLI(but, data, (horizontal) ? mx : my, horizontal, is_motion, false, false)) {
				ui_numedit_apply(C, block, but, data);
			}
		}

		retval = WM_UI_HANDLER_BREAK;
	}

	return retval;
}

static int ui_do_but_GRIP(
        bContext *C, uiBlock *block, uiBut *but,
        uiHandleButtonData *data, const wmEvent *event)
{
	int mx, my;
	int retval = WM_UI_HANDLER_CONTINUE;
	const bool horizontal = (BLI_rctf_size_x(&but->rect) < BLI_rctf_size_y(&but->rect));

	/* Note: Having to store org point in window space and recompute it to block "space" each time
	 *       is not ideal, but this is a way to hack around behavior of ui_window_to_block(), which
	 *       returns different results when the block is inside a panel or not...
	 *       See T37739.
	 */

	mx = event->x;
	my = event->y;
	ui_window_to_block(data->region, block, &mx, &my);

	if (data->state == BUTTON_STATE_HIGHLIGHT) {
		if (event->val == KM_PRESS) {
			if (event->type == LEFTMOUSE) {
				data->dragstartx = event->x;
				data->dragstarty = event->y;
				button_activate_state(C, but, BUTTON_STATE_NUM_EDITING);
				retval = WM_UI_HANDLER_BREAK;
			}
		}
	}
	else if (data->state == BUTTON_STATE_NUM_EDITING) {
		if (event->type == ESCKEY) {
			if (event->val == KM_PRESS) {
				data->cancel = true;
				data->escapecancel = true;
				button_activate_state(C, but, BUTTON_STATE_EXIT);
			}
		}
		else if (event->type == LEFTMOUSE && event->val == KM_RELEASE) {
			button_activate_state(C, but, BUTTON_STATE_EXIT);
		}
		else if (event->type == MOUSEMOVE) {
			int dragstartx = data->dragstartx;
			int dragstarty = data->dragstarty;
			ui_window_to_block(data->region, block, &dragstartx, &dragstarty);
			data->value = data->origvalue + (horizontal ? mx - dragstartx : dragstarty - my);
			ui_numedit_apply(C, block, but, data);
		}

		retval = WM_UI_HANDLER_BREAK;
	}

	return retval;
}

static int ui_do_but_LISTROW(
        bContext *C, uiBut *but,
        uiHandleButtonData *data, const wmEvent *event)
{
	if (data->state == BUTTON_STATE_HIGHLIGHT) {
		/* hack to pass on ctrl+click and double click to overlapping text
		 * editing field for editing list item names
		 */
		if ((ELEM(event->type, LEFTMOUSE, PADENTER, RETKEY) && event->val == KM_PRESS && event->ctrl) ||
		    (event->type == LEFTMOUSE && event->val == KM_DBL_CLICK))
		{
			uiBut *labelbut = ui_but_list_row_text_activate(C, but, data, event, BUTTON_ACTIVATE_TEXT_EDITING);
			if (labelbut) {
				/* Nothing else to do. */
				return WM_UI_HANDLER_BREAK;
			}
		}
	}

	return ui_do_but_EXIT(C, but, data, event);
}

static int ui_do_but_BLOCK(
        bContext *C, uiBut *but,
        uiHandleButtonData *data, const wmEvent *event)
{

	if (data->state == BUTTON_STATE_HIGHLIGHT) {

		/* first handle click on icondrag type button */
		if (event->type == LEFTMOUSE && but->dragpoin && event->val == KM_PRESS) {
			if (ui_but_contains_point_px_icon(but, data->region, event)) {
				button_activate_state(C, but, BUTTON_STATE_WAIT_DRAG);
				data->dragstartx = event->x;
				data->dragstarty = event->y;
				return WM_UI_HANDLER_BREAK;
			}
		}
#ifdef USE_DRAG_TOGGLE
		if (event->type == LEFTMOUSE && event->val == KM_PRESS && (ui_but_is_drag_toggle(but))) {
			button_activate_state(C, but, BUTTON_STATE_WAIT_DRAG);
			data->dragstartx = event->x;
			data->dragstarty = event->y;
			return WM_UI_HANDLER_BREAK;
		}
#endif
		/* regular open menu */
		if (ELEM(event->type, LEFTMOUSE, PADENTER, RETKEY) && event->val == KM_PRESS) {
			button_activate_state(C, but, BUTTON_STATE_MENU_OPEN);
			return WM_UI_HANDLER_BREAK;
		}
		else if (but->type == UI_BTYPE_MENU) {
			if (ELEM(event->type, WHEELDOWNMOUSE, WHEELUPMOUSE) && event->ctrl) {
				const int direction = (event->type == WHEELDOWNMOUSE) ? -1 : 1;

				data->value = ui_but_menu_step(but, direction);

				button_activate_state(C, but, BUTTON_STATE_EXIT);
				ui_apply_but(C, but->block, but, data, true);

				/* button's state need to be changed to EXIT so moving mouse away from this mouse wouldn't lead
				 * to cancel changes made to this button, but changing state to EXIT also makes no button active for
				 * a while which leads to triggering operator when doing fast scrolling mouse wheel.
				 * using post activate stuff from button allows to make button be active again after checking for all
				 * all that mouse leave and cancel stuff, so quick scroll wouldn't be an issue anymore.
				 * same goes for scrolling wheel in another direction below (sergey)
				 */
				data->postbut = but;
				data->posttype = BUTTON_ACTIVATE_OVER;

				/* without this, a new interface that draws as result of the menu change
				 * won't register that the mouse is over it, eg:
				 * Alt+MouseWheel over the render slots, without this,
				 * the slot menu fails to switch a second time.
				 *
				 * The active state of the button could be maintained some other way
				 * and remove this mousemove event.
				 */
				WM_event_add_mousemove(C);

				return WM_UI_HANDLER_BREAK;
			}
		}
	}
	else if (data->state == BUTTON_STATE_WAIT_DRAG) {

		/* this function also ends state */
		if (ui_but_drag_init(C, but, data, event)) {
			return WM_UI_HANDLER_BREAK;
		}

		/* outside icon quit, not needed if drag activated */
		if (0 == ui_but_contains_point_px_icon(but, data->region, event)) {
			button_activate_state(C, but, BUTTON_STATE_EXIT);
			data->cancel = true;
			return WM_UI_HANDLER_BREAK;
		}

		if (event->type == LEFTMOUSE && event->val == KM_RELEASE) {
			button_activate_state(C, but, BUTTON_STATE_MENU_OPEN);
			return WM_UI_HANDLER_BREAK;
		}

	}

	return WM_UI_HANDLER_CONTINUE;
}

static bool ui_numedit_but_UNITVEC(
        uiBut *but, uiHandleButtonData *data,
        int mx, int my,
        const enum eSnapType snap)
{
	float dx, dy, rad, radsq, mrad, *fp;
	int mdx, mdy;
	bool changed = true;

	/* button is presumed square */
	/* if mouse moves outside of sphere, it does negative normal */

	/* note that both data->vec and data->origvec should be normalized
	 * else we'll get a harmless but annoying jump when first clicking */

	fp = data->origvec;
	rad = BLI_rctf_size_x(&but->rect);
	radsq = rad * rad;

	if (fp[2] > 0.0f) {
		mdx = (rad * fp[0]);
		mdy = (rad * fp[1]);
	}
	else if (fp[2] > -1.0f) {
		mrad = rad / sqrtf(fp[0] * fp[0] + fp[1] * fp[1]);

		mdx = 2.0f * mrad * fp[0] - (rad * fp[0]);
		mdy = 2.0f * mrad * fp[1] - (rad * fp[1]);
	}
	else {
		mdx = mdy = 0;
	}

	dx = (float)(mx + mdx - data->dragstartx);
	dy = (float)(my + mdy - data->dragstarty);

	fp = data->vec;
	mrad = dx * dx + dy * dy;
	if (mrad < radsq) { /* inner circle */
		fp[0] = dx;
		fp[1] = dy;
		fp[2] = sqrtf(radsq - dx * dx - dy * dy);
	}
	else {  /* outer circle */

		mrad = rad / sqrtf(mrad);  // veclen

		dx *= (2.0f * mrad - 1.0f);
		dy *= (2.0f * mrad - 1.0f);

		mrad = dx * dx + dy * dy;
		if (mrad < radsq) {
			fp[0] = dx;
			fp[1] = dy;
			fp[2] = -sqrtf(radsq - dx * dx - dy * dy);
		}
	}
	normalize_v3(fp);

	if (snap != SNAP_OFF) {
		const int snap_steps = (snap == SNAP_ON) ? 4 : 12;  /* 45 or 15 degree increments */
		const float snap_steps_angle = M_PI / snap_steps;
		float angle, angle_snap;
		int i;

		/* round each axis of 'fp' to the next increment
		 * do this in "angle" space - this gives increments of same size */
		for (i = 0; i < 3; i++) {
			angle = asinf(fp[i]);
			angle_snap = roundf((angle / snap_steps_angle)) * snap_steps_angle;
			fp[i] = sinf(angle_snap);
		}
		normalize_v3(fp);
		changed = !compare_v3v3(fp, data->origvec, FLT_EPSILON);
	}

	data->draglastx = mx;
	data->draglasty = my;

	return changed;
}

static void ui_palette_set_active(uiBut *but)
{
	if ((int)(but->a1) == UI_PALETTE_COLOR) {
		Palette *palette = but->rnapoin.id.data;
		PaletteColor *color = but->rnapoin.data;
		palette->active_color = BLI_findindex(&palette->colors, color);
	}
}

static int ui_do_but_COLOR(
        bContext *C, uiBut *but,
        uiHandleButtonData *data, const wmEvent *event)
{
	if (data->state == BUTTON_STATE_HIGHLIGHT) {
		/* first handle click on icondrag type button */
		if (event->type == LEFTMOUSE && but->dragpoin && event->val == KM_PRESS) {
			ui_palette_set_active(but);
			if (ui_but_contains_point_px_icon(but, data->region, event)) {
				button_activate_state(C, but, BUTTON_STATE_WAIT_DRAG);
				data->dragstartx = event->x;
				data->dragstarty = event->y;
				return WM_UI_HANDLER_BREAK;
			}
		}
#ifdef USE_DRAG_TOGGLE
		if (event->type == LEFTMOUSE && event->val == KM_PRESS) {
			ui_palette_set_active(but);
			button_activate_state(C, but, BUTTON_STATE_WAIT_DRAG);
			data->dragstartx = event->x;
			data->dragstarty = event->y;
			return WM_UI_HANDLER_BREAK;
		}
#endif
		/* regular open menu */
		if (ELEM(event->type, LEFTMOUSE, PADENTER, RETKEY) && event->val == KM_PRESS) {
			ui_palette_set_active(but);
			button_activate_state(C, but, BUTTON_STATE_MENU_OPEN);
			return WM_UI_HANDLER_BREAK;
		}
		else if (ELEM(event->type, MOUSEPAN, WHEELDOWNMOUSE, WHEELUPMOUSE) && event->ctrl) {
			ColorPicker *cpicker = but->custom_data;
			float hsv_static[3] = {0.0f};
			float *hsv = cpicker ? cpicker->color_data : hsv_static;
			float col[3];

			ui_but_v3_get(but, col);
			rgb_to_hsv_compat_v(col, hsv);

			if (event->type == WHEELDOWNMOUSE)
				hsv[2] = clamp_f(hsv[2] - 0.05f, 0.0f, 1.0f);
			else if (event->type == WHEELUPMOUSE)
				hsv[2] = clamp_f(hsv[2] + 0.05f, 0.0f, 1.0f);
			else {
				float fac = 0.005 * (event->y - event->prevy);
				hsv[2] = clamp_f(hsv[2] + fac, 0.0f, 1.0f);
			}

			hsv_to_rgb_v(hsv, data->vec);
			ui_but_v3_set(but, data->vec);

			button_activate_state(C, but, BUTTON_STATE_EXIT);
			ui_apply_but(C, but->block, but, data, true);
			return WM_UI_HANDLER_BREAK;
		}
		else if ((int)(but->a1) == UI_PALETTE_COLOR &&
		         event->type == DELKEY && event->val == KM_PRESS)
		{
			Palette *palette = but->rnapoin.id.data;
			PaletteColor *color = but->rnapoin.data;

			BKE_palette_color_remove(palette, color);

			button_activate_state(C, but, BUTTON_STATE_EXIT);

			/* this is risky. it works OK for now,
			 * but if it gives trouble we should delay execution */
			but->rnapoin = PointerRNA_NULL;
			but->rnaprop = NULL;

			return WM_UI_HANDLER_BREAK;
		}
	}
	else if (data->state == BUTTON_STATE_WAIT_DRAG) {

		/* this function also ends state */
		if (ui_but_drag_init(C, but, data, event)) {
			return WM_UI_HANDLER_BREAK;
		}

		/* outside icon quit, not needed if drag activated */
		if (0 == ui_but_contains_point_px_icon(but, data->region, event)) {
			button_activate_state(C, but, BUTTON_STATE_EXIT);
			data->cancel = true;
			return WM_UI_HANDLER_BREAK;
		}

		if (event->type == LEFTMOUSE && event->val == KM_RELEASE) {
			if ((int)(but->a1) == UI_PALETTE_COLOR) {
				if (!event->ctrl) {
					float color[3];
					Scene *scene = CTX_data_scene(C);
					ViewLayer *view_layer = CTX_data_view_layer(C);
					Paint *paint = BKE_paint_get_active(scene, view_layer);
					Brush *brush = BKE_paint_brush(paint);

					if (brush->flag & BRUSH_USE_GRADIENT) {
						float *target = &brush->gradient->data[brush->gradient->cur].r;

						if (but->rnaprop && RNA_property_subtype(but->rnaprop) == PROP_COLOR_GAMMA) {
							RNA_property_float_get_array(&but->rnapoin, but->rnaprop, target);
							ui_block_cm_to_scene_linear_v3(but->block, target);
						}
						else if (but->rnaprop && RNA_property_subtype(but->rnaprop) == PROP_COLOR) {
							RNA_property_float_get_array(&but->rnapoin, but->rnaprop, target);
						}
					}
					else {
						if (but->rnaprop && RNA_property_subtype(but->rnaprop) == PROP_COLOR_GAMMA) {
							RNA_property_float_get_array(&but->rnapoin, but->rnaprop, color);
							BKE_brush_color_set(scene, brush, color);
						}
						else if (but->rnaprop && RNA_property_subtype(but->rnaprop) == PROP_COLOR) {
							RNA_property_float_get_array(&but->rnapoin, but->rnaprop, color);
							ui_block_cm_to_display_space_v3(but->block, color);
							BKE_brush_color_set(scene, brush, color);
						}
					}

					button_activate_state(C, but, BUTTON_STATE_EXIT);
				}
				else {
					button_activate_state(C, but, BUTTON_STATE_MENU_OPEN);
				}
			}
			else {
				button_activate_state(C, but, BUTTON_STATE_MENU_OPEN);
			}
			return WM_UI_HANDLER_BREAK;
		}

	}

	return WM_UI_HANDLER_CONTINUE;
}

static int ui_do_but_UNITVEC(
        bContext *C, uiBlock *block, uiBut *but,
        uiHandleButtonData *data, const wmEvent *event)
{
	int mx, my;

	mx = event->x;
	my = event->y;
	ui_window_to_block(data->region, block, &mx, &my);

	if (data->state == BUTTON_STATE_HIGHLIGHT) {
		if (event->type == LEFTMOUSE && event->val == KM_PRESS) {
			const enum eSnapType snap = ui_event_to_snap(event);
			data->dragstartx = mx;
			data->dragstarty = my;
			data->draglastx = mx;
			data->draglasty = my;
			button_activate_state(C, but, BUTTON_STATE_NUM_EDITING);

			/* also do drag the first time */
			if (ui_numedit_but_UNITVEC(but, data, mx, my, snap))
				ui_numedit_apply(C, block, but, data);

			return WM_UI_HANDLER_BREAK;
		}
	}
	else if (data->state == BUTTON_STATE_NUM_EDITING) {
		if ((event->type == MOUSEMOVE) || ui_event_is_snap(event)) {
			if (mx != data->draglastx || my != data->draglasty || event->type != MOUSEMOVE) {
				const enum eSnapType snap = ui_event_to_snap(event);
				if (ui_numedit_but_UNITVEC(but, data, mx, my, snap))
					ui_numedit_apply(C, block, but, data);
			}
		}
		else if (event->type == LEFTMOUSE && event->val == KM_RELEASE) {
			button_activate_state(C, but, BUTTON_STATE_EXIT);
		}

		return WM_UI_HANDLER_BREAK;
	}

	return WM_UI_HANDLER_CONTINUE;
}

/* scales a vector so no axis exceeds max
 * (could become BLI_math func) */
static void clamp_axis_max_v3(float v[3], const float max)
{
	const float v_max = max_fff(v[0], v[1], v[2]);
	if (v_max > max) {
		mul_v3_fl(v, max / v_max);
		if (v[0] > max) v[0] = max;
		if (v[1] > max) v[1] = max;
		if (v[2] > max) v[2] = max;
	}
}

static void ui_rgb_to_color_picker_HSVCUBE_compat_v(uiBut *but, const float rgb[3], float hsv[3])
{
	if (but->a1 == UI_GRAD_L_ALT)
		rgb_to_hsl_compat_v(rgb, hsv);
	else
		rgb_to_hsv_compat_v(rgb, hsv);
}

static void ui_rgb_to_color_picker_HSVCUBE_v(uiBut *but, const float rgb[3], float hsv[3])
{
	if (but->a1 == UI_GRAD_L_ALT)
		rgb_to_hsl_v(rgb, hsv);
	else
		rgb_to_hsv_v(rgb, hsv);
}

static void ui_color_picker_to_rgb_HSVCUBE_v(uiBut *but, const float hsv[3], float rgb[3])
{
	if (but->a1 == UI_GRAD_L_ALT)
		hsl_to_rgb_v(hsv, rgb);
	else
		hsv_to_rgb_v(hsv, rgb);
}

static bool ui_numedit_but_HSVCUBE(
        uiBut *but, uiHandleButtonData *data,
        int mx, int my,
        const enum eSnapType snap, const bool shift)
{
	ColorPicker *cpicker = but->custom_data;
	float *hsv = cpicker->color_data;
	float rgb[3];
	float x, y;
	float mx_fl, my_fl;
	bool changed = true;
	bool use_display_colorspace = ui_but_is_colorpicker_display_space(but);

	ui_mouse_scale_warp(data, mx, my, &mx_fl, &my_fl, shift);

#ifdef USE_CONT_MOUSE_CORRECT
	if (ui_but_is_cursor_warp(but)) {
		/* OK but can go outside bounds */
		data->ungrab_mval[0] = mx_fl;
		data->ungrab_mval[1] = my_fl;
		BLI_rctf_clamp_pt_v(&but->rect, data->ungrab_mval);
	}
#endif

	ui_but_v3_get(but, rgb);

	if (use_display_colorspace)
		ui_block_cm_to_display_space_v3(but->block, rgb);

	ui_rgb_to_color_picker_HSVCUBE_compat_v(but, rgb, hsv);

	/* only apply the delta motion, not absolute */
	if (shift) {
		rcti rect_i;
		float xpos, ypos, hsvo[3];

		BLI_rcti_rctf_copy(&rect_i, &but->rect);

		/* calculate original hsv again */
		copy_v3_v3(rgb, data->origvec);
		if (use_display_colorspace)
			ui_block_cm_to_display_space_v3(but->block, rgb);

		copy_v3_v3(hsvo, hsv);

		ui_rgb_to_color_picker_HSVCUBE_compat_v(but, rgb, hsvo);

		/* and original position */
		ui_hsvcube_pos_from_vals(but, &rect_i, hsvo, &xpos, &ypos);

		mx_fl = xpos - (data->dragstartx - mx_fl);
		my_fl = ypos - (data->dragstarty - my_fl);
	}

	/* relative position within box */
	x = ((float)mx_fl - but->rect.xmin) / BLI_rctf_size_x(&but->rect);
	y = ((float)my_fl - but->rect.ymin) / BLI_rctf_size_y(&but->rect);
	CLAMP(x, 0.0f, 1.0f);
	CLAMP(y, 0.0f, 1.0f);

	switch ((int)but->a1) {
		case UI_GRAD_SV:
			hsv[1] = x;
			hsv[2] = y;
			break;
		case UI_GRAD_HV:
			hsv[0] = x;
			hsv[2] = y;
			break;
		case UI_GRAD_HS:
			hsv[0] = x;
			hsv[1] = y;
			break;
		case UI_GRAD_H:
			hsv[0] = x;
			break;
		case UI_GRAD_S:
			hsv[1] = x;
			break;
		case UI_GRAD_V:
			hsv[2] = x;
			break;
		case UI_GRAD_L_ALT:
			hsv[2] = y;
			break;
		case UI_GRAD_V_ALT:
		{
			/* vertical 'value' strip */
			float min = but->softmin, max = but->softmax;
			if (use_display_colorspace) {
				ui_block_cm_to_display_space_range(but->block, &min, &max);
			}
			/* exception only for value strip - use the range set in but->min/max */
			hsv[2] = y * (max - min) + min;
			break;
		}
		default:
			BLI_assert(0);
			break;
	}

	if (snap != SNAP_OFF) {
		if (ELEM((int)but->a1, UI_GRAD_HV, UI_GRAD_HS, UI_GRAD_H)) {
			ui_color_snap_hue(snap, &hsv[0]);
		}
	}

	ui_color_picker_to_rgb_HSVCUBE_v(but, hsv, rgb);

	if (use_display_colorspace)
		ui_block_cm_to_scene_linear_v3(but->block, rgb);

	/* clamp because with color conversion we can exceed range [#34295] */
	if (but->a1 == UI_GRAD_V_ALT) {
		clamp_axis_max_v3(rgb, but->softmax);
	}

	copy_v3_v3(data->vec, rgb);

	data->draglastx = mx;
	data->draglasty = my;

	return changed;
}

#ifdef WITH_INPUT_NDOF
static void ui_ndofedit_but_HSVCUBE(
        uiBut *but, uiHandleButtonData *data,
        const wmNDOFMotionData *ndof,
        const enum eSnapType snap, const bool shift)
{
	ColorPicker *cpicker = but->custom_data;
	float *hsv = cpicker->color_data;
	const float hsv_v_max = max_ff(hsv[2], but->softmax);
	float rgb[3];
	float sensitivity = (shift ? 0.15f : 0.3f) * ndof->dt;
	bool use_display_colorspace = ui_but_is_colorpicker_display_space(but);

	ui_but_v3_get(but, rgb);

	if (use_display_colorspace)
		ui_block_cm_to_display_space_v3(but->block, rgb);

	ui_rgb_to_color_picker_HSVCUBE_compat_v(but, rgb, hsv);

	switch ((int)but->a1) {
		case UI_GRAD_SV:
			hsv[1] += ndof->rvec[2] * sensitivity;
			hsv[2] += ndof->rvec[0] * sensitivity;
			break;
		case UI_GRAD_HV:
			hsv[0] += ndof->rvec[2] * sensitivity;
			hsv[2] += ndof->rvec[0] * sensitivity;
			break;
		case UI_GRAD_HS:
			hsv[0] += ndof->rvec[2] * sensitivity;
			hsv[1] += ndof->rvec[0] * sensitivity;
			break;
		case UI_GRAD_H:
			hsv[0] += ndof->rvec[2] * sensitivity;
			break;
		case UI_GRAD_S:
			hsv[1] += ndof->rvec[2] * sensitivity;
			break;
		case UI_GRAD_V:
			hsv[2] += ndof->rvec[2] * sensitivity;
			break;
		case UI_GRAD_V_ALT:
		case UI_GRAD_L_ALT:
			/* vertical 'value' strip */

			/* exception only for value strip - use the range set in but->min/max */
			hsv[2] += ndof->rvec[0] * sensitivity;

			CLAMP(hsv[2], but->softmin, but->softmax);
			break;
		default:
			assert(!"invalid hsv type");
			break;
	}

	if (snap != SNAP_OFF) {
		if (ELEM((int)but->a1, UI_GRAD_HV, UI_GRAD_HS, UI_GRAD_H)) {
			ui_color_snap_hue(snap, &hsv[0]);
		}
	}

	/* ndof specific: the changes above aren't clamping */
	hsv_clamp_v(hsv, hsv_v_max);

	ui_color_picker_to_rgb_HSVCUBE_v(but, hsv, rgb);

	if (use_display_colorspace)
		ui_block_cm_to_scene_linear_v3(but->block, rgb);

	copy_v3_v3(data->vec, rgb);
	ui_but_v3_set(but, data->vec);
}
#endif /* WITH_INPUT_NDOF */

static int ui_do_but_HSVCUBE(
        bContext *C, uiBlock *block, uiBut *but,
        uiHandleButtonData *data, const wmEvent *event)
{
	int mx, my;

	mx = event->x;
	my = event->y;
	ui_window_to_block(data->region, block, &mx, &my);

	if (data->state == BUTTON_STATE_HIGHLIGHT) {
		if (event->type == LEFTMOUSE && event->val == KM_PRESS) {
			const enum eSnapType snap = ui_event_to_snap(event);

			data->dragstartx = mx;
			data->dragstarty = my;
			data->draglastx = mx;
			data->draglasty = my;
			button_activate_state(C, but, BUTTON_STATE_NUM_EDITING);

			/* also do drag the first time */
			if (ui_numedit_but_HSVCUBE(but, data, mx, my, snap, event->shift != 0))
				ui_numedit_apply(C, block, but, data);

			return WM_UI_HANDLER_BREAK;
		}
#ifdef WITH_INPUT_NDOF
		else if (event->type == NDOF_MOTION) {
			const wmNDOFMotionData *ndof = event->customdata;
			const enum eSnapType snap = ui_event_to_snap(event);

			ui_ndofedit_but_HSVCUBE(but, data, ndof, snap, event->shift != 0);

			button_activate_state(C, but, BUTTON_STATE_EXIT);
			ui_apply_but(C, but->block, but, data, true);

			return WM_UI_HANDLER_BREAK;
		}
#endif /* WITH_INPUT_NDOF */
		/* XXX hardcoded keymap check.... */
		else if (event->type == BACKSPACEKEY && event->val == KM_PRESS) {
			if (ELEM(but->a1, UI_GRAD_V_ALT, UI_GRAD_L_ALT)) {
				int len;

				/* reset only value */

				len = RNA_property_array_length(&but->rnapoin, but->rnaprop);
				if (ELEM(len, 3, 4)) {
					float rgb[3], def_hsv[3];
					float def[4];
					ColorPicker *cpicker = but->custom_data;
					float *hsv = cpicker->color_data;

					RNA_property_float_get_default_array(&but->rnapoin, but->rnaprop, def);
					ui_rgb_to_color_picker_HSVCUBE_v(but, def, def_hsv);

					ui_but_v3_get(but, rgb);
					ui_rgb_to_color_picker_HSVCUBE_compat_v(but, rgb, hsv);

					def_hsv[0] = hsv[0];
					def_hsv[1] = hsv[1];

					ui_color_picker_to_rgb_HSVCUBE_v(but, def_hsv, rgb);
					ui_but_v3_set(but, rgb);

					RNA_property_update(C, &but->rnapoin, but->rnaprop);
					return WM_UI_HANDLER_BREAK;
				}
			}
		}
	}
	else if (data->state == BUTTON_STATE_NUM_EDITING) {
		if (event->type == ESCKEY || event->type == RIGHTMOUSE) {
			if (event->val == KM_PRESS) {
				data->cancel = true;
				data->escapecancel = true;
				button_activate_state(C, but, BUTTON_STATE_EXIT);
			}
		}
		else if ((event->type == MOUSEMOVE) || ui_event_is_snap(event)) {
			if (mx != data->draglastx || my != data->draglasty || event->type != MOUSEMOVE) {
				const enum eSnapType snap = ui_event_to_snap(event);

				if (ui_numedit_but_HSVCUBE(but, data, mx, my, snap, event->shift != 0))
					ui_numedit_apply(C, block, but, data);
			}
		}
		else if (event->type == LEFTMOUSE && event->val == KM_RELEASE) {
			button_activate_state(C, but, BUTTON_STATE_EXIT);
		}

		return WM_UI_HANDLER_BREAK;
	}

	return WM_UI_HANDLER_CONTINUE;
}

static bool ui_numedit_but_HSVCIRCLE(
        uiBut *but, uiHandleButtonData *data,
        float mx, float my,
        const enum eSnapType snap, const bool shift)
{
	rcti rect;
	bool changed = true;
	float mx_fl, my_fl;
	float rgb[3];
	ColorPicker *cpicker = but->custom_data;
	float *hsv = cpicker->color_data;
	bool use_display_colorspace = ui_but_is_colorpicker_display_space(but);

	ui_mouse_scale_warp(data, mx, my, &mx_fl, &my_fl, shift);

#ifdef USE_CONT_MOUSE_CORRECT
	if (ui_but_is_cursor_warp(but)) {
		/* OK but can go outside bounds */
		data->ungrab_mval[0] = mx_fl;
		data->ungrab_mval[1] = my_fl;
		{	/* clamp */
			const float radius = min_ff(BLI_rctf_size_x(&but->rect), BLI_rctf_size_y(&but->rect)) / 2.0f;
			const float cent[2] = {BLI_rctf_cent_x(&but->rect), BLI_rctf_cent_y(&but->rect)};
			const float len = len_v2v2(cent, data->ungrab_mval);
			if (len > radius) {
				dist_ensure_v2_v2fl(data->ungrab_mval, cent, radius);
			}
		}
	}
#endif

	BLI_rcti_rctf_copy(&rect, &but->rect);

	ui_but_v3_get(but, rgb);
	if (use_display_colorspace)
		ui_block_cm_to_display_space_v3(but->block, rgb);

	ui_rgb_to_color_picker_compat_v(rgb, hsv);

	/* exception, when using color wheel in 'locked' value state:
	 * allow choosing a hue for black values, by giving a tiny increment */
	if (but->flag & UI_BUT_COLOR_LOCK) {
		if (U.color_picker_type == USER_CP_CIRCLE_HSV) { // lock
			if (hsv[2] == 0.f) hsv[2] = 0.0001f;
		}
		else {
			if (hsv[2] == 0.0f) hsv[2] = 0.0001f;
			if (hsv[2] >= 0.9999f) hsv[2] = 0.9999f;
		}
	}

	/* only apply the delta motion, not absolute */
	if (shift) {
		float xpos, ypos, hsvo[3], rgbo[3];

		/* calculate original hsv again */
		copy_v3_v3(hsvo, hsv);
		copy_v3_v3(rgbo, data->origvec);
		if (use_display_colorspace)
			ui_block_cm_to_display_space_v3(but->block, rgbo);

		ui_rgb_to_color_picker_compat_v(rgbo, hsvo);

		/* and original position */
		ui_hsvcircle_pos_from_vals(but, &rect, hsvo, &xpos, &ypos);

		mx_fl = xpos - (data->dragstartx - mx_fl);
		my_fl = ypos - (data->dragstarty - my_fl);

	}

	ui_hsvcircle_vals_from_pos(hsv, hsv + 1, &rect, mx_fl, my_fl);

	if ((but->flag & UI_BUT_COLOR_CUBIC) && (U.color_picker_type == USER_CP_CIRCLE_HSV))
		hsv[1] = 1.0f - sqrt3f(1.0f - hsv[1]);

	if (snap != SNAP_OFF) {
		ui_color_snap_hue(snap, &hsv[0]);
	}

	ui_color_picker_to_rgb_v(hsv, rgb);

	if ((but->flag & UI_BUT_VEC_SIZE_LOCK) && (rgb[0] || rgb[1] || rgb[2])) {
		normalize_v3_length(rgb, but->a2);
	}

	if (use_display_colorspace)
		ui_block_cm_to_scene_linear_v3(but->block, rgb);

	ui_but_v3_set(but, rgb);

	data->draglastx = mx;
	data->draglasty = my;

	return changed;
}

#ifdef WITH_INPUT_NDOF
static void ui_ndofedit_but_HSVCIRCLE(
        uiBut *but, uiHandleButtonData *data,
        const wmNDOFMotionData *ndof,
        const enum eSnapType snap, const bool shift)
{
	ColorPicker *cpicker = but->custom_data;
	float *hsv = cpicker->color_data;
	bool use_display_colorspace = ui_but_is_colorpicker_display_space(but);
	float rgb[3];
	float phi, r /*, sqr */ /* UNUSED */, v[2];
	float sensitivity = (shift ? 0.06f : 0.3f) * ndof->dt;

	ui_but_v3_get(but, rgb);
	if (use_display_colorspace)
		ui_block_cm_to_display_space_v3(but->block, rgb);
	ui_rgb_to_color_picker_compat_v(rgb, hsv);

	/* Convert current color on hue/sat disc to circular coordinates phi, r */
	phi = fmodf(hsv[0] + 0.25f, 1.0f) * -2.0f * (float)M_PI;
	r = hsv[1];
	/* sqr = r > 0.0f ? sqrtf(r) : 1; */ /* UNUSED */

	/* Convert to 2d vectors */
	v[0] = r * cosf(phi);
	v[1] = r * sinf(phi);

	/* Use ndof device y and x rotation to move the vector in 2d space */
	v[0] += ndof->rvec[2] * sensitivity;
	v[1] += ndof->rvec[0] * sensitivity;

	/* convert back to polar coords on circle */
	phi = atan2f(v[0], v[1]) / (2.0f * (float)M_PI) + 0.5f;

	/* use ndof Y rotation to additionally rotate hue */
	phi += ndof->rvec[1] * sensitivity * 0.5f;
	r = len_v2(v);

	/* convert back to hsv values, in range [0,1] */
	hsv[0] = phi;
	hsv[1] = r;

	/* exception, when using color wheel in 'locked' value state:
	 * allow choosing a hue for black values, by giving a tiny increment */
	if (but->flag & UI_BUT_COLOR_LOCK) {
		if (U.color_picker_type == USER_CP_CIRCLE_HSV) { // lock
			if (hsv[2] == 0.f) hsv[2] = 0.0001f;
		}
		else {
			if (hsv[2] == 0.f) hsv[2] = 0.0001f;
			if (hsv[2] == 1.f) hsv[2] = 0.9999f;
		}
	}

	if (snap != SNAP_OFF) {
		ui_color_snap_hue(snap, &hsv[0]);
	}

	hsv_clamp_v(hsv, FLT_MAX);

	ui_color_picker_to_rgb_v(hsv, data->vec);

	if ((but->flag & UI_BUT_VEC_SIZE_LOCK) && (data->vec[0] || data->vec[1] || data->vec[2])) {
		normalize_v3_length(data->vec, but->a2);
	}

	if (use_display_colorspace)
		ui_block_cm_to_scene_linear_v3(but->block, data->vec);

	ui_but_v3_set(but, data->vec);
}
#endif /* WITH_INPUT_NDOF */

static int ui_do_but_HSVCIRCLE(
        bContext *C, uiBlock *block, uiBut *but,
        uiHandleButtonData *data, const wmEvent *event)
{
	ColorPicker *cpicker = but->custom_data;
	float *hsv = cpicker->color_data;
	int mx, my;
	mx = event->x;
	my = event->y;
	ui_window_to_block(data->region, block, &mx, &my);

	if (data->state == BUTTON_STATE_HIGHLIGHT) {
		if (event->type == LEFTMOUSE && event->val == KM_PRESS) {
			const enum eSnapType snap = ui_event_to_snap(event);
			data->dragstartx = mx;
			data->dragstarty = my;
			data->draglastx = mx;
			data->draglasty = my;
			button_activate_state(C, but, BUTTON_STATE_NUM_EDITING);

			/* also do drag the first time */
			if (ui_numedit_but_HSVCIRCLE(but, data, mx, my, snap, event->shift != 0))
				ui_numedit_apply(C, block, but, data);

			return WM_UI_HANDLER_BREAK;
		}
#ifdef WITH_INPUT_NDOF
		else if (event->type == NDOF_MOTION) {
			const enum eSnapType snap = ui_event_to_snap(event);
			const wmNDOFMotionData *ndof = event->customdata;

			ui_ndofedit_but_HSVCIRCLE(but, data, ndof, snap, event->shift != 0);

			button_activate_state(C, but, BUTTON_STATE_EXIT);
			ui_apply_but(C, but->block, but, data, true);

			return WM_UI_HANDLER_BREAK;
		}
#endif /* WITH_INPUT_NDOF */
		/* XXX hardcoded keymap check.... */
		else if (event->type == BACKSPACEKEY && event->val == KM_PRESS) {
			int len;

			/* reset only saturation */

			len = RNA_property_array_length(&but->rnapoin, but->rnaprop);
			if (len >= 3) {
				float rgb[3], def_hsv[3];
				float *def;
				def = MEM_callocN(sizeof(float) * len, "reset_defaults - float");

				RNA_property_float_get_default_array(&but->rnapoin, but->rnaprop, def);
				ui_color_picker_to_rgb_v(def, def_hsv);

				ui_but_v3_get(but, rgb);
				ui_rgb_to_color_picker_compat_v(rgb, hsv);

				def_hsv[0] = hsv[0];
				def_hsv[2] = hsv[2];

				hsv_to_rgb_v(def_hsv, rgb);
				ui_but_v3_set(but, rgb);

				RNA_property_update(C, &but->rnapoin, but->rnaprop);

				MEM_freeN(def);
			}
			return WM_UI_HANDLER_BREAK;
		}
	}
	else if (data->state == BUTTON_STATE_NUM_EDITING) {
		if (event->type == ESCKEY || event->type == RIGHTMOUSE) {
			if (event->val == KM_PRESS) {
				data->cancel = true;
				data->escapecancel = true;
				button_activate_state(C, but, BUTTON_STATE_EXIT);
			}
		}
		/* XXX hardcoded keymap check.... */
		else if (event->type == WHEELDOWNMOUSE) {
			hsv[2] = clamp_f(hsv[2] - 0.05f, 0.0f, 1.0f);
			ui_but_hsv_set(but);    /* converts to rgb */
			ui_numedit_apply(C, block, but, data);
		}
		else if (event->type == WHEELUPMOUSE) {
			hsv[2] = clamp_f(hsv[2] + 0.05f, 0.0f, 1.0f);
			ui_but_hsv_set(but);    /* converts to rgb */
			ui_numedit_apply(C, block, but, data);
		}
		else if ((event->type == MOUSEMOVE) || ui_event_is_snap(event)) {
			if (mx != data->draglastx || my != data->draglasty || event->type != MOUSEMOVE) {
				const enum eSnapType snap = ui_event_to_snap(event);

				if (ui_numedit_but_HSVCIRCLE(but, data, mx, my, snap, event->shift != 0)) {
					ui_numedit_apply(C, block, but, data);
				}
			}
		}
		else if (event->type == LEFTMOUSE && event->val == KM_RELEASE) {
			button_activate_state(C, but, BUTTON_STATE_EXIT);
		}
		return WM_UI_HANDLER_BREAK;
	}

	return WM_UI_HANDLER_CONTINUE;
}


static bool ui_numedit_but_COLORBAND(uiBut *but, uiHandleButtonData *data, int mx)
{
	float dx;
	bool changed = false;

	if (data->draglastx == mx)
		return changed;

	if (data->coba->tot == 0)
		return changed;

	dx = ((float)(mx - data->draglastx)) / BLI_rctf_size_x(&but->rect);
	data->dragcbd->pos += dx;
	CLAMP(data->dragcbd->pos, 0.0f, 1.0f);

	BKE_colorband_update_sort(data->coba);
	data->dragcbd = data->coba->data + data->coba->cur;  /* because qsort */

	data->draglastx = mx;
	changed = true;

	return changed;
}

static int ui_do_but_COLORBAND(
        bContext *C, uiBlock *block, uiBut *but,
        uiHandleButtonData *data, const wmEvent *event)
{
	ColorBand *coba;
	CBData *cbd;
	/* ignore zoom-level for mindist */
	int mindist = (50 * UI_DPI_FAC) * block->aspect;
	int mx, my, a, xco;

	mx = event->x;
	my = event->y;
	ui_window_to_block(data->region, block, &mx, &my);

	if (data->state == BUTTON_STATE_HIGHLIGHT) {
		if (event->type == LEFTMOUSE && event->val == KM_PRESS) {
			coba = (ColorBand *)but->poin;

			if (event->ctrl) {
				/* insert new key on mouse location */
				float pos = ((float)(mx - but->rect.xmin)) / BLI_rctf_size_x(&but->rect);
				BKE_colorband_element_add(coba, pos);
				button_activate_state(C, but, BUTTON_STATE_EXIT);
			}
			else {
				data->dragstartx = mx;
				data->dragstarty = my;
				data->draglastx = mx;
				data->draglasty = my;

				/* activate new key when mouse is close */
				for (a = 0, cbd = coba->data; a < coba->tot; a++, cbd++) {
					xco = but->rect.xmin + (cbd->pos * BLI_rctf_size_x(&but->rect));
					xco = ABS(xco - mx);
					if (a == coba->cur) xco += 5;  // selected one disadvantage
					if (xco < mindist) {
						coba->cur = a;
						mindist = xco;
					}
				}

				data->dragcbd = coba->data + coba->cur;
				data->dragfstart = data->dragcbd->pos;
				button_activate_state(C, but, BUTTON_STATE_NUM_EDITING);
			}

			return WM_UI_HANDLER_BREAK;
		}
	}
	else if (data->state == BUTTON_STATE_NUM_EDITING) {
		if (event->type == MOUSEMOVE) {
			if (mx != data->draglastx || my != data->draglasty) {
				if (ui_numedit_but_COLORBAND(but, data, mx))
					ui_numedit_apply(C, block, but, data);
			}
		}
		else if (event->type == LEFTMOUSE && event->val == KM_RELEASE) {
			button_activate_state(C, but, BUTTON_STATE_EXIT);
		}
		else if (ELEM(event->type, ESCKEY, RIGHTMOUSE)) {
			if (event->val == KM_PRESS) {
				data->dragcbd->pos = data->dragfstart;
				BKE_colorband_update_sort(data->coba);
				data->cancel = true;
				data->escapecancel = true;
				button_activate_state(C, but, BUTTON_STATE_EXIT);
			}
		}
		return WM_UI_HANDLER_BREAK;
	}

	return WM_UI_HANDLER_CONTINUE;
}

static bool ui_numedit_but_CURVE(
        uiBlock *block, uiBut *but, uiHandleButtonData *data,
        int evtx, int evty,
        bool snap, const bool shift)
{
	CurveMapping *cumap = (CurveMapping *)but->poin;
	CurveMap *cuma = cumap->cm + cumap->cur;
	CurveMapPoint *cmp = cuma->curve;
	float fx, fy, zoomx, zoomy;
	int mx, my, dragx, dragy;
	int a;
	bool changed = false;

	/* evtx evty and drag coords are absolute mousecoords, prevents errors when editing when layout changes */
	mx = evtx;
	my = evty;
	ui_window_to_block(data->region, block, &mx, &my);
	dragx = data->draglastx;
	dragy = data->draglasty;
	ui_window_to_block(data->region, block, &dragx, &dragy);

	zoomx = BLI_rctf_size_x(&but->rect) / BLI_rctf_size_x(&cumap->curr);
	zoomy = BLI_rctf_size_y(&but->rect) / BLI_rctf_size_y(&cumap->curr);

	if (snap) {
		float d[2];

		d[0] = mx - data->dragstartx;
		d[1] = my - data->dragstarty;

		if (len_squared_v2(d) < (3.0f * 3.0f))
			snap = false;
	}

	if (data->dragsel != -1) {
		CurveMapPoint *cmp_last = NULL;
		const float mval_factor = ui_mouse_scale_warp_factor(shift);
		bool moved_point = false;  /* for ctrl grid, can't use orig coords because of sorting */

		fx = (mx - dragx) / zoomx;
		fy = (my - dragy) / zoomy;

		fx *= mval_factor;
		fy *= mval_factor;

		for (a = 0; a < cuma->totpoint; a++) {
			if (cmp[a].flag & CUMA_SELECT) {
				float origx = cmp[a].x, origy = cmp[a].y;
				cmp[a].x += fx;
				cmp[a].y += fy;
				if (snap) {
					cmp[a].x = 0.125f * roundf(8.0f * cmp[a].x);
					cmp[a].y = 0.125f * roundf(8.0f * cmp[a].y);
				}
				if (cmp[a].x != origx || cmp[a].y != origy)
					moved_point = true;

				cmp_last = &cmp[a];
			}
		}

		curvemapping_changed(cumap, false);

		if (moved_point) {
			data->draglastx = evtx;
			data->draglasty = evty;
			changed = true;

#ifdef USE_CONT_MOUSE_CORRECT
			/* note: using 'cmp_last' is weak since there may be multiple points selected,
			 * but in practice this isnt really an issue */
			if (ui_but_is_cursor_warp(but)) {
				/* OK but can go outside bounds */
				data->ungrab_mval[0] = but->rect.xmin + ((cmp_last->x - cumap->curr.xmin) * zoomx);
				data->ungrab_mval[1] = but->rect.ymin + ((cmp_last->y - cumap->curr.ymin) * zoomy);
				BLI_rctf_clamp_pt_v(&but->rect, data->ungrab_mval);
			}
#endif

		}

		data->dragchange = true;  /* mark for selection */
	}
	else {
		fx = (mx - dragx) / zoomx;
		fy = (my - dragy) / zoomy;

		/* clamp for clip */
		if (cumap->flag & CUMA_DO_CLIP) {
			if (cumap->curr.xmin - fx < cumap->clipr.xmin)
				fx = cumap->curr.xmin - cumap->clipr.xmin;
			else if (cumap->curr.xmax - fx > cumap->clipr.xmax)
				fx = cumap->curr.xmax - cumap->clipr.xmax;
			if (cumap->curr.ymin - fy < cumap->clipr.ymin)
				fy = cumap->curr.ymin - cumap->clipr.ymin;
			else if (cumap->curr.ymax - fy > cumap->clipr.ymax)
				fy = cumap->curr.ymax - cumap->clipr.ymax;
		}

		cumap->curr.xmin -= fx;
		cumap->curr.ymin -= fy;
		cumap->curr.xmax -= fx;
		cumap->curr.ymax -= fy;

		data->draglastx = evtx;
		data->draglasty = evty;

		changed = true;
	}

	return changed;
}

static int ui_do_but_CURVE(
        bContext *C, uiBlock *block, uiBut *but,
        uiHandleButtonData *data, const wmEvent *event)
{
	int mx, my, a;
	bool changed = false;
	Scene *scene = CTX_data_scene(C);
	ViewLayer *view_layer = CTX_data_view_layer(C);

	mx = event->x;
	my = event->y;
	ui_window_to_block(data->region, block, &mx, &my);

	if (data->state == BUTTON_STATE_HIGHLIGHT) {
		if (event->type == LEFTMOUSE && event->val == KM_PRESS) {
			CurveMapping *cumap = (CurveMapping *)but->poin;
			CurveMap *cuma = cumap->cm + cumap->cur;
			CurveMapPoint *cmp;
			const float m_xy[2] = {mx, my};
			float dist_min_sq = SQUARE(14.0f);  /* 14 pixels radius */
			int sel = -1;

			if (event->ctrl) {
				float f_xy[2];
				BLI_rctf_transform_pt_v(&cumap->curr, &but->rect, f_xy, m_xy);

				curvemap_insert(cuma, f_xy[0], f_xy[1]);
				curvemapping_changed(cumap, false);
				changed = true;
			}

			/* check for selecting of a point */
			cmp = cuma->curve;   /* ctrl adds point, new malloc */
			for (a = 0; a < cuma->totpoint; a++) {
				float f_xy[2];
				BLI_rctf_transform_pt_v(&but->rect, &cumap->curr, f_xy, &cmp[a].x);
				const float dist_sq = len_squared_v2v2(m_xy, f_xy);
				if (dist_sq < dist_min_sq) {
					sel = a;
					dist_min_sq = dist_sq;
				}
			}

			if (sel == -1) {
				int i;
				float f_xy[2], f_xy_prev[2];

				/* if the click didn't select anything, check if it's clicked on the
				 * curve itself, and if so, add a point */
				cmp = cuma->table;

				BLI_rctf_transform_pt_v(&but->rect, &cumap->curr, f_xy, &cmp[0].x);

				/* with 160px height 8px should translate to the old 0.05 coefficient at no zoom */
				dist_min_sq = SQUARE(8.0f);

				/* loop through the curve segment table and find what's near the mouse. */
				for (i = 1; i <= CM_TABLE; i++) {
					copy_v2_v2(f_xy_prev, f_xy);
					BLI_rctf_transform_pt_v(&but->rect, &cumap->curr, f_xy, &cmp[i].x);

					if (dist_squared_to_line_segment_v2(m_xy, f_xy_prev, f_xy) < dist_min_sq) {
						BLI_rctf_transform_pt_v(&cumap->curr, &but->rect, f_xy, m_xy);

						curvemap_insert(cuma, f_xy[0], f_xy[1]);
						curvemapping_changed(cumap, false);

						changed = true;

						/* reset cmp back to the curve points again, rather than drawing segments */
						cmp = cuma->curve;

						/* find newly added point and make it 'sel' */
						for (a = 0; a < cuma->totpoint; a++) {
							if (cmp[a].x == f_xy[0]) {
								sel = a;
							}
						}
						break;
					}
				}
			}

			if (sel != -1) {
				/* ok, we move a point */
				/* deselect all if this one is deselect. except if we hold shift */
				if (!event->shift) {
					for (a = 0; a < cuma->totpoint; a++) {
						cmp[a].flag &= ~CUMA_SELECT;
					}
					cmp[sel].flag |= CUMA_SELECT;
				}
				else {
					cmp[sel].flag ^= CUMA_SELECT;
				}
			}
			else {
				/* move the view */
				data->cancel = true;
			}

			data->dragsel = sel;

			data->dragstartx = event->x;
			data->dragstarty = event->y;
			data->draglastx = event->x;
			data->draglasty = event->y;

			button_activate_state(C, but, BUTTON_STATE_NUM_EDITING);
			return WM_UI_HANDLER_BREAK;
		}
	}
	else if (data->state == BUTTON_STATE_NUM_EDITING) {
		if (event->type == MOUSEMOVE) {
			if (event->x != data->draglastx || event->y != data->draglasty) {

				if (ui_numedit_but_CURVE(block, but, data, event->x, event->y, event->ctrl != 0, event->shift != 0))
					ui_numedit_apply(C, block, but, data);
			}
		}
		else if (event->type == LEFTMOUSE && event->val == KM_RELEASE) {
			if (data->dragsel != -1) {
				CurveMapping *cumap = (CurveMapping *)but->poin;
				CurveMap *cuma = cumap->cm + cumap->cur;
				CurveMapPoint *cmp = cuma->curve;

				if (data->dragchange == false) {
					/* deselect all, select one */
					if (!event->shift) {
						for (a = 0; a < cuma->totpoint; a++)
							cmp[a].flag &= ~CUMA_SELECT;
						cmp[data->dragsel].flag |= CUMA_SELECT;
					}
				}
				else {
					curvemapping_changed(cumap, true);  /* remove doubles */
					BKE_paint_invalidate_cursor_overlay(scene, view_layer, cumap);
				}
			}

			button_activate_state(C, but, BUTTON_STATE_EXIT);
		}

		return WM_UI_HANDLER_BREAK;
	}

	/* UNUSED but keep for now */
	(void)changed;

	return WM_UI_HANDLER_CONTINUE;
}

static bool ui_numedit_but_HISTOGRAM(uiBut *but, uiHandleButtonData *data, int mx, int my)
{
	Histogram *hist = (Histogram *)but->poin;
	bool changed = true;
	float dy = my - data->draglasty;

	/* scale histogram values (dy / 10 for better control) */
	const float yfac = min_ff(pow2f(hist->ymax), 1.0f) * 0.5f;
	hist->ymax += (dy * 0.1f) * yfac;

	/* 0.1 allows us to see HDR colors up to 10 */
	CLAMP(hist->ymax, 0.1f, 100.f);

	data->draglastx = mx;
	data->draglasty = my;

	return changed;
}

static int ui_do_but_HISTOGRAM(
        bContext *C, uiBlock *block, uiBut *but,
        uiHandleButtonData *data, const wmEvent *event)
{
	int mx, my;

	mx = event->x;
	my = event->y;
	ui_window_to_block(data->region, block, &mx, &my);

	if (data->state == BUTTON_STATE_HIGHLIGHT) {
		if (event->type == LEFTMOUSE && event->val == KM_PRESS) {
			data->dragstartx = mx;
			data->dragstarty = my;
			data->draglastx = mx;
			data->draglasty = my;
			button_activate_state(C, but, BUTTON_STATE_NUM_EDITING);

			/* also do drag the first time */
			if (ui_numedit_but_HISTOGRAM(but, data, mx, my))
				ui_numedit_apply(C, block, but, data);

			return WM_UI_HANDLER_BREAK;
		}
		/* XXX hardcoded keymap check.... */
		else if (event->type == BACKSPACEKEY && event->val == KM_PRESS) {
			Histogram *hist = (Histogram *)but->poin;
			hist->ymax = 1.f;

			button_activate_state(C, but, BUTTON_STATE_EXIT);
			return WM_UI_HANDLER_BREAK;
		}
	}
	else if (data->state == BUTTON_STATE_NUM_EDITING) {
		if (event->type == ESCKEY) {
			if (event->val == KM_PRESS) {
				data->cancel = true;
				data->escapecancel = true;
				button_activate_state(C, but, BUTTON_STATE_EXIT);
			}
		}
		else if (event->type == MOUSEMOVE) {
			if (mx != data->draglastx || my != data->draglasty) {
				if (ui_numedit_but_HISTOGRAM(but, data, mx, my))
					ui_numedit_apply(C, block, but, data);
			}
		}
		else if (event->type == LEFTMOUSE && event->val == KM_RELEASE) {
			button_activate_state(C, but, BUTTON_STATE_EXIT);
		}
		return WM_UI_HANDLER_BREAK;
	}

	return WM_UI_HANDLER_CONTINUE;
}

static bool ui_numedit_but_WAVEFORM(uiBut *but, uiHandleButtonData *data, int mx, int my)
{
	Scopes *scopes = (Scopes *)but->poin;
	bool changed = true;
	float dy;

	dy = my - data->draglasty;

	/* scale waveform values */
	scopes->wavefrm_yfac += dy / 200.0f;

	CLAMP(scopes->wavefrm_yfac, 0.5f, 2.0f);

	data->draglastx = mx;
	data->draglasty = my;

	return changed;
}

static int ui_do_but_WAVEFORM(
        bContext *C, uiBlock *block, uiBut *but,
        uiHandleButtonData *data, const wmEvent *event)
{
	int mx, my;

	mx = event->x;
	my = event->y;
	ui_window_to_block(data->region, block, &mx, &my);

	if (data->state == BUTTON_STATE_HIGHLIGHT) {
		if (event->type == LEFTMOUSE && event->val == KM_PRESS) {
			data->dragstartx = mx;
			data->dragstarty = my;
			data->draglastx = mx;
			data->draglasty = my;
			button_activate_state(C, but, BUTTON_STATE_NUM_EDITING);

			/* also do drag the first time */
			if (ui_numedit_but_WAVEFORM(but, data, mx, my))
				ui_numedit_apply(C, block, but, data);

			return WM_UI_HANDLER_BREAK;
		}
		/* XXX hardcoded keymap check.... */
		else if (event->type == BACKSPACEKEY && event->val == KM_PRESS) {
			Scopes *scopes = (Scopes *)but->poin;
			scopes->wavefrm_yfac = 1.f;

			button_activate_state(C, but, BUTTON_STATE_EXIT);
			return WM_UI_HANDLER_BREAK;
		}
	}
	else if (data->state == BUTTON_STATE_NUM_EDITING) {
		if (event->type == ESCKEY) {
			if (event->val == KM_PRESS) {
				data->cancel = true;
				data->escapecancel = true;
				button_activate_state(C, but, BUTTON_STATE_EXIT);
			}
		}
		else if (event->type == MOUSEMOVE) {
			if (mx != data->draglastx || my != data->draglasty) {
				if (ui_numedit_but_WAVEFORM(but, data, mx, my))
					ui_numedit_apply(C, block, but, data);
			}
		}
		else if (event->type == LEFTMOUSE && event->val == KM_RELEASE) {
			button_activate_state(C, but, BUTTON_STATE_EXIT);
		}
		return WM_UI_HANDLER_BREAK;
	}

	return WM_UI_HANDLER_CONTINUE;
}

static bool ui_numedit_but_TRACKPREVIEW(
        bContext *C, uiBut *but, uiHandleButtonData *data,
        int mx, int my,
        const bool shift)
{
	MovieClipScopes *scopes = (MovieClipScopes *)but->poin;
	bool changed = true;
	float dx, dy;

	dx = mx - data->draglastx;
	dy = my - data->draglasty;

	if (shift) {
		dx /= 5.0f;
		dy /= 5.0f;
	}

	if (!scopes->track_locked) {
		if (scopes->marker->framenr != scopes->framenr)
			scopes->marker = BKE_tracking_marker_ensure(scopes->track, scopes->framenr);

		scopes->marker->flag &= ~(MARKER_DISABLED | MARKER_TRACKED);
		scopes->marker->pos[0] += -dx * scopes->slide_scale[0] / BLI_rctf_size_x(&but->block->rect);
		scopes->marker->pos[1] += -dy * scopes->slide_scale[1] / BLI_rctf_size_y(&but->block->rect);

		WM_event_add_notifier(C, NC_MOVIECLIP | NA_EDITED, NULL);
	}

	scopes->ok = 0;

	data->draglastx = mx;
	data->draglasty = my;

	return changed;
}

static int ui_do_but_TRACKPREVIEW(
        bContext *C, uiBlock *block, uiBut *but,
        uiHandleButtonData *data, const wmEvent *event)
{
	int mx, my;

	mx = event->x;
	my = event->y;
	ui_window_to_block(data->region, block, &mx, &my);

	if (data->state == BUTTON_STATE_HIGHLIGHT) {
		if (event->type == LEFTMOUSE && event->val == KM_PRESS) {
			data->dragstartx = mx;
			data->dragstarty = my;
			data->draglastx = mx;
			data->draglasty = my;
			button_activate_state(C, but, BUTTON_STATE_NUM_EDITING);

			/* also do drag the first time */
			if (ui_numedit_but_TRACKPREVIEW(C, but, data, mx, my, event->shift != 0))
				ui_numedit_apply(C, block, but, data);

			return WM_UI_HANDLER_BREAK;
		}
	}
	else if (data->state == BUTTON_STATE_NUM_EDITING) {
		if (event->type == ESCKEY) {
			if (event->val == KM_PRESS) {
				data->cancel = true;
				data->escapecancel = true;
				button_activate_state(C, but, BUTTON_STATE_EXIT);
			}
		}
		else if (event->type == MOUSEMOVE) {
			if (mx != data->draglastx || my != data->draglasty) {
				if (ui_numedit_but_TRACKPREVIEW(C, but, data, mx, my, event->shift != 0))
					ui_numedit_apply(C, block, but, data);
			}
		}
		else if (event->type == LEFTMOUSE && event->val == KM_RELEASE) {
			button_activate_state(C, but, BUTTON_STATE_EXIT);
		}
		return WM_UI_HANDLER_BREAK;
	}

	return WM_UI_HANDLER_CONTINUE;
}

static void but_shortcut_name_func(bContext *C, void *arg1, int UNUSED(event))
{
	uiBut *but = (uiBut *)arg1;

	if (but->optype) {
		char shortcut_str[128];

		IDProperty *prop = (but->opptr) ? but->opptr->data : NULL;

		/* complex code to change name of button */
		if (WM_key_event_operator_string(
		        C, but->optype->idname, but->opcontext, prop, true,
		        shortcut_str, sizeof(shortcut_str)))
		{
			ui_but_add_shortcut(but, shortcut_str, true);
		}
		else {
			/* simply strip the shortcut */
			ui_but_add_shortcut(but, NULL, true);
		}
	}
}

static uiBlock *menu_change_shortcut(bContext *C, ARegion *ar, void *arg)
{
	wmWindowManager *wm = CTX_wm_manager(C);
	uiBlock *block;
	uiBut *but = (uiBut *)arg;
	wmKeyMap *km;
	wmKeyMapItem *kmi;
	PointerRNA ptr;
	uiLayout *layout;
	uiStyle *style = UI_style_get_dpi();
	IDProperty *prop = (but->opptr) ? but->opptr->data : NULL;

	kmi = WM_key_event_operator(C, but->optype->idname, but->opcontext, prop, true, &km);
	BLI_assert(kmi != NULL);

	RNA_pointer_create(&wm->id, &RNA_KeyMapItem, kmi, &ptr);

	block = UI_block_begin(C, ar, "_popup", UI_EMBOSS);
	UI_block_func_handle_set(block, but_shortcut_name_func, but);
	UI_block_flag_enable(block, UI_BLOCK_MOVEMOUSE_QUIT);
	UI_block_direction_set(block, UI_DIR_CENTER_Y);

	layout = UI_block_layout(block, UI_LAYOUT_VERTICAL, UI_LAYOUT_PANEL, 0, 0, 200, 20, 0, style);

	uiItemR(layout, &ptr, "type", UI_ITEM_R_FULL_EVENT | UI_ITEM_R_IMMEDIATE, "", ICON_NONE);

	UI_block_bounds_set_popup(block, 6, -50, 26);

	return block;
}

#ifdef USE_KEYMAP_ADD_HACK
static int g_kmi_id_hack;
#endif

static uiBlock *menu_add_shortcut(bContext *C, ARegion *ar, void *arg)
{
	wmWindowManager *wm = CTX_wm_manager(C);
	uiBlock *block;
	uiBut *but = (uiBut *)arg;
	wmKeyMap *km;
	wmKeyMapItem *kmi;
	PointerRNA ptr;
	uiLayout *layout;
	uiStyle *style = UI_style_get_dpi();
	IDProperty *prop = (but->opptr) ? but->opptr->data : NULL;
	int kmi_id;

	/* XXX this guess_opname can potentially return a different keymap than being found on adding later... */
	km = WM_keymap_guess_opname(C, but->optype->idname);
	kmi = WM_keymap_add_item(km, but->optype->idname, AKEY, KM_PRESS, 0, 0);
	kmi_id = kmi->id;

	/* copy properties, prop can be NULL for reset */
	if (prop)
		prop = IDP_CopyProperty(prop);
	WM_keymap_properties_reset(kmi, prop);

	/* update and get pointers again */
	WM_keyconfig_update(wm);

	km = WM_keymap_guess_opname(C, but->optype->idname);
	kmi = WM_keymap_item_find_id(km, kmi_id);

	RNA_pointer_create(&wm->id, &RNA_KeyMapItem, kmi, &ptr);

	block = UI_block_begin(C, ar, "_popup", UI_EMBOSS);
	UI_block_func_handle_set(block, but_shortcut_name_func, but);
	UI_block_direction_set(block, UI_DIR_CENTER_Y);

	layout = UI_block_layout(block, UI_LAYOUT_VERTICAL, UI_LAYOUT_PANEL, 0, 0, 200, 20, 0, style);

	uiItemR(layout, &ptr, "type", UI_ITEM_R_FULL_EVENT | UI_ITEM_R_IMMEDIATE, "", ICON_NONE);

	UI_block_bounds_set_popup(block, 6, -50, 26);

#ifdef USE_KEYMAP_ADD_HACK
	g_kmi_id_hack = kmi_id;
#endif
	return block;
}

static void menu_add_shortcut_cancel(struct bContext *C, void *arg1)
{
	uiBut *but = (uiBut *)arg1;
	wmKeyMap *km;
	wmKeyMapItem *kmi;
#ifndef USE_KEYMAP_ADD_HACK
	IDProperty *prop;
#endif
	int kmi_id;

#ifdef USE_KEYMAP_ADD_HACK
	km = WM_keymap_guess_opname(C, but->optype->idname);
	kmi_id = g_kmi_id_hack;
	UNUSED_VARS(but);
#else
	prop  = (but->opptr) ? but->opptr->data : NULL;
	kmi_id = WM_key_event_operator_id(C, but->optype->idname, but->opcontext, prop, true, &km);
#endif

	kmi = WM_keymap_item_find_id(km, kmi_id);
	WM_keymap_remove_item(km, kmi);
}

static void popup_change_shortcut_func(bContext *C, void *arg1, void *UNUSED(arg2))
{
	uiBut *but = (uiBut *)arg1;
	UI_popup_block_invoke(C, menu_change_shortcut, but);
}

static void remove_shortcut_func(bContext *C, void *arg1, void *UNUSED(arg2))
{
	uiBut *but = (uiBut *)arg1;
	wmKeyMap *km;
	wmKeyMapItem *kmi;
	IDProperty *prop = (but->opptr) ? but->opptr->data : NULL;

	kmi = WM_key_event_operator(C, but->optype->idname, but->opcontext, prop, true, &km);
	BLI_assert(kmi != NULL);

	WM_keymap_remove_item(km, kmi);

	but_shortcut_name_func(C, but, 0);
}

static void popup_add_shortcut_func(bContext *C, void *arg1, void *UNUSED(arg2))
{
	uiBut *but = (uiBut *)arg1;
	UI_popup_block_ex(C, menu_add_shortcut, NULL, menu_add_shortcut_cancel, but, NULL);
}

/**
 * menu to chow when right clicking on the panel header
 */
void ui_panel_menu(bContext *C, ARegion *ar, Panel *pa)
{
	bScreen *sc = CTX_wm_screen(C);
	const bool has_panel_category = UI_panel_category_is_visible(ar);
	const bool any_item_visible = has_panel_category;
	PointerRNA ptr;
	uiPopupMenu *pup;
	uiLayout *layout;

	if (!any_item_visible) {
		return;
	}

	RNA_pointer_create(&sc->id, &RNA_Panel, pa, &ptr);

	pup = UI_popup_menu_begin(C, IFACE_("Panel"), ICON_NONE);
	layout = UI_popup_menu_layout(pup);

	if (has_panel_category) {
		char tmpstr[80];
		BLI_snprintf(tmpstr, sizeof(tmpstr), "%s" UI_SEP_CHAR_S "%s", IFACE_("Pin"), IFACE_("Shift+Left Mouse"));
		uiItemR(layout, &ptr, "use_pin", 0, tmpstr, ICON_NONE);

		/* evil, force shortcut flag */
		{
			uiBlock *block = uiLayoutGetBlock(layout);
			uiBut *but = block->buttons.last;
			but->flag |= UI_BUT_HAS_SEP_CHAR;
		}
	}
	UI_popup_menu_end(C, pup);
}

static void ui_but_menu_add_path_operators(uiLayout *layout, PointerRNA *ptr, PropertyRNA *prop)
{
	const PropertySubType subtype = RNA_property_subtype(prop);
	wmOperatorType *ot = WM_operatortype_find("WM_OT_path_open", true);
	char filepath[FILE_MAX];
	char dir[FILE_MAXDIR];
	char file[FILE_MAXFILE];
	PointerRNA props_ptr;

	BLI_assert(ELEM(subtype, PROP_FILEPATH, PROP_DIRPATH));
	UNUSED_VARS_NDEBUG(subtype);

	RNA_property_string_get(ptr, prop, filepath);
	BLI_split_dirfile(filepath, dir, file, sizeof(dir), sizeof(file));

	if (file[0]) {
		BLI_assert(subtype == PROP_FILEPATH);
		uiItemFullO_ptr(
		        layout, ot, CTX_IFACE_(BLT_I18NCONTEXT_OPERATOR_DEFAULT, "Open File Externally"),
		        ICON_NONE, NULL, WM_OP_INVOKE_DEFAULT, 0, &props_ptr);
		RNA_string_set(&props_ptr, "filepath", filepath);
	}

	uiItemFullO_ptr(
	        layout, ot, CTX_IFACE_(BLT_I18NCONTEXT_OPERATOR_DEFAULT, "Open Location Externally"),
	        ICON_NONE, NULL, WM_OP_INVOKE_DEFAULT, 0, &props_ptr);
	RNA_string_set(&props_ptr, "filepath", dir);
}

static void ui_but_menu_lazy_init(
        bContext *C, uiBut *but,
        uiPopupMenu **pup_p, uiLayout **layout_p)
{
	if (*pup_p != NULL) {
		return;
	}

	uiStringInfo label = {BUT_GET_LABEL, NULL};

	/* highly unlikely getting the label ever fails */
	UI_but_string_info_get(C, but, &label, NULL);

	*pup_p = UI_popup_menu_begin(C, label.strinfo ? label.strinfo : "", ICON_NONE);
	*layout_p = UI_popup_menu_layout(*pup_p);
	if (label.strinfo) {
		MEM_freeN(label.strinfo);
	}
	uiLayoutSetOperatorContext(*layout_p, WM_OP_INVOKE_DEFAULT);
}

static bool ui_but_menu(bContext *C, uiBut *but)
{
	uiPopupMenu *pup = NULL;
	uiLayout *layout = NULL;
	MenuType *mt = WM_menutype_find("WM_MT_button_context", true);
	bool is_array, is_array_component;
<<<<<<< HEAD
	uiStringInfo label = {BUT_GET_LABEL, NULL};
	wmOperatorType *ot;
	PointerRNA op_ptr;
=======
>>>>>>> 84dbf949

/*	if ((but->rnapoin.data && but->rnaprop) == 0 && but->optype == NULL)*/
/*		return 0;*/

	/* having this menu for some buttons makes no sense */
	if (but->type == UI_BTYPE_IMAGE) {
		return false;
	}

	if (but->rnapoin.data && but->rnaprop) {
		ui_but_menu_lazy_init(C, but, &pup, &layout);

		PointerRNA *ptr = &but->rnapoin;
		PropertyRNA *prop = but->rnaprop;
		const PropertyType type = RNA_property_type(prop);
		const PropertySubType subtype = RNA_property_subtype(prop);
		bool is_anim = RNA_property_animateable(ptr, prop);
		bool is_editable = RNA_property_editable(ptr, prop);
		/*bool is_idprop = RNA_property_is_idprop(prop);*/ /* XXX does not work as expected, not strictly needed */
		bool is_set = RNA_property_is_set(ptr, prop);

<<<<<<< HEAD
		const int override_status = RNA_property_static_override_status(ptr, prop, -1);
		const bool is_overridable = (override_status & RNA_OVERRIDE_STATUS_OVERRIDABLE) != 0;
=======

>>>>>>> 84dbf949

		/* second slower test, saved people finding keyframe items in menus when its not possible */
		if (is_anim)
			is_anim = RNA_property_path_from_ID_check(&but->rnapoin, but->rnaprop);

		/* determine if we can key a single component of an array */
		is_array = RNA_property_array_length(&but->rnapoin, but->rnaprop) != 0;
		is_array_component = (is_array && but->rnaindex != -1);

		/* Keyframes */
		if (but->flag & UI_BUT_ANIMATED_KEY) {
			/* Set the (button_pointer, button_prop) and pointer data for Python access to the hovered ui element. */
			uiLayoutSetContextFromBut(layout, but);

			/* replace/delete keyfraemes */
			if (is_array_component) {
				uiItemBooleanO(layout, CTX_IFACE_(BLT_I18NCONTEXT_OPERATOR_DEFAULT, "Replace Keyframes"),
				               ICON_KEY_HLT, "ANIM_OT_keyframe_insert_button", "all", 1);
				uiItemBooleanO(layout, CTX_IFACE_(BLT_I18NCONTEXT_OPERATOR_DEFAULT, "Replace Single Keyframe"),
				               ICON_NONE, "ANIM_OT_keyframe_insert_button", "all", 0);
				uiItemBooleanO(layout, CTX_IFACE_(BLT_I18NCONTEXT_OPERATOR_DEFAULT, "Delete Keyframes"),
				               ICON_NONE, "ANIM_OT_keyframe_delete_button", "all", 1);
				uiItemBooleanO(layout, CTX_IFACE_(BLT_I18NCONTEXT_OPERATOR_DEFAULT, "Delete Single Keyframe"),
				               ICON_NONE, "ANIM_OT_keyframe_delete_button", "all", 0);
			}
			else {
				uiItemBooleanO(layout, CTX_IFACE_(BLT_I18NCONTEXT_OPERATOR_DEFAULT, "Replace Keyframe"),
				               ICON_KEY_HLT, "ANIM_OT_keyframe_insert_button", "all", 1);
				uiItemBooleanO(layout, CTX_IFACE_(BLT_I18NCONTEXT_OPERATOR_DEFAULT, "Delete Keyframe"),
				               ICON_NONE, "ANIM_OT_keyframe_delete_button", "all", 1);
			}

			/* keyframe settings */
			uiItemS(layout);


		}
		else if (but->flag & UI_BUT_DRIVEN) {
			/* pass */
		}
		else if (is_anim) {
			if (is_array_component) {
				uiItemBooleanO(layout, CTX_IFACE_(BLT_I18NCONTEXT_OPERATOR_DEFAULT, "Insert Keyframes"),
				               ICON_KEY_HLT, "ANIM_OT_keyframe_insert_button", "all", 1);
				uiItemBooleanO(layout, CTX_IFACE_(BLT_I18NCONTEXT_OPERATOR_DEFAULT, "Insert Single Keyframe"),
				               ICON_NONE, "ANIM_OT_keyframe_insert_button", "all", 0);
			}
			else {
				uiItemBooleanO(layout, CTX_IFACE_(BLT_I18NCONTEXT_OPERATOR_DEFAULT, "Insert Keyframe"),
				               ICON_KEY_HLT, "ANIM_OT_keyframe_insert_button", "all", 1);
			}
		}

		if ((but->flag & UI_BUT_ANIMATED) && (but->rnapoin.type != &RNA_NlaStrip)) {
			if (is_array_component) {
				uiItemBooleanO(layout, CTX_IFACE_(BLT_I18NCONTEXT_OPERATOR_DEFAULT, "Clear Keyframes"),
				               ICON_KEY_DEHLT, "ANIM_OT_keyframe_clear_button", "all", 1);
				uiItemBooleanO(layout, CTX_IFACE_(BLT_I18NCONTEXT_OPERATOR_DEFAULT, "Clear Single Keyframes"),
				               ICON_NONE, "ANIM_OT_keyframe_clear_button", "all", 0);
			}
			else {
				uiItemBooleanO(layout, CTX_IFACE_(BLT_I18NCONTEXT_OPERATOR_DEFAULT, "Clear Keyframes"),
				               ICON_KEY_DEHLT, "ANIM_OT_keyframe_clear_button", "all", 1);
			}
		}

		/* Drivers */
		if (but->flag & UI_BUT_DRIVEN) {
			uiItemS(layout);

			if (is_array_component) {
				uiItemBooleanO(layout, CTX_IFACE_(BLT_I18NCONTEXT_OPERATOR_DEFAULT, "Delete Drivers"),
				               ICON_X, "ANIM_OT_driver_button_remove", "all", 1);
				uiItemBooleanO(layout, CTX_IFACE_(BLT_I18NCONTEXT_OPERATOR_DEFAULT, "Delete Single Driver"),
				               ICON_NONE, "ANIM_OT_driver_button_remove", "all", 0);
			}
			else {
				uiItemBooleanO(layout, CTX_IFACE_(BLT_I18NCONTEXT_OPERATOR_DEFAULT, "Delete Driver"),
				               ICON_X, "ANIM_OT_driver_button_remove", "all", 1);
			}

			uiItemO(layout, CTX_IFACE_(BLT_I18NCONTEXT_OPERATOR_DEFAULT, "Copy Driver"),
			        ICON_NONE, "ANIM_OT_copy_driver_button");
			if (ANIM_driver_can_paste()) {
				uiItemO(layout, CTX_IFACE_(BLT_I18NCONTEXT_OPERATOR_DEFAULT, "Paste Driver"),
				        ICON_NONE, "ANIM_OT_paste_driver_button");
			}

			uiItemO(layout, CTX_IFACE_(BLT_I18NCONTEXT_OPERATOR_DEFAULT, "Edit Driver"),
			        ICON_DRIVER, "ANIM_OT_driver_button_edit");

			uiItemO(layout, CTX_IFACE_(BLT_I18NCONTEXT_OPERATOR_DEFAULT, "Open Drivers Editor"),
			        ICON_NONE, "SCREEN_OT_drivers_editor_show");
		}
		else if (but->flag & (UI_BUT_ANIMATED_KEY | UI_BUT_ANIMATED)) {
			/* pass */
		}
		else if (is_anim) {
			uiItemS(layout);

			uiItemO(layout, CTX_IFACE_(BLT_I18NCONTEXT_OPERATOR_DEFAULT, "Add Driver"),
			        ICON_DRIVER, "ANIM_OT_driver_button_add");

			if (ANIM_driver_can_paste()) {
				uiItemO(layout, CTX_IFACE_(BLT_I18NCONTEXT_OPERATOR_DEFAULT, "Paste Driver"),
				        ICON_NONE, "ANIM_OT_paste_driver_button");
			}

			uiItemO(layout, CTX_IFACE_(BLT_I18NCONTEXT_OPERATOR_DEFAULT, "Open Drivers Editor"),
			        ICON_NONE, "SCREEN_OT_drivers_editor_show");
		}

		/* Keying Sets */
		/* TODO: check on modifyability of Keying Set when doing this */
		if (is_anim) {
			uiItemS(layout);

			if (is_array_component) {
				uiItemBooleanO(layout, CTX_IFACE_(BLT_I18NCONTEXT_OPERATOR_DEFAULT, "Add All to Keying Set"),
				               ICON_KEYINGSET, "ANIM_OT_keyingset_button_add", "all", 1);
				uiItemBooleanO(layout, CTX_IFACE_(BLT_I18NCONTEXT_OPERATOR_DEFAULT, "Add Single to Keying Set"),
				               ICON_NONE, "ANIM_OT_keyingset_button_add", "all", 0);
				uiItemO(layout, CTX_IFACE_(BLT_I18NCONTEXT_OPERATOR_DEFAULT, "Remove from Keying Set"),
				        ICON_NONE, "ANIM_OT_keyingset_button_remove");
			}
			else {
				uiItemBooleanO(layout, CTX_IFACE_(BLT_I18NCONTEXT_OPERATOR_DEFAULT, "Add to Keying Set"),
				               ICON_KEYINGSET, "ANIM_OT_keyingset_button_add", "all", 1);
				uiItemO(layout, CTX_IFACE_(BLT_I18NCONTEXT_OPERATOR_DEFAULT, "Remove from Keying Set"),
				        ICON_NONE, "ANIM_OT_keyingset_button_remove");
			}
		}

		if (is_overridable) {
			/* Override Operators */
			uiItemS(layout);

			if (but->flag & UI_BUT_OVERRIDEN) {
				if (is_array_component) {
#if 0  /* Disabled for now. */
					ot = WM_operatortype_find("UI_OT_override_type_set_button", false);
					uiItemFullO_ptr(layout, ot, "Overrides Type", ICON_NONE,
					                NULL, WM_OP_INVOKE_DEFAULT, 0, &op_ptr);
					RNA_boolean_set(&op_ptr, "all", true);
					uiItemFullO_ptr(layout, ot, "Single Override Type", ICON_NONE,
					                NULL, WM_OP_INVOKE_DEFAULT, 0, &op_ptr);
					RNA_boolean_set(&op_ptr, "all", false);
#endif
					uiItemBooleanO(layout, CTX_IFACE_(BLT_I18NCONTEXT_OPERATOR_DEFAULT, "Remove Overrides"),
					               ICON_X, "UI_OT_override_remove_button", "all", true);
					uiItemBooleanO(layout, CTX_IFACE_(BLT_I18NCONTEXT_OPERATOR_DEFAULT, "Remove Single Override"),
					               ICON_X, "UI_OT_override_remove_button", "all", false);
				}
				else {
#if 0  /* Disabled for now. */
					uiItemFullO(layout, "UI_OT_override_type_set_button", "Override Type", ICON_NONE,
					            NULL, WM_OP_INVOKE_DEFAULT, 0, &op_ptr);
					RNA_boolean_set(&op_ptr, "all", false);
#endif
					uiItemBooleanO(layout, CTX_IFACE_(BLT_I18NCONTEXT_OPERATOR_DEFAULT, "Remove Override"),
					               ICON_X, "UI_OT_override_remove_button", "all", true);
				}
			}
			else {
				if (is_array_component) {
					ot = WM_operatortype_find("UI_OT_override_type_set_button", false);
					uiItemFullO_ptr(layout, ot, "Define Overrides", ICON_NONE,
					                NULL, WM_OP_INVOKE_DEFAULT, 0, &op_ptr);
					RNA_boolean_set(&op_ptr, "all", true);
					uiItemFullO_ptr(layout, ot, "Define Single Override", ICON_NONE,
					                NULL, WM_OP_INVOKE_DEFAULT, 0, &op_ptr);
					RNA_boolean_set(&op_ptr, "all", false);
				}
				else {
					uiItemFullO(layout, "UI_OT_override_type_set_button", "Define Override", ICON_NONE,
					            NULL, WM_OP_INVOKE_DEFAULT, 0, &op_ptr);
					RNA_boolean_set(&op_ptr, "all", false);
				}
			}
		}

		uiItemS(layout);

		/* Property Operators */

		/* Copy Property Value
		 * Paste Property Value */

		if (is_array_component) {
			uiItemBooleanO(layout, CTX_IFACE_(BLT_I18NCONTEXT_OPERATOR_DEFAULT, "Reset All to Default Values"),
			               ICON_LOOP_BACK, "UI_OT_reset_default_button", "all", 1);
			uiItemBooleanO(layout, CTX_IFACE_(BLT_I18NCONTEXT_OPERATOR_DEFAULT, "Reset Single to Default Value"),
			               ICON_NONE, "UI_OT_reset_default_button", "all", 0);
		}
		else {
			uiItemBooleanO(layout, CTX_IFACE_(BLT_I18NCONTEXT_OPERATOR_DEFAULT, "Reset to Default Value"),
			        ICON_LOOP_BACK, "UI_OT_reset_default_button", "all", 1);
		}
		if (is_editable /*&& is_idprop*/ && is_set) {
			uiItemO(layout, CTX_IFACE_(BLT_I18NCONTEXT_OPERATOR_DEFAULT, "Unset"),
			        ICON_NONE, "UI_OT_unset_property_button");
		}

		if (is_array_component) {
			uiItemBooleanO(layout, CTX_IFACE_(BLT_I18NCONTEXT_OPERATOR_DEFAULT, "Copy All To Selected"),
			               ICON_NONE, "UI_OT_copy_to_selected_button", "all", true);
			uiItemBooleanO(layout, CTX_IFACE_(BLT_I18NCONTEXT_OPERATOR_DEFAULT, "Copy Single To Selected"),
			               ICON_NONE, "UI_OT_copy_to_selected_button", "all", false);
		}
		else {
			uiItemBooleanO(layout, CTX_IFACE_(BLT_I18NCONTEXT_OPERATOR_DEFAULT, "Copy To Selected"),
		                   ICON_NONE, "UI_OT_copy_to_selected_button", "all", true);
		}

		uiItemO(layout, CTX_IFACE_(BLT_I18NCONTEXT_OPERATOR_DEFAULT, "Copy Data Path"),
		        ICON_NONE, "UI_OT_copy_data_path_button");

		uiItemS(layout);

		if (type == PROP_STRING && ELEM(subtype, PROP_FILEPATH, PROP_DIRPATH)) {
			ui_but_menu_add_path_operators(layout, ptr, prop);
			uiItemS(layout);
		}
	}

	/* Operator buttons */
	if (but->optype) {
		uiBlock *block = uiLayoutGetBlock(layout);
		uiBut *but2;
		IDProperty *prop = (but->opptr) ? but->opptr->data : NULL;
		int w = uiLayoutGetWidth(layout);
		wmKeyMap *km;
		/* We want to know if this op has a shortcut, be it hotkey or not. */
		wmKeyMapItem *kmi = WM_key_event_operator(C, but->optype->idname, but->opcontext, prop, false, &km);

		/* We do have a shortcut, but only keyboard ones are editbale that way... */
		if (kmi) {
			ui_but_menu_lazy_init(C, but, &pup, &layout);

			if (ISKEYBOARD(kmi->type)) {
#if 0			/* would rather use a block but, but gets weirdly positioned... */
				uiDefBlockBut(block, menu_change_shortcut, but, "Change Shortcut",
				              0, 0, uiLayoutGetWidth(layout), UI_UNIT_Y, "");
#endif

				but2 = uiDefIconTextBut(block, UI_BTYPE_BUT, 0, ICON_HAND,
				                        CTX_IFACE_(BLT_I18NCONTEXT_OPERATOR_DEFAULT, "Change Shortcut"),
				                        0, 0, w, UI_UNIT_Y, NULL, 0, 0, 0, 0, "");
				UI_but_func_set(but2, popup_change_shortcut_func, but, NULL);

				but2 = uiDefIconTextBut(block, UI_BTYPE_BUT, 0, ICON_NONE,
				                        CTX_IFACE_(BLT_I18NCONTEXT_OPERATOR_DEFAULT, "Remove Shortcut"),
				                        0, 0, w, UI_UNIT_Y, NULL, 0, 0, 0, 0, "");
				UI_but_func_set(but2, remove_shortcut_func, but, NULL);
			}
			else {
				but2 = uiDefIconTextBut(block, UI_BTYPE_BUT, 0, ICON_HAND, IFACE_("Non-Keyboard Shortcut"),
				                        0, 0, w, UI_UNIT_Y, NULL, 0, 0, 0, 0,
				                        TIP_("Only keyboard shortcuts can be edited that way, "
				                             "please use User Preferences otherwise"));
				UI_but_flag_enable(but2, UI_BUT_DISABLED);
			}
		}
		/* only show 'add' if there's a suitable key map for it to go in */
		else if (WM_keymap_guess_opname(C, but->optype->idname)) {
			ui_but_menu_lazy_init(C, but, &pup, &layout);

			but2 = uiDefIconTextBut(block, UI_BTYPE_BUT, 0, ICON_HAND,
			                        CTX_IFACE_(BLT_I18NCONTEXT_OPERATOR_DEFAULT, "Add Shortcut"),
			                        0, 0, w, UI_UNIT_Y, NULL, 0, 0, 0, 0, "");
			UI_but_func_set(but2, popup_add_shortcut_func, but, NULL);
		}

		/* Set the operator pointer for python access */
		uiLayoutSetContextFromBut(layout, but);

		uiItemS(layout);
	}

	/* Show header tools for header buttons. */
	if (ui_block_is_menu(but->block) == false) {
		ARegion *ar = CTX_wm_region(C);
		if (ar && (ar->regiontype == RGN_TYPE_HEADER)) {
			ui_but_menu_lazy_init(C, but, &pup, &layout);
			uiItemMenuF(layout, IFACE_("Header"), ICON_NONE, ED_screens_header_tools_menu_create, NULL);
			uiItemS(layout);
		}
	}

	{   /* Docs */
		char buf[512];

		if (UI_but_online_manual_id(but, buf, sizeof(buf))) {
			ui_but_menu_lazy_init(C, but, &pup, &layout);

			PointerRNA ptr_props;
			uiItemO(layout, CTX_IFACE_(BLT_I18NCONTEXT_OPERATOR_DEFAULT, "Online Manual"),
			        ICON_URL, "WM_OT_doc_view_manual_ui_context");

			uiItemFullO(
			        layout, "WM_OT_doc_view",
			        CTX_IFACE_(BLT_I18NCONTEXT_OPERATOR_DEFAULT, "Online Python Reference"),
			        ICON_NONE, NULL, WM_OP_EXEC_DEFAULT, 0, &ptr_props);
			RNA_string_set(&ptr_props, "doc_id", buf);

			/* XXX inactive option, not for public! */
#if 0
			uiItemFullO(
			        layout, "WM_OT_doc_edit", "Submit Description", ICON_NONE,
			        NULL, WM_OP_INVOKE_DEFAULT, 0, &ptr_props);
			RNA_string_set(&ptr_props, "doc_id", buf);
			RNA_string_set(&ptr_props, "doc_new", RNA_property_description(but->rnaprop));
#endif
		}
	}

	if (but->optype) {
		ui_but_menu_lazy_init(C, but, &pup, &layout);
		uiItemO(layout, NULL,
		        ICON_NONE, "UI_OT_copy_python_command_button");
	}

	/* perhaps we should move this into (G.debug & G_DEBUG) - campbell */
	if (U.flag & USER_DEVELOPER_UI) {
		if (ui_block_is_menu(but->block) == false) {
			ui_but_menu_lazy_init(C, but, &pup, &layout);
			uiItemFullO(layout, "UI_OT_editsource", NULL, ICON_NONE, NULL, WM_OP_INVOKE_DEFAULT, 0, NULL);
		}
	}

	if (BKE_addon_find(&U.addons, "ui_translate")) {
		ui_but_menu_lazy_init(C, but, &pup, &layout);
		uiItemFullO(layout, "UI_OT_edittranslation_init", NULL, ICON_NONE, NULL, WM_OP_INVOKE_DEFAULT, 0, NULL);
	}

	mt = WM_menutype_find("WM_MT_button_context", true);
	if (mt) {
		ui_but_menu_lazy_init(C, but, &pup, &layout);
		UI_menutype_draw(C, mt, uiLayoutColumn(layout, false));
	}

	if (pup != NULL) {
		UI_popup_menu_end(C, pup);
	}

	return (pup != NULL);
}

static int ui_do_button(bContext *C, uiBlock *block, uiBut *but, const wmEvent *event)
{
	uiHandleButtonData *data;
	int retval;

	data = but->active;
	retval = WM_UI_HANDLER_CONTINUE;

	if (but->flag & UI_BUT_DISABLED)
		return WM_UI_HANDLER_CONTINUE;

	/* if but->pointype is set, but->poin should be too */
	BLI_assert(!but->pointype || but->poin);

	/* Only hard-coded stuff here, button interactions with configurable
	 * keymaps are handled using operators (see #ED_keymap_ui). */

	if ((data->state == BUTTON_STATE_HIGHLIGHT) || (event->type == EVT_DROP)) {
		/* handle copy-paste */
		if (ELEM(event->type, CKEY, VKEY) && event->val == KM_PRESS &&
		    IS_EVENT_MOD(event, ctrl, oskey) && !event->shift)
		{
			/* Specific handling for listrows, we try to find their overlapping tex button. */
			if (but->type == UI_BTYPE_LISTROW) {
				uiBut *labelbut = ui_but_list_row_text_activate(C, but, data, event, BUTTON_ACTIVATE_OVER);
				if (labelbut) {
					but = labelbut;
					data = but->active;
				}
			}
			ui_but_copy_paste(C, but, data, (event->type == CKEY) ? 'c' : 'v', event->alt);
			return WM_UI_HANDLER_BREAK;
		}
		/* handle drop */
		else if (event->type == EVT_DROP) {
			ui_but_drop(C, event, but, data);
		}
		/* handle menu */
		else if ((event->type == RIGHTMOUSE) &&
		         !IS_EVENT_MOD(event, shift, ctrl, alt, oskey) &&
		         (event->val == KM_PRESS))
		{
			/* RMB has two options now */
			if (ui_but_menu(C, but)) {
				return WM_UI_HANDLER_BREAK;
			}
		}
	}

	switch (but->type) {
		case UI_BTYPE_BUT:
			retval = ui_do_but_BUT(C, but, data, event);
			break;
		case UI_BTYPE_KEY_EVENT:
			retval = ui_do_but_KEYEVT(C, but, data, event);
			break;
		case UI_BTYPE_HOTKEY_EVENT:
			retval = ui_do_but_HOTKEYEVT(C, but, data, event);
			break;
		case UI_BTYPE_TAB:
			retval = ui_do_but_TAB(C, block, but, data, event);
			break;
		case UI_BTYPE_BUT_TOGGLE:
		case UI_BTYPE_TOGGLE:
		case UI_BTYPE_ICON_TOGGLE:
		case UI_BTYPE_ICON_TOGGLE_N:
		case UI_BTYPE_TOGGLE_N:
		case UI_BTYPE_CHECKBOX:
		case UI_BTYPE_CHECKBOX_N:
		case UI_BTYPE_ROW:
			retval = ui_do_but_TOG(C, but, data, event);
			break;
		case UI_BTYPE_SCROLL:
			retval = ui_do_but_SCROLL(C, block, but, data, event);
			break;
		case UI_BTYPE_GRIP:
			retval = ui_do_but_GRIP(C, block, but, data, event);
			break;
		case UI_BTYPE_NUM:
			retval = ui_do_but_NUM(C, block, but, data, event);
			break;
		case UI_BTYPE_NUM_SLIDER:
			retval = ui_do_but_SLI(C, block, but, data, event);
			break;
		case UI_BTYPE_LISTBOX:
			/* Nothing to do! */
			break;
		case UI_BTYPE_LISTROW:
			retval = ui_do_but_LISTROW(C, but, data, event);
			break;
		case UI_BTYPE_ROUNDBOX:
		case UI_BTYPE_LABEL:
		case UI_BTYPE_IMAGE:
		case UI_BTYPE_PROGRESS_BAR:
		case UI_BTYPE_NODE_SOCKET:
			retval = ui_do_but_EXIT(C, but, data, event);
			break;
		case UI_BTYPE_HISTOGRAM:
			retval = ui_do_but_HISTOGRAM(C, block, but, data, event);
			break;
		case UI_BTYPE_WAVEFORM:
			retval = ui_do_but_WAVEFORM(C, block, but, data, event);
			break;
		case UI_BTYPE_VECTORSCOPE:
			/* Nothing to do! */
			break;
		case UI_BTYPE_TEXT:
		case UI_BTYPE_SEARCH_MENU:
			if ((but->type == UI_BTYPE_SEARCH_MENU) &&
			    (but->flag & UI_BUT_VALUE_CLEAR))
			{
				retval = ui_do_but_SEARCH_UNLINK(C, block, but, data, event);
				if (retval & WM_UI_HANDLER_BREAK) {
					break;
				}
			}
			retval = ui_do_but_TEX(C, block, but, data, event);
			break;
		case UI_BTYPE_MENU:
		case UI_BTYPE_POPOVER:
		case UI_BTYPE_BLOCK:
		case UI_BTYPE_PULLDOWN:
			retval = ui_do_but_BLOCK(C, but, data, event);
			break;
		case UI_BTYPE_BUT_MENU:
			retval = ui_do_but_BUT(C, but, data, event);
			break;
		case UI_BTYPE_COLOR:
			if (but->a1 == -1)  /* signal to prevent calling up color picker */
				retval = ui_do_but_EXIT(C, but, data, event);
			else
				retval = ui_do_but_COLOR(C, but, data, event);
			break;
		case UI_BTYPE_UNITVEC:
			retval = ui_do_but_UNITVEC(C, block, but, data, event);
			break;
		case UI_BTYPE_COLORBAND:
			retval = ui_do_but_COLORBAND(C, block, but, data, event);
			break;
		case UI_BTYPE_CURVE:
			retval = ui_do_but_CURVE(C, block, but, data, event);
			break;
		case UI_BTYPE_HSVCUBE:
			retval = ui_do_but_HSVCUBE(C, block, but, data, event);
			break;
		case UI_BTYPE_HSVCIRCLE:
			retval = ui_do_but_HSVCIRCLE(C, block, but, data, event);
			break;
		case UI_BTYPE_TRACK_PREVIEW:
			retval = ui_do_but_TRACKPREVIEW(C, block, but, data, event);
			break;

			/* quiet warnings for unhandled types */
		case UI_BTYPE_SEPR:
		case UI_BTYPE_SEPR_LINE:
		case UI_BTYPE_SEPR_SPACER:
		case UI_BTYPE_EXTRA:
			break;
	}


	/* reset to default (generic function, only use if not handled by switch above) */
	/* XXX hardcoded keymap check.... */
	data = but->active;
	if (data && data->state == BUTTON_STATE_HIGHLIGHT) {
		if ((retval == WM_UI_HANDLER_CONTINUE) &&
		    (event->type == BACKSPACEKEY && event->val == KM_PRESS))
		{
			/* ctrl+backspace = reset active button; backspace = reset a whole array*/
			ui_but_default_set(C, !event->ctrl, true);
			ED_region_tag_redraw(data->region);
			retval = WM_UI_HANDLER_BREAK;
		}
	}

#ifdef USE_DRAG_MULTINUM
	if (data) {
		if (ELEM(event->type, MOUSEMOVE, INBETWEEN_MOUSEMOVE) ||
		    /* if we started dragging, progress on any event */
		    (data->multi_data.init == BUTTON_MULTI_INIT_SETUP))
		{
			if (ELEM(but->type, UI_BTYPE_NUM, UI_BTYPE_NUM_SLIDER) &&
			    ELEM(data->state, BUTTON_STATE_TEXT_EDITING, BUTTON_STATE_NUM_EDITING))
			{
				/* initialize! */
				if (data->multi_data.init == BUTTON_MULTI_INIT_UNSET) {
					/* --> (BUTTON_MULTI_INIT_SETUP | BUTTON_MULTI_INIT_DISABLE) */

					const float margin_y = DRAG_MULTINUM_THRESHOLD_DRAG_Y / sqrtf(block->aspect);

					/* check if we have a vertical gesture */
					if (len_squared_v2(data->multi_data.drag_dir) > (margin_y * margin_y)) {
						const float dir_nor_y[2] = {0.0, 1.0f};
						float dir_nor_drag[2];

						normalize_v2_v2(dir_nor_drag, data->multi_data.drag_dir);

						if (fabsf(dot_v2v2(dir_nor_drag, dir_nor_y)) > DRAG_MULTINUM_THRESHOLD_VERTICAL) {
							data->multi_data.init = BUTTON_MULTI_INIT_SETUP;
							data->multi_data.drag_lock_x = event->x;
						}
						else {
							data->multi_data.init = BUTTON_MULTI_INIT_DISABLE;
						}
					}
				}
				else if (data->multi_data.init == BUTTON_MULTI_INIT_SETUP) {
					/* --> (BUTTON_MULTI_INIT_ENABLE) */
					const float margin_x = DRAG_MULTINUM_THRESHOLD_DRAG_X / sqrtf(block->aspect);
					/* check if we're dont setting buttons */
					if ((data->str && ELEM(data->state, BUTTON_STATE_TEXT_EDITING, BUTTON_STATE_NUM_EDITING)) ||
					    ((abs(data->multi_data.drag_lock_x - event->x) > margin_x) &&
					     /* just to be sure, check we're dragging more hoz then virt */
					     abs(event->prevx - event->x) > abs(event->prevy - event->y)))
					{
						if (data->multi_data.has_mbuts) {
							ui_multibut_states_create(but, data);
							data->multi_data.init = BUTTON_MULTI_INIT_ENABLE;
						}
						else {
							data->multi_data.init = BUTTON_MULTI_INIT_DISABLE;
						}
					}
				}

				if (data->multi_data.init == BUTTON_MULTI_INIT_SETUP) {
					if (ui_multibut_states_tag(but, data, event)) {
						ED_region_tag_redraw(data->region);
					}
				}
			}
		}
	}
#endif  /* USE_DRAG_MULTINUM */

	return retval;
}

/* ************************ button utilities *********************** */

static bool ui_but_contains_pt(uiBut *but, float mx, float my)
{
	return BLI_rctf_isect_pt(&but->rect, mx, my);
}

void ui_but_pie_dir(RadialDirection dir, float vec[2])
{
	float angle;

	BLI_assert(dir != UI_RADIAL_NONE);

	angle = DEG2RADF((float)ui_radial_dir_to_angle[dir]);
	vec[0] = cosf(angle);
	vec[1] = sinf(angle);
}

static bool ui_but_isect_pie_seg(uiBlock *block, uiBut *but)
{
	const float angle_range = (block->pie_data.flags & UI_PIE_DEGREES_RANGE_LARGE) ? M_PI_4 : M_PI_4 / 2.0;
	float vec[2];

	if (block->pie_data.flags & UI_PIE_INVALID_DIR)
		return false;

	ui_but_pie_dir(but->pie_dir, vec);

	if (saacos(dot_v2v2(vec, block->pie_data.pie_dir)) < angle_range)
		return true;

	return false;
}

static bool ui_but_find_select_in_enum__cmp(const uiBut *but_a, const uiBut *but_b)
{
	return ((but_a->type == but_b->type) &&
	        (but_a->alignnr == but_b->alignnr) &&
	        (but_a->poin == but_b->poin) &&
	        (but_a->rnapoin.type == but_b->rnapoin.type) &&
	        (but_a->rnaprop == but_b->rnaprop));
}

/**
 * Finds the pressed button in an aligned row (typically an expanded enum).
 *
 * \param direction  Use when there may be multiple buttons pressed.
 */
uiBut *ui_but_find_select_in_enum(uiBut *but, int direction)
{
	uiBut *but_iter = but;
	uiBut *but_found = NULL;
	BLI_assert(ELEM(direction, -1, 1));

	while ((but_iter->prev) &&
	       ui_but_find_select_in_enum__cmp(but_iter->prev, but))
	{
		but_iter = but_iter->prev;
	}

	while (but_iter && ui_but_find_select_in_enum__cmp(but_iter, but)) {
		if (but_iter->flag & UI_SELECT) {
			but_found = but_iter;
			if (direction == 1) {
				break;
			}
		}
		but_iter = but_iter->next;
	}

	return but_found;
}

uiBut *ui_but_find_active_in_region(ARegion *ar)
{
	uiBlock *block;
	uiBut *but;

	for (block = ar->uiblocks.first; block; block = block->next)
		for (but = block->buttons.first; but; but = but->next)
			if (but->active)
				return but;

	return NULL;
}

bool ui_but_is_active(ARegion *ar)
{
	return (ui_but_find_active_in_region(ar) != NULL);
}

/* is called by notifier */
void UI_screen_free_active_but(const bContext *C, bScreen *screen)
{
	wmWindow *win = CTX_wm_window(C);

	ED_screen_areas_iter(win, screen, area) {
		for (ARegion *region = area->regionbase.first; region; region = region->next) {
			uiBut *but = ui_but_find_active_in_region(region);
			if (but) {
				uiHandleButtonData *data = but->active;

				if (data->menu == NULL && data->searchbox == NULL)
					if (data->state == BUTTON_STATE_HIGHLIGHT)
						ui_but_active_free(C, but);
			}
		}
	}
}



/* returns true if highlighted button allows drop of names */
/* called in region context */
bool UI_but_active_drop_name(bContext *C)
{
	ARegion *ar = CTX_wm_region(C);
	uiBut *but = ui_but_find_active_in_region(ar);

	if (but) {
		if (ELEM(but->type, UI_BTYPE_TEXT, UI_BTYPE_SEARCH_MENU))
			return 1;
	}

	return 0;
}

bool UI_but_active_drop_color(bContext *C)
{
	ARegion *ar = CTX_wm_region(C);

	if (ar) {
		uiBut *but = ui_but_find_active_in_region(ar);

		if (but && but->type == UI_BTYPE_COLOR)
			return true;
	}

	return false;
}

static void ui_blocks_set_tooltips(ARegion *ar, const bool enable)
{
	uiBlock *block;

	if (!ar)
		return;

	/* we disabled buttons when when they were already shown, and
	 * re-enable them on mouse move */
	for (block = ar->uiblocks.first; block; block = block->next)
		block->tooltipdisabled = !enable;
}

static bool ui_region_contains_point_px(ARegion *ar, int x, int y)
{
	rcti winrct;

	/* scale down area rect to exclude shadow */
	ui_region_winrct_get_no_margin(ar, &winrct);

	/* check if the mouse is in the region */
	if (!BLI_rcti_isect_pt(&winrct, x, y)) {
		for (uiBlock *block = ar->uiblocks.first; block; block = block->next)
			block->auto_open = false;

		return false;
	}

	/* also, check that with view2d, that the mouse is not over the scrollbars
	 * NOTE: care is needed here, since the mask rect may include the scrollbars
	 * even when they are not visible, so we need to make a copy of the mask to
	 * use to check
	 */
	if (ar->v2d.mask.xmin != ar->v2d.mask.xmax) {
		View2D *v2d = &ar->v2d;
		int mx, my;

		/* convert window coordinates to region coordinates */
		mx = x;
		my = y;
		ui_window_to_region(ar, &mx, &my);

		/* check if in the rect */
		if (!BLI_rcti_isect_pt(&v2d->mask, mx, my) || UI_view2d_mouse_in_scrollers(ar, &ar->v2d, x, y)) {
			return false;
		}
	}

	return true;
}

static bool ui_but_contains_point_px(ARegion *ar, uiBut *but, int x, int y)
{
	uiBlock *block = but->block;
	float mx, my;
	if (!ui_region_contains_point_px(ar, x, y))
		return false;

	mx = x;
	my = y;

	ui_window_to_block_fl(ar, block, &mx, &my);

	if (but->pie_dir != UI_RADIAL_NONE) {
		if (!ui_but_isect_pie_seg(block, but)) {
			return false;
		}
	}
	else if (!ui_but_contains_pt(but, mx, my)) {
		return false;
	}

	return true;
}

/**
 * Can we mouse over the button or is it hidden/disabled/layout.
 * \note ctrl is kind of a hack currently,
 * so that non-embossed UI_BTYPE_TEXT button behaves as a label when ctrl is not pressed.
 */
static bool ui_but_is_interactive(const uiBut *but, const bool labeledit)
{
	/* note, UI_BTYPE_LABEL is included for highlights, this allows drags */
	if ((but->type == UI_BTYPE_LABEL) && but->dragpoin == NULL)
		return false;
	if (ELEM(but->type, UI_BTYPE_ROUNDBOX, UI_BTYPE_SEPR, UI_BTYPE_SEPR_LINE, UI_BTYPE_LISTBOX))
		return false;
	if (but->flag & UI_HIDDEN)
		return false;
	if (but->flag & UI_SCROLLED)
		return false;
	if ((but->type == UI_BTYPE_TEXT) && (but->dt == UI_EMBOSS_NONE) && !labeledit)
		return false;
	if ((but->type == UI_BTYPE_LISTROW) && labeledit)
		return false;

	return true;
}

/* x and y are only used in case event is NULL... */
static uiBut *ui_but_find_mouse_over_ex(ARegion *ar, const int x, const int y, const bool labeledit)
{
	uiBlock *block;
	uiBut *but, *butover = NULL;
	float mx, my;

//	if (!win->active)
//		return NULL;
	if (!ui_region_contains_point_px(ar, x, y))
		return NULL;

	for (block = ar->uiblocks.first; block; block = block->next) {
		mx = x;
		my = y;
		ui_window_to_block_fl(ar, block, &mx, &my);

		for (but = block->buttons.last; but; but = but->prev) {
			if (ui_but_is_interactive(but, labeledit)) {
				if (but->pie_dir != UI_RADIAL_NONE) {
					if (ui_but_isect_pie_seg(block, but)) {
						butover = but;
						break;
					}
				}
				else if (ui_but_contains_pt(but, mx, my)) {
					butover = but;
					break;
				}
			}
		}

		/* CLIP_EVENTS prevents the event from reaching other blocks */
		if (block->flag & UI_BLOCK_CLIP_EVENTS) {
			/* check if mouse is inside block */
			if (BLI_rctf_isect_pt(&block->rect, mx, my)) {
				break;
			}
		}
	}

	return butover;
}

uiBut *ui_but_find_mouse_over(ARegion *ar, const wmEvent *event)
{
	return ui_but_find_mouse_over_ex(ar, event->x, event->y, event->ctrl != 0);
}


static uiBut *ui_list_find_mouse_over_ex(ARegion *ar, int x, int y)
{
	uiBlock *block;
	uiBut *but;
	float mx, my;

	if (!ui_region_contains_point_px(ar, x, y))
		return NULL;

	for (block = ar->uiblocks.first; block; block = block->next) {
		mx = x;
		my = y;
		ui_window_to_block_fl(ar, block, &mx, &my);

		for (but = block->buttons.last; but; but = but->prev) {
			if (but->type == UI_BTYPE_LISTBOX && ui_but_contains_pt(but, mx, my)) {
				return but;
			}
		}
	}

	return NULL;
}

static uiBut *ui_list_find_mouse_over(ARegion *ar, const wmEvent *event)
{
	return ui_list_find_mouse_over_ex(ar, event->x, event->y);
}

/* ****************** button state handling **************************/

static bool button_modal_state(uiHandleButtonState state)
{
	return ELEM(state,
	            BUTTON_STATE_WAIT_RELEASE,
	            BUTTON_STATE_WAIT_KEY_EVENT,
	            BUTTON_STATE_NUM_EDITING,
	            BUTTON_STATE_TEXT_EDITING,
	            BUTTON_STATE_TEXT_SELECTING,
	            BUTTON_STATE_MENU_OPEN);
}

/**
 * Recreate tooltip (use to update dynamic tips)
 */
void UI_but_tooltip_refresh(bContext *C, uiBut *but)
{
	uiHandleButtonData *data = but->active;
	if (data) {
		bScreen *sc = WM_window_get_active_screen(data->window);
		if (sc->tool_tip && sc->tool_tip->region) {
			WM_tooltip_refresh(C, data->window);
		}
	}
}

/* removes tooltip timer from active but (meaning tooltip is disabled until it's reenabled again) */
void UI_but_tooltip_timer_remove(bContext *C, uiBut *but)
{
	uiHandleButtonData *data;

	data = but->active;
	if (data) {
		if (data->autoopentimer) {
			WM_event_remove_timer(data->wm, data->window, data->autoopentimer);
			data->autoopentimer = NULL;
		}

		if (data->window) {
			WM_tooltip_clear(C, data->window);
		}
	}
}

static ARegion *ui_but_tooltip_init(bContext *C, ARegion *ar, bool *r_exit_on_event)
{
	uiBut *but = UI_region_active_but_get(ar);
	*r_exit_on_event = false;
	if (but) {
		return UI_tooltip_create_from_button(C, ar, but);
	}
	return NULL;
}

static void button_tooltip_timer_reset(bContext *C, uiBut *but)
{
	wmWindowManager *wm = CTX_wm_manager(C);
	uiHandleButtonData *data = but->active;

	WM_tooltip_timer_clear(C, data->window);

	if ((U.flag & USER_TOOLTIPS) || (data->tooltip_force)) {
		if (!but->block->tooltipdisabled) {
			if (!wm->drags.first) {
				WM_tooltip_timer_init(C, data->window, data->region, ui_but_tooltip_init);
			}
		}
	}
}

static void button_activate_state(bContext *C, uiBut *but, uiHandleButtonState state)
{
	uiHandleButtonData *data;

	data = but->active;
	if (data->state == state)
		return;

	/* highlight has timers for tooltips and auto open */
	if (state == BUTTON_STATE_HIGHLIGHT) {
		/* for list-items (that are not drawn with regular emboss), don't change selection based on hovering */
		if (((but->flag & UI_BUT_LIST_ITEM) == 0) && (but->dragflag & UI_EMBOSS_NONE)) {
			but->flag &= ~UI_SELECT;
		}

		button_tooltip_timer_reset(C, but);

		/* automatic open pulldown block timer */
		if (ELEM(but->type, UI_BTYPE_BLOCK, UI_BTYPE_PULLDOWN, UI_BTYPE_POPOVER)) {
			if (data->used_mouse && !data->autoopentimer) {
				int time;

				if (but->block->auto_open == true) {  /* test for toolbox */
					time = 1;
				}
				else if ((but->block->flag & UI_BLOCK_LOOP && but->type != UI_BTYPE_BLOCK) ||
				         (but->block->auto_open == true))
				{
					time = 5 * U.menuthreshold2;
				}
				else if (U.uiflag & USER_MENUOPENAUTO) {
					time = 5 * U.menuthreshold1;
				}
				else {
					time = -1;  /* do nothing */
				}

				if (time >= 0) {
					data->autoopentimer = WM_event_add_timer(data->wm, data->window, TIMER, 0.02 * (double)time);
				}
			}
		}
	}
	else {
		but->flag |= UI_SELECT;
		UI_but_tooltip_timer_remove(C, but);
	}

	/* text editing */
	if (state == BUTTON_STATE_TEXT_EDITING && data->state != BUTTON_STATE_TEXT_SELECTING)
		ui_textedit_begin(C, but, data);
	else if (data->state == BUTTON_STATE_TEXT_EDITING && state != BUTTON_STATE_TEXT_SELECTING)
		ui_textedit_end(C, but, data);
	else if (data->state == BUTTON_STATE_TEXT_SELECTING && state != BUTTON_STATE_TEXT_EDITING)
		ui_textedit_end(C, but, data);

	/* number editing */
	if (state == BUTTON_STATE_NUM_EDITING) {
		if (ui_but_is_cursor_warp(but))
			WM_cursor_grab_enable(CTX_wm_window(C), true, true, NULL);
		ui_numedit_begin(but, data);
	}
	else if (data->state == BUTTON_STATE_NUM_EDITING) {
		ui_numedit_end(but, data);

		if (but->flag & UI_BUT_DRIVEN) {
			/* Only warn when editing stepping/dragging the value.
			 * No warnings should show for editing driver expressions though!
			 */
			if (state != BUTTON_STATE_TEXT_EDITING) {
				WM_report(RPT_INFO, "Can't edit driven number value, see graph editor for the driver setup.");
			}
		}

		if (ui_but_is_cursor_warp(but)) {

#ifdef USE_CONT_MOUSE_CORRECT
			/* stereo3d has issues with changing cursor location so rather avoid */
			if (data->ungrab_mval[0] != FLT_MAX && !WM_stereo3d_enabled(data->window, false)) {
				int mouse_ungrab_xy[2];
				ui_block_to_window_fl(data->region, but->block, &data->ungrab_mval[0], &data->ungrab_mval[1]);
				mouse_ungrab_xy[0] = data->ungrab_mval[0];
				mouse_ungrab_xy[1] = data->ungrab_mval[1];

				WM_cursor_grab_disable(data->window, mouse_ungrab_xy);
			}
			else {
				WM_cursor_grab_disable(data->window, NULL);
			}
#else
			WM_cursor_grab_disable(data->window, NULL);
#endif
		}
	}
	/* menu open */
	if (state == BUTTON_STATE_MENU_OPEN)
		ui_block_open_begin(C, but, data);
	else if (data->state == BUTTON_STATE_MENU_OPEN)
		ui_block_open_end(C, but, data);

	/* add a short delay before exiting, to ensure there is some feedback */
	if (state == BUTTON_STATE_WAIT_FLASH) {
		data->flashtimer = WM_event_add_timer(data->wm, data->window, TIMER, BUTTON_FLASH_DELAY);
	}
	else if (data->flashtimer) {
		WM_event_remove_timer(data->wm, data->window, data->flashtimer);
		data->flashtimer = NULL;
	}

	/* add hold timer if it's used */
	if (state == BUTTON_STATE_WAIT_RELEASE && (but->hold_func != NULL)) {
		data->hold_action_timer = WM_event_add_timer(data->wm, data->window, TIMER, BUTTON_AUTO_OPEN_THRESH);
	}
	else if (data->hold_action_timer) {
		WM_event_remove_timer(data->wm, data->window, data->hold_action_timer);
		data->hold_action_timer = NULL;
	}

	/* add a blocking ui handler at the window handler for blocking, modal states
	 * but not for popups, because we already have a window level handler*/
	if (!(but->block->handle && but->block->handle->popup)) {
		if (button_modal_state(state)) {
			if (!button_modal_state(data->state))
				WM_event_add_ui_handler(C, &data->window->modalhandlers, ui_handler_region_menu, NULL, data, 0);
		}
		else {
			if (button_modal_state(data->state)) {
				/* true = postpone free */
				WM_event_remove_ui_handler(&data->window->modalhandlers, ui_handler_region_menu, NULL, data, true);
			}
		}
	}

	/* wait for mousemove to enable drag */
	if (state == BUTTON_STATE_WAIT_DRAG) {
		but->flag &= ~UI_SELECT;
	}

	data->state = state;

	if (state != BUTTON_STATE_EXIT) {
		/* When objects for eg. are removed, running ui_but_update() can access
		 * the removed data - so disable update on exit. Also in case of
		 * highlight when not in a popup menu, we remove because data used in
		 * button below popup might have been removed by action of popup. Needs
		 * a more reliable solution... */
		if (state != BUTTON_STATE_HIGHLIGHT || (but->block->flag & UI_BLOCK_LOOP))
			ui_but_update(but);
	}

	/* redraw */
	ED_region_tag_redraw(data->region);
}

static void button_activate_init(bContext *C, ARegion *ar, uiBut *but, uiButtonActivateType type)
{
	uiHandleButtonData *data;

	/* setup struct */
	data = MEM_callocN(sizeof(uiHandleButtonData), "uiHandleButtonData");
	data->wm = CTX_wm_manager(C);
	data->window = CTX_wm_window(C);
	data->region = ar;

#ifdef USE_CONT_MOUSE_CORRECT
	copy_v2_fl(data->ungrab_mval, FLT_MAX);
#endif

	if (ELEM(but->type, UI_BTYPE_CURVE, UI_BTYPE_SEARCH_MENU)) {
		/* XXX curve is temp */
	}
	else {
		if ((but->flag & UI_BUT_UPDATE_DELAY) == 0) {
			data->interactive = true;
		}
	}

	data->state = BUTTON_STATE_INIT;

	/* activate button */
	but->flag |= UI_ACTIVE;
	but->active = data;

	/* we disable auto_open in the block after a threshold, because we still
	 * want to allow auto opening adjacent menus even if no button is activated
	 * in between going over to the other button, but only for a short while */
	if (type == BUTTON_ACTIVATE_OVER && but->block->auto_open == true)
		if (but->block->auto_open_last + BUTTON_AUTO_OPEN_THRESH < PIL_check_seconds_timer())
			but->block->auto_open = false;

	if (type == BUTTON_ACTIVATE_OVER) {
		data->used_mouse = true;
	}
	button_activate_state(C, but, BUTTON_STATE_HIGHLIGHT);

	/* activate right away */
	if (but->flag & UI_BUT_IMMEDIATE) {
		if (but->type == UI_BTYPE_HOTKEY_EVENT)
			button_activate_state(C, but, BUTTON_STATE_WAIT_KEY_EVENT);
		/* .. more to be added here */
	}

	if (type == BUTTON_ACTIVATE_OPEN) {
		button_activate_state(C, but, BUTTON_STATE_MENU_OPEN);

		/* activate first button in submenu */
		if (data->menu && data->menu->region) {
			ARegion *subar = data->menu->region;
			uiBlock *subblock = subar->uiblocks.first;
			uiBut *subbut;

			if (subblock) {
				subbut = ui_but_first(subblock);

				if (subbut)
					ui_handle_button_activate(C, subar, subbut, BUTTON_ACTIVATE);
			}
		}
	}
	else if (type == BUTTON_ACTIVATE_TEXT_EDITING)
		button_activate_state(C, but, BUTTON_STATE_TEXT_EDITING);
	else if (type == BUTTON_ACTIVATE_APPLY)
		button_activate_state(C, but, BUTTON_STATE_WAIT_FLASH);

	if (but->type == UI_BTYPE_GRIP) {
		const bool horizontal = (BLI_rctf_size_x(&but->rect) < BLI_rctf_size_y(&but->rect));
		WM_cursor_modal_set(data->window, horizontal ? CURSOR_X_MOVE : CURSOR_Y_MOVE);
	}
	else if (but->type == UI_BTYPE_NUM) {
		ui_numedit_set_active(but);
	}
}

static void button_activate_exit(
        bContext *C, uiBut *but, uiHandleButtonData *data,
        const bool mousemove, const bool onfree)
{
	uiBlock *block = but->block;
	uiBut *bt;

	if (but->type == UI_BTYPE_GRIP) {
		WM_cursor_modal_restore(data->window);
	}

	/* ensure we are in the exit state */
	if (data->state != BUTTON_STATE_EXIT)
		button_activate_state(C, but, BUTTON_STATE_EXIT);

	/* apply the button action or value */
	if (!onfree)
		ui_apply_but(C, block, but, data, false);

#ifdef USE_DRAG_MULTINUM
	if (data->multi_data.has_mbuts) {
		for (bt = block->buttons.first; bt; bt = bt->next) {
			if (bt->flag & UI_BUT_DRAG_MULTI) {
				bt->flag &= ~UI_BUT_DRAG_MULTI;

				if (!data->cancel) {
					ui_apply_but_autokey(C, bt);
				}
			}
		}

		ui_multibut_free(data, block);
	}
#endif

	/* if this button is in a menu, this will set the button return
	 * value to the button value and the menu return value to ok, the
	 * menu return value will be picked up and the menu will close */
	if (block->handle && !(block->flag & UI_BLOCK_KEEP_OPEN)) {
		if (!data->cancel || data->escapecancel) {
			uiPopupBlockHandle *menu;

			menu = block->handle;
			menu->butretval = data->retval;
			menu->menuretval = (data->cancel) ? UI_RETURN_CANCEL : UI_RETURN_OK;
		}
	}

	if (!onfree && !data->cancel) {
		/* autokey & undo push */
		ui_apply_but_undo(but);
		ui_apply_but_autokey(C, but);

#ifdef USE_ALLSELECT
		{
			/* only RNA from this button is used */
			uiBut but_temp = *but;
			uiSelectContextStore  *selctx_data = &data->select_others;
			for (int i = 0; i < selctx_data->elems_len; i++) {
				uiSelectContextElem *other = &selctx_data->elems[i];
				but_temp.rnapoin = other->ptr;
				ui_apply_but_autokey(C, &but_temp);
			}
		}
#endif

		/* popup menu memory */
		if (block->flag & UI_BLOCK_POPUP_MEMORY)
			ui_popup_menu_memory_set(block, but);
	}

	/* disable tooltips until mousemove + last active flag */
	for (block = data->region->uiblocks.first; block; block = block->next) {
		for (bt = block->buttons.first; bt; bt = bt->next)
			bt->flag &= ~UI_BUT_LAST_ACTIVE;

		block->tooltipdisabled = 1;
	}

	ui_blocks_set_tooltips(data->region, false);

	/* clean up */
	if (data->str)
		MEM_freeN(data->str);
	if (data->origstr)
		MEM_freeN(data->origstr);

#ifdef USE_ALLSELECT
	ui_selectcontext_end(but, &data->select_others);
#endif

	if (data->changed_cursor) {
		WM_cursor_modal_restore(data->window);
	}

	/* redraw and refresh (for popups) */
	ED_region_tag_redraw(data->region);
	ED_region_tag_refresh_ui(data->region);

	/* clean up button */
	if (but->active) {
		MEM_freeN(but->active);
		but->active = NULL;
	}

	but->flag &= ~(UI_ACTIVE | UI_SELECT);
	but->flag |= UI_BUT_LAST_ACTIVE;
	if (!onfree)
		ui_but_update(but);

	/* adds empty mousemove in queue for re-init handler, in case mouse is
	 * still over a button. We cannot just check for this ourselves because
	 * at this point the mouse may be over a button in another region */
	if (mousemove)
		WM_event_add_mousemove(C);
}

void ui_but_active_free(const bContext *C, uiBut *but)
{
	uiHandleButtonData *data;

	/* this gets called when the button somehow disappears while it is still
	 * active, this is bad for user interaction, but we need to handle this
	 * case cleanly anyway in case it happens */
	if (but->active) {
		data = but->active;
		data->cancel = true;
		button_activate_exit((bContext *)C, but, data, false, true);
	}
}

/* returns the active button with an optional checking function */
static uiBut *ui_context_button_active(ARegion *ar, bool (*but_check_cb)(uiBut *))
{
	uiBut *but_found = NULL;

	while (ar) {
		uiBlock *block;
		uiBut *but, *activebut = NULL;

		/* find active button */
		for (block = ar->uiblocks.first; block; block = block->next) {
			for (but = block->buttons.first; but; but = but->next) {
				if (but->active)
					activebut = but;
				else if (!activebut && (but->flag & UI_BUT_LAST_ACTIVE))
					activebut = but;
			}
		}

		if (activebut && (but_check_cb == NULL || but_check_cb(activebut))) {
			uiHandleButtonData *data = activebut->active;

			but_found = activebut;

			/* recurse into opened menu, like colorpicker case */
			if (data && data->menu && (ar != data->menu->region)) {
				ar = data->menu->region;
			}
			else {
				return but_found;
			}
		}
		else {
			/* no active button */
			return but_found;
		}
	}

	return but_found;
}

static bool ui_context_rna_button_active_test(uiBut *but)
{
	return (but->rnapoin.data != NULL);
}
static uiBut *ui_context_rna_button_active(const bContext *C)
{
	return ui_context_button_active(CTX_wm_region(C), ui_context_rna_button_active_test);
}

uiBut *UI_context_active_but_get(const struct bContext *C)
{
	return ui_context_button_active(CTX_wm_region(C), NULL);
}

uiBut *UI_region_active_but_get(ARegion *ar)
{
	return ui_context_button_active(ar, NULL);
}

/**
 * Version of #UI_context_active_but_get that also returns RNA property info.
 * Helper function for insert keyframe, reset to default, etc operators.
 *
 * \return active button, NULL if none found or if it doesn't contain valid RNA data.
 */
uiBut *UI_context_active_but_prop_get(
        const bContext *C,
        struct PointerRNA *r_ptr, struct PropertyRNA **r_prop, int *r_index)
{
	uiBut *activebut = ui_context_rna_button_active(C);

	if (activebut && activebut->rnapoin.data) {
		*r_ptr = activebut->rnapoin;
		*r_prop = activebut->rnaprop;
		*r_index = activebut->rnaindex;
	}
	else {
		memset(r_ptr, 0, sizeof(*r_ptr));
		*r_prop = NULL;
		*r_index = 0;
	}

	return activebut;
}

void UI_context_active_but_prop_handle(bContext *C)
{
	uiBut *activebut = ui_context_rna_button_active(C);
	if (activebut) {
		/* TODO, look into a better way to handle the button change
		 * currently this is mainly so reset defaults works for the
		 * operator redo panel - campbell */
		uiBlock *block = activebut->block;
		if (block->handle_func) {
			block->handle_func(C, block->handle_func_arg, activebut->retval);
		}
	}
}

wmOperator *UI_context_active_operator_get(const struct bContext *C)
{
	ARegion *ar_ctx = CTX_wm_region(C);
	uiBlock *block;

	/* background mode */
	if (ar_ctx == NULL) {
		return NULL;
	}

	/* scan active regions ui */
	for (block = ar_ctx->uiblocks.first; block; block = block->next) {
		if (block->ui_operator) {
			return block->ui_operator;
		}
	}

	/* scan popups */
	{
		bScreen *sc = CTX_wm_screen(C);
		ARegion *ar;

		for (ar = sc->regionbase.first; ar; ar = ar->next) {
			if (ar == ar_ctx) {
				continue;
			}
			for (block = ar->uiblocks.first; block; block = block->next) {
				if (block->ui_operator) {
					return block->ui_operator;
				}
			}
		}
	}

	return NULL;
}

/* helper function for insert keyframe, reset to default, etc operators */
void UI_context_update_anim_flag(const bContext *C)
{
	Scene *scene = CTX_data_scene(C);
	ARegion *ar = CTX_wm_region(C);
	uiBlock *block;
	uiBut *but, *activebut;

	while (ar) {
		/* find active button */
		activebut = NULL;

		for (block = ar->uiblocks.first; block; block = block->next) {
			for (but = block->buttons.first; but; but = but->next) {
				ui_but_anim_flag(but, (scene) ? scene->r.cfra : 0.0f);
				ui_but_override_flag(but);
				if (UI_but_is_decorator(but)) {
					ui_but_anim_decorate_update_from_flag(but);
				}

				ED_region_tag_redraw(ar);

				if (but->active) {
					activebut = but;
				}
				else if (!activebut && (but->flag & UI_BUT_LAST_ACTIVE)) {
					activebut = but;
				}
			}
		}

		if (activebut) {
			/* always recurse into opened menu, so all buttons update (like colorpicker) */
			uiHandleButtonData *data = activebut->active;
			if (data && data->menu) {
				ar = data->menu->region;
			}
			else {
				return;
			}
		}
		else {
			/* no active button */
			return;
		}
	}
}

/************** handle activating a button *************/

static uiBut *ui_but_find_open_event(ARegion *ar, const wmEvent *event)
{
	uiBlock *block;
	uiBut *but;

	for (block = ar->uiblocks.first; block; block = block->next) {
		for (but = block->buttons.first; but; but = but->next)
			if (but == event->customdata)
				return but;
	}
	return NULL;
}

static int ui_handle_button_over(bContext *C, const wmEvent *event, ARegion *ar)
{
	uiBut *but;

	if (event->type == MOUSEMOVE) {
		but = ui_but_find_mouse_over(ar, event);
		if (but) {
			button_activate_init(C, ar, but, BUTTON_ACTIVATE_OVER);

			if (event->alt && but->active) {
				/* display tooltips if holding alt on mouseover when tooltips are off in prefs */
				but->active->tooltip_force = true;
			}
		}
	}
	else if (event->type == EVT_BUT_OPEN) {
		but = ui_but_find_open_event(ar, event);
		if (but) {
			button_activate_init(C, ar, but, BUTTON_ACTIVATE_OVER);
			ui_do_button(C, but->block, but, event);
		}
	}

	return WM_UI_HANDLER_CONTINUE;
}

/* exported to interface.c: UI_but_active_only() */
void ui_but_activate_event(bContext *C, ARegion *ar, uiBut *but)
{
	wmWindow *win = CTX_wm_window(C);
	wmEvent event;

	button_activate_init(C, ar, but, BUTTON_ACTIVATE_OVER);

	wm_event_init_from_window(win, &event);
	event.type = EVT_BUT_OPEN;
	event.val = KM_PRESS;
	event.customdata = but;
	event.customdatafree = false;

	ui_do_button(C, but->block, but, &event);
}

/**
 * Simulate moving the mouse over a button (or navigating to it with arrow keys).
 *
 * exported so menus can start with a highlighted button,
 * even if the mouse isnt over it
 */
void ui_but_activate_over(bContext *C, ARegion *ar, uiBut *but)
{
	button_activate_init(C, ar, but, BUTTON_ACTIVATE_OVER);
}

void ui_but_execute_begin(struct bContext *UNUSED(C), struct ARegion *ar, uiBut *but, void **active_back)
{
	/* note: ideally we would not have to change 'but->active' however
	 * some functions we call don't use data (as they should be doing) */
	uiHandleButtonData *data;
	*active_back = but->active;
	data = MEM_callocN(sizeof(uiHandleButtonData), "uiHandleButtonData_Fake");
	but->active = data;
	data->region = ar;
}

void ui_but_execute_end(struct bContext *C, struct ARegion *UNUSED(ar), uiBut *but, void *active_back)
{
	ui_apply_but(C, but->block, but, but->active, true);

	if ((but->flag & UI_BUT_DRAG_MULTI) == 0) {
		ui_apply_but_autokey(C, but);
	}
	/* use onfree event so undo is handled by caller and apply is already done above */
	button_activate_exit((bContext *)C, but, but->active, false, true);
	but->active = active_back;
}

static void ui_handle_button_activate(bContext *C, ARegion *ar, uiBut *but, uiButtonActivateType type)
{
	uiBut *oldbut;
	uiHandleButtonData *data;

	oldbut = ui_but_find_active_in_region(ar);
	if (oldbut) {
		data = oldbut->active;
		data->cancel = true;
		button_activate_exit(C, oldbut, data, false, false);
	}

	button_activate_init(C, ar, but, type);
}

/************ handle events for an activated button ***********/

static bool ui_button_value_default(uiBut *but, double *r_value)
{
	if (but->rnaprop != NULL && ui_but_is_rna_valid(but)) {
		int type = RNA_property_type(but->rnaprop);
		if (ELEM(type, PROP_FLOAT, PROP_INT)) {
			double default_value;
			switch (type) {
				case PROP_INT:
					if (RNA_property_array_check(but->rnaprop)) {
						default_value = (double)RNA_property_int_get_default_index(&but->rnapoin, but->rnaprop, but->rnaindex);
					}
					else {
						default_value = (double)RNA_property_int_get_default(&but->rnapoin, but->rnaprop);
					}
					break;
				case PROP_FLOAT:
					if (RNA_property_array_check(but->rnaprop)) {
						default_value = (double)RNA_property_float_get_default_index(&but->rnapoin, but->rnaprop, but->rnaindex);
					}
					else {
						default_value = (double)RNA_property_float_get_default(&but->rnapoin, but->rnaprop);
					}
					break;
			}
			*r_value = default_value;
			return true;
		}
	}
	return false;
}

static int ui_handle_button_event(bContext *C, const wmEvent *event, uiBut *but)
{
	uiHandleButtonData *data = but->active;
	const uiHandleButtonState state_orig = data->state;
	uiBlock *block;
	ARegion *ar;
	int retval;

	block = but->block;
	ar = data->region;

	retval = WM_UI_HANDLER_CONTINUE;

	if (data->state == BUTTON_STATE_HIGHLIGHT) {
		switch (event->type) {
			case WINDEACTIVATE:
			case EVT_BUT_CANCEL:
				data->cancel = true;
				button_activate_state(C, but, BUTTON_STATE_EXIT);
				break;
#ifdef USE_UI_POPOVER_ONCE
			case LEFTMOUSE:
			{
				if (event->val == KM_RELEASE) {
					if (block->flag & UI_BLOCK_POPOVER_ONCE) {
						if (!(but->flag & UI_BUT_DISABLED)) {
							if (ui_but_is_popover_once_compat(but)) {
								data->cancel = false;
								button_activate_state(C, but, BUTTON_STATE_EXIT);
								retval = WM_UI_HANDLER_BREAK;
								block->handle->menuretval = UI_RETURN_OK;
							}
							else if (ui_but_is_editable_as_text(but)) {
								ui_handle_button_activate(C, ar, but, BUTTON_ACTIVATE_TEXT_EDITING);
								retval = WM_UI_HANDLER_BREAK;
							}
						}
					}
				}
				break;
			}
#endif
			case MOUSEMOVE:
			{
				uiBut *but_other = ui_but_find_mouse_over(ar, event);
				bool exit = false;

				/* always deactivate button for pie menus, else moving to blank space will leave activated */
				if ((!ui_block_is_menu(block) || ui_block_is_pie_menu(block)) &&
				    !ui_but_contains_point_px(ar, but, event->x, event->y))
				{
					exit = true;
				}
				else if (but_other && ui_but_is_editable(but_other) && (but_other != but)) {
					exit = true;
				}

				if (exit) {
					data->cancel = true;
					button_activate_state(C, but, BUTTON_STATE_EXIT);
				}
				else if (event->x != event->prevx || event->y != event->prevy) {
					/* re-enable tooltip on mouse move */
					ui_blocks_set_tooltips(ar, true);
					button_tooltip_timer_reset(C, but);
				}

				break;
			}
			case TIMER:
			{
				/* handle menu auto open timer */
				if (event->customdata == data->autoopentimer) {
					WM_event_remove_timer(data->wm, data->window, data->autoopentimer);
					data->autoopentimer = NULL;

					if (ui_but_contains_point_px(ar, but, event->x, event->y))
						button_activate_state(C, but, BUTTON_STATE_MENU_OPEN);
				}

				break;
			}
			/* XXX hardcoded keymap check... but anyway, while view changes, tooltips should be removed */
			case WHEELUPMOUSE:
			case WHEELDOWNMOUSE:
			case MIDDLEMOUSE:
			case MOUSEPAN:
				UI_but_tooltip_timer_remove(C, but);
				ATTR_FALLTHROUGH;
			default:
				break;
		}

		/* handle button type specific events */
		retval = ui_do_button(C, block, but, event);
	}
	else if (data->state == BUTTON_STATE_WAIT_RELEASE) {
		switch (event->type) {
			case WINDEACTIVATE:
				data->cancel = true;
				button_activate_state(C, but, BUTTON_STATE_EXIT);
				break;

			case TIMER:
			{
				if (event->customdata == data->hold_action_timer) {
					if (true) {
						data->cancel = true;
						button_activate_state(C, but, BUTTON_STATE_EXIT);
					}
					else {
						/* Do this so we can still mouse-up, closing the menu and running the button.
						 * This is nice to support but there are times when the button gets left pressed.
						 * Keep disavled for now. */
						WM_event_remove_timer(data->wm, data->window, data->hold_action_timer);
						data->hold_action_timer = NULL;
					}
					retval = WM_UI_HANDLER_CONTINUE;
					but->hold_func(C, data->region, but);
				}
				break;
			}
			case MOUSEMOVE:
				{
					/* deselect the button when moving the mouse away */
					/* also de-activate for buttons that only show higlights */
					if (ui_but_contains_point_px(ar, but, event->x, event->y)) {

						/* Drag on a hold button (used in the toolbar) now opens it immediately. */
						if (data->hold_action_timer) {
							if (but->flag & UI_SELECT) {
								if ((abs(event->x - event->prevx)) > 2 ||
								    (abs(event->y - event->prevy)) > 2)
								{
									WM_event_remove_timer(data->wm, data->window, data->hold_action_timer);
									data->hold_action_timer = WM_event_add_timer(data->wm, data->window, TIMER, 0.0f);
								}
							}
						}

						if (!(but->flag & UI_SELECT)) {
							but->flag |= (UI_SELECT | UI_ACTIVE);
							data->cancel = false;
							ED_region_tag_redraw(data->region);
						}
					}
					else {
						if (but->flag & UI_SELECT) {
							but->flag &= ~(UI_SELECT | UI_ACTIVE);
							data->cancel = true;
							ED_region_tag_redraw(data->region);
						}
					}
				}
				break;
			default:
				/* otherwise catch mouse release event */
				ui_do_button(C, block, but, event);
				break;
		}

		retval = WM_UI_HANDLER_BREAK;
	}
	else if (data->state == BUTTON_STATE_WAIT_FLASH) {
		switch (event->type) {
			case TIMER:
			{
				if (event->customdata == data->flashtimer) {
					button_activate_state(C, but, BUTTON_STATE_EXIT);
				}
				break;
			}
		}

		retval = WM_UI_HANDLER_CONTINUE;
	}
	else if (data->state == BUTTON_STATE_MENU_OPEN) {
		/* check for exit because of mouse-over another button */
		switch (event->type) {
			case MOUSEMOVE:
			{
				uiBut *bt;

				if (data->menu && data->menu->region) {
					if (ui_region_contains_point_px(data->menu->region, event->x, event->y)) {
						break;
					}
				}

				bt = ui_but_find_mouse_over(ar, event);

				if (bt && bt->active != data) {
					if (but->type != UI_BTYPE_COLOR) {  /* exception */
						data->cancel = true;
					}
					button_activate_state(C, but, BUTTON_STATE_EXIT);
				}
				break;
			}
		}

		ui_do_button(C, block, but, event);
		retval = WM_UI_HANDLER_CONTINUE;
	}
	else {
		retval = ui_do_button(C, block, but, event);
		// retval = WM_UI_HANDLER_BREAK; XXX why ?
	}

	/* may have been re-allocated above (eyedropper for eg) */
	data = but->active;
	if (data && data->state == BUTTON_STATE_EXIT) {
		uiBut *post_but = data->postbut;
		uiButtonActivateType post_type = data->posttype;

		/* Reset the button value when empty text is typed. */
		if ((data->cancel == false) && (data->str != NULL) && (data->str[0] == '\0') &&
		    (but->rnaprop && ELEM(RNA_property_type(but->rnaprop), PROP_FLOAT, PROP_INT)))
		{
			MEM_SAFE_FREE(data->str);
			ui_button_value_default(but, &data->value);

#ifdef USE_DRAG_MULTINUM
			if (data->multi_data.mbuts) {
				for (LinkNode *l = data->multi_data.mbuts; l; l = l->next) {
					uiButMultiState *state = l->link;
					uiBut *but_iter = state->but;
					double default_value;

					if (ui_button_value_default(but_iter, &default_value)) {
						ui_but_value_set(but_iter, default_value);
					}
				}
			}
			data->multi_data.skip = true;
#endif
		}

		button_activate_exit(C, but, data, (post_but == NULL), false);

		/* for jumping to the next button with tab while text editing */
		if (post_but) {
			button_activate_init(C, ar, post_but, post_type);
		}
		else {
			/* XXX issue is because WM_event_add_mousemove(C) is a bad hack and not reliable,
			 * if that gets coded better this bypass can go away too.
			 *
			 * This is needed to make sure if a button was active,
			 * it stays active while the mouse is over it.
			 * This avoids adding mousemoves, see: [#33466] */
			if (ELEM(state_orig, BUTTON_STATE_INIT, BUTTON_STATE_HIGHLIGHT)) {
				if (ui_but_find_mouse_over(ar, event) == but) {
					button_activate_init(C, ar, but, BUTTON_ACTIVATE_OVER);
				}
			}
		}
	}

	return retval;
}

static int ui_handle_list_event(bContext *C, const wmEvent *event, ARegion *ar, uiBut *listbox)
{
	uiList *ui_list;
	uiListDyn *dyn_data;
	int retval = WM_UI_HANDLER_CONTINUE;
	int type = event->type, val = event->val;
	bool redraw = false;
	int mx, my;

	ui_list = listbox->custom_data;
	if (!ui_list || !ui_list->dyn_data) {
		return retval;
	}
	dyn_data = ui_list->dyn_data;

	mx = event->x;
	my = event->y;
	ui_window_to_block(ar, listbox->block, &mx, &my);

	/* convert pan to scrollwheel */
	if (type == MOUSEPAN) {
		ui_pan_to_scroll(event, &type, &val);

		/* if type still is mousepan, we call it handled, since delta-y accumulate */
		/* also see wm_event_system.c do_wheel_ui hack */
		if (type == MOUSEPAN)
			retval = WM_UI_HANDLER_BREAK;
	}

	if (val == KM_PRESS) {
		if ((ELEM(type, UPARROWKEY, DOWNARROWKEY) && !IS_EVENT_MOD(event, shift, ctrl, alt, oskey)) ||
		    ((ELEM(type, WHEELUPMOUSE, WHEELDOWNMOUSE) && event->ctrl && !IS_EVENT_MOD(event, shift, alt, oskey))))
		{
			const int value_orig = RNA_property_int_get(&listbox->rnapoin, listbox->rnaprop);
			int value, min, max, inc;

			/* activate up/down the list */
			value = value_orig;
			if ((ui_list->filter_sort_flag & UILST_FLT_SORT_REVERSE) != 0) {
				inc = ELEM(type, UPARROWKEY, WHEELUPMOUSE) ? 1 : -1;
			}
			else {
				inc = ELEM(type, UPARROWKEY, WHEELUPMOUSE) ? -1 : 1;
			}

			if (dyn_data->items_filter_neworder || dyn_data->items_filter_flags) {
				/* If we have a display order different from collection order, we have some work! */
				int *org_order = MEM_mallocN(dyn_data->items_shown * sizeof(int), __func__);
				const int *new_order = dyn_data->items_filter_neworder;
				int i, org_idx = -1, len = dyn_data->items_len;
				int current_idx = -1;
				int filter_exclude = ui_list->filter_flag & UILST_FLT_EXCLUDE;

				for (i = 0; i < len; i++) {
					if (!dyn_data->items_filter_flags ||
					    ((dyn_data->items_filter_flags[i] & UILST_FLT_ITEM) ^ filter_exclude))
					{
						org_order[new_order ? new_order[++org_idx] : ++org_idx] = i;
						if (i == value) {
							current_idx = new_order ? new_order[org_idx] : org_idx;
						}
					}
					else if (i == value && org_idx >= 0) {
						current_idx = -(new_order ? new_order[org_idx] : org_idx) - 1;
					}
				}
				/* Now, org_order maps displayed indices to real indices,
				 * and current_idx either contains the displayed index of active value (positive),
				 *                 or its more-nearest one (negated).
				 */
				if (current_idx < 0) {
					current_idx = (current_idx * -1) + (inc < 0 ? inc : inc - 1);
				}
				else {
					current_idx += inc;
				}
				CLAMP(current_idx, 0, dyn_data->items_shown - 1);
				value = org_order[current_idx];
				MEM_freeN(org_order);
			}
			else {
				value += inc;
			}

			CLAMP(value, 0, dyn_data->items_len - 1);

			RNA_property_int_range(&listbox->rnapoin, listbox->rnaprop, &min, &max);
			CLAMP(value, min, max);

			if (value != value_orig) {
				RNA_property_int_set(&listbox->rnapoin, listbox->rnaprop, value);
				RNA_property_update(C, &listbox->rnapoin, listbox->rnaprop);

				ui_apply_but_undo(listbox);

				ui_list->flag |= UILST_SCROLL_TO_ACTIVE_ITEM;
				redraw = true;
			}
			retval = WM_UI_HANDLER_BREAK;
		}
		else if (ELEM(type, WHEELUPMOUSE, WHEELDOWNMOUSE) && event->shift) {
			/* We now have proper grip, but keep this anyway! */
			if (ui_list->list_grip < (dyn_data->visual_height_min - UI_LIST_AUTO_SIZE_THRESHOLD)) {
				ui_list->list_grip = dyn_data->visual_height;
			}
			ui_list->list_grip += (type == WHEELUPMOUSE) ? -1 : 1;

			ui_list->flag |= UILST_SCROLL_TO_ACTIVE_ITEM;

			redraw = true;
			retval = WM_UI_HANDLER_BREAK;
		}
		else if (ELEM(type, WHEELUPMOUSE, WHEELDOWNMOUSE)) {
			if (dyn_data->height > dyn_data->visual_height) {
				/* list template will clamp */
				ui_list->list_scroll += (type == WHEELUPMOUSE) ? -1 : 1;

				redraw = true;
				retval = WM_UI_HANDLER_BREAK;
			}
		}
	}

	if (redraw) {
		ED_region_tag_redraw(ar);
		ED_region_tag_refresh_ui(ar);
	}

	return retval;
}

static void ui_handle_button_return_submenu(bContext *C, const wmEvent *event, uiBut *but)
{
	uiHandleButtonData *data;
	uiPopupBlockHandle *menu;

	data = but->active;
	menu = data->menu;

	/* copy over return values from the closing menu */
	if ((menu->menuretval & UI_RETURN_OK) || (menu->menuretval & UI_RETURN_UPDATE)) {
		if (but->type == UI_BTYPE_COLOR)
			copy_v3_v3(data->vec, menu->retvec);
		else if (but->type == UI_BTYPE_MENU)
			data->value = menu->retvalue;
	}

	if (menu->menuretval & UI_RETURN_UPDATE) {
		if (data->interactive) {
			ui_apply_but(C, but->block, but, data, true);
		}
		else {
			ui_but_update(but);
		}

		menu->menuretval = 0;
	}

	/* now change button state or exit, which will close the submenu */
	if ((menu->menuretval & UI_RETURN_OK) || (menu->menuretval & UI_RETURN_CANCEL)) {
		if (menu->menuretval != UI_RETURN_OK)
			data->cancel = true;

		button_activate_exit(C, but, data, true, false);
	}
	else if (menu->menuretval & UI_RETURN_OUT) {
		if (event->type == MOUSEMOVE && ui_but_contains_point_px(data->region, but, event->x, event->y)) {
			button_activate_state(C, but, BUTTON_STATE_HIGHLIGHT);
		}
		else {
			if (ISKEYBOARD(event->type)) {
				/* keyboard menu hierarchy navigation, going back to previous level */
				but->active->used_mouse = false;
				button_activate_state(C, but, BUTTON_STATE_HIGHLIGHT);
			}
			else {
				data->cancel = true;
				button_activate_exit(C, but, data, true, false);
			}
		}
	}
}

/* ************************* menu handling *******************************/

/**
 * Function used to prevent loosing the open menu when using nested pulldowns,
 * when moving mouse towards the pulldown menu over other buttons that could
 * steal the highlight from the current button, only checks:
 *
 * - while mouse moves in triangular area defined old mouse position and
 *   left/right side of new menu.
 * - only for 1 second.
 */

static void ui_mouse_motion_towards_init_ex(uiPopupBlockHandle *menu, const int xy[2], const bool force)
{
	BLI_assert(((uiBlock *)menu->region->uiblocks.first)->flag & UI_BLOCK_MOVEMOUSE_QUIT);

	if (!menu->dotowards || force) {
		menu->dotowards = true;
		menu->towards_xy[0] = xy[0];
		menu->towards_xy[1] = xy[1];

		if (force)
			menu->towardstime = DBL_MAX;  /* unlimited time */
		else
			menu->towardstime = PIL_check_seconds_timer();
	}
}

static void ui_mouse_motion_towards_init(uiPopupBlockHandle *menu, const int xy[2])
{
	ui_mouse_motion_towards_init_ex(menu, xy, false);
}

static void ui_mouse_motion_towards_reinit(uiPopupBlockHandle *menu, const int xy[2])
{
	ui_mouse_motion_towards_init_ex(menu, xy, true);
}

static bool ui_mouse_motion_towards_check(
        uiBlock *block, uiPopupBlockHandle *menu, const int xy[2],
        const bool use_wiggle_room)
{
	float p1[2], p2[2], p3[2], p4[2];
	float oldp[2] = {menu->towards_xy[0], menu->towards_xy[1]};
	const float newp[2] = {xy[0], xy[1]};
	bool closer;
	const float margin = MENU_TOWARDS_MARGIN;
	rctf rect_px;

	BLI_assert(block->flag & UI_BLOCK_MOVEMOUSE_QUIT);


	/* annoying fix for [#36269], this is a bit odd but in fact works quite well
	 * don't mouse-out of a menu if another menu has been created after it.
	 * if this causes problems we could remove it and check on a different fix - campbell */
	if (menu->region->next) {
		/* am I the last menu (test) */
		ARegion *ar = menu->region->next;
		do {
			uiBlock *block_iter = ar->uiblocks.first;
			if (block_iter && ui_block_is_menu(block_iter)) {
				return true;
			}
		} while ((ar = ar->next));
	}
	/* annoying fix end! */


	if (!menu->dotowards) {
		return false;
	}

	if (len_squared_v2v2(oldp, newp) < (4.0f * 4.0f))
		return menu->dotowards;

	/* verify that we are moving towards one of the edges of the
	 * menu block, in other words, in the triangle formed by the
	 * initial mouse location and two edge points. */
	ui_block_to_window_rctf(menu->region, block, &rect_px, &block->rect);

	p1[0] = rect_px.xmin - margin;
	p1[1] = rect_px.ymin - margin;

	p2[0] = rect_px.xmax + margin;
	p2[1] = rect_px.ymin - margin;

	p3[0] = rect_px.xmax + margin;
	p3[1] = rect_px.ymax + margin;

	p4[0] = rect_px.xmin - margin;
	p4[1] = rect_px.ymax + margin;

	/* allow for some wiggle room, if the user moves a few pixels away,
	 * don't immediately quit (only for top level menus) */
	if (use_wiggle_room) {
		const float cent[2] = {
		    BLI_rctf_cent_x(&rect_px),
		    BLI_rctf_cent_y(&rect_px)};
		float delta[2];

		sub_v2_v2v2(delta, oldp, cent);
		normalize_v2_length(delta, MENU_TOWARDS_WIGGLE_ROOM);
		add_v2_v2(oldp, delta);
	}

	closer = (isect_point_tri_v2(newp, oldp, p1, p2) ||
	          isect_point_tri_v2(newp, oldp, p2, p3) ||
	          isect_point_tri_v2(newp, oldp, p3, p4) ||
	          isect_point_tri_v2(newp, oldp, p4, p1));

	if (!closer)
		menu->dotowards = false;

	/* 1 second timer */
	if (PIL_check_seconds_timer() - menu->towardstime > BUTTON_MOUSE_TOWARDS_THRESH)
		menu->dotowards = false;

	return menu->dotowards;
}

#ifdef USE_KEYNAV_LIMIT
static void ui_mouse_motion_keynav_init(struct uiKeyNavLock *keynav, const wmEvent *event)
{
	keynav->is_keynav = true;
	copy_v2_v2_int(keynav->event_xy, &event->x);
}
/**
 * Return true if keyinput isn't blocking mouse-motion,
 * or if the mouse-motion is enough to disable keyinput.
 */
static bool ui_mouse_motion_keynav_test(struct uiKeyNavLock *keynav, const wmEvent *event)
{
	if (keynav->is_keynav && (len_manhattan_v2v2_int(keynav->event_xy, &event->x) > BUTTON_KEYNAV_PX_LIMIT)) {
		keynav->is_keynav = false;
	}

	return keynav->is_keynav;
}
#endif  /* USE_KEYNAV_LIMIT */

static char ui_menu_scroll_test(uiBlock *block, int my)
{
	if (block->flag & (UI_BLOCK_CLIPTOP | UI_BLOCK_CLIPBOTTOM)) {
		if (block->flag & UI_BLOCK_CLIPTOP)
			if (my > block->rect.ymax - UI_MENU_SCROLL_MOUSE)
				return 't';
		if (block->flag & UI_BLOCK_CLIPBOTTOM)
			if (my < block->rect.ymin + UI_MENU_SCROLL_MOUSE)
				return 'b';
	}
	return 0;
}

static int ui_menu_scroll(ARegion *ar, uiBlock *block, int my, uiBut *to_bt)
{
	uiBut *bt;
	float dy = 0.0f;

	if (to_bt) {
		/* scroll to activated button */
		if (block->flag & UI_BLOCK_CLIPTOP) {
			if (to_bt->rect.ymax > block->rect.ymax - UI_MENU_SCROLL_ARROW)
				dy = block->rect.ymax - to_bt->rect.ymax - UI_MENU_SCROLL_ARROW;
		}
		if (block->flag & UI_BLOCK_CLIPBOTTOM) {
			if (to_bt->rect.ymin < block->rect.ymin + UI_MENU_SCROLL_ARROW)
				dy = block->rect.ymin - to_bt->rect.ymin + UI_MENU_SCROLL_ARROW;
		}
	}
	else {
		/* scroll when mouse over arrow buttons */
		char test = ui_menu_scroll_test(block, my);

		if (test == 't')
			dy = -UI_UNIT_Y; /* scroll to the top */
		else if (test == 'b')
			dy = UI_UNIT_Y; /* scroll to the bottom */
	}

	if (dy != 0.0f) {
		if (dy < 0.0f) {
			/* stop at top item, extra 0.5 unit Y makes it snap nicer */
			float ymax = -FLT_MAX;

			for (bt = block->buttons.first; bt; bt = bt->next)
				ymax = max_ff(ymax, bt->rect.ymax);

			if (ymax + dy - UI_UNIT_Y * 0.5f < block->rect.ymax - UI_MENU_SCROLL_PAD)
				dy = block->rect.ymax - ymax - UI_MENU_SCROLL_PAD;
		}
		else {
			/* stop at bottom item, extra 0.5 unit Y makes it snap nicer */
			float ymin = FLT_MAX;

			for (bt = block->buttons.first; bt; bt = bt->next)
				ymin = min_ff(ymin, bt->rect.ymin);

			if (ymin + dy + UI_UNIT_Y * 0.5f > block->rect.ymin + UI_MENU_SCROLL_PAD)
				dy = block->rect.ymin - ymin + UI_MENU_SCROLL_PAD;
		}

		/* remember scroll offset for refreshes */
		block->handle->scrolloffset += dy;

		/* apply scroll offset */
		for (bt = block->buttons.first; bt; bt = bt->next) {
			bt->rect.ymin += dy;
			bt->rect.ymax += dy;
		}

		/* set flags again */
		ui_popup_block_scrolltest(block);

		ED_region_tag_redraw(ar);

		return 1;
	}

	return 0;
}

/**
 * Special function to handle nested menus.
 * let the parent menu get the event.
 *
 * This allows a menu to be open,
 * but send key events to the parent if theres no active buttons.
 *
 * Without this keyboard navigation from menu's wont work.
 */
static bool ui_menu_pass_event_to_parent_if_nonactive(
        uiPopupBlockHandle *menu, const uiBut *but,
        const int level, const int retval)
{
	if ((level != 0) && (but == NULL)) {
		menu->menuretval = UI_RETURN_OUT | UI_RETURN_OUT_PARENT;
		(void) retval;  /* so release builds with strict flags are happy as well */
		BLI_assert(retval == WM_UI_HANDLER_CONTINUE);
		return true;
	}
	else {
		return false;
	}
}

static int ui_handle_menu_button(bContext *C, const wmEvent *event, uiPopupBlockHandle *menu)
{
	ARegion *ar = menu->region;
	uiBut *but = ui_but_find_active_in_region(ar);
	int retval;

	if (but) {
		/* Its possible there is an active menu item NOT under the mouse,
		 * in this case ignore mouse clicks outside the button (but Enter etc is accepted) */
		if (event->val == KM_RELEASE) {
			/* pass, needed so we can exit active menu-items when click-dragging out of them */
		}
		else if (!ui_block_is_menu(but->block) || ui_block_is_pie_menu(but->block)) {
			/* pass, skip for dialogs */
		}
		else if (!ui_region_contains_point_px(but->active->region, event->x, event->y)) {
			/* pass, needed to click-exit outside of non-flaoting menus */
		}
		else if ((!ELEM(event->type, MOUSEMOVE, WHEELUPMOUSE, WHEELDOWNMOUSE, MOUSEPAN)) && ISMOUSE(event->type)) {
			if (!ui_but_contains_point_px(but->active->region, but, event->x, event->y)) {
				but = NULL;
			}
		}
	}

	if (but) {
		ScrArea *ctx_area = CTX_wm_area(C);
		ARegion *ctx_region = CTX_wm_region(C);

		if (menu->ctx_area) CTX_wm_area_set(C, menu->ctx_area);
		if (menu->ctx_region) CTX_wm_region_set(C, menu->ctx_region);

		retval = ui_handle_button_event(C, event, but);

		if (menu->ctx_area) CTX_wm_area_set(C, ctx_area);
		if (menu->ctx_region) CTX_wm_region_set(C, ctx_region);
	}
	else {
		retval = ui_handle_button_over(C, event, ar);
	}

	return retval;
}

float ui_block_calc_pie_segment(uiBlock *block, const float event_xy[2])
{
	float seg1[2];
	float seg2[2];
	float len;

	if (block->pie_data.flags & UI_PIE_INITIAL_DIRECTION) {
		copy_v2_v2(seg1, block->pie_data.pie_center_init);
	}
	else {
		copy_v2_v2(seg1, block->pie_data.pie_center_spawned);
	}

	sub_v2_v2v2(seg2, event_xy, seg1);

	len = normalize_v2_v2(block->pie_data.pie_dir, seg2);

	if (len < U.pie_menu_threshold * U.pixelsize)
		block->pie_data.flags |= UI_PIE_INVALID_DIR;
	else
		block->pie_data.flags &= ~UI_PIE_INVALID_DIR;

	return len;
}

static int ui_handle_menu_event(
        bContext *C, const wmEvent *event, uiPopupBlockHandle *menu,
        int level, const bool is_parent_inside, const bool is_parent_menu, const bool is_floating)
{
	ARegion *ar;
	uiBlock *block;
	uiBut *but;
	int mx, my, retval;
	bool inside;
	bool inside_title;  /* check for title dragging */

	ar = menu->region;
	block = ar->uiblocks.first;

	retval = WM_UI_HANDLER_CONTINUE;

	mx = event->x;
	my = event->y;
	ui_window_to_block(ar, block, &mx, &my);

	/* check if mouse is inside block */
	inside = BLI_rctf_isect_pt(&block->rect, mx, my);
	inside_title = inside && ((my + (UI_UNIT_Y * 1.5f)) > block->rect.ymax);

	/* if there's an active modal button, don't check events or outside, except for search menu */
	but = ui_but_find_active_in_region(ar);

#ifdef USE_DRAG_POPUP
	if (menu->is_grab) {
		if (event->type == LEFTMOUSE) {
			menu->is_grab = false;
			retval = WM_UI_HANDLER_BREAK;
		}
		else {
			if (event->type == MOUSEMOVE) {
				int mdiff[2];

				sub_v2_v2v2_int(mdiff, &event->x, menu->grab_xy_prev);
				copy_v2_v2_int(menu->grab_xy_prev, &event->x);

				add_v2_v2v2_int(menu->popup_create_vars.event_xy, menu->popup_create_vars.event_xy, mdiff);

				ui_popup_translate(ar, mdiff);
			}

			return retval;
		}
	}
#endif

	if (but && button_modal_state(but->active->state)) {
		if (block->flag & UI_BLOCK_MOVEMOUSE_QUIT) {
			/* if a button is activated modal, always reset the start mouse
			 * position of the towards mechanism to avoid loosing focus,
			 * and don't handle events */
			ui_mouse_motion_towards_reinit(menu, &event->x);
		}
	}
	else if (event->type == TIMER) {
		if (event->customdata == menu->scrolltimer)
			ui_menu_scroll(ar, block, my, NULL);
	}
	else {
		/* for ui_mouse_motion_towards_block */
		if (event->type == MOUSEMOVE) {
			if (block->flag & UI_BLOCK_MOVEMOUSE_QUIT) {
				ui_mouse_motion_towards_init(menu, &event->x);
			}

			/* add menu scroll timer, if needed */
			if (ui_menu_scroll_test(block, my))
				if (menu->scrolltimer == NULL)
					menu->scrolltimer =
					    WM_event_add_timer(CTX_wm_manager(C), CTX_wm_window(C), TIMER, MENU_SCROLL_INTERVAL);
		}

		/* first block own event func */
		if (block->block_event_func && block->block_event_func(C, block, event)) {
			/* pass */
		}   /* events not for active search menu button */
		else {
			int act = 0;

			switch (event->type) {

				/* closing sublevels of pulldowns */
				case LEFTARROWKEY:
					if (event->val == KM_PRESS && (block->flag & UI_BLOCK_LOOP))
						if (block->saferct.first)
							menu->menuretval = UI_RETURN_OUT;

					retval = WM_UI_HANDLER_BREAK;
					break;

				/* opening sublevels of pulldowns */
				case RIGHTARROWKEY:
					if (event->val == KM_PRESS && (block->flag & UI_BLOCK_LOOP)) {

						if (ui_menu_pass_event_to_parent_if_nonactive(menu, but, level, retval))
							break;

						but = ui_but_find_active_in_region(ar);

						if (!but) {
							/* no item active, we make first active */
							if (block->direction & UI_DIR_UP) but = ui_but_last(block);
							else but = ui_but_first(block);
						}

						if (but && ELEM(but->type, UI_BTYPE_BLOCK, UI_BTYPE_PULLDOWN))
							ui_handle_button_activate(C, ar, but, BUTTON_ACTIVATE_OPEN);
					}

					retval = WM_UI_HANDLER_BREAK;
					break;

				case UPARROWKEY:
				case DOWNARROWKEY:
				case WHEELUPMOUSE:
				case WHEELDOWNMOUSE:
				case MOUSEPAN:
					/* arrowkeys: only handle for block_loop blocks */
					if (IS_EVENT_MOD(event, shift, ctrl, alt, oskey)) {
						/* pass */
					}
					else if (inside || (block->flag & UI_BLOCK_LOOP)) {
						int type = event->type;
						int val = event->val;

						/* convert pan to scrollwheel */
						if (type == MOUSEPAN)
							ui_pan_to_scroll(event, &type, &val);

						if (val == KM_PRESS) {
							const bool is_next =
							        (ELEM(type, DOWNARROWKEY, WHEELDOWNMOUSE) ==
							        ((block->flag & UI_BLOCK_IS_FLIP) != 0));

							if (ui_menu_pass_event_to_parent_if_nonactive(menu, but, level, retval))
								break;

#ifdef USE_KEYNAV_LIMIT
							ui_mouse_motion_keynav_init(&menu->keynav_state, event);
#endif

							but = ui_but_find_active_in_region(ar);
							if (but) {
								/* next button */
								but = is_next ? ui_but_next(but) : ui_but_prev(but);
							}

							if (!but) {
								/* wrap button */
								uiBut *but_wrap;
								but_wrap = is_next ? ui_but_first(block) : ui_but_last(block);
								if (but_wrap) {
									but = but_wrap;
								}
							}

							if (but) {
								ui_handle_button_activate(C, ar, but, BUTTON_ACTIVATE);
								ui_menu_scroll(ar, block, my, but);
							}
						}

						retval = WM_UI_HANDLER_BREAK;
					}

					break;

				case ONEKEY:    case PAD1:
					act = 1; ATTR_FALLTHROUGH;
				case TWOKEY:    case PAD2:
					if (act == 0) act = 2; ATTR_FALLTHROUGH;
				case THREEKEY:  case PAD3:
					if (act == 0) act = 3; ATTR_FALLTHROUGH;
				case FOURKEY:   case PAD4:
					if (act == 0) act = 4; ATTR_FALLTHROUGH;
				case FIVEKEY:   case PAD5:
					if (act == 0) act = 5; ATTR_FALLTHROUGH;
				case SIXKEY:    case PAD6:
					if (act == 0) act = 6; ATTR_FALLTHROUGH;
				case SEVENKEY:  case PAD7:
					if (act == 0) act = 7; ATTR_FALLTHROUGH;
				case EIGHTKEY:  case PAD8:
					if (act == 0) act = 8; ATTR_FALLTHROUGH;
				case NINEKEY:   case PAD9:
					if (act == 0) act = 9; ATTR_FALLTHROUGH;
				case ZEROKEY:   case PAD0:
					if (act == 0) act = 10;

					if ((block->flag & UI_BLOCK_NUMSELECT) && event->val == KM_PRESS) {
						int count;

						if (ui_menu_pass_event_to_parent_if_nonactive(menu, but, level, retval))
							break;

						if (event->alt) act += 10;

						count = 0;
						for (but = block->buttons.first; but; but = but->next) {
							bool doit = false;

							if (!ELEM(but->type, UI_BTYPE_LABEL, UI_BTYPE_SEPR, UI_BTYPE_SEPR_LINE))
								count++;

							/* exception for rna layer buts */
							if (but->rnapoin.data && but->rnaprop &&
							    ELEM(RNA_property_subtype(but->rnaprop), PROP_LAYER, PROP_LAYER_MEMBER))
							{
								if (but->rnaindex == act - 1) {
									doit = true;
								}
							}
							else if (ELEM(but->type,
							              UI_BTYPE_BUT,
							              UI_BTYPE_BUT_MENU,
							              UI_BTYPE_MENU, UI_BTYPE_BLOCK,
							              UI_BTYPE_PULLDOWN) &&
							         count == act)
							{
								doit = true;
							}

							if (!(but->flag & UI_BUT_DISABLED) && doit) {
								/* activate buttons but open menu's */
								uiButtonActivateType activate;
								if (but->type == UI_BTYPE_PULLDOWN) {
									activate = BUTTON_ACTIVATE_OPEN;
								}
								else {
									activate = BUTTON_ACTIVATE_APPLY;
								}

								ui_handle_button_activate(C, ar, but, activate);
								break;
							}
						}

						retval = WM_UI_HANDLER_BREAK;
					}
					break;

				/* Handle keystrokes on menu items */
				case AKEY:
				case BKEY:
				case CKEY:
				case DKEY:
				case EKEY:
				case FKEY:
				case GKEY:
				case HKEY:
				case IKEY:
				case JKEY:
				case KKEY:
				case LKEY:
				case MKEY:
				case NKEY:
				case OKEY:
				case PKEY:
				case QKEY:
				case RKEY:
				case SKEY:
				case TKEY:
				case UKEY:
				case VKEY:
				case WKEY:
				case XKEY:
				case YKEY:
				case ZKEY:
				{
					if ((event->val  == KM_PRESS || event->val == KM_DBL_CLICK) &&
					    !IS_EVENT_MOD(event, shift, ctrl, oskey))
					{
						if (ui_menu_pass_event_to_parent_if_nonactive(menu, but, level, retval))
							break;

						for (but = block->buttons.first; but; but = but->next) {
							if (!(but->flag & UI_BUT_DISABLED) && but->menu_key == event->type) {
								if (ELEM(but->type, UI_BTYPE_BUT, UI_BTYPE_BUT_MENU)) {
									/* mainly for operator buttons */
									ui_handle_button_activate(C, ar, but, BUTTON_ACTIVATE_APPLY);
								}
								else if (ELEM(but->type, UI_BTYPE_BLOCK, UI_BTYPE_PULLDOWN)) {
									/* open submenus (like right arrow key) */
									ui_handle_button_activate(C, ar, but, BUTTON_ACTIVATE_OPEN);
								}
								else if (but->type == UI_BTYPE_MENU) {
									/* activate menu items */
									ui_handle_button_activate(C, ar, but, BUTTON_ACTIVATE);
								}
								else {
									printf("%s: error, but->menu_key type: %u\n", __func__, but->type);
								}

								break;
							}
						}

						retval = WM_UI_HANDLER_BREAK;
					}
					break;
				}
			}
		}

		/* here we check return conditions for menus */
		if (block->flag & UI_BLOCK_LOOP) {
			/* if we click outside the block, verify if we clicked on the
			 * button that opened us, otherwise we need to close,
			 *
			 * note that there is an exception for root level menus and
			 * popups which you can click again to close.
			 */
			if (inside == 0) {
				uiSafetyRct *saferct = block->saferct.first;

				if (ELEM(event->type, LEFTMOUSE, MIDDLEMOUSE, RIGHTMOUSE)) {
					if (ELEM(event->val, KM_PRESS, KM_DBL_CLICK)) {
						if ((is_parent_menu == false) && (U.uiflag & USER_MENUOPENAUTO) == 0) {
							/* for root menus, allow clicking to close */
							if (block->flag & (UI_BLOCK_OUT_1))
								menu->menuretval = UI_RETURN_OK;
							else
								menu->menuretval = UI_RETURN_OUT;
						}
						else if (saferct && !BLI_rctf_isect_pt(&saferct->parent, event->x, event->y)) {
							if (block->flag & (UI_BLOCK_OUT_1))
								menu->menuretval = UI_RETURN_OK;
							else
								menu->menuretval = UI_RETURN_OUT;
						}
					}
					else if (ELEM(event->val, KM_RELEASE, KM_CLICK)) {
						/* For buttons that use a hold function, exit when mouse-up outside the menu. */
						if (block->flag & UI_BLOCK_POPUP_HOLD) {
							/* Note, we could check the cursor is over the parent button. */
							menu->menuretval = UI_RETURN_CANCEL;
							retval = WM_UI_HANDLER_CONTINUE;
						}
					}
				}
			}

			if (menu->menuretval) {
				/* pass */
			}
#ifdef USE_KEYNAV_LIMIT
			else if ((event->type == MOUSEMOVE) && ui_mouse_motion_keynav_test(&menu->keynav_state, event)) {
				/* don't handle the mousemove if we're using key-navigation */
				retval = WM_UI_HANDLER_BREAK;
			}
#endif
			else if (event->type == ESCKEY && event->val == KM_PRESS) {
				/* esc cancels this and all preceding menus */
				menu->menuretval = UI_RETURN_CANCEL;
			}
			else if (ELEM(event->type, RETKEY, PADENTER) && event->val == KM_PRESS) {
				/* enter will always close this block, we let the event
				 * get handled by the button if it is activated, otherwise we cancel */
				if (!ui_but_find_active_in_region(ar))
					menu->menuretval = UI_RETURN_CANCEL | UI_RETURN_POPUP_OK;
			}
#ifdef USE_DRAG_POPUP
			else if ((event->type == LEFTMOUSE) && (event->val == KM_PRESS) &&
			         (inside && is_floating && inside_title))
			{
				if (!but || !ui_but_contains_point_px(ar, but, event->x, event->y)) {
					if (but) {
						UI_but_tooltip_timer_remove(C, but);
					}

					menu->is_grab = true;
					copy_v2_v2_int(menu->grab_xy_prev, &event->x);
					retval = WM_UI_HANDLER_BREAK;
				}
			}
#endif
			else {

				/* check mouse moving outside of the menu */
				if (inside == 0 && (block->flag & UI_BLOCK_MOVEMOUSE_QUIT)) {
					uiSafetyRct *saferct;

					ui_mouse_motion_towards_check(block, menu, &event->x, is_parent_inside == false);

					/* check for all parent rects, enables arrowkeys to be used */
					for (saferct = block->saferct.first; saferct; saferct = saferct->next) {
						/* for mouse move we only check our own rect, for other
						 * events we check all preceding block rects too to make
						 * arrow keys navigation work */
						if (event->type != MOUSEMOVE || saferct == block->saferct.first) {
							if (BLI_rctf_isect_pt(&saferct->parent, (float)event->x, (float)event->y))
								break;
							if (BLI_rctf_isect_pt(&saferct->safety, (float)event->x, (float)event->y))
								break;
						}
					}

					/* strict check, and include the parent rect */
					if (!menu->dotowards && !saferct) {
						if (block->flag & (UI_BLOCK_OUT_1))
							menu->menuretval = UI_RETURN_OK;
						else
							menu->menuretval = UI_RETURN_OUT;
					}
					else if (menu->dotowards && event->type == MOUSEMOVE)
						retval = WM_UI_HANDLER_BREAK;
				}
			}

			/* end switch */
		}
	}

	/* if we are didn't handle the event yet, lets pass it on to
	 * buttons inside this region. disabled inside check .. not sure
	 * anymore why it was there? but it meant enter didn't work
	 * for example when mouse was not over submenu */
	if ((event->type == TIMER) ||
	    (/*inside &&*/ (!menu->menuretval || (menu->menuretval & UI_RETURN_UPDATE)) && retval == WM_UI_HANDLER_CONTINUE))
	{
		retval = ui_handle_menu_button(C, event, menu);
	}

#ifdef USE_UI_POPOVER_ONCE
	if (block->flag & UI_BLOCK_POPOVER_ONCE) {
		if ((event->type == LEFTMOUSE) && (event->val == KM_RELEASE)) {
			UI_popover_once_clear(menu->popup_create_vars.arg);
			block->flag &= ~UI_BLOCK_POPOVER_ONCE;
		}
	}
#endif

	/* Don't handle double click events, rehandle as regular press/release. */
	if (retval == WM_UI_HANDLER_CONTINUE && event->val == KM_DBL_CLICK) {
		return retval;
	}

	/* if we set a menu return value, ensure we continue passing this on to
	 * lower menus and buttons, so always set continue then, and if we are
	 * inside the region otherwise, ensure we swallow the event */
	if (menu->menuretval)
		return WM_UI_HANDLER_CONTINUE;
	else if (inside)
		return WM_UI_HANDLER_BREAK;
	else
		return retval;
}

static int ui_handle_menu_return_submenu(bContext *C, const wmEvent *event, uiPopupBlockHandle *menu)
{
	ARegion *ar;
	uiBut *but;
	uiBlock *block;
	uiHandleButtonData *data;
	uiPopupBlockHandle *submenu;

	ar = menu->region;
	block = ar->uiblocks.first;

	but = ui_but_find_active_in_region(ar);

	BLI_assert(but);

	data = but->active;
	submenu = data->menu;

	if (submenu->menuretval) {
		bool update;

		/* first decide if we want to close our own menu cascading, if
		 * so pass on the sub menu return value to our own menu handle */
		if ((submenu->menuretval & UI_RETURN_OK) || (submenu->menuretval & UI_RETURN_CANCEL)) {
			if (!(block->flag & UI_BLOCK_KEEP_OPEN)) {
				menu->menuretval = submenu->menuretval;
				menu->butretval = data->retval;
			}
		}

		update = (submenu->menuretval & UI_RETURN_UPDATE) != 0;

		/* now let activated button in this menu exit, which
		 * will actually close the submenu too */
		ui_handle_button_return_submenu(C, event, but);

		if (update)
			submenu->menuretval = 0;
	}

	if (block->flag & UI_BLOCK_MOVEMOUSE_QUIT) {
		/* for cases where close does not cascade, allow the user to
		 * move the mouse back towards the menu without closing */
		ui_mouse_motion_towards_reinit(menu, &event->x);
	}

	if (menu->menuretval) {
		return WM_UI_HANDLER_CONTINUE;
	}
	else {
		return WM_UI_HANDLER_BREAK;
	}
}

static bool ui_but_pie_menu_supported_apply(uiBut *but)
{
	return (!ELEM(but->type, UI_BTYPE_NUM_SLIDER, UI_BTYPE_NUM));
}

static int ui_but_pie_menu_apply(bContext *C, uiPopupBlockHandle *menu, uiBut *but, bool force_close)
{
	int retval = WM_UI_HANDLER_BREAK;

	if (but && ui_but_pie_menu_supported_apply(but)) {
		if (but->type == UI_BTYPE_MENU) {
			/* forcing the pie menu to close will not handle menus */
			if (!force_close) {
				uiBut *active_but = ui_but_find_active_in_region(menu->region);

				if (active_but) {
					button_activate_exit(C, active_but, active_but->active, false, false);
				}

				button_activate_init(C, menu->region, but, BUTTON_ACTIVATE_OPEN);
				return retval;
			}
			else {
				menu->menuretval = UI_RETURN_CANCEL;
			}
		}
		else {
			ui_apply_but(C, but->block, but, but->active, false);
			button_activate_exit((bContext *)C, but, but->active, false, true);

			menu->menuretval = UI_RETURN_OK;
		}
	}
	else {
		menu->menuretval = UI_RETURN_CANCEL;

		ED_region_tag_redraw(menu->region);
	}

	return retval;
}

static uiBut *ui_block_pie_dir_activate(uiBlock *block, const wmEvent *event, RadialDirection dir)
{
	uiBut *but;

	if ((block->flag & UI_BLOCK_NUMSELECT) && event->val == KM_PRESS) {
		for (but = block->buttons.first; but; but = but->next) {
			if (but->pie_dir == dir && !ELEM(but->type, UI_BTYPE_SEPR, UI_BTYPE_SEPR_LINE)) {
				return but;
			}
		}
	}

	return NULL;
}

static int ui_but_pie_button_activate(bContext *C, uiBut *but, uiPopupBlockHandle *menu)
{
	uiBut *active_but;

	if (but == NULL)
		return WM_UI_HANDLER_BREAK;

	active_but = ui_but_find_active_in_region(menu->region);

	if (active_but)
		button_activate_exit(C, active_but, active_but->active, false, false);

	button_activate_init(C, menu->region, but, BUTTON_ACTIVATE_OVER);
	return ui_but_pie_menu_apply(C, menu, but, false);
}

static int ui_pie_handler(bContext *C, const wmEvent *event, uiPopupBlockHandle *menu)
{
	ARegion *ar;
	uiBlock *block;
	uiBut *but;
	float event_xy[2];
	double duration;
	bool is_click_style;
	float dist;

	/* we block all events, this is modal interaction, except for drop events which is described below */
	int retval = WM_UI_HANDLER_BREAK;

	if (event->type == EVT_DROP) {
		/* may want to leave this here for later if we support pie ovens */

		retval = WM_UI_HANDLER_CONTINUE;
	}

	ar = menu->region;
	block = ar->uiblocks.first;

	is_click_style = (block->pie_data.flags & UI_PIE_CLICK_STYLE);

	/* if there's an active modal button, don't check events or outside, except for search menu */
	but = ui_but_find_active_in_region(ar);

	if (menu->scrolltimer == NULL) {
		menu->scrolltimer =
		    WM_event_add_timer(CTX_wm_manager(C), CTX_wm_window(C), TIMER, PIE_MENU_INTERVAL);
		menu->scrolltimer->duration = 0.0;
	}

	duration = menu->scrolltimer->duration;

	event_xy[0] = event->x;
	event_xy[1] = event->y;

	ui_window_to_block_fl(ar, block, &event_xy[0], &event_xy[1]);

	dist = ui_block_calc_pie_segment(block, event_xy);

	if (but && button_modal_state(but->active->state)) {
		retval = ui_handle_menu_button(C, event, menu);
	}
	else {
		if (event->type == TIMER) {
			if (event->customdata == menu->scrolltimer) {
				/* deactivate initial direction after a while */
				if (duration > 0.01 * U.pie_initial_timeout) {
					block->pie_data.flags &= ~UI_PIE_INITIAL_DIRECTION;
				}

				/* handle animation */
				if (!(block->pie_data.flags & UI_PIE_ANIMATION_FINISHED)) {
					double final_time = 0.01 * U.pie_animation_timeout;
					float fac = duration / final_time;
					float pie_radius = U.pie_menu_radius * UI_DPI_FAC;

					if (fac > 1.0f) {
						fac = 1.0f;
						block->pie_data.flags |= UI_PIE_ANIMATION_FINISHED;
					}

					for (but = block->buttons.first; but; but = but->next) {
						if (but->pie_dir != UI_RADIAL_NONE) {
							float vec[2];
							float center[2];

							ui_but_pie_dir(but->pie_dir, vec);

							center[0] = (vec[0] > 0.01f) ? 0.5f : ((vec[0] < -0.01f) ? -0.5f : 0.0f);
							center[1] = (vec[1] > 0.99f) ? 0.5f : ((vec[1] < -0.99f) ? -0.5f : 0.0f);

							center[0] *= BLI_rctf_size_x(&but->rect);
							center[1] *= BLI_rctf_size_y(&but->rect);

							mul_v2_fl(vec, pie_radius);
							add_v2_v2(vec, center);
							mul_v2_fl(vec, fac);
							add_v2_v2(vec, block->pie_data.pie_center_spawned);

							BLI_rctf_recenter(&but->rect, vec[0], vec[1]);
						}
					}
					block->pie_data.alphafac = fac;

					ED_region_tag_redraw(ar);
				}
			}

			/* check pie velociy here if gesture has ended */
			if (block->pie_data.flags & UI_PIE_GESTURE_END_WAIT) {
				float len_sq = 10;

				/* use a time threshold to ensure we leave time to the mouse to move */
				if (duration - block->pie_data.duration_gesture > 0.02) {
					len_sq = len_squared_v2v2(event_xy, block->pie_data.last_pos);
					copy_v2_v2(block->pie_data.last_pos, event_xy);
					block->pie_data.duration_gesture = duration;
				}

				if (len_sq < 1.0f) {
					but = ui_but_find_active_in_region(menu->region);

					if (but) {
						return ui_but_pie_menu_apply(C, menu, but, true);
					}
				}
			}
		}

		if (event->type == block->pie_data.event && !is_click_style) {
			if (event->val != KM_RELEASE) {
				ui_handle_menu_button(C, event, menu);

				if (len_squared_v2v2(event_xy, block->pie_data.pie_center_init) > PIE_CLICK_THRESHOLD_SQ) {
					block->pie_data.flags |= UI_PIE_DRAG_STYLE;
				}
				/* why redraw here? It's simple, we are getting many double click events here.
				 * Those operate like mouse move events almost */
				ED_region_tag_redraw(ar);
			}
			else {
				/* distance from initial point */
				if (!(block->pie_data.flags & UI_PIE_DRAG_STYLE)) {
					block->pie_data.flags |= UI_PIE_CLICK_STYLE;
				}
				else {
					but = ui_but_find_active_in_region(menu->region);

					if (but && (U.pie_menu_confirm > 0) &&
					    (dist >= U.pie_menu_threshold + U.pie_menu_confirm))
					{
						if (but)
							return ui_but_pie_menu_apply(C, menu, but, true);
					}

					retval = ui_but_pie_menu_apply(C, menu, but, true);

				}
			}
		}
		else {
			/* direction from numpad */
			RadialDirection num_dir = UI_RADIAL_NONE;

			switch (event->type) {
				case MOUSEMOVE:
					if (!is_click_style) {
						float len_sq = len_squared_v2v2(event_xy, block->pie_data.pie_center_init);

						/* here we use the initial position explicitly */
						if (len_sq > PIE_CLICK_THRESHOLD_SQ) {
							block->pie_data.flags |= UI_PIE_DRAG_STYLE;
						}

						/* here instead, we use the offset location to account for the initial direction timeout */
						if ((U.pie_menu_confirm > 0) &&
						    (dist >= U.pie_menu_threshold + U.pie_menu_confirm))
						{
							block->pie_data.flags |= UI_PIE_GESTURE_END_WAIT;
							copy_v2_v2(block->pie_data.last_pos, event_xy);
							block->pie_data.duration_gesture = duration;
						}
					}

					ui_handle_menu_button(C, event, menu);

					/* mouse move should always refresh the area for pie menus */
					ED_region_tag_redraw(ar);
					break;

				case LEFTMOUSE:
					if (is_click_style) {
						if (block->pie_data.flags & UI_PIE_INVALID_DIR) {
							menu->menuretval = UI_RETURN_CANCEL;
						}
						else {
							retval = ui_handle_menu_button(C, event, menu);
						}
					}
					break;

				case ESCKEY:
				case RIGHTMOUSE:
					menu->menuretval = UI_RETURN_CANCEL;
					break;

				case AKEY:
				case BKEY:
				case CKEY:
				case DKEY:
				case EKEY:
				case FKEY:
				case GKEY:
				case HKEY:
				case IKEY:
				case JKEY:
				case KKEY:
				case LKEY:
				case MKEY:
				case NKEY:
				case OKEY:
				case PKEY:
				case QKEY:
				case RKEY:
				case SKEY:
				case TKEY:
				case UKEY:
				case VKEY:
				case WKEY:
				case XKEY:
				case YKEY:
				case ZKEY:
				{
					if ((event->val  == KM_PRESS || event->val == KM_DBL_CLICK) &&
					    !IS_EVENT_MOD(event, shift, ctrl, oskey))
					{
						for (but = block->buttons.first; but; but = but->next) {
							if (but->menu_key == event->type) {
								ui_but_pie_button_activate(C, but, menu);
							}
						}
					}
					break;
				}

#define CASE_NUM_TO_DIR(n, d) \
			case (ZEROKEY + n): case (PAD0 + n): \
				{ if (num_dir == UI_RADIAL_NONE) num_dir = d; } (void)0

				CASE_NUM_TO_DIR(1, UI_RADIAL_SW); ATTR_FALLTHROUGH;
				CASE_NUM_TO_DIR(2, UI_RADIAL_S);  ATTR_FALLTHROUGH;
				CASE_NUM_TO_DIR(3, UI_RADIAL_SE); ATTR_FALLTHROUGH;
				CASE_NUM_TO_DIR(4, UI_RADIAL_W);  ATTR_FALLTHROUGH;
				CASE_NUM_TO_DIR(6, UI_RADIAL_E);  ATTR_FALLTHROUGH;
				CASE_NUM_TO_DIR(7, UI_RADIAL_NW); ATTR_FALLTHROUGH;
				CASE_NUM_TO_DIR(8, UI_RADIAL_N);  ATTR_FALLTHROUGH;
				CASE_NUM_TO_DIR(9, UI_RADIAL_NE);
				{
					but = ui_block_pie_dir_activate(block, event, num_dir);
					retval = ui_but_pie_button_activate(C, but, menu);
					break;
				}
#undef CASE_NUM_TO_DIR
				default:
					retval = ui_handle_menu_button(C, event, menu);
					break;
			}
		}
	}

	return retval;
}

static int ui_handle_menus_recursive(
        bContext *C, const wmEvent *event, uiPopupBlockHandle *menu,
        int level, const bool is_parent_inside, const bool is_parent_menu, const bool is_floating)
{
	uiBut *but;
	uiHandleButtonData *data;
	uiPopupBlockHandle *submenu;
	int retval = WM_UI_HANDLER_CONTINUE;
	bool do_towards_reinit = false;

	/* check if we have a submenu, and handle events for it first */
	but = ui_but_find_active_in_region(menu->region);
	data = (but) ? but->active : NULL;
	submenu = (data) ? data->menu : NULL;

	if (submenu) {
		uiBlock *block = menu->region->uiblocks.first;
		const bool is_menu = ui_block_is_menu(block);
		bool inside = false;
		/* root pie menus accept the key that spawned them as double click to improve responsiveness */
		bool do_recursion = (!(block->flag & UI_BLOCK_RADIAL) || event->type != block->pie_data.event);

		if (do_recursion) {
			if (is_parent_inside == false) {
				int mx, my;

				mx = event->x;
				my = event->y;
				ui_window_to_block(menu->region, block, &mx, &my);
				inside = BLI_rctf_isect_pt(&block->rect, mx, my);
			}

			retval = ui_handle_menus_recursive(C, event, submenu, level + 1, is_parent_inside || inside, is_menu, false);
		}
	}

	/* now handle events for our own menu */
	if (retval == WM_UI_HANDLER_CONTINUE || event->type == TIMER) {
		const bool do_but_search = (but && (but->type == UI_BTYPE_SEARCH_MENU));
		if (submenu && submenu->menuretval) {
			const bool do_ret_out_parent = (submenu->menuretval & UI_RETURN_OUT_PARENT) != 0;
			retval = ui_handle_menu_return_submenu(C, event, menu);
			submenu = NULL;  /* hint not to use this, it may be freed by call above */
			(void)submenu;
			/* we may want to quit the submenu and handle the even in this menu,
			 * if its important to use it, check 'data->menu' first */
			if (((retval == WM_UI_HANDLER_BREAK) && do_ret_out_parent) == 0) {
				/* skip applying the event */
				return retval;
			}
		}

		if (do_but_search) {
			uiBlock *block = menu->region->uiblocks.first;

			retval = ui_handle_menu_button(C, event, menu);

			if (block->flag & UI_BLOCK_MOVEMOUSE_QUIT) {
				/* when there is a active search button and we close it,
				 * we need to reinit the mouse coords [#35346] */
				if (ui_but_find_active_in_region(menu->region) != but) {
					do_towards_reinit = true;
				}
			}
		}
		else {
			uiBlock *block = menu->region->uiblocks.first;
			uiBut *listbox = ui_list_find_mouse_over(menu->region, event);

			if (block->flag & UI_BLOCK_RADIAL) {
				retval = ui_pie_handler(C, event, menu);
			}
			else if (event->type == LEFTMOUSE || event->val != KM_DBL_CLICK) {
				bool handled = false;

				if (listbox) {
					int retval_test = ui_handle_list_event(C, event, menu->region, listbox);
					if (retval_test != WM_UI_HANDLER_CONTINUE) {
						retval = retval_test;
						handled = true;
					}
				}

				if (handled == false) {
					retval = ui_handle_menu_event(
					        C, event, menu, level,
					        is_parent_inside, is_parent_menu, is_floating);
				}
			}
		}
	}

	if (do_towards_reinit) {
		ui_mouse_motion_towards_reinit(menu, &event->x);
	}

	return retval;
}

/**
 * Allow setting menu return value from externals. E.g. WM might need to do this for exiting files correctly.
 */
void UI_popup_menu_retval_set(const uiBlock *block, const int retval, const bool enable)
{
	uiPopupBlockHandle *menu = block->handle;
	if (menu) {
		menu->menuretval = enable ? (menu->menuretval | retval) : (menu->menuretval & retval);
	}
}

/* *************** UI event handlers **************** */

static int ui_region_handler(bContext *C, const wmEvent *event, void *UNUSED(userdata))
{
	ARegion *ar;
	uiBut *but, *listbox;
	int retval;

	/* here we handle buttons at the region level, non-modal */
	ar = CTX_wm_region(C);
	retval = WM_UI_HANDLER_CONTINUE;

	if (ar == NULL || BLI_listbase_is_empty(&ar->uiblocks)) {
		return retval;
	}

	/* either handle events for already activated button or try to activate */
	but = ui_but_find_active_in_region(ar);
	listbox = ui_list_find_mouse_over(ar, event);

	retval = ui_handler_panel_region(C, event, ar, listbox ? listbox : but);

	if (retval == WM_UI_HANDLER_CONTINUE && listbox) {
		retval = ui_handle_list_event(C, event, ar, listbox);

		/* interactions with the listbox should disable tips */
		if (retval == WM_UI_HANDLER_BREAK) {
			if (but) {
				UI_but_tooltip_timer_remove(C, but);
			}
		}
	}

	if (retval == WM_UI_HANDLER_CONTINUE) {
		if (but)
			retval = ui_handle_button_event(C, event, but);
		else
			retval = ui_handle_button_over(C, event, ar);
	}

	/* re-enable tooltips */
	if (event->type == MOUSEMOVE && (event->x != event->prevx || event->y != event->prevy))
		ui_blocks_set_tooltips(ar, true);

	/* delayed apply callbacks */
	ui_apply_but_funcs_after(C);

	return retval;
}

static void ui_region_handler_remove(bContext *C, void *UNUSED(userdata))
{
	bScreen *sc;
	ARegion *ar;

	ar = CTX_wm_region(C);
	if (ar == NULL) return;

	UI_blocklist_free(C, &ar->uiblocks);

	sc = CTX_wm_screen(C);
	if (sc == NULL) return;

	/* delayed apply callbacks, but not for screen level regions, those
	 * we rather do at the very end after closing them all, which will
	 * be done in ui_region_handler/window */
	if (BLI_findindex(&sc->regionbase, ar) == -1)
		ui_apply_but_funcs_after(C);
}

/* handle buttons at the window level, modal, for example while
 * number sliding, text editing, or when a menu block is open */
static int ui_handler_region_menu(bContext *C, const wmEvent *event, void *UNUSED(userdata))
{
	ARegion *ar;
	uiBut *but;
	int retval = WM_UI_HANDLER_CONTINUE;

	ar = CTX_wm_menu(C);
	if (!ar)
		ar = CTX_wm_region(C);

	but = ui_but_find_active_in_region(ar);

	if (but) {
		bScreen *screen = CTX_wm_screen(C);
		ARegion *ar_temp;
		uiBut *but_other;
		uiHandleButtonData *data;
		bool is_inside_menu = false;

		/* look for a popup menu containing the mouse */
		for (ar_temp = screen->regionbase.first; ar_temp; ar_temp = ar_temp->next) {
			rcti winrct;

			ui_region_winrct_get_no_margin(ar_temp, &winrct);

			if (BLI_rcti_isect_pt_v(&winrct, &event->x)) {
				BLI_assert(ar_temp->type->regionid == RGN_TYPE_TEMPORARY);

				is_inside_menu = true;
				break;
			}
		}

		/* handle activated button events */
		data = but->active;

		if ((data->state == BUTTON_STATE_MENU_OPEN) &&
		    (is_inside_menu == false) && /* make sure mouse isn't inside another menu (see T43247) */
		    (ELEM(but->type, UI_BTYPE_PULLDOWN, UI_BTYPE_POPOVER)) &&
		    (but_other = ui_but_find_mouse_over(ar, event)) &&
		    (but != but_other) &&
		    (ELEM(but_other->type, UI_BTYPE_PULLDOWN, UI_BTYPE_POPOVER)))
		{
			/* if mouse moves to a different root-level menu button,
			 * open it to replace the current menu */
			if ((but_other->flag & UI_BUT_DISABLED) == 0) {
				ui_handle_button_activate(C, ar, but_other, BUTTON_ACTIVATE_OVER);
				button_activate_state(C, but_other, BUTTON_STATE_MENU_OPEN);
				retval = WM_UI_HANDLER_BREAK;
			}
		}
		else if (data->state == BUTTON_STATE_MENU_OPEN) {
			/* handle events for menus and their buttons recursively,
			 * this will handle events from the top to the bottom menu */
			if (data->menu) {
				retval = ui_handle_menus_recursive(C, event, data->menu, 0, false, false, false);
			}

			/* handle events for the activated button */
			if ((data->menu && (retval == WM_UI_HANDLER_CONTINUE)) ||
			    (event->type == TIMER))
			{
				if (data->menu && data->menu->menuretval) {
					ui_handle_button_return_submenu(C, event, but);
					retval = WM_UI_HANDLER_BREAK;
				}
				else {
					retval = ui_handle_button_event(C, event, but);
				}
			}
		}
		else {
			/* handle events for the activated button */
			retval = ui_handle_button_event(C, event, but);
		}
	}

	/* re-enable tooltips */
	if (event->type == MOUSEMOVE && (event->x != event->prevx || event->y != event->prevy))
		ui_blocks_set_tooltips(ar, true);

	/* delayed apply callbacks */
	ui_apply_but_funcs_after(C);

	/* Don't handle double-click events,
	 * these will be converted into regular clicks which we handle. */
	if (retval == WM_UI_HANDLER_CONTINUE) {
		if (event->val == KM_DBL_CLICK) {
			return WM_UI_HANDLER_CONTINUE;
		}
	}

	/* we block all events, this is modal interaction */
	return WM_UI_HANDLER_BREAK;
}

/* two types of popups, one with operator + enum, other with regular callbacks */
static int ui_popup_handler(bContext *C, const wmEvent *event, void *userdata)
{
	uiPopupBlockHandle *menu = userdata;
	struct ARegion *menu_region;
	/* we block all events, this is modal interaction, except for drop events which is described below */
	int retval = WM_UI_HANDLER_BREAK;
	bool reset_pie = false;

	menu_region = CTX_wm_menu(C);
	CTX_wm_menu_set(C, menu->region);

	if (event->type == EVT_DROP || event->val == KM_DBL_CLICK) {
		/* EVT_DROP:
		 *   If we're handling drop event we'll want it to be handled by popup callee as well,
		 *   so it'll be possible to perform such operations as opening .blend files by dropping
		 *   them into blender, even if there's opened popup like splash screen (sergey).
		 * KM_DBL_CLICK:
		 *   Continue in case of double click so wm_handlers_do calls handler again with KM_PRESS
		 *   event. This is needed to ensure correct button handling for fast clicking (T47532).
		 */

		retval = WM_UI_HANDLER_CONTINUE;
	}

	ui_handle_menus_recursive(C, event, menu, 0, false, false, true);

	/* free if done, does not free handle itself */
	if (menu->menuretval) {
		wmWindow *win = CTX_wm_window(C);
		/* copy values, we have to free first (closes region) */
		uiPopupBlockHandle temp = *menu;
		uiBlock *block = menu->region->uiblocks.first;

		/* set last pie event to allow chained pie spawning */
		if (block->flag & UI_BLOCK_RADIAL) {
			win->last_pie_event = block->pie_data.event;
			reset_pie = true;
		}

		ui_popup_block_free(C, menu);
		UI_popup_handlers_remove(&win->modalhandlers, menu);
		CTX_wm_menu_set(C, NULL);

#ifdef USE_DRAG_TOGGLE
		{
			WM_event_free_ui_handler_all(C, &win->modalhandlers,
			                             ui_handler_region_drag_toggle, ui_handler_region_drag_toggle_remove);
		}
#endif

		if ((temp.menuretval & UI_RETURN_OK) || (temp.menuretval & UI_RETURN_POPUP_OK)) {
			if (temp.popup_func)
				temp.popup_func(C, temp.popup_arg, temp.retvalue);
			if (temp.optype)
				WM_operator_name_call_ptr(C, temp.optype, temp.opcontext, NULL);
		}
		else if (temp.cancel_func)
			temp.cancel_func(C, temp.popup_arg);

		WM_event_add_mousemove(C);
	}
	else {
		/* re-enable tooltips */
		if (event->type == MOUSEMOVE && (event->x != event->prevx || event->y != event->prevy))
			ui_blocks_set_tooltips(menu->region, true);
	}

	/* delayed apply callbacks */
	ui_apply_but_funcs_after(C);

	if (reset_pie) {
		/* reaqcuire window in case pie invalidates it somehow */
		wmWindow *win = CTX_wm_window(C);

		if (win)
			win->last_pie_event = EVENT_NONE;
	}

	CTX_wm_region_set(C, menu_region);

	return retval;
}

static void ui_popup_handler_remove(bContext *C, void *userdata)
{
	uiPopupBlockHandle *menu = userdata;

	/* More correct would be to expect UI_RETURN_CANCEL here, but not wanting to
	 * cancel when removing handlers because of file exit is a rare exception.
	 * So instead of setting cancel flag for all menus before removing handlers,
	 * just explicitly flag menu with UI_RETURN_OK to avoid cancelling it. */
	if ((menu->menuretval & UI_RETURN_OK) == 0 && menu->cancel_func) {
		menu->cancel_func(C, menu->popup_arg);
	}

	/* free menu block if window is closed for some reason */
	ui_popup_block_free(C, menu);

	/* delayed apply callbacks */
	ui_apply_but_funcs_after(C);
}

void UI_region_handlers_add(ListBase *handlers)
{
	WM_event_remove_ui_handler(handlers, ui_region_handler, ui_region_handler_remove, NULL, false);
	WM_event_add_ui_handler(NULL, handlers, ui_region_handler, ui_region_handler_remove, NULL, 0);
}

void UI_popup_handlers_add(bContext *C, ListBase *handlers, uiPopupBlockHandle *popup, const char flag)
{
	WM_event_add_ui_handler(C, handlers, ui_popup_handler, ui_popup_handler_remove, popup, flag);
}

void UI_popup_handlers_remove(ListBase *handlers, uiPopupBlockHandle *popup)
{
	wmEventHandler *handler;

	for (handler = handlers->first; handler; handler = handler->next) {
		if (handler->ui_handle == ui_popup_handler &&
		    handler->ui_remove == ui_popup_handler_remove &&
		    handler->ui_userdata == popup)
		{
			/* tag refresh parent popup */
			if (handler->next &&
			    handler->next->ui_handle == ui_popup_handler &&
			    handler->next->ui_remove == ui_popup_handler_remove)
			{
				uiPopupBlockHandle *parent_popup = handler->next->ui_userdata;
				ED_region_tag_refresh_ui(parent_popup->region);
			}
			break;
		}
	}

	WM_event_remove_ui_handler(handlers, ui_popup_handler, ui_popup_handler_remove, popup, false);
}

void UI_popup_handlers_remove_all(bContext *C, ListBase *handlers)
{
	WM_event_free_ui_handler_all(C, handlers, ui_popup_handler, ui_popup_handler_remove);
}

bool UI_textbutton_activate_rna(
        const bContext *C, ARegion *ar,
        const void *rna_poin_data, const char *rna_prop_id)
{
	uiBlock *block;
	uiBut *but = NULL;

	for (block = ar->uiblocks.first; block; block = block->next) {
		for (but = block->buttons.first; but; but = but->next) {
			if (but->type == UI_BTYPE_TEXT) {
				if (but->rnaprop && but->rnapoin.data == rna_poin_data) {
					if (STREQ(RNA_property_identifier(but->rnaprop), rna_prop_id)) {
						break;
					}
				}
			}
		}
		if (but)
			break;
	}

	if (but) {
		UI_but_active_only(C, ar, block, but);
		return true;
	}
	else {
		return false;
	}
}

bool UI_textbutton_activate_but(const bContext *C, uiBut *actbut)
{
	ARegion *ar = CTX_wm_region(C);
	uiBlock *block;
	uiBut *but = NULL;

	for (block = ar->uiblocks.first; block; block = block->next) {
		for (but = block->buttons.first; but; but = but->next)
			if (but == actbut && but->type == UI_BTYPE_TEXT)
				break;

		if (but)
			break;
	}

	if (but) {
		UI_but_active_only(C, ar, block, but);
		return true;
	}
	else {
		return false;
	}
}


void ui_but_clipboard_free(void)
{
	curvemapping_free_data(&but_copypaste_curve);
}

bool UI_but_is_tool(const uiBut *but)
{
	/* very evil! */
	if (but->optype != NULL) {
		static wmOperatorType *ot = NULL;
		if (ot == NULL) {
			ot = WM_operatortype_find("WM_OT_tool_set_by_name", false);
		}
		if (but->optype == ot) {
			return true;
		}
	}
	return false;
}<|MERGE_RESOLUTION|>--- conflicted
+++ resolved
@@ -6741,12 +6741,8 @@
 	uiLayout *layout = NULL;
 	MenuType *mt = WM_menutype_find("WM_MT_button_context", true);
 	bool is_array, is_array_component;
-<<<<<<< HEAD
-	uiStringInfo label = {BUT_GET_LABEL, NULL};
 	wmOperatorType *ot;
 	PointerRNA op_ptr;
-=======
->>>>>>> 84dbf949
 
 /*	if ((but->rnapoin.data && but->rnaprop) == 0 && but->optype == NULL)*/
 /*		return 0;*/
@@ -6758,7 +6754,6 @@
 
 	if (but->rnapoin.data && but->rnaprop) {
 		ui_but_menu_lazy_init(C, but, &pup, &layout);
-
 		PointerRNA *ptr = &but->rnapoin;
 		PropertyRNA *prop = but->rnaprop;
 		const PropertyType type = RNA_property_type(prop);
@@ -6768,12 +6763,8 @@
 		/*bool is_idprop = RNA_property_is_idprop(prop);*/ /* XXX does not work as expected, not strictly needed */
 		bool is_set = RNA_property_is_set(ptr, prop);
 
-<<<<<<< HEAD
 		const int override_status = RNA_property_static_override_status(ptr, prop, -1);
 		const bool is_overridable = (override_status & RNA_OVERRIDE_STATUS_OVERRIDABLE) != 0;
-=======
-
->>>>>>> 84dbf949
 
 		/* second slower test, saved people finding keyframe items in menus when its not possible */
 		if (is_anim)
@@ -6785,9 +6776,6 @@
 
 		/* Keyframes */
 		if (but->flag & UI_BUT_ANIMATED_KEY) {
-			/* Set the (button_pointer, button_prop) and pointer data for Python access to the hovered ui element. */
-			uiLayoutSetContextFromBut(layout, but);
-
 			/* replace/delete keyfraemes */
 			if (is_array_component) {
 				uiItemBooleanO(layout, CTX_IFACE_(BLT_I18NCONTEXT_OPERATOR_DEFAULT, "Replace Keyframes"),
