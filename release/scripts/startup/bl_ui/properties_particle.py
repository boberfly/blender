# ##### BEGIN GPL LICENSE BLOCK #####
#
#  This program is free software; you can redistribute it and/or
#  modify it under the terms of the GNU General Public License
#  as published by the Free Software Foundation; either version 2
#  of the License, or (at your option) any later version.
#
#  This program is distributed in the hope that it will be useful,
#  but WITHOUT ANY WARRANTY; without even the implied warranty of
#  MERCHANTABILITY or FITNESS FOR A PARTICULAR PURPOSE.  See the
#  GNU General Public License for more details.
#
#  You should have received a copy of the GNU General Public License
#  along with this program; if not, write to the Free Software Foundation,
#  Inc., 51 Franklin Street, Fifth Floor, Boston, MA 02110-1301, USA.
#
# ##### END GPL LICENSE BLOCK #####

# <pep8 compliant>
import bpy
from bpy.types import Panel, Menu
from rna_prop_ui import PropertyPanel
from bpy.app.translations import pgettext_iface as iface_
from bl_ui.utils import PresetPanel

from .properties_physics_common import (
    point_cache_ui,
    effector_weights_ui,
    basic_force_field_settings_ui,
    basic_force_field_falloff_ui,
)


def particle_panel_enabled(context, psys):
    if psys is None:
        return True
    phystype = psys.settings.physics_type
    if psys.settings.type in {'EMITTER', 'REACTOR'} and phystype in {'NO', 'KEYED'}:
        return True
    else:
        return (psys.point_cache.is_baked is False) and (not psys.is_edited) and (not context.particle_system_editable)


def particle_panel_poll(cls, context):
    psys = context.particle_system
    engine = context.engine
    settings = 0

    if psys:
        settings = psys.settings
    elif isinstance(context.space_data.pin_id, bpy.types.ParticleSettings):
        settings = context.space_data.pin_id

    if not settings:
        return False

    return (settings.is_fluid is False) and (settings.is_manta is False) and (engine in cls.COMPAT_ENGINES)


def particle_get_settings(context):
    if context.particle_system:
        return context.particle_system.settings
    elif isinstance(context.space_data.pin_id, bpy.types.ParticleSettings):
        return context.space_data.pin_id
    return None


class PARTICLE_MT_context_menu(Menu):
    bl_label = "Particle Specials"
    COMPAT_ENGINES = {'BLENDER_RENDER', 'BLENDER_EEVEE', 'BLENDER_WORKBENCH'}

    def draw(self, context):
        layout = self.layout

        props = layout.operator(
            "particle.copy_particle_systems",
            text="Copy Active to Selected Objects",
            icon='COPYDOWN',
        )
        props.use_active = True
        props.remove_target_particles = False

        props = layout.operator(
            "particle.copy_particle_systems",
            text="Copy All to Selected Objects",
        )
        props.use_active = False
        props.remove_target_particles = True

        layout.separator()

        layout.operator(
            "particle.duplicate_particle_system",
            icon='DUPLICATE',
        )


class PARTICLE_PT_hair_dynamics_presets(PresetPanel, Panel):
    bl_label = "Hair Dynamics Presets"
    preset_subdir = "hair_dynamics"
    preset_operator = "script.execute_preset"
    preset_add_operator = "particle.hair_dynamics_preset_add"
    COMPAT_ENGINES = {'BLENDER_RENDER', 'BLENDER_EEVEE', 'BLENDER_WORKBENCH'}


class ParticleButtonsPanel:
    bl_space_type = 'PROPERTIES'
    bl_region_type = 'WINDOW'
    bl_context = "particle"

    @classmethod
    def poll(cls, context):
        return particle_panel_poll(cls, context)


def find_modifier(ob, psys):
    for md in ob.modifiers:
        if md.type == 'PARTICLE_SYSTEM':
            if md.particle_system == psys:
                return md


class PARTICLE_UL_particle_systems(bpy.types.UIList):

    def draw_item(self, context, layout, data, item, icon, active_data, active_propname, index, flt_flag):
        ob = data
        psys = item

        if self.layout_type in {'DEFAULT', 'COMPACT'}:
            md = find_modifier(ob, psys)
            row = layout.row(align=True)

            row.prop(psys, "name", text="", emboss=False, icon_value=icon)
            if md:
                row.prop(
                    md,
                    "show_viewport",
                    emboss=False,
                    icon_only=True,
                )
                row.prop(
                    md,
                    "show_render",
                    emboss=False,
                    icon_only=True,
                )

        elif self.layout_type == 'GRID':
            layout.alignment = 'CENTER'
            layout.label(text="", icon_value=icon)


class PARTICLE_PT_context_particles(ParticleButtonsPanel, Panel):
    bl_label = ""
    bl_options = {'HIDE_HEADER'}
    COMPAT_ENGINES = {'BLENDER_RENDER', 'BLENDER_EEVEE', 'BLENDER_WORKBENCH'}

    @classmethod
    def poll(cls, context):
        engine = context.engine
        return (context.particle_system or context.object or context.space_data.pin_id) and (engine in cls.COMPAT_ENGINES)

    def draw(self, context):
        layout = self.layout

        ob = context.object
        psys = context.particle_system
        part = 0

        if ob:
            row = layout.row()

            row.template_list("PARTICLE_UL_particle_systems", "particle_systems", ob, "particle_systems",
                              ob.particle_systems, "active_index", rows=3)

            col = row.column(align=True)
            col.operator("object.particle_system_add", icon='ADD', text="")
            col.operator("object.particle_system_remove", icon='REMOVE', text="")

            col.separator()

            col.menu("PARTICLE_MT_context_menu", icon='DOWNARROW_HLT', text="")

        if psys is None:
            part = particle_get_settings(context)

            layout.operator("object.particle_system_add", icon='ADD', text="New")

            if part is None:
                return

            layout.template_ID(context.space_data, "pin_id")

            if part.is_fluid or part.is_manta:
                layout.label(text="Settings used for fluid")
                return

            layout.prop(part, "type", text="Type")

        elif not psys.settings:
            col.template_ID(psys, "settings", new="particle.new")
        else:
            part = psys.settings

<<<<<<< HEAD
            split = layout.split(factor=0.32)
            col = split.column()
            if (part.is_fluid is False) and (part.is_manta is False):
                col.label(text="Settings:")
                col.label(text="Type:")

            col = split.column()
            if (part.is_fluid is False) and (part.is_manta is False):
=======
            col = layout.column()

            if part.is_fluid is False:
>>>>>>> e9413e9e
                row = col.row()
                row.enabled = particle_panel_enabled(context, psys)
                row.template_ID(psys, "settings", new="particle.new")

            if part.is_fluid or part.is_manta:
                layout.label(text=iface_("%d fluid particles for this frame") % part.count, translate=False)
                return

            row = layout.row()
            row.enabled = particle_panel_enabled(context, psys)
            row.prop(part, "type", expand=True)

        if part:
            split = layout.split()
            if part.type == 'HAIR':
                if psys is not None and psys.is_edited:
                    split.operator("particle.edited_clear", text="Delete Edit")
                else:
                    row = split.row()
                    row.enabled = particle_panel_enabled(context, psys)
                    row.prop(part, "use_regrow_hair")
                    row.prop(part, "use_advanced_hair")

                if psys is not None and psys.is_edited:
                    if psys.is_global_hair:
                        row = layout.row(align=True)
                        row.operator("particle.connect_hair").all = False
                        row.operator("particle.connect_hair", text="Connect All").all = True
                    else:
                        row = layout.row(align=True)
                        row.operator("particle.disconnect_hair").all = False
                        row.operator("particle.disconnect_hair", text="Disconnect All").all = True
            elif psys is not None and part.type == 'REACTOR':
                split.enabled = particle_panel_enabled(context, psys)
                split.prop(psys, "reactor_target_object")
                split.prop(psys, "reactor_target_particle_system", text="Particle System")


class PARTICLE_PT_emission(ParticleButtonsPanel, Panel):
    bl_label = "Emission"
    COMPAT_ENGINES = {'BLENDER_RENDER', 'BLENDER_EEVEE', 'BLENDER_WORKBENCH'}

    @classmethod
    def poll(cls, context):
        psys = context.particle_system
        settings = particle_get_settings(context)

        if settings is None:
            return False
        if settings.is_fluid or settings.is_manta:
            return False
        if particle_panel_poll(PARTICLE_PT_emission, context):
            return psys is None or not context.particle_system.point_cache.use_external
        return False

    def draw(self, context):
        layout = self.layout

        psys = context.particle_system
        part = particle_get_settings(context)

        layout.use_property_split = True

        layout.enabled = particle_panel_enabled(context, psys) and (psys is None or not psys.has_multiple_caches)

        col = layout.column()
        col.active = part.emit_from == 'VERT' or part.distribution != 'GRID'
        col.prop(part, "count")
        col.prop(psys, "seed")

        if part.type == 'HAIR':
            col.prop(part, "hair_length")
            col.prop(part, "hair_step")

        if part.type != 'HAIR':

            col = layout.column()

            sub = col.column(align=True)
            sub.prop(part, "frame_start", text="Frame Start")
            sub.prop(part, "frame_end", text="End")

            col.prop(part, "lifetime")
            col.prop(part, "lifetime_random", slider=True, text="Lifetime Randomness")


class PARTICLE_PT_emission_source(ParticleButtonsPanel, Panel):
    bl_label = "Source"
    bl_parent_id = "PARTICLE_PT_emission"
    bl_options = {'DEFAULT_CLOSED'}
    COMPAT_ENGINES = {'BLENDER_RENDER', 'BLENDER_EEVEE', 'BLENDER_WORKBENCH'}

    def draw(self, context):
        layout = self.layout

        part = particle_get_settings(context)

        layout.use_property_split = True

        col = layout.column()
        col.prop(part, "emit_from")
        col.prop(part, "use_modifier_stack")
        if part.emit_from == 'FACE' or part.emit_from == 'VOLUME':
            col.prop(part, "distribution")

        if part.emit_from == 'VERT':
            col.prop(part, "use_emit_random", text="Random Order")
        elif part.distribution == 'GRID':
            col.prop(part, "invert_grid")
            col.prop(part, "hexagonal_grid")
        else:
            col.prop(part, "use_emit_random")
            col.prop(part, "use_even_distribution")

        if part.emit_from == 'FACE' or part.emit_from == 'VOLUME':

            if part.distribution == 'JIT':
                col.prop(part, "userjit", text="Particles/Face")
                col.prop(part, "jitter_factor", text="Jittering Amount", slider=True)
            elif part.distribution == 'GRID':
                col.prop(part, "grid_resolution")
                col.prop(part, "grid_random", text="Random", slider=True)


class PARTICLE_PT_hair_dynamics(ParticleButtonsPanel, Panel):
    bl_label = "Hair Dynamics"
    bl_options = {'DEFAULT_CLOSED'}
    COMPAT_ENGINES = {'BLENDER_RENDER', 'BLENDER_EEVEE', 'BLENDER_WORKBENCH'}

    @classmethod
    def poll(cls, context):
        psys = context.particle_system
        engine = context.engine
        if psys is None:
            return False
        if psys.settings is None:
            return False
        return psys.settings.type == 'HAIR' and (engine in cls.COMPAT_ENGINES)

    def draw_header(self, context):
        psys = context.particle_system
        self.layout.prop(psys, "use_hair_dynamics", text="")

    def draw_header_preset(self, context):
        psys = context.particle_system

        if not psys.cloth:
            return

        layout = self.layout
        layout.enabled = psys.use_hair_dynamics and psys.point_cache.is_baked is False
        PARTICLE_PT_hair_dynamics_presets.draw_panel_header(layout)

    def draw(self, context):
        layout = self.layout

        psys = context.particle_system

        if not psys.cloth:
            layout.label(text="Hair dynamics disabled")
            return

        cloth_md = psys.cloth
        cloth = cloth_md.settings
        result = cloth_md.solver_result

        layout.enabled = psys.use_hair_dynamics and psys.point_cache.is_baked is False

        layout.use_property_split = True

        layout.separator()

        col = layout.column()
        col.prop(cloth, "quality", text="Quality Steps", slider=True)
        col.prop(psys.settings, "show_hair_grid", text="Display Hair Grid")

        layout.separator()

        col = layout.column()
        col.prop(cloth, "pin_stiffness", text="Pin Goal Strength")

        layout.separator()

        if result:
            box = layout.box()

            if not result.status:
                label = " "
                icon = 'NONE'
            elif result.status == {'SUCCESS'}:
                label = "Success"
                icon = 'NONE'
            elif result.status - {'SUCCESS'} == {'NO_CONVERGENCE'}:
                label = "No Convergence"
                icon = 'ERROR'
            else:
                label = "ERROR"
                icon = 'ERROR'
            box.label(text=label, icon=icon)
            box.label(text="Iterations: %d .. %d (avg. %d)" %
                      (result.min_iterations, result.max_iterations, result.avg_iterations))
            box.label(text="Error: %.5f .. %.5f (avg. %.5f)" % (result.min_error, result.max_error, result.avg_error))


class PARTICLE_PT_hair_dynamics_structure(ParticleButtonsPanel, Panel):
    bl_label = "Structure"
    bl_parent_id = "PARTICLE_PT_hair_dynamics"
    bl_options = {'DEFAULT_CLOSED'}
    COMPAT_ENGINES = {'BLENDER_RENDER', 'BLENDER_EEVEE', 'BLENDER_WORKBENCH'}

    @classmethod
    def poll(cls, context):
        return context.particle_system.cloth is not None

    def draw(self, context):
        layout = self.layout

        psys = context.particle_system
        cloth_md = psys.cloth
        cloth = cloth_md.settings

        layout.enabled = psys.use_hair_dynamics and psys.point_cache.is_baked is False

        layout.use_property_split = True

        col = layout.column()
        col.prop(cloth, "mass")
        sub = col.column(align=True)
        sub.prop(cloth, "bending_stiffness", text="Stiffness")
        sub.prop(psys.settings, "bending_random", text="Random")
        col.prop(cloth, "bending_damping", text="Damping")
        # XXX has no noticeable effect with stiff hair structure springs
        #col.prop(cloth, "spring_damping", text="Damping")


class PARTICLE_PT_hair_dynamics_volume(ParticleButtonsPanel, Panel):
    bl_label = "Volume"
    bl_parent_id = "PARTICLE_PT_hair_dynamics"
    bl_options = {'DEFAULT_CLOSED'}
    COMPAT_ENGINES = {'BLENDER_RENDER', 'BLENDER_EEVEE', 'BLENDER_WORKBENCH'}

    @classmethod
    def poll(cls, context):
        return context.particle_system.cloth is not None

    def draw(self, context):
        layout = self.layout

        psys = context.particle_system
        cloth_md = psys.cloth
        cloth = cloth_md.settings

        layout.enabled = psys.use_hair_dynamics and psys.point_cache.is_baked is False

        layout.use_property_split = True

        col = layout.column()
        col.prop(cloth, "air_damping", text="Air Drag")
        col.prop(cloth, "internal_friction", slider=True)
        col.prop(cloth, "voxel_cell_size")

        col.separator()

        col.prop(cloth, "density_target", text="Density Target")
        col.prop(cloth, "density_strength", slider=True, text="Density Strength")


class PARTICLE_PT_cache(ParticleButtonsPanel, Panel):
    bl_label = "Cache"
    bl_options = {'DEFAULT_CLOSED'}
    COMPAT_ENGINES = {'BLENDER_RENDER', 'BLENDER_EEVEE', 'BLENDER_WORKBENCH'}

    @classmethod
    def poll(cls, context):
        engine = context.engine
        if engine not in cls.COMPAT_ENGINES:
            return False
        psys = context.particle_system
        if psys is None:
            return False
        if psys.settings is None:
            return False
        if psys.settings.is_fluid or psys.settings.is_manta:
            return False
        phystype = psys.settings.physics_type
        if phystype == 'NO' or phystype == 'KEYED':
            return False
        return (
            psys.settings.type in {'EMITTER', 'REACTOR'} or (
                (psys.settings.type == 'HAIR') and
                (psys.use_hair_dynamics or psys.point_cache.is_baked)
            )
        )

    def draw(self, context):
        psys = context.particle_system

        point_cache_ui(self, context, psys.point_cache, True, 'HAIR' if (psys.settings.type == 'HAIR') else 'PSYS')


class PARTICLE_PT_velocity(ParticleButtonsPanel, Panel):
    bl_label = "Velocity"
    bl_options = {'DEFAULT_CLOSED'}
    COMPAT_ENGINES = {'BLENDER_RENDER', 'BLENDER_EEVEE', 'BLENDER_WORKBENCH'}

    @classmethod
    def poll(cls, context):
        if particle_panel_poll(PARTICLE_PT_velocity, context):
            psys = context.particle_system
            settings = particle_get_settings(context)

            if settings.type == 'HAIR' and not settings.use_advanced_hair:
                return False
            return settings.physics_type != 'BOIDS' and (psys is None or not psys.point_cache.use_external)
        else:
            return False

    def draw(self, context):
        layout = self.layout

        psys = context.particle_system
        part = particle_get_settings(context)

        layout.enabled = particle_panel_enabled(context, psys)
        layout.use_property_split = True

        col = layout.column()
        col.prop(part, "normal_factor")
        sub = col.column(align=True)
        sub.prop(part, "tangent_factor", text="Tangent")
        sub.prop(part, "tangent_phase", slider=True, text="Tangent Phase")

        col.separator()

        col.prop(part, "object_align_factor")

        col.separator()

        if part.emit_from == 'PARTICLE':
            col.prop(part, "particle_factor")
        else:
            col.prop(part, "object_factor", slider=True)
        col.prop(part, "factor_random", text="Randomize")

        # if part.type=='REACTOR':
        #     sub.prop(part, "reactor_factor")
        #     sub.prop(part, "reaction_shape", slider=True)


class PARTICLE_PT_rotation(ParticleButtonsPanel, Panel):
    bl_label = "Rotation"
    bl_options = {'DEFAULT_CLOSED'}
    COMPAT_ENGINES = {'BLENDER_RENDER', 'BLENDER_EEVEE', 'BLENDER_WORKBENCH'}

    @classmethod
    def poll(cls, context):
        if particle_panel_poll(PARTICLE_PT_rotation, context):
            psys = context.particle_system
            settings = particle_get_settings(context)

            if settings.type == 'HAIR' and not settings.use_advanced_hair:
                return False
            return settings.physics_type != 'BOIDS' and (psys is None or not psys.point_cache.use_external)
        else:
            return False

    def draw_header(self, context):
        psys = context.particle_system
        if psys:
            part = psys.settings
        else:
            part = context.space_data.pin_id

        self.layout.prop(part, "use_rotations", text="")

    def draw(self, context):
        layout = self.layout

        psys = context.particle_system
        if psys:
            part = psys.settings
        else:
            part = context.space_data.pin_id

        layout.enabled = particle_panel_enabled(context, psys) and part.use_rotations
        layout.use_property_split = True

        col = layout.column()

        col.prop(part, "rotation_mode")
        col.prop(part, "rotation_factor_random", slider=True, text="Randomize")

        col.separator()

        col.prop(part, "phase_factor", slider=True)
        col.prop(part, "phase_factor_random", text="Randomize Phase ", slider=True)

        if part.type != 'HAIR':
            col.prop(part, "use_dynamic_rotation")


class PARTICLE_PT_rotation_angular_velocity(ParticleButtonsPanel, Panel):
    bl_label = "Angular Velocity"
    bl_parent_id = "PARTICLE_PT_rotation"
    bl_options = {'DEFAULT_CLOSED'}
    COMPAT_ENGINES = {'BLENDER_RENDER', 'BLENDER_EEVEE', 'BLENDER_WORKBENCH'}

    def draw(self, context):
        layout = self.layout

        psys = context.particle_system
        if psys:
            part = psys.settings
        else:
            part = context.space_data.pin_id

        layout.enabled = particle_panel_enabled(context, psys) and part.use_rotations
        layout.use_property_split = True

        col = layout.column()

        col.prop(part, "angular_velocity_mode", text="Axis")
        sub = col.column(align=True)
        sub.active = part.angular_velocity_mode != 'NONE'
        sub.prop(part, "angular_velocity_factor", text="Amount")


class PARTICLE_PT_physics(ParticleButtonsPanel, Panel):
    bl_label = "Physics"
    bl_options = {'DEFAULT_CLOSED'}
    COMPAT_ENGINES = {'BLENDER_RENDER', 'BLENDER_EEVEE', 'BLENDER_WORKBENCH'}

    @classmethod
    def poll(cls, context):
        if particle_panel_poll(PARTICLE_PT_physics, context):
            psys = context.particle_system
            settings = particle_get_settings(context)

            if settings.type == 'HAIR' and not settings.use_advanced_hair:
                return False
            return psys is None or not psys.point_cache.use_external
        else:
            return False

    def draw(self, context):
        layout = self.layout
        layout.use_property_split = True

        psys = context.particle_system
        part = particle_get_settings(context)

        layout.enabled = particle_panel_enabled(context, psys)

        layout.prop(part, "physics_type")

        col = layout.column()
        if part.physics_type != 'NO':
            col = col.column()
            col.prop(part, "mass")
            col.prop(part, "use_multiply_size_mass", text="Multiply Mass with Size")

        if part.physics_type == 'FLUID':
            fluid = part.fluid

            col.separator()
            col.prop(fluid, "solver")
            col.prop(fluid, "stiffness", text="Stiffness")
            col.prop(fluid, "linear_viscosity", text="Viscosity")
            col.prop(fluid, "buoyancy", text="Buoyancy", slider=True)

        elif part.physics_type == 'KEYED':

            sub = col.column()
            sub.active = not psys.use_keyed_timing
            sub.prop(part, "keyed_loops", text="Loops")
            if psys:
                col.prop(psys, "use_keyed_timing", text="Use Timing")


class PARTICLE_PT_physics_fluid_advanced(ParticleButtonsPanel, Panel):
    bl_label = "Advanced"
    bl_parent_id = "PARTICLE_PT_physics"
    bl_options = {'DEFAULT_CLOSED'}
    COMPAT_ENGINES = {'BLENDER_RENDER', 'BLENDER_EEVEE', 'BLENDER_WORKBENCH'}

    @classmethod
    def poll(cls, context):
        part = particle_get_settings(context)
        if part.physics_type == 'FLUID':
            return True
        else:
            return False

    def draw(self, context):
        layout = self.layout
        layout.use_property_split = True

        part = particle_get_settings(context)
        fluid = part.fluid

        col = layout.column()

        if fluid.solver == 'DDR':
            sub = col.column()
            sub.prop(fluid, "repulsion", slider=fluid.use_factor_repulsion)
            sub.prop(fluid, "use_factor_repulsion")

            sub.prop(fluid, "stiff_viscosity", slider=fluid.use_factor_stiff_viscosity)
            sub.prop(fluid, "use_factor_stiff_viscosity")

        sub = col.column()
        sub.prop(fluid, "fluid_radius", slider=fluid.use_factor_radius)
        sub.prop(fluid, "use_factor_radius")

        sub.prop(fluid, "rest_density", slider=fluid.use_factor_density)
        sub.prop(fluid, "use_factor_density")

        if fluid.solver == 'CLASSICAL':
            # With the classical solver, it is possible to calculate the
            # spacing between particles when the fluid is at rest. This
            # makes it easier to set stable initial conditions.
            particle_volume = part.mass / fluid.rest_density
            spacing = pow(particle_volume, 1.0 / 3.0)

            sub.label(text="Spacing: %g" % spacing)


class PARTICLE_PT_physics_fluid_springs(ParticleButtonsPanel, Panel):
    bl_label = "Springs"
    bl_parent_id = "PARTICLE_PT_physics"
    bl_options = {'DEFAULT_CLOSED'}
    COMPAT_ENGINES = {'BLENDER_RENDER', 'BLENDER_EEVEE', 'BLENDER_WORKBENCH'}

    @classmethod
    def poll(cls, context):
        part = particle_get_settings(context)
        fluid = part.fluid
        if part.physics_type == 'FLUID' and fluid.solver == 'DDR':
            return True
        else:
            return False

    def draw(self, context):
        layout = self.layout
        layout.use_property_split = True

        part = particle_get_settings(context)
        fluid = part.fluid

        col = layout.column()

        col.prop(fluid, "spring_force", text="Force")


class PARTICLE_PT_physics_fluid_springs_viscoelastic(ParticleButtonsPanel, Panel):
    bl_label = "Viscoelastic Springs"
    bl_parent_id = "PARTICLE_PT_physics_fluid_springs"
    bl_options = {'DEFAULT_CLOSED'}
    COMPAT_ENGINES = {'BLENDER_RENDER', 'BLENDER_EEVEE', 'BLENDER_WORKBENCH'}

    @classmethod
    def poll(cls, context):
        part = particle_get_settings(context)
        fluid = part.fluid
        if part.physics_type == 'FLUID' and fluid.solver == 'DDR':
            return True
        else:
            return False

    def draw_header(self, context):
        part = particle_get_settings(context)
        fluid = part.fluid

        self.layout.prop(fluid, "use_viscoelastic_springs", text="")

    def draw(self, context):
        layout = self.layout
        layout.use_property_split = True

        part = particle_get_settings(context)
        fluid = part.fluid

        col = layout.column()
        col.active = fluid.use_viscoelastic_springs
        col.prop(fluid, "yield_ratio", slider=True)
        col.prop(fluid, "plasticity", slider=True)

        col.separator()

        col.prop(fluid, "use_initial_rest_length")
        col.prop(fluid, "spring_frames", text="Frames")


class PARTICLE_PT_physics_fluid_springs_advanced(ParticleButtonsPanel, Panel):
    bl_label = "Advanced"
    bl_parent_id = "PARTICLE_PT_physics_fluid_springs"
    bl_options = {'DEFAULT_CLOSED'}
    COMPAT_ENGINES = {'BLENDER_RENDER', 'BLENDER_EEVEE', 'BLENDER_WORKBENCH'}

    @classmethod
    def poll(cls, context):
        part = particle_get_settings(context)
        fluid = part.fluid
        if part.physics_type == 'FLUID' and fluid.solver == 'DDR':
            return True
        else:
            return False

    def draw(self, context):
        layout = self.layout
        layout.use_property_split = True

        part = particle_get_settings(context)
        fluid = part.fluid

        sub = layout.column()
        sub.prop(fluid, "rest_length", slider=fluid.use_factor_rest_length)
        sub.prop(fluid, "use_factor_rest_length")


class PARTICLE_PT_physics_boids_movement(ParticleButtonsPanel, Panel):
    bl_label = "Movement"
    bl_parent_id = "PARTICLE_PT_physics"
    bl_options = {'DEFAULT_CLOSED'}
    COMPAT_ENGINES = {'BLENDER_RENDER', 'BLENDER_EEVEE', 'BLENDER_WORKBENCH'}

    @classmethod
    def poll(cls, context):
        part = particle_get_settings(context)
        return part.physics_type in {'BOIDS'}

    def draw(self, context):
        layout = self.layout
        layout.use_property_split = True

        part = particle_get_settings(context)
        boids = part.boids

        col = layout.column()

        col.prop(boids, "use_flight")
        col.prop(boids, "use_land")
        col.prop(boids, "use_climb")

        col = layout.column()

        col.active = boids.use_flight
        sub = col.column()
        sub.prop(boids, "air_speed_max")
        sub.prop(boids, "air_speed_min", slider=True)
        col.prop(boids, "air_acc_max", slider=True)
        col.prop(boids, "air_ave_max", slider=True)
        col.prop(boids, "air_personal_space")
        row = col.row(align=True)
        row.active = (boids.use_land or boids.use_climb) and boids.use_flight
        row.prop(boids, "land_smooth")

        layout.separator()

        col = layout.column()
        col.active = boids.use_land or boids.use_climb
        col.prop(boids, "land_speed_max")
        col.prop(boids, "land_jump_speed")
        col.prop(boids, "land_acc_max", slider=True)
        col.prop(boids, "land_ave_max", slider=True)
        col.prop(boids, "land_personal_space")
        col.prop(boids, "land_stick_force")

        layout.separator()

        layout.prop(part, "collision_collection")


class PARTICLE_PT_physics_boids_battle(ParticleButtonsPanel, Panel):
    bl_label = "Battle"
    bl_parent_id = "PARTICLE_PT_physics"
    bl_options = {'DEFAULT_CLOSED'}
    COMPAT_ENGINES = {'BLENDER_RENDER', 'BLENDER_EEVEE', 'BLENDER_WORKBENCH'}

    @classmethod
    def poll(cls, context):
        part = particle_get_settings(context)
        return part.physics_type in {'BOIDS'}

    def draw(self, context):
        layout = self.layout
        layout.use_property_split = True

        part = particle_get_settings(context)
        boids = part.boids

        col = layout.column()

        col.prop(boids, "health")
        col.prop(boids, "strength")
        col.prop(boids, "aggression")
        col.prop(boids, "accuracy")
        col.prop(boids, "range")


class PARTICLE_PT_physics_boids_misc(ParticleButtonsPanel, Panel):
    bl_label = "Misc"
    bl_parent_id = "PARTICLE_PT_physics"
    bl_options = {'DEFAULT_CLOSED'}
    COMPAT_ENGINES = {'BLENDER_RENDER', 'BLENDER_EEVEE', 'BLENDER_WORKBENCH'}

    @classmethod
    def poll(cls, context):
        part = particle_get_settings(context)
        return part.physics_type in {'BOIDS'}

    def draw(self, context):
        layout = self.layout
        layout.use_property_split = True

        part = particle_get_settings(context)
        boids = part.boids

        col = layout.column()

        col.prop(boids, "bank", slider=True)
        col.prop(boids, "pitch", slider=True)
        col.prop(boids, "height", slider=True)


class PARTICLE_PT_physics_relations(ParticleButtonsPanel, Panel):
    bl_label = "Relations"
    bl_parent_id = "PARTICLE_PT_physics"
    bl_options = {'DEFAULT_CLOSED'}
    COMPAT_ENGINES = {'BLENDER_RENDER', 'BLENDER_EEVEE', 'BLENDER_WORKBENCH'}

    @classmethod
    def poll(cls, context):
        part = particle_get_settings(context)
        return part.physics_type in {'KEYED', 'BOIDS'}

    def draw(self, context):
        layout = self.layout
        layout.use_property_split = True

        psys = context.particle_system
        part = particle_get_settings(context)

        row = layout.row()
        row.template_list("UI_UL_list", "particle_targets", psys, "targets",
                          psys, "active_particle_target_index", rows=4)

        col = row.column()
        sub = col.row()
        subsub = sub.column(align=True)
        subsub.operator("particle.new_target", icon='ADD', text="")
        subsub.operator("particle.target_remove", icon='REMOVE', text="")
        sub = col.row()
        subsub = sub.column(align=True)
        subsub.operator("particle.target_move_up", icon='TRIA_UP', text="")
        subsub.operator("particle.target_move_down", icon='TRIA_DOWN', text="")

        key = psys.active_particle_target

        if key:
            if part.physics_type == 'KEYED':
                col = layout.column()
                # doesn't work yet
                #col.alert = key.valid
                col.prop(key, "object")
                col.prop(key, "system", text="System")

                col.active = psys.use_keyed_timing
                col.prop(key, "time")
                col.prop(key, "duration")
            elif part.physics_type == 'BOIDS':
                sub = layout.column()
                # doesn't work yet
                #sub.alert = key.valid
                sub.prop(key, "object")
                sub.prop(key, "system", text="System")
                layout.prop(key, "alliance")


class PARTICLE_PT_physics_fluid_interaction(ParticleButtonsPanel, Panel):
    bl_label = "Fluid Interaction"
    bl_parent_id = "PARTICLE_PT_physics"
    bl_options = {'DEFAULT_CLOSED'}
    COMPAT_ENGINES = {'BLENDER_RENDER', 'BLENDER_EEVEE', 'BLENDER_WORKBENCH'}

    @classmethod
    def poll(cls, context):
        part = particle_get_settings(context)
        return part.physics_type == 'FLUID'

    def draw(self, context):
        layout = self.layout
        layout.use_property_split = True

        psys = context.particle_system

        row = layout.row()
        row.template_list("UI_UL_list", "particle_targets", psys, "targets",
                          psys, "active_particle_target_index", rows=4)

        col = row.column()
        sub = col.row()
        subsub = sub.column(align=True)
        subsub.operator("particle.new_target", icon='ADD', text="")
        subsub.operator("particle.target_remove", icon='REMOVE', text="")
        sub = col.row()
        subsub = sub.column(align=True)
        subsub.operator("particle.target_move_up", icon='TRIA_UP', text="")
        subsub.operator("particle.target_move_down", icon='TRIA_DOWN', text="")

        key = psys.active_particle_target

        if key:
            sub = layout.column()
            # doesn't work yet
            #sub.alert = key.valid
            sub.prop(key, "object")
            sub.prop(key, "system", text="System")


class PARTICLE_PT_physics_deflection(ParticleButtonsPanel, Panel):
    bl_label = "Deflection"
    bl_parent_id = "PARTICLE_PT_physics"
    bl_options = {'DEFAULT_CLOSED'}
    COMPAT_ENGINES = {'BLENDER_RENDER', 'BLENDER_EEVEE', 'BLENDER_WORKBENCH'}

    @classmethod
    def poll(cls, context):
        part = particle_get_settings(context)
        return part.physics_type in {'NEWTON', 'FLUID'}

    def draw(self, context):
        layout = self.layout
        layout.use_property_split = True

        psys = context.particle_system
        part = particle_get_settings(context)

        layout.enabled = particle_panel_enabled(context, psys)

        col = layout.column()
        col.prop(part, "use_size_deflect")
        col.prop(part, "use_die_on_collision")

        col.prop(part, "collision_collection")


class PARTICLE_PT_physics_forces(ParticleButtonsPanel, Panel):
    bl_label = "Forces"
    bl_parent_id = "PARTICLE_PT_physics"
    COMPAT_ENGINES = {'BLENDER_RENDER', 'BLENDER_EEVEE', 'BLENDER_WORKBENCH'}

    @classmethod
    def poll(cls, context):
        part = particle_get_settings(context)
        return part.physics_type in {'NEWTON', 'FLUID'}

    def draw(self, context):
        layout = self.layout
        layout.use_property_split = True

        psys = context.particle_system
        part = particle_get_settings(context)

        layout.enabled = particle_panel_enabled(context, psys)

        col = layout.column()

        col.prop(part, "brownian_factor")
        col.prop(part, "drag_factor", slider=True)
        col.prop(part, "damping", slider=True)


class PARTICLE_PT_physics_integration(ParticleButtonsPanel, Panel):
    bl_label = "Integration"
    bl_options = {'DEFAULT_CLOSED'}
    bl_parent_id = "PARTICLE_PT_physics"
    COMPAT_ENGINES = {'BLENDER_RENDER', 'BLENDER_EEVEE', 'BLENDER_WORKBENCH'}

    @classmethod
    def poll(cls, context):
        part = particle_get_settings(context)
        return part.physics_type in {'NEWTON', 'FLUID'}

    def draw(self, context):
        layout = self.layout
        layout.use_property_split = True

        psys = context.particle_system
        part = particle_get_settings(context)

        layout.enabled = particle_panel_enabled(context, psys)

        col = layout.column()

        col.prop(part, "integrator")
        col.prop(part, "timestep")
        sub = col.row()
        sub.prop(part, "subframes")
        supports_courant = part.physics_type == 'FLUID'
        subsub = sub.row()
        subsub.enabled = supports_courant
        subsub.prop(part, "use_adaptive_subframes", text="")
        if supports_courant and part.use_adaptive_subframes:
            col.prop(part, "courant_target", text="Threshold")


class PARTICLE_PT_boidbrain(ParticleButtonsPanel, Panel):
    bl_label = "Boid Brain"
    bl_options = {'DEFAULT_CLOSED'}
    bl_parent_id = "PARTICLE_PT_physics"

    COMPAT_ENGINES = {'BLENDER_RENDER', 'BLENDER_EEVEE', 'BLENDER_WORKBENCH'}

    @classmethod
    def poll(cls, context):
        psys = context.particle_system
        settings = particle_get_settings(context)
        engine = context.engine

        if settings is None:
            return False
        if psys is not None and psys.point_cache.use_external:
            return False
        return settings.physics_type == 'BOIDS' and engine in cls.COMPAT_ENGINES

    def draw(self, context):
        layout = self.layout

        boids = particle_get_settings(context).boids

        layout.enabled = particle_panel_enabled(context, context.particle_system)

        # Currently boids can only use the first state so these are commented out for now.
        #row = layout.row()
        # row.template_list("UI_UL_list", "particle_boids", boids, "states",
        #                  boids, "active_boid_state_index", compact="True")
        #col = row.row()
        #sub = col.row(align=True)
        #sub.operator("boid.state_add", icon='ADD', text="")
        #sub.operator("boid.state_del", icon='REMOVE', text="")
        #sub = row.row(align=True)
        #sub.operator("boid.state_move_up", icon='TRIA_UP', text="")
        #sub.operator("boid.state_move_down", icon='TRIA_DOWN', text="")

        state = boids.active_boid_state

        #layout.prop(state, "name", text="State name")

        row = layout.row()
        row.prop(state, "ruleset_type")
        if state.ruleset_type == 'FUZZY':
            row.prop(state, "rule_fuzzy", slider=True)
        else:
            row.label(text="")

        row = layout.row()
        row.template_list("UI_UL_list", "particle_boids_rules", state,
                          "rules", state, "active_boid_rule_index", rows=4)

        col = row.column()
        sub = col.row()
        subsub = sub.column(align=True)
        subsub.operator_menu_enum("boid.rule_add", "type", icon='ADD', text="")
        subsub.operator("boid.rule_del", icon='REMOVE', text="")
        sub = col.row()
        subsub = sub.column(align=True)
        subsub.operator("boid.rule_move_up", icon='TRIA_UP', text="")
        subsub.operator("boid.rule_move_down", icon='TRIA_DOWN', text="")

        rule = state.active_boid_rule

        if rule:
            row = layout.row()
            row.prop(rule, "name", text="")
            # somebody make nice icons for boids here please! -jahka
            row.prop(rule, "use_in_air", icon='TRIA_UP', text="")
            row.prop(rule, "use_on_land", icon='TRIA_DOWN', text="")

            row = layout.row()

            if rule.type == 'GOAL':
                row.prop(rule, "object")
                row = layout.row()
                row.prop(rule, "use_predict")
            elif rule.type == 'AVOID':
                row.prop(rule, "object")
                row = layout.row()
                row.prop(rule, "use_predict")
                row.prop(rule, "fear_factor")
            elif rule.type == 'FOLLOW_PATH':
                row.label(text="Not yet functional")
            elif rule.type == 'AVOID_COLLISION':
                row.prop(rule, "use_avoid")
                row.prop(rule, "use_avoid_collision")
                row.prop(rule, "look_ahead")
            elif rule.type == 'FOLLOW_LEADER':
                row.prop(rule, "object", text="")
                row.prop(rule, "distance")
                row = layout.row()
                row.prop(rule, "use_line")
                sub = row.row()
                sub.active = rule.line
                sub.prop(rule, "queue_count")
            elif rule.type == 'AVERAGE_SPEED':
                row.prop(rule, "speed", slider=True)
                row.prop(rule, "wander", slider=True)
                row.prop(rule, "level", slider=True)
            elif rule.type == 'FIGHT':
                row.prop(rule, "distance")
                row.prop(rule, "flee_distance")


class PARTICLE_PT_render(ParticleButtonsPanel, Panel):
    bl_label = "Render"
    bl_options = {'DEFAULT_CLOSED'}
    COMPAT_ENGINES = {'BLENDER_RENDER', 'BLENDER_EEVEE', 'BLENDER_WORKBENCH'}

    @classmethod
    def poll(cls, context):
        settings = particle_get_settings(context)
        engine = context.engine
        if settings is None:
            return False

        return engine in cls.COMPAT_ENGINES

    def draw(self, context):
        layout = self.layout
        layout.use_property_split = True

        psys = context.particle_system
        part = particle_get_settings(context)

        layout.prop(part, "render_type", text="Render As")

        if (
                part.type == 'EMITTER' or
                (part.render_type in {'OBJECT', 'COLLECTION'} and part.type == 'HAIR')
        ):
            if part.render_type not in {'NONE'}:

                col = layout.column(align=True)
                col.prop(part, "particle_size", text="Scale")
                col.prop(part, "size_random", slider=True, text="Scale Randomness")

        if psys:
            col = layout.column()
            if part.render_type not in {'OBJECT', 'COLLECTION', 'NONE'}:
                # col.enabled = False
                col.prop(part, "material_slot", text="Material")
                col.prop(psys, "parent", text="Coordinate System")

        if context.object:
            layout.separator()
            layout.prop(context.object, "show_instancer_for_render", text="Show Emitter")


class PARTICLE_PT_render_extra(ParticleButtonsPanel, Panel):
    bl_label = "Extra"
    bl_parent_id = "PARTICLE_PT_render"
    bl_options = {'DEFAULT_CLOSED'}
    COMPAT_ENGINES = {'BLENDER_RENDER', 'BLENDER_EEVEE', 'BLENDER_WORKBENCH'}

    @classmethod
    def poll(cls, context):
        part = particle_get_settings(context)
        return part.render_type != 'NONE'

    def draw(self, context):
        layout = self.layout
        layout.use_property_split = True

        part = particle_get_settings(context)

        col = layout.column()

        col = layout.column()
        col.prop(part, "use_parent_particles", text="Parent Particles")
        col.prop(part, "show_unborn", text="Unborn")
        col.prop(part, "use_dead", text="Dead")


class PARTICLE_PT_render_line(ParticleButtonsPanel, Panel):
    bl_label = "Line"
    bl_parent_id = "PARTICLE_PT_render"
    COMPAT_ENGINES = {'BLENDER_RENDER', 'BLENDER_EEVEE', 'BLENDER_WORKBENCH'}

    @classmethod
    def poll(cls, context):
        part = particle_get_settings(context)
        return part.render_type == 'LINE'

    def draw(self, context):
        layout = self.layout
        layout.use_property_split = True

        part = particle_get_settings(context)

        col = layout.column()

        col.separator()
        sub = col.column(align=True)
        sub.prop(part, "line_length_tail", text="Length Tail")
        sub.prop(part, "line_length_head", text="Head")
        col.prop(part, "use_velocity_length", text="Velocity Length")


class PARTICLE_PT_render_path(ParticleButtonsPanel, Panel):
    bl_label = "Path"
    bl_parent_id = "PARTICLE_PT_render"
    COMPAT_ENGINES = {'BLENDER_RENDER', 'BLENDER_EEVEE', 'BLENDER_WORKBENCH'}

    @classmethod
    def poll(cls, context):
        part = particle_get_settings(context)
        return part.render_type == 'PATH'

    def draw(self, context):
        layout = self.layout
        layout.use_property_split = True

        part = particle_get_settings(context)

        col = layout.column()

        col.prop(part, "use_strand_primitive")
        sub = col.column()
        sub.active = (part.use_strand_primitive is False)
        sub.prop(part, "use_render_adaptive")
        sub = col.column()
        sub.active = part.use_render_adaptive or part.use_strand_primitive is True
        sub.prop(part, "adaptive_angle")
        sub = col.column()
        sub.active = (part.use_render_adaptive is True and part.use_strand_primitive is False)
        sub.prop(part, "adaptive_pixel")
        col.prop(part, "use_hair_bspline")
        col.prop(part, "render_step", text="Steps")


class PARTICLE_PT_render_path_timing(ParticleButtonsPanel, Panel):
    bl_label = "Timing"
    bl_parent_id = "PARTICLE_PT_render"
    bl_options = {'DEFAULT_CLOSED'}
    COMPAT_ENGINES = {'BLENDER_RENDER', 'BLENDER_EEVEE', 'BLENDER_WORKBENCH'}

    @classmethod
    def poll(cls, context):
        part = particle_get_settings(context)
        return part.render_type == 'PATH'

    def draw(self, context):
        layout = self.layout
        layout.use_property_split = True

        psys = context.particle_system
        part = particle_get_settings(context)

        col = layout.column()

        col.prop(part, "use_absolute_path_time")

        if part.type == 'HAIR' or psys.point_cache.is_baked:
            col.prop(part, "path_start", text="Start", slider=not part.use_absolute_path_time)
        else:
            col.prop(part, "trail_count")

        col.prop(part, "path_end", text="End", slider=not part.use_absolute_path_time)
        col.prop(part, "length_random", text="Random", slider=True)


class PARTICLE_PT_render_object(ParticleButtonsPanel, Panel):
    bl_label = "Object"
    bl_parent_id = "PARTICLE_PT_render"
    COMPAT_ENGINES = {'BLENDER_RENDER', 'BLENDER_EEVEE', 'BLENDER_WORKBENCH'}

    @classmethod
    def poll(cls, context):
        part = particle_get_settings(context)
        return part.render_type == 'OBJECT'

    def draw(self, context):
        layout = self.layout
        layout.use_property_split = True

        part = particle_get_settings(context)

        col = layout.column()

        col.prop(part, "instance_object", text="Instance Object")
        sub = col.column()
        sub.prop(part, "use_global_instance", text="Global Coordinates")
        sub.prop(part, "use_rotation_instance", text="Object Rotation")
        sub.prop(part, "use_scale_instance", text="Object Scale")


class PARTICLE_PT_render_collection(ParticleButtonsPanel, Panel):
    bl_label = "Collection"
    bl_parent_id = "PARTICLE_PT_render"
    COMPAT_ENGINES = {'BLENDER_RENDER', 'BLENDER_EEVEE', 'BLENDER_WORKBENCH'}

    @classmethod
    def poll(cls, context):
        part = particle_get_settings(context)
        return part.render_type == 'COLLECTION'

    def draw(self, context):
        layout = self.layout
        layout.use_property_split = True

        part = particle_get_settings(context)

        col = layout.column()

        col.prop(part, "instance_collection", text="Instance Collection")

        col.prop(part, "use_whole_collection")
        sub = col.column()
        sub.active = (part.use_whole_collection is False)
        sub.prop(part, "use_collection_pick_random")
        sub.prop(part, "use_global_instance", text="Global Coordinates")
        sub.prop(part, "use_rotation_instance", text="Object Rotation")
        sub.prop(part, "use_scale_instance", text="Object Scale")


class PARTICLE_PT_render_collection_use_count(ParticleButtonsPanel, Panel):
    bl_label = "Use Count"
    bl_parent_id = "PARTICLE_PT_render_collection"
    bl_options = {'DEFAULT_CLOSED'}
    COMPAT_ENGINES = {'BLENDER_RENDER', 'BLENDER_EEVEE', 'BLENDER_WORKBENCH'}

    @classmethod
    def poll(cls, context):
        part = particle_get_settings(context)
        return part.render_type == 'COLLECTION'

    def draw_header(self, context):
        layout = self.layout
        part = particle_get_settings(context)

        layout.active = not part.use_whole_collection

        layout.prop(part, "use_collection_count", text="")

    def draw(self, context):
        layout = self.layout
        layout.use_property_split = True

        part = particle_get_settings(context)

        col = layout.column()

        layout.active = part.use_collection_count and not part.use_whole_collection

        row = layout.row()
        row.template_list("UI_UL_list", "particle_instance_weights", part, "instance_weights",
                          part, "active_instanceweight_index")

        col = row.column()
        sub = col.row()
        subsub = sub.column(align=True)
        subsub.operator("particle.dupliob_copy", icon='ADD', text="")
        subsub.operator("particle.dupliob_remove", icon='REMOVE', text="")
        subsub.operator("particle.dupliob_move_up", icon='TRIA_UP', text="")
        subsub.operator("particle.dupliob_move_down", icon='TRIA_DOWN', text="")
        subsub.separator()
        subsub.operator("particle.dupliob_refresh", icon='FILE_REFRESH', text="")

        weight = part.active_instanceweight
        if weight:
            row = layout.row()
            row.prop(weight, "count")


class PARTICLE_PT_render_trails(ParticleButtonsPanel, Panel):
    bl_label = "Trails"
    bl_parent_id = "PARTICLE_PT_render"
    bl_options = {'DEFAULT_CLOSED'}
    COMPAT_ENGINES = {'BLENDER_RENDER', 'BLENDER_EEVEE', 'BLENDER_WORKBENCH'}

    @classmethod
    def poll(cls, context):
        part = particle_get_settings(context)
        return part.render_type in {'HALO', 'LINE', 'BILLBOARD'}

    def draw(self, context):
        layout = self.layout
        layout.use_property_split = True

        part = particle_get_settings(context)

        col = layout.column()

        col.prop(part, "trail_count")

        sub = col.column()
        sub.active = (part.trail_count > 1)
        sub.prop(part, "use_absolute_path_time", text="Length in Frames")
        sub.prop(part, "path_end", text="Length", slider=not part.use_absolute_path_time)
        sub.prop(part, "length_random", text="Random Length", slider=True)


class PARTICLE_PT_draw(ParticleButtonsPanel, Panel):
    bl_label = "Viewport Display"
    bl_options = {'DEFAULT_CLOSED'}
    COMPAT_ENGINES = {'BLENDER_RENDER', 'BLENDER_EEVEE', 'BLENDER_WORKBENCH'}

    @classmethod
    def poll(cls, context):
        settings = particle_get_settings(context)
        engine = context.engine
        if settings is None:
            return False
        return engine in cls.COMPAT_ENGINES

    def draw(self, context):
        layout = self.layout
        layout.use_property_split = True

        psys = context.particle_system
        part = particle_get_settings(context)

        layout.prop(part, "display_method", text="Display As")

        if part.display_method == 'NONE' or (part.render_type == 'NONE' and part.display_method == 'RENDER'):
            return

        path = (part.render_type == 'PATH' and part.display_method == 'RENDER') or part.display_method == 'PATH'

        layout.separator()

        col = layout.column()
        col.prop(part, "display_color", text="Color")
        if part.display_color in {'VELOCITY', 'ACCELERATION'}:
            col.prop(part, "color_maximum", text="Fade Distance")

        col = layout.column()

        if path:
            col.prop(part, "display_step", text="Strand Steps")
        col.prop(part, "display_percentage", slider=True, text="Amount")
        if part.display_method != 'RENDER' or part.render_type == 'HALO':
            col.prop(part, "display_size", text="Size")

        if part.display_percentage != 100 and psys is not None:
            if part.type == 'HAIR':
                if psys.use_hair_dynamics and psys.point_cache.is_baked is False:
                    layout.row().label(text="Display percentage makes dynamics inaccurate without baking")
            else:
                phystype = part.physics_type
                if phystype != 'NO' and phystype != 'KEYED' and psys.point_cache.is_baked is False:
                    layout.row().label(text="Display percentage makes dynamics inaccurate without baking")
        else:
            layout.separator()

        col = layout.column()
        col.prop(part, "show_guide_hairs", text="Guide Hairs")
        col.prop(part, "show_size")
        col.prop(part, "show_velocity")
        col.prop(part, "show_number")
        if part.physics_type == 'BOIDS':
            col.prop(part, "show_health")

        if context.object:
            layout.separator()
            layout.prop(context.object, "show_instancer_for_viewport", text="Show Emitter")


class PARTICLE_PT_children(ParticleButtonsPanel, Panel):
    bl_label = "Children"
    bl_options = {'DEFAULT_CLOSED'}
    COMPAT_ENGINES = {'BLENDER_RENDER', 'BLENDER_EEVEE', 'BLENDER_WORKBENCH'}

    @classmethod
    def poll(cls, context):
        return particle_panel_poll(cls, context)

    def draw(self, context):
        layout = self.layout

        psys = context.particle_system
        part = particle_get_settings(context)

        layout.row().prop(part, "child_type", expand=True)

        layout.use_property_split = True

        if part.child_type == 'NONE':
            return

        col = layout.column()

        sub = col.column(align=True)
        sub.prop(part, "child_nbr", text="Display Amount")
        sub.prop(part, "rendered_child_count", text="Render Amount")

        col.separator()

        col.prop(part, "child_length", slider=True)
        col.prop(part, "child_length_threshold", slider=True)
        if psys:
            col.prop(psys, "child_seed", text="Seed")

        col.separator()

        if part.child_type == 'INTERPOLATED':
            col.prop(part, "virtual_parents", slider=True)
            col.prop(part, "create_long_hair_children")
        else:
            col.separator()
            sub = col.column(align=True)
            sub.prop(part, "child_size", text="Size")
            sub.prop(part, "child_size_random", text="Randomize Size", slider=True)

        if part.child_type == 'SIMPLE':
            col.separator()
            col.prop(part, "child_radius", text="Radius")
            col.prop(part, "child_roundness", text="Roundness", slider=True)
        elif part.virtual_parents > 0.0:
            sub = col.column(align=True)
            sub.label(text="Parting not available with virtual parents")


class PARTICLE_PT_children_parting(ParticleButtonsPanel, Panel):
    bl_label = "Parting"
    bl_parent_id = "PARTICLE_PT_children"
    bl_options = {'DEFAULT_CLOSED'}
    COMPAT_ENGINES = {'BLENDER_RENDER', 'BLENDER_EEVEE', 'BLENDER_WORKBENCH'}

    @classmethod
    def poll(cls, context):
        part = particle_get_settings(context)
        return part.child_type == 'INTERPOLATED'

    def draw(self, context):
        layout = self.layout

        part = particle_get_settings(context)

        layout.use_property_split = True

        col = layout.column()
        col.prop(part, "child_parting_factor", text="Parting", slider=True)
        col.prop(part, "child_parting_min", text="Min")
        col.prop(part, "child_parting_max", text="Max")


class PARTICLE_PT_children_clumping(ParticleButtonsPanel, Panel):
    bl_label = "Clumping"
    bl_parent_id = "PARTICLE_PT_children"
    bl_options = {'DEFAULT_CLOSED'}
    COMPAT_ENGINES = {'BLENDER_RENDER', 'BLENDER_EEVEE', 'BLENDER_WORKBENCH'}

    @classmethod
    def poll(cls, context):
        part = particle_get_settings(context)
        return part.child_type != 'NONE'

    def draw(self, context):
        layout = self.layout

        part = particle_get_settings(context)

        layout.use_property_split = True

        col = layout.column()

        sub = col.column()

        sub.prop(part, "use_clump_curve")
        if part.use_clump_curve:
            sub.template_curve_mapping(part, "clump_curve")
        else:
            sub.prop(part, "clump_factor", slider=True)
            sub.prop(part, "clump_shape", slider=True)

        if part.child_type == 'SIMPLE':
            col.prop(part, "twist")
            col.prop(part, "use_twist_curve")
            if part.use_twist_curve:
                col.template_curve_mapping(part, "twist_curve")


class PARTICLE_PT_children_clumping_noise(ParticleButtonsPanel, Panel):
    bl_label = "Clump Noise"
    bl_parent_id = "PARTICLE_PT_children_clumping"
    bl_options = {'DEFAULT_CLOSED'}
    COMPAT_ENGINES = {'BLENDER_RENDER', 'BLENDER_EEVEE', 'BLENDER_WORKBENCH'}

    def draw_header(self, context):

        part = particle_get_settings(context)

        self.layout.prop(part, "use_clump_noise", text="")

    def draw(self, context):
        layout = self.layout

        part = particle_get_settings(context)

        layout.use_property_split = True
        layout.enabled = part.use_clump_noise

        layout.prop(part, "clump_noise_size")


class PARTICLE_PT_children_roughness(ParticleButtonsPanel, Panel):
    bl_label = "Roughness"
    bl_parent_id = "PARTICLE_PT_children"
    bl_options = {'DEFAULT_CLOSED'}
    COMPAT_ENGINES = {'BLENDER_RENDER', 'BLENDER_EEVEE', 'BLENDER_WORKBENCH'}

    @classmethod
    def poll(cls, context):
        part = particle_get_settings(context)
        return part.child_type != 'NONE'

    def draw(self, context):
        layout = self.layout

        part = particle_get_settings(context)

        layout.use_property_split = True

        col = layout.column()

        col.prop(part, "use_roughness_curve")
        if part.use_roughness_curve:
            sub = col.column()
            sub.template_curve_mapping(part, "roughness_curve")
            sub.prop(part, "roughness_1", text="Roughness")
            sub.prop(part, "roughness_1_size", text="Size")
        else:
            sub = col.column(align=True)
            sub.prop(part, "roughness_1", text="Uniform")
            sub.prop(part, "roughness_1_size", text="Size")

            sub = col.column(align=True)
            sub.prop(part, "roughness_endpoint", text="Endpoint")
            sub.prop(part, "roughness_end_shape")

            sub = col.column(align=True)
            sub.prop(part, "roughness_2", text="Random")
            sub.prop(part, "roughness_2_size", text="Size")
            sub.prop(part, "roughness_2_threshold", slider=True)


class PARTICLE_PT_children_kink(ParticleButtonsPanel, Panel):
    bl_label = "Kink"
    bl_parent_id = "PARTICLE_PT_children"
    bl_options = {'DEFAULT_CLOSED'}
    COMPAT_ENGINES = {'BLENDER_RENDER', 'BLENDER_EEVEE', 'BLENDER_WORKBENCH'}

    @classmethod
    def poll(cls, context):
        part = particle_get_settings(context)
        return part.child_type != 'NONE'

    def draw(self, context):
        layout = self.layout

        part = particle_get_settings(context)

        layout.use_property_split = True

        col = layout.column()

        col.prop(part, "kink", text="Kink Type")
        col = layout.column()
        col.active = part.kink != 'NO'

        if part.kink == 'SPIRAL':

            sub = col.column()
            sub.prop(part, "kink_amplitude", text="Amplitude")
            sub.prop(part, "kink_amplitude_random", text="Randomize Amplitude", slider=True)

            col.separator()

            sub = col.column()
            sub.prop(part, "kink_axis")
            sub.prop(part, "kink_axis_random", text="Randomize Axis", slider=True)

            col.separator()

            col.prop(part, "kink_frequency", text="Frequency")
            col.prop(part, "kink_shape", text="Shape", slider=True)
            col.prop(part, "kink_extra_steps", text="Steps")

        elif part.kink in {'CURL', 'RADIAL', 'WAVE', 'BRAID', 'WAVE'}:
            sub = col.column(align=True)
            sub.prop(part, "kink_amplitude")
            sub.prop(part, "kink_amplitude_clump", text="Clump", slider=True)
            col.prop(part, "kink_flat", slider=True)
            col.prop(part, "kink_frequency")
            col.prop(part, "kink_shape", slider=True)


class PARTICLE_PT_field_weights(ParticleButtonsPanel, Panel):
    bl_label = "Field Weights"
    bl_options = {'DEFAULT_CLOSED'}
    COMPAT_ENGINES = {'BLENDER_RENDER', 'BLENDER_EEVEE', 'BLENDER_WORKBENCH'}

    @classmethod
    def poll(cls, context):
        return particle_panel_poll(cls, context)

    def draw(self, context):
        part = particle_get_settings(context)
        effector_weights_ui(self, context, part.effector_weights, 'PSYS')

        if part.type == 'HAIR':
            row = self.layout.row()
            row.prop(part.effector_weights, "apply_to_hair_growing")
            row.prop(part, "apply_effector_to_children")
            row = self.layout.row()
            row.prop(part, "effect_hair", slider=True)


class PARTICLE_PT_force_fields(ParticleButtonsPanel, Panel):
    bl_label = "Force Field Settings"
    bl_options = {'DEFAULT_CLOSED'}
    COMPAT_ENGINES = {'BLENDER_RENDER', 'BLENDER_EEVEE', 'BLENDER_WORKBENCH'}

    def draw(self, context):
        layout = self.layout
        layout.use_property_split = True

        part = particle_get_settings(context)

        col = layout.column()
        col.prop(part, "use_self_effect")
        col.prop(part, "effector_amount", text="Effector Amount")


class PARTICLE_PT_force_fields_type1(ParticleButtonsPanel, Panel):
    bl_label = "Type 1"
    bl_parent_id = "PARTICLE_PT_force_fields"
    COMPAT_ENGINES = {'BLENDER_RENDER', 'BLENDER_EEVEE', 'BLENDER_WORKBENCH'}

    def draw(self, context):
        layout = self.layout
        layout.use_property_split = True

        part = particle_get_settings(context)

        col = layout.column()
        col.prop(part.force_field_1, "type", text="Type 1")
        basic_force_field_settings_ui(self, context, part.force_field_1)


class PARTICLE_PT_force_fields_type2(ParticleButtonsPanel, Panel):
    bl_label = "Type 2"
    bl_parent_id = "PARTICLE_PT_force_fields"
    COMPAT_ENGINES = {'BLENDER_RENDER', 'BLENDER_EEVEE', 'BLENDER_WORKBENCH'}

    def draw(self, context):
        layout = self.layout
        layout.use_property_split = True

        part = particle_get_settings(context)

        col = layout.column()
        col.prop(part.force_field_2, "type", text="Type 2")
        basic_force_field_settings_ui(self, context, part.force_field_2)


class PARTICLE_PT_force_fields_type1_falloff(ParticleButtonsPanel, Panel):
    bl_label = "Falloff"
    bl_options = {'DEFAULT_CLOSED'}
    bl_parent_id = "PARTICLE_PT_force_fields_type1"
    COMPAT_ENGINES = {'BLENDER_RENDER', 'BLENDER_EEVEE', 'BLENDER_WORKBENCH'}

    def draw(self, context):
        layout = self.layout
        layout.use_property_split = True

        part = particle_get_settings(context)

        basic_force_field_falloff_ui(self, context, part.force_field_1)


class PARTICLE_PT_force_fields_type2_falloff(ParticleButtonsPanel, Panel):
    bl_label = "Falloff"
    bl_options = {'DEFAULT_CLOSED'}
    bl_parent_id = "PARTICLE_PT_force_fields_type2"
    COMPAT_ENGINES = {'BLENDER_RENDER', 'BLENDER_EEVEE', 'BLENDER_WORKBENCH'}

    def draw(self, context):
        layout = self.layout
        layout.use_property_split = True

        part = particle_get_settings(context)

        basic_force_field_falloff_ui(self, context, part.force_field_2)


class PARTICLE_PT_vertexgroups(ParticleButtonsPanel, Panel):
    bl_label = "Vertex Groups"
    bl_options = {'DEFAULT_CLOSED'}
    COMPAT_ENGINES = {'BLENDER_RENDER', 'BLENDER_EEVEE', 'BLENDER_WORKBENCH'}

    @classmethod
    def poll(cls, context):
        if context.particle_system is None:
            return False
        return particle_panel_poll(cls, context)

    def draw(self, context):
        layout = self.layout
        layout.use_property_split = True

        ob = context.object
        psys = context.particle_system

        col = layout.column()
        row = col.row(align=True)
        sub = row.row(align=True)
        sub.use_property_decorate = False
        sub.prop_search(psys, "vertex_group_density", ob, "vertex_groups", text="Density")
        row.prop(psys, "invert_vertex_group_density", text="", toggle=True, icon='ARROW_LEFTRIGHT')

        row = col.row(align=True)
        sub = row.row(align=True)
        sub.use_property_decorate = False
        sub.prop_search(psys, "vertex_group_length", ob, "vertex_groups", text="Length")
        row.prop(psys, "invert_vertex_group_length", text="", toggle=True, icon='ARROW_LEFTRIGHT')

        row = col.row(align=True)
        sub = row.row(align=True)
        sub.use_property_decorate = False
        sub.prop_search(psys, "vertex_group_clump", ob, "vertex_groups", text="Clump")
        row.prop(psys, "invert_vertex_group_clump", text="", toggle=True, icon='ARROW_LEFTRIGHT')

        row = col.row(align=True)
        sub = row.row(align=True)
        sub.use_property_decorate = False
        sub.prop_search(psys, "vertex_group_kink", ob, "vertex_groups", text="Kink")
        row.prop(psys, "invert_vertex_group_kink", text="", toggle=True, icon='ARROW_LEFTRIGHT')

        row = col.row(align=True)
        sub = row.row(align=True)
        sub.use_property_decorate = False
        sub.prop_search(psys, "vertex_group_roughness_1", ob, "vertex_groups", text="Roughness 1")
        row.prop(psys, "invert_vertex_group_roughness_1", text="", toggle=True, icon='ARROW_LEFTRIGHT')

        row = col.row(align=True)
        sub = row.row(align=True)
        sub.use_property_decorate = False
        sub.prop_search(psys, "vertex_group_roughness_2", ob, "vertex_groups", text="Roughness 2")
        row.prop(psys, "invert_vertex_group_roughness_2", text="", toggle=True, icon='ARROW_LEFTRIGHT')

        row = col.row(align=True)
        sub = row.row(align=True)
        sub.use_property_decorate = False
        sub.prop_search(psys, "vertex_group_roughness_end", ob, "vertex_groups", text="Roughness End")
        row.prop(psys, "invert_vertex_group_roughness_end", text="", toggle=True, icon='ARROW_LEFTRIGHT')

        row = col.row(align=True)
        sub = row.row(align=True)
        sub.use_property_decorate = False
        sub.prop_search(psys, "vertex_group_twist", ob, "vertex_groups", text="Twist")
        row.prop(psys, "invert_vertex_group_twist", text="", toggle=True, icon='ARROW_LEFTRIGHT')

        # Commented out vertex groups don't work and are still waiting for better implementation
        # row = layout.row()
        # row.prop_search(psys, "vertex_group_velocity", ob, "vertex_groups", text="Velocity")
        # row.prop(psys, "invert_vertex_group_velocity", text="")

        # row = layout.row()
        # row.prop_search(psys, "vertex_group_size", ob, "vertex_groups", text="Size")
        # row.prop(psys, "invert_vertex_group_size", text="")

        # row = layout.row()
        # row.prop_search(psys, "vertex_group_tangent", ob, "vertex_groups", text="Tangent")
        # row.prop(psys, "invert_vertex_group_tangent", text="")

        # row = layout.row()
        # row.prop_search(psys, "vertex_group_rotation", ob, "vertex_groups", text="Rotation")
        # row.prop(psys, "invert_vertex_group_rotation", text="")

        # row = layout.row()
        # row.prop_search(psys, "vertex_group_field", ob, "vertex_groups", text="Field")
        # row.prop(psys, "invert_vertex_group_field", text="")


class PARTICLE_PT_textures(ParticleButtonsPanel, Panel):
    bl_label = "Textures"
    bl_options = {'DEFAULT_CLOSED'}
    COMPAT_ENGINES = {'BLENDER_RENDER', 'BLENDER_EEVEE', 'BLENDER_WORKBENCH'}

    @classmethod
    def poll(cls, context):
        if context.particle_system is None:
            return False
        return particle_panel_poll(cls, context)

    def draw(self, context):
        layout = self.layout

        psys = context.particle_system
        part = psys.settings

        row = layout.row()
        row.template_list("TEXTURE_UL_texslots", "", part, "texture_slots", part, "active_texture_index", rows=2)

        col = row.column(align=True)
        col.operator("texture.slot_move", text="", icon='TRIA_UP').type = 'UP'
        col.operator("texture.slot_move", text="", icon='TRIA_DOWN').type = 'DOWN'
        col.menu("TEXTURE_MT_context_menu", icon='DOWNARROW_HLT', text="")

        if not part.active_texture:
            layout.template_ID(part, "active_texture", new="texture.new")
        else:
            slot = part.texture_slots[part.active_texture_index]
            layout.template_ID(slot, "texture", new="texture.new")


class PARTICLE_PT_hair_shape(ParticleButtonsPanel, Panel):
    bl_label = "Hair Shape"
    bl_options = {'DEFAULT_CLOSED'}
    COMPAT_ENGINES = {'BLENDER_RENDER', 'BLENDER_EEVEE', 'BLENDER_WORKBENCH'}

    @classmethod
    def poll(cls, context):
        if context.particle_system is None:
            return False
        return particle_panel_poll(cls, context)

    def draw(self, context):
        layout = self.layout
        layout.use_property_split = True

        psys = context.particle_system
        part = psys.settings

        layout.prop(part, "shape", text="Strand Shape")

        col = layout.column(align=True)
        col.prop(part, "root_radius", text="Radius Root")
        col.prop(part, "tip_radius", text="Tip")

        col = layout.column()
        col.prop(part, "radius_scale")
        col.prop(part, "use_close_tip")


class PARTICLE_PT_custom_props(ParticleButtonsPanel, PropertyPanel, Panel):
    COMPAT_ENGINES = {'BLENDER_RENDER', 'BLENDER_EEVEE', 'BLENDER_WORKBENCH'}
    _context_path = "particle_system.settings"
    _property_type = bpy.types.ParticleSettings


classes = (
    PARTICLE_MT_context_menu,
    PARTICLE_PT_hair_dynamics_presets,
    PARTICLE_UL_particle_systems,
    PARTICLE_PT_context_particles,
    PARTICLE_PT_emission,
    PARTICLE_PT_emission_source,
    PARTICLE_PT_hair_dynamics,
    PARTICLE_PT_hair_dynamics_structure,
    PARTICLE_PT_hair_dynamics_volume,
    PARTICLE_PT_cache,
    PARTICLE_PT_velocity,
    PARTICLE_PT_rotation,
    PARTICLE_PT_rotation_angular_velocity,
    PARTICLE_PT_physics,
    PARTICLE_PT_physics_boids_movement,
    PARTICLE_PT_physics_boids_battle,
    PARTICLE_PT_physics_boids_misc,
    PARTICLE_PT_physics_forces,
    PARTICLE_PT_physics_deflection,
    PARTICLE_PT_physics_integration,
    PARTICLE_PT_physics_relations,
    PARTICLE_PT_physics_fluid_springs,
    PARTICLE_PT_physics_fluid_springs_viscoelastic,
    PARTICLE_PT_physics_fluid_springs_advanced,
    PARTICLE_PT_physics_fluid_advanced,
    PARTICLE_PT_physics_fluid_interaction,
    PARTICLE_PT_boidbrain,
    PARTICLE_PT_render,
    PARTICLE_PT_render_line,
    PARTICLE_PT_render_path,
    PARTICLE_PT_render_path_timing,
    PARTICLE_PT_render_object,
    PARTICLE_PT_render_collection,
    PARTICLE_PT_render_collection_use_count,
    PARTICLE_PT_render_trails,
    PARTICLE_PT_render_extra,
    PARTICLE_PT_draw,
    PARTICLE_PT_children,
    PARTICLE_PT_children_parting,
    PARTICLE_PT_children_clumping,
    PARTICLE_PT_children_clumping_noise,
    PARTICLE_PT_children_roughness,
    PARTICLE_PT_children_kink,
    PARTICLE_PT_hair_shape,
    PARTICLE_PT_field_weights,
    PARTICLE_PT_force_fields,
    PARTICLE_PT_force_fields_type1,
    PARTICLE_PT_force_fields_type1_falloff,
    PARTICLE_PT_force_fields_type2,
    PARTICLE_PT_force_fields_type2_falloff,
    PARTICLE_PT_vertexgroups,
    PARTICLE_PT_textures,
    PARTICLE_PT_custom_props,
)

if __name__ == "__main__":  # only for live edit.
    from bpy.utils import register_class
    for cls in classes:
        register_class(cls)<|MERGE_RESOLUTION|>--- conflicted
+++ resolved
@@ -202,20 +202,9 @@
         else:
             part = psys.settings
 
-<<<<<<< HEAD
-            split = layout.split(factor=0.32)
-            col = split.column()
+            col = layout.column()
+
             if (part.is_fluid is False) and (part.is_manta is False):
-                col.label(text="Settings:")
-                col.label(text="Type:")
-
-            col = split.column()
-            if (part.is_fluid is False) and (part.is_manta is False):
-=======
-            col = layout.column()
-
-            if part.is_fluid is False:
->>>>>>> e9413e9e
                 row = col.row()
                 row.enabled = particle_panel_enabled(context, psys)
                 row.template_ID(psys, "settings", new="particle.new")
