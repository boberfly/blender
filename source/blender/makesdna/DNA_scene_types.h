--- conflicted
+++ resolved
@@ -627,11 +627,7 @@
 	short raster_storage;
 	short pad3;
 	float levelHeight;
-<<<<<<< HEAD
-	float pad2;
-=======
-	float deactivationtime, lineardeactthreshold, angulardeactthreshold,pad2;
->>>>>>> d4cfdc69
+	float deactivationtime, lineardeactthreshold, angulardeactthreshold;
 } GameData;
 
 #define STEREO_NOSTEREO		1
