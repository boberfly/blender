/*
 * This program is free software; you can redistribute it and/or
 * modify it under the terms of the GNU General Public License
 * as published by the Free Software Foundation; either version 2
 * of the License, or (at your option) any later version.
 *
 * This program is distributed in the hope that it will be useful,
 * but WITHOUT ANY WARRANTY; without even the implied warranty of
 * MERCHANTABILITY or FITNESS FOR A PARTICULAR PURPOSE.  See the
 * GNU General Public License for more details.
 *
 * You should have received a copy of the GNU General Public License
 * along with this program; if not, write to the Free Software Foundation,
 * Inc., 51 Franklin Street, Fifth Floor, Boston, MA 02110-1301, USA.
 *
 * The Original Code is Copyright (C) 2005 Blender Foundation.
 * All rights reserved.
 */

#include "../node_shader_util.h"

/* **************** OUTPUT ******************** */

static bNodeSocketTemplate sh_node_subsurface_scattering_in[] = {
    {SOCK_RGBA, N_("Color"), 0.8f, 0.8f, 0.8f, 1.0f, 0.0f, 1.0f},
    {SOCK_FLOAT, N_("Scale"), 1.0, 0.0f, 0.0f, 0.0f, 0.0f, 1000.0f},
    {SOCK_VECTOR, N_("Radius"), 1.0f, 0.2f, 0.1f, 0.0f, 0.0f, 100.0f, PROP_NONE, SOCK_COMPACT},
    {SOCK_FLOAT, N_("IOR"), 1.4f, 0.0f, 0.0f, 0.0f, 1.01f, 3.8f, PROP_FACTOR},
    {SOCK_FLOAT, N_("Anisotropy"), 0.0f, 0.0f, 0.0f, 0.0f, 0.0f, 1.0f, PROP_FACTOR},
    {SOCK_VECTOR, N_("Normal"), 0.0f, 0.0f, 0.0f, 1.0f, -1.0f, 1.0f, PROP_NONE, SOCK_HIDE_VALUE},
    {SOCK_FLOAT, N_("Weight"), 1.0f, 1.0f, 1.0f, 1.0f, 0.0f, 1.0f, PROP_NONE, SOCK_UNAVAIL},
    {-1, ""},
};

static bNodeSocketTemplate sh_node_subsurface_scattering_out[] = {
    {SOCK_SHADER, N_("BSSRDF")},
    {-1, ""},
};

static void node_shader_init_subsurface_scattering(bNodeTree *UNUSED(ntree), bNode *node)
{
  node->custom1 = SHD_SUBSURFACE_RANDOM_WALK;
  node->custom2 = true;
}

static int node_shader_gpu_subsurface_scattering(GPUMaterial *mat,
                                                 bNode *node,
                                                 bNodeExecData *UNUSED(execdata),
                                                 GPUNodeStack *in,
                                                 GPUNodeStack *out)
{
  if (!in[5].link) {
    GPU_link(mat, "world_normals_get", &in[5].link);
  }

<<<<<<< HEAD
  GPU_material_flag_set(mat, GPU_MATFLAG_DIFFUSE | GPU_MATFLAG_SUBSURFACE);
=======
  if (node->sss_id > 0) {
    bNodeSocket *socket = BLI_findlink(&node->original->inputs, 2);
    bNodeSocketValueRGBA *socket_data = socket->default_value;
    /* For some reason it seems that the socket value is in ARGB format. */
    GPU_material_sss_profile_create(mat, &socket_data->value[1]);
>>>>>>> f8cfd7e2

  GPU_stack_link(mat, node, "node_subsurface_scattering", in, out);
  return GPU_stack_eval_link(mat, node, "node_subsurface_scattering_eval", in, out);
}

/* node type definition */
void register_node_type_sh_subsurface_scattering(void)
{
  static bNodeType ntype;

  sh_node_type_base(
      &ntype, SH_NODE_SUBSURFACE_SCATTERING, "Subsurface Scattering", NODE_CLASS_SHADER, 0);
  node_type_socket_templates(
      &ntype, sh_node_subsurface_scattering_in, sh_node_subsurface_scattering_out);
  node_type_size_preset(&ntype, NODE_SIZE_MIDDLE);
  node_type_init(&ntype, node_shader_init_subsurface_scattering);
  node_type_storage(&ntype, "", NULL, NULL);
  node_type_gpu(&ntype, node_shader_gpu_subsurface_scattering);

  nodeRegisterType(&ntype);
}<|MERGE_RESOLUTION|>--- conflicted
+++ resolved
@@ -53,16 +53,7 @@
     GPU_link(mat, "world_normals_get", &in[5].link);
   }
 
-<<<<<<< HEAD
   GPU_material_flag_set(mat, GPU_MATFLAG_DIFFUSE | GPU_MATFLAG_SUBSURFACE);
-=======
-  if (node->sss_id > 0) {
-    bNodeSocket *socket = BLI_findlink(&node->original->inputs, 2);
-    bNodeSocketValueRGBA *socket_data = socket->default_value;
-    /* For some reason it seems that the socket value is in ARGB format. */
-    GPU_material_sss_profile_create(mat, &socket_data->value[1]);
->>>>>>> f8cfd7e2
-
   GPU_stack_link(mat, node, "node_subsurface_scattering", in, out);
   return GPU_stack_eval_link(mat, node, "node_subsurface_scattering_eval", in, out);
 }
