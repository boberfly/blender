/*
 * ***** BEGIN GPL LICENSE BLOCK *****
 *
 * This program is free software; you can redistribute it and/or
 * modify it under the terms of the GNU General Public License
 * as published by the Free Software Foundation; either version 2
 * of the License, or (at your option) any later version. 
 *
 * This program is distributed in the hope that it will be useful,
 * but WITHOUT ANY WARRANTY; without even the implied warranty of
 * MERCHANTABILITY or FITNESS FOR A PARTICULAR PURPOSE.  See the
 * GNU General Public License for more details.
 *
 * You should have received a copy of the GNU General Public License
 * along with this program; if not, write to the Free Software Foundation,
 * Inc., 51 Franklin Street, Fifth Floor, Boston, MA 02110-1301, USA.
 *
 * The Original Code is Copyright (C) 2004 Blender Foundation.
 * All rights reserved.
 *
 * The Original Code is: all of this file.
 *
 * Contributor(s): Joshua Leung
 *
 * ***** END GPL LICENSE BLOCK *****
 */

/** \file blender/editors/space_outliner/outliner_select.c
 *  \ingroup spoutliner
 */

#include <stdlib.h>

#include "DNA_armature_types.h"
#include "DNA_group_types.h"
#include "DNA_lamp_types.h"
#include "DNA_material_types.h"
#include "DNA_object_types.h"
#include "DNA_scene_types.h"
#include "DNA_sequence_types.h"
#include "DNA_world_types.h"

#include "BLI_utildefines.h"
#include "BLI_listbase.h"

#include "BKE_context.h"
#include "BKE_group.h"
#include "BKE_object.h"
#include "BKE_layer.h"
#include "BKE_scene.h"
#include "BKE_sequencer.h"
#include "BKE_armature.h"
#include "BKE_workspace.h"

#include "DEG_depsgraph.h"

#include "ED_armature.h"
#include "ED_object.h"
#include "ED_screen.h"
#include "ED_sequencer.h"
#include "ED_util.h"

#include "WM_api.h"
#include "WM_types.h"


#include "UI_interface.h"
#include "UI_view2d.h"

#include "RNA_access.h"
#include "RNA_define.h"

#include "outliner_intern.h"


/* ****************************************************** */
/* Outliner Element Selection/Activation on Click */

static eOLDrawState tree_element_active_renderlayer(
        bContext *C, Scene *UNUSED(scene), ViewLayer *UNUSED(sl), TreeElement *te, TreeStoreElem *tselem, const eOLSetState set)
{
	Scene *sce;
	
	/* paranoia check */
	if (te->idcode != ID_SCE)
		return OL_DRAWSEL_NONE;
	sce = (Scene *)tselem->id;
	
	if (set != OL_SETSEL_NONE) {
		sce->active_view_layer = tselem->nr;
		WM_event_add_notifier(C, NC_SCENE | ND_RENDER_OPTIONS, sce);
	}
	else {
		return sce->active_view_layer == tselem->nr;
	}
	return OL_DRAWSEL_NONE;
}

/**
 * Select object tree:
 * CTRL+LMB: Select/Deselect object and all children.
 * CTRL+SHIFT+LMB: Add/Remove object and all children.
 */
static void do_outliner_object_select_recursive(ViewLayer *view_layer, Object *ob_parent, bool select)
{
	Base *base;

	for (base = FIRSTBASE(view_layer); base; base = base->next) {
		Object *ob = base->object;
		if ((((base->flag & BASE_VISIBLED) == 0) && BKE_object_is_child_recursive(ob_parent, ob))) {
			ED_object_base_select(base, select ? BA_SELECT : BA_DESELECT);
		}
	}
}

static void do_outliner_bone_select_recursive(bArmature *arm, Bone *bone_parent, bool select)
{
	Bone *bone;
	for (bone = bone_parent->childbase.first; bone; bone = bone->next) {
		if (select && PBONE_SELECTABLE(arm, bone))
			bone->flag |= BONE_SELECTED;
		else
			bone->flag &= ~(BONE_TIPSEL | BONE_SELECTED | BONE_ROOTSEL);
		do_outliner_bone_select_recursive(arm, bone, select);
	}
}

static void do_outliner_ebone_select_recursive(bArmature *arm, EditBone *ebone_parent, bool select)
{
	EditBone *ebone;
	for (ebone = ebone_parent->next; ebone; ebone = ebone->next) {
		if (ED_armature_ebone_is_child_recursive(ebone_parent, ebone)) {
			if (select && EBONE_SELECTABLE(arm, ebone))
				ebone->flag |= BONE_TIPSEL | BONE_SELECTED | BONE_ROOTSEL;
			else
				ebone->flag &= ~(BONE_TIPSEL | BONE_SELECTED | BONE_ROOTSEL);
		}
	}
}

static eOLDrawState tree_element_set_active_object(
        bContext *C, Scene *scene, ViewLayer *view_layer, SpaceOops *soops,
        TreeElement *te, const eOLSetState set, bool recursive)
{
	TreeStoreElem *tselem = TREESTORE(te);
	Scene *sce;
	Base *base;
	Object *ob = NULL;
	
	/* if id is not object, we search back */
	if (te->idcode == ID_OB) {
		ob = (Object *)tselem->id;
	}
	else {
		ob = (Object *)outliner_search_back(soops, te, ID_OB);
		if (ob == OBACT(view_layer)) {
			return OL_DRAWSEL_NONE;
		}
	}
	if (ob == NULL) {
		return OL_DRAWSEL_NONE;
	}
	
	sce = (Scene *)outliner_search_back(soops, te, ID_SCE);
	if (sce && scene != sce) {
		WM_window_change_active_scene(CTX_data_main(C), C, CTX_wm_window(C), sce);
		scene = sce;
	}
	
	/* find associated base in current scene */
	base = BKE_view_layer_base_find(view_layer, ob);

	if (base) {
		if (set == OL_SETSEL_EXTEND) {
			/* swap select */
			if (base->flag & BASE_SELECTED)
				ED_object_base_select(base, BA_DESELECT);
			else 
				ED_object_base_select(base, BA_SELECT);
		}
		else {
			/* deleselect all */
			BKE_view_layer_base_deselect_all(view_layer);
			ED_object_base_select(base, BA_SELECT);
		}

		if (recursive) {
			/* Recursive select/deselect for Object hierarchies */
			do_outliner_object_select_recursive(view_layer, ob, (base->flag & BASE_SELECTED) != 0);
		}

		if (set != OL_SETSEL_NONE) {
			ED_object_base_activate(C, base); /* adds notifier */
			WM_event_add_notifier(C, NC_SCENE | ND_OB_SELECT, scene);
		}
	}

<<<<<<< HEAD
	if (!BKE_object_is_in_editmode(ob)) {
=======
	if (CTX_data_edit_object(C)) {
>>>>>>> 754d3a2f
		ED_object_editmode_exit(C, EM_FREEDATA | EM_FREEUNDO | EM_WAITCURSOR | EM_DO_UNDO);
	}
	return OL_DRAWSEL_NORMAL;
}

static eOLDrawState tree_element_active_material(
        bContext *C, Scene *UNUSED(scene), ViewLayer *view_layer, SpaceOops *soops,
        TreeElement *te, const eOLSetState set)
{
	TreeElement *tes;
	Object *ob;
	
	/* we search for the object parent */
	ob = (Object *)outliner_search_back(soops, te, ID_OB);
	// note: ob->matbits can be NULL when a local object points to a library mesh.
	if (ob == NULL || ob != OBACT(view_layer) || ob->matbits == NULL) {
		return OL_DRAWSEL_NONE;  /* just paranoia */
	}
	
	/* searching in ob mat array? */
	tes = te->parent;
	if (tes->idcode == ID_OB) {
		if (set != OL_SETSEL_NONE) {
			ob->actcol = te->index + 1;
			ob->matbits[te->index] = 1;  // make ob material active too
		}
		else {
			if (ob->actcol == te->index + 1) {
				if (ob->matbits[te->index]) {
					return OL_DRAWSEL_NORMAL;
				}
			}
		}
	}
	/* or we search for obdata material */
	else {
		if (set != OL_SETSEL_NONE) {
			ob->actcol = te->index + 1;
			ob->matbits[te->index] = 0;  // make obdata material active too
		}
		else {
			if (ob->actcol == te->index + 1) {
				if (ob->matbits[te->index] == 0) {
					return OL_DRAWSEL_NORMAL;
				}
			}
		}
	}
	if (set != OL_SETSEL_NONE) {
		/* Tagging object for update seems a bit stupid here, but looks like we have to do it
		 * for render views to update. See T42973.
		 * Note that RNA material update does it too, see e.g. rna_MaterialSlot_update(). */
		DEG_id_tag_update((ID *)ob, OB_RECALC_OB);
		WM_event_add_notifier(C, NC_MATERIAL | ND_SHADING_LINKS, NULL);
	}
	return OL_DRAWSEL_NONE;
}

static eOLDrawState tree_element_active_texture(
        bContext *C, Scene *scene, ViewLayer *view_layer, SpaceOops *UNUSED(soops),
        TreeElement *te, const eOLSetState set)
{
	TreeElement *tep;
	TreeStoreElem /* *tselem,*/ *tselemp;
	Object *ob = OBACT(view_layer);
	SpaceButs *sbuts = NULL;
	
	if (ob == NULL) {
		/* no active object */
		return OL_DRAWSEL_NONE;
	}
	
	/*tselem = TREESTORE(te);*/ /*UNUSED*/
	
	/* find buttons region (note, this is undefined really still, needs recode in blender) */
	/* XXX removed finding sbuts */
	
	/* where is texture linked to? */
	tep = te->parent;
	tselemp = TREESTORE(tep);
	
	if (tep->idcode == ID_WO) {
		World *wrld = (World *)tselemp->id;

		if (set != OL_SETSEL_NONE) {
			if (sbuts) {
				// XXX sbuts->tabo = TAB_SHADING_TEX;	// hack from header_buttonswin.c
				// XXX sbuts->texfrom = 1;
			}
// XXX			extern_set_butspace(F6KEY, 0);	// force shading buttons texture
			wrld->texact = te->index;
		}
		else if (tselemp->id == (ID *)(scene->world)) {
			if (wrld->texact == te->index) {
				return OL_DRAWSEL_NORMAL;
			}
		}
	}
	else if (tep->idcode == ID_LA) {
		Lamp *la = (Lamp *)tselemp->id;
		if (set != OL_SETSEL_NONE) {
			if (sbuts) {
				// XXX sbuts->tabo = TAB_SHADING_TEX;	// hack from header_buttonswin.c
				// XXX sbuts->texfrom = 2;
			}
// XXX			extern_set_butspace(F6KEY, 0);	// force shading buttons texture
			la->texact = te->index;
		}
		else {
			if (tselemp->id == ob->data) {
				if (la->texact == te->index) {
					return OL_DRAWSEL_NORMAL;
				}
			}
		}
	}
	else if (tep->idcode == ID_MA) {
		Material *ma = (Material *)tselemp->id;
		if (set != OL_SETSEL_NONE) {
			if (sbuts) {
				//sbuts->tabo = TAB_SHADING_TEX;	// hack from header_buttonswin.c
				// XXX sbuts->texfrom = 0;
			}
// XXX			extern_set_butspace(F6KEY, 0);	// force shading buttons texture
			ma->texact = (char)te->index;
			
			/* also set active material */
			ob->actcol = tep->index + 1;
		}
		else if (tep->flag & TE_ACTIVE) {   // this is active material
			if (ma->texact == te->index) {
				return OL_DRAWSEL_NORMAL;
			}
		}
	}
	
	if (set != OL_SETSEL_NONE) {
		WM_event_add_notifier(C, NC_TEXTURE, NULL);
	}

	/* no active object */
	return OL_DRAWSEL_NONE;
}


static eOLDrawState tree_element_active_lamp(
        bContext *UNUSED(C), Scene *UNUSED(scene), ViewLayer *view_layer, SpaceOops *soops,
        TreeElement *te, const eOLSetState set)
{
	Object *ob;
	
	/* we search for the object parent */
	ob = (Object *)outliner_search_back(soops, te, ID_OB);
	if (ob == NULL || ob != OBACT(view_layer)) {
		/* just paranoia */
		return OL_DRAWSEL_NONE;
	}
	
	if (set != OL_SETSEL_NONE) {
// XXX		extern_set_butspace(F5KEY, 0);
	}
	else {
		return OL_DRAWSEL_NORMAL;
	}
	
	return OL_DRAWSEL_NONE;
}

static eOLDrawState tree_element_active_camera(
        bContext *UNUSED(C), Scene *scene, ViewLayer *UNUSED(sl), SpaceOops *soops,
        TreeElement *te, const eOLSetState set)
{
	Object *ob = (Object *)outliner_search_back(soops, te, ID_OB);

	if (set != OL_SETSEL_NONE) {
		return OL_DRAWSEL_NONE;
	}

	return scene->camera == ob;
}

static eOLDrawState tree_element_active_world(
        bContext *C, Scene *scene, ViewLayer *UNUSED(sl), SpaceOops *UNUSED(soops),
        TreeElement *te, const eOLSetState set)
{
	TreeElement *tep;
	TreeStoreElem *tselem = NULL;
	Scene *sce = NULL;
	
	tep = te->parent;
	if (tep) {
		tselem = TREESTORE(tep);
		if (tselem->type == 0)
			sce = (Scene *)tselem->id;
	}
	
	if (set != OL_SETSEL_NONE) {
		/* make new scene active */
		if (sce && scene != sce) {
			WM_window_change_active_scene(CTX_data_main(C), C, CTX_wm_window(C), sce);
		}
	}
	
	if (tep == NULL || tselem->id == (ID *)scene) {
		if (set != OL_SETSEL_NONE) {
// XXX			extern_set_butspace(F8KEY, 0);
		}
		else {
			return OL_DRAWSEL_NORMAL;
		}
	}
	return OL_DRAWSEL_NONE;
}

static eOLDrawState tree_element_active_defgroup(
        bContext *C, ViewLayer *view_layer, TreeElement *te, TreeStoreElem *tselem, const eOLSetState set)
{
	Object *ob;
	
	/* id in tselem is object */
	ob = (Object *)tselem->id;
	if (set != OL_SETSEL_NONE) {
		BLI_assert(te->index + 1 >= 0);
		ob->actdef = te->index + 1;

		DEG_id_tag_update(&ob->id, OB_RECALC_DATA);
		WM_event_add_notifier(C, NC_OBJECT | ND_TRANSFORM, ob);
	}
	else {
		if (ob == OBACT(view_layer))
			if (ob->actdef == te->index + 1) {
				return OL_DRAWSEL_NORMAL;
			}
	}
	return OL_DRAWSEL_NONE;
}

static eOLDrawState tree_element_active_posegroup(
        bContext *C, Scene *UNUSED(scene), ViewLayer *view_layer, TreeElement *te, TreeStoreElem *tselem, const eOLSetState set)
{
	Object *ob = (Object *)tselem->id;
	
	if (set != OL_SETSEL_NONE) {
		if (ob->pose) {
			ob->pose->active_group = te->index + 1;
			WM_event_add_notifier(C, NC_OBJECT | ND_DRAW, ob);
		}
	}
	else {
		if (ob == OBACT(view_layer) && ob->pose) {
			if (ob->pose->active_group == te->index + 1) {
				return OL_DRAWSEL_NORMAL;
			}
		}
	}
	return OL_DRAWSEL_NONE;
}

static eOLDrawState tree_element_active_posechannel(
        bContext *C, Scene *UNUSED(scene), ViewLayer *view_layer, TreeElement *te, TreeStoreElem *tselem, const eOLSetState set, bool recursive)
{
	Object *ob = (Object *)tselem->id;
	bArmature *arm = ob->data;
	bPoseChannel *pchan = te->directdata;
	
	if (set != OL_SETSEL_NONE) {
		if (!(pchan->bone->flag & BONE_HIDDEN_P)) {
			
			if (set != OL_SETSEL_EXTEND) {
				bPoseChannel *pchannel;
				/* single select forces all other bones to get unselected */
				for (pchannel = ob->pose->chanbase.first; pchannel; pchannel = pchannel->next)
					pchannel->bone->flag &= ~(BONE_TIPSEL | BONE_SELECTED | BONE_ROOTSEL);
			}

			if ((set == OL_SETSEL_EXTEND) && (pchan->bone->flag & BONE_SELECTED)) {
				pchan->bone->flag &= ~BONE_SELECTED;
			}
			else {
				pchan->bone->flag |= BONE_SELECTED;
				arm->act_bone = pchan->bone;
			}

			if (recursive) {
				/* Recursive select/deselect */
				do_outliner_bone_select_recursive(arm, pchan->bone, (pchan->bone->flag & BONE_SELECTED) != 0);
			}

			WM_event_add_notifier(C, NC_OBJECT | ND_BONE_ACTIVE, ob);

		}
	}
	else {
		if (ob == OBACT(view_layer) && ob->pose) {
			if (pchan->bone->flag & BONE_SELECTED) {
				return OL_DRAWSEL_NORMAL;
			}
		}
	}
	return OL_DRAWSEL_NONE;
}

static eOLDrawState tree_element_active_bone(
        bContext *C, ViewLayer *view_layer, TreeElement *te, TreeStoreElem *tselem, const eOLSetState set, bool recursive)
{
	bArmature *arm = (bArmature *)tselem->id;
	Bone *bone = te->directdata;
	
	if (set != OL_SETSEL_NONE) {
		if (!(bone->flag & BONE_HIDDEN_P)) {
			Object *ob = OBACT(view_layer);
			if (ob) {
				if (set != OL_SETSEL_EXTEND) {
					/* single select forces all other bones to get unselected */
					for (Bone *bone_iter = arm->bonebase.first; bone_iter != NULL; bone_iter = bone_iter->next) {
						bone_iter->flag &= ~(BONE_TIPSEL | BONE_SELECTED | BONE_ROOTSEL);
						do_outliner_bone_select_recursive(arm, bone_iter, false);
					}
				}
			}
			
			if (set == OL_SETSEL_EXTEND && (bone->flag & BONE_SELECTED)) {
				bone->flag &= ~BONE_SELECTED;
			}
			else {
				bone->flag |= BONE_SELECTED;
				arm->act_bone = bone;
			}

			if (recursive) {
				/* Recursive select/deselect */
				do_outliner_bone_select_recursive(arm, bone, (bone->flag & BONE_SELECTED) != 0);
			}

			
			WM_event_add_notifier(C, NC_OBJECT | ND_BONE_ACTIVE, ob);
		}
	}
	else {
		Object *ob = OBACT(view_layer);
		
		if (ob && ob->data == arm) {
			if (bone->flag & BONE_SELECTED) {
				return OL_DRAWSEL_NORMAL;
			}
		}
	}
	return OL_DRAWSEL_NONE;
}


/* ebones only draw in editmode armature */
static void tree_element_active_ebone__sel(bContext *C, Object *obedit, bArmature *arm, EditBone *ebone, short sel)
{
	if (sel) {
		ebone->flag |= BONE_SELECTED | BONE_ROOTSEL | BONE_TIPSEL;
		arm->act_edbone = ebone;
		// flush to parent?
		if (ebone->parent && (ebone->flag & BONE_CONNECTED)) ebone->parent->flag |= BONE_TIPSEL;
	}
	else {
		ebone->flag &= ~(BONE_SELECTED | BONE_ROOTSEL | BONE_TIPSEL);
		// flush to parent?
		if (ebone->parent && (ebone->flag & BONE_CONNECTED)) ebone->parent->flag &= ~BONE_TIPSEL;
	}

	WM_event_add_notifier(C, NC_OBJECT | ND_BONE_ACTIVE, obedit);
}
static eOLDrawState tree_element_active_ebone(
        bContext *C, TreeElement *te, TreeStoreElem *UNUSED(tselem), const eOLSetState set, bool recursive)
{
<<<<<<< HEAD
	Object *obedit = BKE_workspace_edit_object(CTX_wm_workspace(C), scene);
=======
	Object *obedit = CTX_data_edit_object(C);
>>>>>>> 754d3a2f
	BLI_assert(obedit != NULL);
	bArmature *arm = obedit->data;
	EditBone *ebone = te->directdata;
	eOLDrawState status = OL_DRAWSEL_NONE;

	if (set != OL_SETSEL_NONE) {
		if (set == OL_SETSEL_NORMAL) {
			if (!(ebone->flag & BONE_HIDDEN_A)) {
				ED_armature_deselect_all(obedit);
				tree_element_active_ebone__sel(C, obedit, arm, ebone, true);
				status = OL_DRAWSEL_NORMAL;
			}
		}
		else if (set == OL_SETSEL_EXTEND) {
			if (!(ebone->flag & BONE_HIDDEN_A)) {
				if (!(ebone->flag & BONE_SELECTED)) {
					tree_element_active_ebone__sel(C, obedit, arm, ebone, true);
					status = OL_DRAWSEL_NORMAL;
				}
				else {
					/* entirely selected, so de-select */
					tree_element_active_ebone__sel(C, obedit, arm, ebone, false);
					status = OL_DRAWSEL_NONE;
				}
			}
		}

		if (recursive) {
			/* Recursive select/deselect */
			do_outliner_ebone_select_recursive(arm, ebone, (ebone->flag & BONE_SELECTED) != 0);
		}
	}
	else if (ebone->flag & BONE_SELECTED) {
		status = OL_DRAWSEL_NORMAL;
	}

	return status;
}

static eOLDrawState tree_element_active_modifier(
        bContext *C, Scene *UNUSED(scene), ViewLayer *UNUSED(sl), TreeElement *UNUSED(te), TreeStoreElem *tselem, const eOLSetState set)
{
	if (set != OL_SETSEL_NONE) {
		Object *ob = (Object *)tselem->id;
		
		WM_event_add_notifier(C, NC_OBJECT | ND_MODIFIER, ob);

// XXX		extern_set_butspace(F9KEY, 0);
	}
	
	return OL_DRAWSEL_NONE;
}

static eOLDrawState tree_element_active_psys(
        bContext *C, Scene *UNUSED(scene), TreeElement *UNUSED(te), TreeStoreElem *tselem, const eOLSetState set)
{
	if (set != OL_SETSEL_NONE) {
		Object *ob = (Object *)tselem->id;
		
		WM_event_add_notifier(C, NC_OBJECT | ND_PARTICLE | NA_EDITED, ob);
		
// XXX		extern_set_butspace(F7KEY, 0);
	}
	
	return OL_DRAWSEL_NONE;
}

static int tree_element_active_constraint(
        bContext *C, Scene *UNUSED(scene), ViewLayer *UNUSED(sl), TreeElement *UNUSED(te), TreeStoreElem *tselem, const eOLSetState set)
{
	if (set != OL_SETSEL_NONE) {
		Object *ob = (Object *)tselem->id;
		
		WM_event_add_notifier(C, NC_OBJECT | ND_CONSTRAINT, ob);
// XXX		extern_set_butspace(F7KEY, 0);
	}
	
	return OL_DRAWSEL_NONE;
}

static eOLDrawState tree_element_active_text(
        bContext *UNUSED(C), Scene *UNUSED(scene), ViewLayer *UNUSED(sl), SpaceOops *UNUSED(soops),
        TreeElement *UNUSED(te), int UNUSED(set))
{
	// XXX removed
	return OL_DRAWSEL_NONE;
}

static eOLDrawState tree_element_active_pose(
        bContext *C, ViewLayer *view_layer, TreeElement *UNUSED(te), TreeStoreElem *tselem, const eOLSetState set)
{
	const WorkSpace *workspace = CTX_wm_workspace(C);
	Object *ob = (Object *)tselem->id;
	Base *base = BKE_view_layer_base_find(view_layer, ob);

	if (base == NULL) {
		/* Armature not instantiated in current scene (e.g. inside an appended group...). */
		return OL_DRAWSEL_NONE;
	}

	if (set != OL_SETSEL_NONE) {
		if (workspace->object_mode & OB_MODE_EDIT) {
			ED_object_editmode_exit(C, EM_FREEDATA | EM_FREEUNDO | EM_WAITCURSOR | EM_DO_UNDO);
		}
		if (workspace->object_mode & OB_MODE_POSE) {
			ED_armature_exit_posemode(C, base);
		}
		else {
			ED_armature_enter_posemode(C, base);
		}
	}
	else {
		if (workspace->object_mode & OB_MODE_POSE) {
			return OL_DRAWSEL_NORMAL;
		}
	}
	return OL_DRAWSEL_NONE;
}

static eOLDrawState tree_element_active_sequence(
        bContext *C, Scene *scene, TreeElement *te, TreeStoreElem *UNUSED(tselem), const eOLSetState set)
{
	Sequence *seq = (Sequence *) te->directdata;
	Editing *ed = BKE_sequencer_editing_get(scene, false);

	if (set != OL_SETSEL_NONE) {
		/* only check on setting */
		if (BLI_findindex(ed->seqbasep, seq) != -1) {
			if (set == OL_SETSEL_EXTEND) {
				BKE_sequencer_active_set(scene, NULL);
			}
			ED_sequencer_deselect_all(scene);

			if ((set == OL_SETSEL_EXTEND) && seq->flag & SELECT) {
				seq->flag &= ~SELECT;
			}
			else {
				seq->flag |= SELECT;
				BKE_sequencer_active_set(scene, seq);
			}
		}

		WM_event_add_notifier(C, NC_SCENE | ND_SEQUENCER | NA_SELECTED, scene);
	}
	else {
		if (ed->act_seq == seq && seq->flag & SELECT) {
			return OL_DRAWSEL_NORMAL;
		}
	}
	return OL_DRAWSEL_NONE;
}

static eOLDrawState tree_element_active_sequence_dup(
        Scene *scene, TreeElement *te, TreeStoreElem *UNUSED(tselem), const eOLSetState set)
{
	Sequence *seq, *p;
	Editing *ed = BKE_sequencer_editing_get(scene, false);

	seq = (Sequence *)te->directdata;
	if (set == OL_SETSEL_NONE) {
		if (seq->flag & SELECT)
			return OL_DRAWSEL_NORMAL;
		return OL_DRAWSEL_NONE;
	}

// XXX	select_single_seq(seq, 1);
	p = ed->seqbasep->first;
	while (p) {
		if ((!p->strip) || (!p->strip->stripdata) || (p->strip->stripdata->name[0] == '\0')) {
			p = p->next;
			continue;
		}

//		if (STREQ(p->strip->stripdata->name, seq->strip->stripdata->name))
// XXX			select_single_seq(p, 0);
		p = p->next;
	}
	return OL_DRAWSEL_NONE;
}

static eOLDrawState tree_element_active_keymap_item(
        bContext *UNUSED(C), Scene *UNUSED(scene), ViewLayer *UNUSED(sl), TreeElement *te, TreeStoreElem *UNUSED(tselem), const eOLSetState set)
{
	wmKeyMapItem *kmi = te->directdata;
	
	if (set == OL_SETSEL_NONE) {
		if (kmi->flag & KMI_INACTIVE) {
			return OL_DRAWSEL_NONE;
		}
		return OL_DRAWSEL_NORMAL;
	}
	else {
		kmi->flag ^= KMI_INACTIVE;
	}
	return OL_DRAWSEL_NONE;
}

static eOLDrawState tree_element_active_collection(
        bContext *C, TreeElement *te, TreeStoreElem *tselem, const eOLSetState set)
{
	if (set == OL_SETSEL_NONE) {
		LayerCollection *active = CTX_data_layer_collection(C);

		/* sometimes the renderlayer has no LayerCollection at all */
		if (active == NULL) {
			return OL_DRAWSEL_NONE;
		}

		if ((tselem->type == TSE_SCENE_COLLECTION && active->scene_collection == te->directdata) ||
		    (tselem->type == TSE_LAYER_COLLECTION && active == te->directdata))
		{
			return OL_DRAWSEL_NORMAL;
		}
	}
	/* don't allow selecting a scene collection, it can have multiple layer collection
	 * instances (which one would the user want to be selected then?) */
	else if (tselem->type == TSE_LAYER_COLLECTION) {
		LayerCollection *layer_collection = te->directdata;

		switch (layer_collection->scene_collection->type) {
			case COLLECTION_TYPE_NONE:
			case COLLECTION_TYPE_GROUP_INTERNAL:
			{
				ViewLayer *view_layer = BKE_view_layer_find_from_collection(tselem->id, layer_collection);
				const int collection_index = BKE_layer_collection_findindex(view_layer, layer_collection);

				if (collection_index > -1) {
					view_layer->active_collection = collection_index;
				}
				break;
			}
			default:
				BLI_assert(!"Collection type not fully implemented");
		}
		WM_main_add_notifier(NC_SCENE | ND_LAYER, NULL);
	}

	return OL_DRAWSEL_NONE;
}

/* ---------------------------------------------- */

/* generic call for ID data check or make/check active in UI */
eOLDrawState tree_element_active(bContext *C, Scene *scene, ViewLayer *view_layer, SpaceOops *soops, TreeElement *te,
                                 const eOLSetState set, const bool handle_all_types)
{
	switch (te->idcode) {
		/* Note: ID_OB only if handle_all_type is true, else objects are handled specially to allow multiple
		 * selection. See do_outliner_item_activate. */
		case ID_OB:
			if (handle_all_types) {
				return tree_element_set_active_object(C, scene, view_layer, soops, te, set, false);
			}
			break;
		case ID_MA:
			return tree_element_active_material(C, scene, view_layer, soops, te, set);
		case ID_WO:
			return tree_element_active_world(C, scene, view_layer, soops, te, set);
		case ID_LA:
			return tree_element_active_lamp(C, scene, view_layer, soops, te, set);
		case ID_TE:
			return tree_element_active_texture(C, scene, view_layer, soops, te, set);
		case ID_TXT:
			return tree_element_active_text(C, scene, view_layer, soops, te, set);
		case ID_CA:
			return tree_element_active_camera(C, scene, view_layer, soops, te, set);
	}
	return OL_DRAWSEL_NONE;
}

/**
 * Generic call for non-id data to make/check active in UI
 */
eOLDrawState tree_element_type_active(
        bContext *C, Scene *scene, ViewLayer *view_layer, SpaceOops *soops,
        TreeElement *te, TreeStoreElem *tselem, const eOLSetState set, bool recursive)
{
	switch (tselem->type) {
		case TSE_DEFGROUP:
			return tree_element_active_defgroup(C, view_layer, te, tselem, set);
		case TSE_BONE:
			return tree_element_active_bone(C, view_layer, te, tselem, set, recursive);
		case TSE_EBONE:
			return tree_element_active_ebone(C, te, tselem, set, recursive);
		case TSE_MODIFIER:
			return tree_element_active_modifier(C, scene, view_layer, te, tselem, set);
		case TSE_LINKED_OB:
			if (set != OL_SETSEL_NONE) {
				tree_element_set_active_object(C, scene, view_layer, soops, te, set, false);
			}
			else if (tselem->id == (ID *)OBACT(view_layer)) {
				return OL_DRAWSEL_NORMAL;
			}
			break;
		case TSE_LINKED_PSYS:
			return tree_element_active_psys(C, scene, te, tselem, set);
		case TSE_POSE_BASE:
			return tree_element_active_pose(C, view_layer, te, tselem, set);
		case TSE_POSE_CHANNEL:
			return tree_element_active_posechannel(C, scene, view_layer, te, tselem, set, recursive);
		case TSE_CONSTRAINT:
			return tree_element_active_constraint(C, scene, view_layer, te, tselem, set);
		case TSE_R_LAYER:
			return tree_element_active_renderlayer(C, scene, view_layer, te, tselem, set);
		case TSE_POSEGRP:
			return tree_element_active_posegroup(C, scene, view_layer, te, tselem, set);
		case TSE_SEQUENCE:
			return tree_element_active_sequence(C, scene, te, tselem, set);
		case TSE_SEQUENCE_DUP:
			return tree_element_active_sequence_dup(scene, te, tselem, set);
		case TSE_KEYMAP_ITEM:
			return tree_element_active_keymap_item(C, scene, view_layer, te, tselem, set);
		case TSE_GP_LAYER:
			//return tree_element_active_gplayer(C, scene, s, te, tselem, set);
			break;
		case TSE_SCENE_COLLECTION:
		case TSE_LAYER_COLLECTION:
			return tree_element_active_collection(C, te, tselem, set);
	}
	return OL_DRAWSEL_NONE;
}

/* ================================================ */

/**
 * Action when clicking to activate an item (typically under the mouse cursor),
 * but don't do any cursor intersection checks.
 *
 * Needed to run from operators accessed from a menu.
 */
static void do_outliner_item_activate_tree_element(
        bContext *C, Scene *scene, ViewLayer *view_layer, SpaceOops *soops,
        TreeElement *te, TreeStoreElem *tselem,
        const bool extend, const bool recursive)
{
	/* always makes active object, except for some specific types.
	 * Note about TSE_EBONE: In case of a same ID_AR datablock shared among several objects, we do not want
	 * to switch out of edit mode (see T48328 for details). */
	if (!ELEM(tselem->type, TSE_SEQUENCE, TSE_SEQ_STRIP, TSE_SEQUENCE_DUP, TSE_EBONE, TSE_LAYER_COLLECTION)) {
		tree_element_set_active_object(
		        C, scene, view_layer, soops, te,
		        (extend && tselem->type == 0) ? OL_SETSEL_EXTEND : OL_SETSEL_NORMAL,
		        recursive && tselem->type == 0);
	}

	if (tselem->type == 0) { // the lib blocks
		/* editmode? */
		if (te->idcode == ID_SCE) {
			if (scene != (Scene *)tselem->id) {
				WM_window_change_active_scene(CTX_data_main(C), C, CTX_wm_window(C), (Scene *)tselem->id);
			}
		}
		else if (te->idcode == ID_GR) {
			Group *gr = (Group *)tselem->id;

			if (extend) {
				int sel = BA_SELECT;
				FOREACH_GROUP_BASE(gr, base)
				{
					if (base->flag & BASE_SELECTED) {
						sel = BA_DESELECT;
						break;
					}
				}
				FOREACH_GROUP_BASE_END

				FOREACH_GROUP_OBJECT(gr, object)
				{
					ED_object_base_select(BKE_view_layer_base_find(view_layer, object), sel);
				}
				FOREACH_GROUP_OBJECT_END
			}
			else {
				BKE_view_layer_base_deselect_all(view_layer);

				FOREACH_GROUP_OBJECT(gr, object)
				{
					Base *base = BKE_view_layer_base_find(view_layer, object);
					/* Object may not be in this scene */
					if (base != NULL) {
						if ((base->flag & BASE_SELECTED) == 0) {
							ED_object_base_select(base, BA_SELECT);
						}
					}
				}
				FOREACH_GROUP_OBJECT_END
			}
			
			WM_event_add_notifier(C, NC_SCENE | ND_OB_SELECT, scene);
		}
		else if (ELEM(te->idcode, ID_ME, ID_CU, ID_MB, ID_LT, ID_AR)) {
			WM_operator_name_call(C, "OBJECT_OT_editmode_toggle", WM_OP_INVOKE_REGION_WIN, NULL);
		}
		else {  // rest of types
			tree_element_active(C, scene, view_layer, soops, te, OL_SETSEL_NORMAL, false);
		}

	}
	else {
		tree_element_type_active(C, scene, view_layer, soops, te, tselem,
		                         extend ? OL_SETSEL_EXTEND : OL_SETSEL_NORMAL,
		                         recursive);
	}
}

/**
 * \param extend: Don't deselect other items, only modify \a te.
 * \param toggle: Select \a te when not selected, deselect when selected.
 */
void outliner_item_select(SpaceOops *soops, const TreeElement *te, const bool extend, const bool toggle)
{
	TreeStoreElem *tselem = TREESTORE(te);
	const short new_flag = toggle ? (tselem->flag ^ TSE_SELECTED) : (tselem->flag | TSE_SELECTED);

	if (extend == false) {
		outliner_set_flag(&soops->tree, TSE_SELECTED, false);
	}
	tselem->flag = new_flag;
}

static void outliner_item_toggle_closed(TreeElement *te, const bool toggle_children)
{
	TreeStoreElem *tselem = TREESTORE(te);
	if (toggle_children) {
		tselem->flag &= ~TSE_CLOSED;

		const bool all_opened = !outliner_has_one_flag(&te->subtree, TSE_CLOSED, 1);
		outliner_set_flag(&te->subtree, TSE_CLOSED, all_opened);
	}
	else {
		tselem->flag ^= TSE_CLOSED;
	}
}

static bool outliner_item_is_co_within_close_toggle(TreeElement *te, float view_co_x)
{
	return ((te->flag & TE_ICONROW) == 0) && (view_co_x > te->xs) && (view_co_x < te->xs + UI_UNIT_X);
}

static bool outliner_is_co_within_restrict_columns(const SpaceOops *soops, const ARegion *ar, float view_co_x)
{
	return ((soops->outlinevis != SO_DATABLOCKS) &&
	        !(soops->flag & SO_HIDE_RESTRICTCOLS) &&
	        (view_co_x > ar->v2d.cur.xmax - OL_TOG_RESTRICT_VIEWX));
}

/**
 * A version of #outliner_item_do_acticate_from_cursor that takes the tree element directly.
 * and doesn't depend on the pointer position.
 *
 * This allows us to simulate clicking on an item without dealing with the mouse cursor.
 */
void outliner_item_do_activate_from_tree_element(
        bContext *C, TreeElement *te, TreeStoreElem *tselem,
        bool extend, bool recursive)
{
	Scene *scene = CTX_data_scene(C);
	ViewLayer *view_layer = CTX_data_view_layer(C);
	SpaceOops *soops = CTX_wm_space_outliner(C);

	do_outliner_item_activate_tree_element(
	        C, scene, view_layer, soops,
	        te, tselem,
	        extend, recursive);
}

/**
 * Action to run when clicking in the outliner,
 *
 * May expend/collapse branches or activate items.
 * */
int outliner_item_do_activate_from_cursor(
        bContext *C, const int mval[2],
        bool extend, bool recursive)
{
	ARegion *ar = CTX_wm_region(C);
	SpaceOops *soops = CTX_wm_space_outliner(C);
	TreeElement *te;
	float view_mval[2];
	bool changed = false, rebuild_tree = false;

	UI_view2d_region_to_view(&ar->v2d, mval[0], mval[1], &view_mval[0], &view_mval[1]);

	if (outliner_is_co_within_restrict_columns(soops, ar, view_mval[0])) {
		return OPERATOR_CANCELLED;
	}

	if (!(te = outliner_find_item_at_y(soops, &soops->tree, view_mval[1]))) {
		/* skip */
	}
	else if (outliner_item_is_co_within_close_toggle(te, view_mval[0])) {
		outliner_item_toggle_closed(te, extend);
		changed = true;
		rebuild_tree = true;
	}
	else {
		Scene *scene = CTX_data_scene(C);
		ViewLayer *view_layer = CTX_data_view_layer(C);
		/* the row may also contain children, if one is hovered we want this instead of current te */
		TreeElement *activate_te = outliner_find_item_at_x_in_row(soops, te, view_mval[0]);
		TreeStoreElem *activate_tselem = TREESTORE(activate_te);

		outliner_item_select(soops, activate_te, extend, extend);
		do_outliner_item_activate_tree_element(C, scene, view_layer, soops, activate_te, activate_tselem, extend, recursive);
		changed = true;
	}

	if (changed) {
		if (!rebuild_tree) {
			/* only needs to redraw, no rebuild */
			soops->storeflag |= SO_TREESTORE_REDRAW;
		}
		ED_undo_push(C, "Outliner selection change");
		ED_region_tag_redraw(ar);
	}

	return OPERATOR_FINISHED;
}

/* event can enterkey, then it opens/closes */
static int outliner_item_activate_invoke(bContext *C, wmOperator *op, const wmEvent *event)
{
	bool extend    = RNA_boolean_get(op->ptr, "extend");
	bool recursive = RNA_boolean_get(op->ptr, "recursive");
	return outliner_item_do_activate_from_cursor(C, event->mval, extend, recursive);
}

void OUTLINER_OT_item_activate(wmOperatorType *ot)
{
	ot->name = "Activate Item";
	ot->idname = "OUTLINER_OT_item_activate";
	ot->description = "Handle mouse clicks to activate/select items";
	
	ot->invoke = outliner_item_activate_invoke;
	
	ot->poll = ED_operator_outliner_active;
	
	RNA_def_boolean(ot->srna, "extend", true, "Extend", "Extend selection for activation");
	RNA_def_boolean(ot->srna, "recursive", false, "Recursive", "Select Objects and their children");
}

/* ****************************************************** */

/* **************** Border Select Tool ****************** */
static void outliner_item_border_select(Scene *scene, rctf *rectf, TreeElement *te, bool select)
{
	TreeStoreElem *tselem = TREESTORE(te);

	if (te->ys <= rectf->ymax && te->ys + UI_UNIT_Y >= rectf->ymin) {
		if (select) {
			tselem->flag |= TSE_SELECTED;
		}
		else {
			tselem->flag &= ~TSE_SELECTED;
		}
	}

	/* Look at its children. */
	if ((tselem->flag & TSE_CLOSED) == 0) {
		for (te = te->subtree.first; te; te = te->next) {
			outliner_item_border_select(scene, rectf, te, select);
		}
	}
}

static int outliner_border_select_exec(bContext *C, wmOperator *op)
{
	Scene *scene = CTX_data_scene(C);
	SpaceOops *soops = CTX_wm_space_outliner(C);
	ARegion *ar = CTX_wm_region(C);
	TreeElement *te;
	rctf rectf;
	bool select = !RNA_boolean_get(op->ptr, "deselect");

	WM_operator_properties_border_to_rctf(op, &rectf);
	UI_view2d_region_to_view_rctf(&ar->v2d, &rectf, &rectf);

	for (te = soops->tree.first; te; te = te->next) {
		outliner_item_border_select(scene, &rectf, te, select);
	}

	WM_event_add_notifier(C, NC_SCENE | ND_OB_SELECT, scene);
	ED_region_tag_redraw(ar);

	return OPERATOR_FINISHED;
}

void OUTLINER_OT_select_border(wmOperatorType *ot)
{
	/* identifiers */
	ot->name = "Border Select";
	ot->idname = "OUTLINER_OT_select_border";
	ot->description = "Use box selection to select tree elements";

	/* api callbacks */
	ot->invoke = WM_gesture_border_invoke;
	ot->exec = outliner_border_select_exec;
	ot->modal = WM_gesture_border_modal;
	ot->cancel = WM_gesture_border_cancel;

	ot->poll = ED_operator_outliner_active;

	/* flags */
	ot->flag = OPTYPE_REGISTER | OPTYPE_UNDO;

	/* rna */
	WM_operator_properties_gesture_border_ex(ot, true, false);
}

/* ****************************************************** */<|MERGE_RESOLUTION|>--- conflicted
+++ resolved
@@ -50,7 +50,6 @@
 #include "BKE_scene.h"
 #include "BKE_sequencer.h"
 #include "BKE_armature.h"
-#include "BKE_workspace.h"
 
 #include "DEG_depsgraph.h"
 
@@ -195,11 +194,7 @@
 		}
 	}
 
-<<<<<<< HEAD
-	if (!BKE_object_is_in_editmode(ob)) {
-=======
 	if (CTX_data_edit_object(C)) {
->>>>>>> 754d3a2f
 		ED_object_editmode_exit(C, EM_FREEDATA | EM_FREEUNDO | EM_WAITCURSOR | EM_DO_UNDO);
 	}
 	return OL_DRAWSEL_NORMAL;
@@ -571,11 +566,7 @@
 static eOLDrawState tree_element_active_ebone(
         bContext *C, TreeElement *te, TreeStoreElem *UNUSED(tselem), const eOLSetState set, bool recursive)
 {
-<<<<<<< HEAD
-	Object *obedit = BKE_workspace_edit_object(CTX_wm_workspace(C), scene);
-=======
 	Object *obedit = CTX_data_edit_object(C);
->>>>>>> 754d3a2f
 	BLI_assert(obedit != NULL);
 	bArmature *arm = obedit->data;
 	EditBone *ebone = te->directdata;
