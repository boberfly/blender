/*
 * ***** BEGIN GPL LICENSE BLOCK *****
 *
 * This program is free software; you can redistribute it and/or
 * modify it under the terms of the GNU General Public License
 * as published by the Free Software Foundation; either version 2
 * of the License, or (at your option) any later version.
 *
 * This program is distributed in the hope that it will be useful,
 * but WITHOUT ANY WARRANTY; without even the implied warranty of
 * MERCHANTABILITY or FITNESS FOR A PARTICULAR PURPOSE.  See the
 * GNU General Public License for more details.
 *
 * You should have received a copy of the GNU General Public License
 * along with this program; if not, write to the Free Software Foundation,
 * Inc., 51 Franklin Street, Fifth Floor, Boston, MA 02110-1301, USA.
 *
 * The Original Code is Copyright (C) 2001-2002 by NaN Holding BV.
 * All rights reserved.
 *
 * The Original Code is: all of this file.
 *
 * Contributor(s): Andrea Weikert (c) 2008 Blender Foundation.
 *
 * ***** END GPL LICENSE BLOCK *****
 */

/** \file blender/editors/space_file/fsmenu.c
 *  \ingroup spfile
 */


#include <stdlib.h>
#include <string.h>
#include <stdio.h>
#include <math.h>

#include "MEM_guardedalloc.h"

#include "BLI_utildefines.h"
#include "BLI_blenlib.h"

<<<<<<< HEAD
=======
#include "BKE_appdir.h"

>>>>>>> d4934f8f
#include "DNA_space_types.h"

#include "ED_fileselect.h"

#ifdef WIN32
#  include <windows.h> /* need to include windows.h so _WIN32_IE is defined  */
#  ifndef _WIN32_IE
#    define _WIN32_IE 0x0400 /* minimal requirements for SHGetSpecialFolderPath on MINGW MSVC has this defined already */
#  endif
#  include <shlobj.h>  /* for SHGetSpecialFolderPath, has to be done before BLI_winstuff
                        * because 'near' is disabled through BLI_windstuff */
#  include "BLI_winstuff.h"
#endif

#ifdef __APPLE__
#include <Carbon/Carbon.h>
#endif /* __APPLE__ */

#ifdef __linux__
#include <mntent.h>
#endif

#include "fsmenu.h"  /* include ourselves */


/* FSMENU HANDLING */

typedef struct FSMenu {
	FSMenuEntry *fsmenu_system;
	FSMenuEntry *fsmenu_system_bookmarks;
	FSMenuEntry *fsmenu_bookmarks;
	FSMenuEntry *fsmenu_recent;
} FSMenu;

static FSMenu *g_fsmenu = NULL;

FSMenu *ED_fsmenu_get(void)
{
	if (!g_fsmenu) {
		g_fsmenu = MEM_callocN(sizeof(struct FSMenu), "fsmenu");
	}
	return g_fsmenu;
}

struct FSMenuEntry *ED_fsmenu_get_category(struct FSMenu *fsmenu, FSMenuCategory category)
{
	FSMenuEntry *fsm_head = NULL;

	switch (category) {
		case FS_CATEGORY_SYSTEM:
			fsm_head = fsmenu->fsmenu_system;
			break;
		case FS_CATEGORY_SYSTEM_BOOKMARKS:
			fsm_head = fsmenu->fsmenu_system_bookmarks;
			break;
		case FS_CATEGORY_BOOKMARKS:
			fsm_head = fsmenu->fsmenu_bookmarks;
			break;
		case FS_CATEGORY_RECENT:
			fsm_head = fsmenu->fsmenu_recent;
			break;
	}
	return fsm_head;
}

void ED_fsmenu_set_category(struct FSMenu *fsmenu, FSMenuCategory category, FSMenuEntry *fsm_head)
{
	switch (category) {
		case FS_CATEGORY_SYSTEM:
			fsmenu->fsmenu_system = fsm_head;
			break;
		case FS_CATEGORY_SYSTEM_BOOKMARKS:
			fsmenu->fsmenu_system_bookmarks = fsm_head;
			break;
		case FS_CATEGORY_BOOKMARKS:
			fsmenu->fsmenu_bookmarks = fsm_head;
			break;
		case FS_CATEGORY_RECENT:
			fsmenu->fsmenu_recent = fsm_head;
			break;
	}
}

int ED_fsmenu_get_nentries(struct FSMenu *fsmenu, FSMenuCategory category)
{
	FSMenuEntry *fsm_iter;
	int count = 0;

	for (fsm_iter = ED_fsmenu_get_category(fsmenu, category); fsm_iter; fsm_iter = fsm_iter->next) {
		count++;
	}

	return count;
}

FSMenuEntry *ED_fsmenu_get_entry(struct FSMenu *fsmenu, FSMenuCategory category, int index)
{
	FSMenuEntry *fsm_iter;

	for (fsm_iter = ED_fsmenu_get_category(fsmenu, category); fsm_iter && index; fsm_iter = fsm_iter->next) {
		index--;
<<<<<<< HEAD
=======
	}

	return fsm_iter;
}

char *ED_fsmenu_entry_get_path(struct FSMenuEntry *fsentry)
{
	return fsentry->path;
}

void ED_fsmenu_entry_set_path(struct FSMenuEntry *fsentry, const char *path)
{
	if ((!fsentry->path || !path || !STREQ(path, fsentry->path)) && (fsentry->path != path)) {
		char tmp_name[FILE_MAXFILE];

		MEM_SAFE_FREE(fsentry->path);

		fsentry->path = (path && path[0]) ? BLI_strdup(path) : NULL;

		BLI_make_file_string("/", tmp_name, BKE_appdir_folder_id_create(BLENDER_USER_CONFIG, NULL), BLENDER_BOOKMARK_FILE);
		fsmenu_write_file(ED_fsmenu_get(), tmp_name);
	}
}

static void fsmenu_entry_generate_name(struct FSMenuEntry *fsentry, char *name, size_t name_size)
{
	char temp[FILE_MAX];

	BLI_strncpy(temp, fsentry->path, FILE_MAX);
	BLI_add_slash(temp);
	BLI_getlastdir(temp, name, name_size);
	BLI_del_slash(name);
	if (!name[0]) {
		name[0] = '/';
		name[1] = '\0';
>>>>>>> d4934f8f
	}
}

<<<<<<< HEAD
	return fsm_iter;
}

char *ED_fsmenu_entry_get_path(struct FSMenuEntry *fsentry)
{
	return fsentry->path;
}

void ED_fsmenu_entry_set_path(struct FSMenuEntry *fsentry, const char *path)
{
	MEM_SAFE_FREE(fsentry->path);

	fsentry->path = (path && path[0]) ? BLI_strdup(path) : NULL;
}

static void fsmenu_entry_generate_name(struct FSMenuEntry *fsentry, char *name, size_t name_size)
{
	char temp[FILE_MAX];

	BLI_strncpy(temp, fsentry->path, FILE_MAX);
	BLI_add_slash(temp);
	BLI_getlastdir(temp, name, name_size);
	BLI_del_slash(name);
	if (!name[0]) {
		name[0] = '/';
		name[1] = '\0';
	}
}

=======
>>>>>>> d4934f8f
char *ED_fsmenu_entry_get_name(struct FSMenuEntry *fsentry)
{
	if (fsentry->name[0]) {
		return fsentry->name;
	}
	else {
		/* Here we abuse fsm_iter->name, keeping first char NULL. */
		char *name = fsentry->name + 1;
		size_t name_size = sizeof(fsentry->name) - 1;

		fsmenu_entry_generate_name(fsentry, name, name_size);
		return name;
	}
}

void ED_fsmenu_entry_set_name(struct FSMenuEntry *fsentry, const char *name)
{
	if (!STREQ(name, fsentry->name)) {
		char tmp_name[FILE_MAXFILE];
		size_t tmp_name_size = sizeof(tmp_name);

		fsmenu_entry_generate_name(fsentry, tmp_name, tmp_name_size);
		if (!name[0] || STREQ(tmp_name, name)) {
			/* reset name to default behavior. */
			fsentry->name[0] = '\0';
		}
		else {
			BLI_strncpy(fsentry->name, name, sizeof(fsentry->name));
		}
<<<<<<< HEAD
=======

		BLI_make_file_string("/", tmp_name, BKE_appdir_folder_id_create(BLENDER_USER_CONFIG, NULL), BLENDER_BOOKMARK_FILE);
		fsmenu_write_file(ED_fsmenu_get(), tmp_name);
>>>>>>> d4934f8f
	}
}

short fsmenu_can_save(struct FSMenu *fsmenu, FSMenuCategory category, int idx)
{
	FSMenuEntry *fsm_iter;

	for (fsm_iter = ED_fsmenu_get_category(fsmenu, category); fsm_iter && idx; fsm_iter = fsm_iter->next) {
		idx--;
	}

	return fsm_iter ? fsm_iter->save : 0;
}

void fsmenu_insert_entry(struct FSMenu *fsmenu, FSMenuCategory category, const char *path, const char *name, FSMenuInsert flag)
{
	FSMenuEntry *fsm_prev;
	FSMenuEntry *fsm_iter;
	FSMenuEntry *fsm_head;

	fsm_head = ED_fsmenu_get_category(fsmenu, category);
	fsm_prev = fsm_head;  /* this is odd and not really correct? */

	for (fsm_iter = fsm_head; fsm_iter; fsm_prev = fsm_iter, fsm_iter = fsm_iter->next) {
		if (fsm_iter->path) {
			const int cmp_ret = BLI_path_cmp(path, fsm_iter->path);
			if (cmp_ret == 0) {
				if (flag & FS_INSERT_FIRST) {
					if (fsm_iter != fsm_head) {
						fsm_prev->next = fsm_iter->next;
						fsm_iter->next = fsm_head;
						ED_fsmenu_set_category(fsmenu, category, fsm_iter);
					}
				}
				return;
			}
			else if ((flag & FS_INSERT_SORTED) && cmp_ret < 0) {
				break;
			}
		}
		else {
			/* if we're bookmarking this, file should come
			 * before the last separator, only automatically added
			 * current dir go after the last sep. */
			if (flag & FS_INSERT_SAVE) {
				break;
			}
		}
	}

	fsm_iter = MEM_mallocN(sizeof(*fsm_iter), "fsme");
	fsm_iter->path = BLI_strdup(path);
	fsm_iter->save = (flag & FS_INSERT_SAVE) != 0;
	if (name && name[0]) {
		BLI_strncpy(fsm_iter->name, name, sizeof(fsm_iter->name));
	}
	else {
		fsm_iter->name[0] = '\0';
	}

	if (fsm_prev) {
		if (flag & FS_INSERT_FIRST) {
			fsm_iter->next = fsm_head;
			ED_fsmenu_set_category(fsmenu, category, fsm_iter);
		}
		else {
			fsm_iter->next = fsm_prev->next;
			fsm_prev->next = fsm_iter;
		}
	}
	else {
		fsm_iter->next = fsm_head;
		ED_fsmenu_set_category(fsmenu, category, fsm_iter);
	}
}

void fsmenu_remove_entry(struct FSMenu *fsmenu, FSMenuCategory category, int idx)
{
	FSMenuEntry *fsm_prev = NULL;
	FSMenuEntry *fsm_iter;
	FSMenuEntry *fsm_head;

	fsm_head = ED_fsmenu_get_category(fsmenu, category);

	for (fsm_iter = fsm_head; fsm_iter && idx; fsm_prev = fsm_iter, fsm_iter = fsm_iter->next)
		idx--;

	if (fsm_iter) {
		/* you should only be able to remove entries that were 
		 * not added by default, like windows drives.
		 * also separators (where path == NULL) shouldn't be removed */
		if (fsm_iter->save && fsm_iter->path) {

			/* remove fsme from list */
			if (fsm_prev) {
				fsm_prev->next = fsm_iter->next;
			}
			else {
				fsm_head = fsm_iter->next;
				ED_fsmenu_set_category(fsmenu, category, fsm_head);
			}
			/* free entry */
			MEM_freeN(fsm_iter->path);
			MEM_freeN(fsm_iter);
		}
	}
}

void fsmenu_write_file(struct FSMenu *fsmenu, const char *filename)
{
	FSMenuEntry *fsm_iter = NULL;
	char fsm_name[FILE_MAX];
	int nwritten = 0;

	FILE *fp = BLI_fopen(filename, "w");
	if (!fp) return;

	fprintf(fp, "[Bookmarks]\n");
	for (fsm_iter = ED_fsmenu_get_category(fsmenu, FS_CATEGORY_BOOKMARKS); fsm_iter; fsm_iter = fsm_iter->next) {
		if (fsm_iter->path && fsm_iter->save) {
			fsmenu_entry_generate_name(fsm_iter, fsm_name, sizeof(fsm_name));
			if (fsm_iter->name[0] && !STREQ(fsm_iter->name, fsm_name)) {
				fprintf(fp, "!%s\n", fsm_iter->name);
			}
			fprintf(fp, "%s\n", fsm_iter->path);
		}
	}
	fprintf(fp, "[Recent]\n");
	for (fsm_iter = ED_fsmenu_get_category(fsmenu, FS_CATEGORY_RECENT); fsm_iter && (nwritten < FSMENU_RECENT_MAX); fsm_iter = fsm_iter->next, ++nwritten) {
		if (fsm_iter->path && fsm_iter->save) {
			fsmenu_entry_generate_name(fsm_iter, fsm_name, sizeof(fsm_name));
			if (fsm_iter->name[0] && !STREQ(fsm_iter->name, fsm_name)) {
				fprintf(fp, "!%s\n", fsm_iter->name);
			}
			fprintf(fp, "%s\n", fsm_iter->path);
		}
	}
	fclose(fp);
}

void fsmenu_read_bookmarks(struct FSMenu *fsmenu, const char *filename)
{
	char line[FILE_MAXDIR];
	char name[FILE_MAXFILE];
	FSMenuCategory category = FS_CATEGORY_BOOKMARKS;
	FILE *fp;

	fp = BLI_fopen(filename, "r");
	if (!fp) return;

	name[0] = '\0';

	while (fgets(line, sizeof(line), fp) != NULL) {       /* read a line */
		if (STREQLEN(line, "[Bookmarks]", 11)) {
			category = FS_CATEGORY_BOOKMARKS;
		}
		else if (STREQLEN(line, "[Recent]", 8)) {
			category = FS_CATEGORY_RECENT;
		}
		else if (line[0] == '!') {
			int len = strlen(line);
			if (len > 0) {
				if (line[len - 1] == '\n') {
					line[len - 1] = '\0';
				}
				BLI_strncpy(name, line + 1, sizeof(name));
			}
		}
		else {
			int len = strlen(line);
			if (len > 0) {
				if (line[len - 1] == '\n') {
					line[len - 1] = '\0';
				}
				/* don't do this because it can be slow on network drives,
				 * having a bookmark from a drive thats ejected or so isn't
				 * all _that_ bad */
#if 0
				if (BLI_exists(line))
#endif
				{
					fsmenu_insert_entry(fsmenu, category, line, name, FS_INSERT_SAVE);
				}
			}
			/* always reset name. */
			name[0] = '\0';
		}
	}
	fclose(fp);
}

void fsmenu_read_system(struct FSMenu *fsmenu, int read_bookmarks)
{
	char line[FILE_MAXDIR];
#ifdef WIN32
	/* Add the drive names to the listing */
	{
		__int64 tmp;
		char tmps[4];
		int i;
			
		tmp = GetLogicalDrives();
		
		for (i = 0; i < 26; i++) {
			if ((tmp >> i) & 1) {
				tmps[0] = 'A' + i;
				tmps[1] = ':';
				tmps[2] = '\\';
				tmps[3] = 0;
				
				fsmenu_insert_entry(fsmenu, FS_CATEGORY_SYSTEM, tmps, NULL, FS_INSERT_SORTED);
			}
		}

		/* Adding Desktop and My Documents */
		if (read_bookmarks) {
			SHGetSpecialFolderPath(0, line, CSIDL_PERSONAL, 0);
			fsmenu_insert_entry(fsmenu, FS_CATEGORY_SYSTEM_BOOKMARKS, line, NULL, FS_INSERT_SORTED);
			SHGetSpecialFolderPath(0, line, CSIDL_DESKTOPDIRECTORY, 0);
			fsmenu_insert_entry(fsmenu, FS_CATEGORY_SYSTEM_BOOKMARKS, line, NULL, FS_INSERT_SORTED);
		}
	}
#else
#ifdef __APPLE__
	{
#if (MAC_OS_X_VERSION_MIN_REQUIRED <= 1050)
		OSErr err = noErr;
		int i;
		const char *home;
		
		/* loop through all the OS X Volumes, and add them to the SYSTEM section */
		for (i = 1; err != nsvErr; i++) {
			FSRef dir;
			unsigned char path[FILE_MAX];
			
			err = FSGetVolumeInfo(kFSInvalidVolumeRefNum, i, NULL, kFSVolInfoNone, NULL, NULL, &dir);
			if (err != noErr)
				continue;
			
			FSRefMakePath(&dir, path, FILE_MAX);
			if (!STREQ((char *)path, "/home") && !STREQ((char *)path, "/net")) {
				/* /net and /home are meaningless on OSX, home folders are stored in /Users */
				fsmenu_insert_entry(fsmenu, FS_CATEGORY_SYSTEM, (char *)path, NULL, FS_INSERT_SORTED);
			}
		}

		/* As 10.4 doesn't provide proper API to retrieve the favorite places,
		 * assume they are the standard ones 
		 * TODO : replace hardcoded paths with proper BKE_appdir_folder_id calls */
		home = getenv("HOME");
		if (read_bookmarks && home) {
			BLI_snprintf(line, sizeof(line), "%s/", home);
			fsmenu_insert_entry(fsmenu, FS_CATEGORY_SYSTEM_BOOKMARKS, line, NULL, FS_INSERT_SORTED);
			BLI_snprintf(line, sizeof(line), "%s/Desktop/", home);
			if (BLI_exists(line)) {
				fsmenu_insert_entry(fsmenu, FS_CATEGORY_SYSTEM_BOOKMARKS, line, NULL, FS_INSERT_SORTED);
			}
			BLI_snprintf(line, sizeof(line), "%s/Documents/", home);
			if (BLI_exists(line)) {
				fsmenu_insert_entry(fsmenu, FS_CATEGORY_SYSTEM_BOOKMARKS, line, NULL, FS_INSERT_SORTED);
			}
			BLI_snprintf(line, sizeof(line), "%s/Pictures/", home);
			if (BLI_exists(line)) {
				fsmenu_insert_entry(fsmenu, FS_CATEGORY_SYSTEM_BOOKMARKS, line, NULL, FS_INSERT_SORTED);
			}
			BLI_snprintf(line, sizeof(line), "%s/Music/", home);
			if (BLI_exists(line)) {
				fsmenu_insert_entry(fsmenu, FS_CATEGORY_SYSTEM_BOOKMARKS, line, NULL, FS_INSERT_SORTED);
			}
			BLI_snprintf(line, sizeof(line), "%s/Movies/", home);
			if (BLI_exists(line)) {
				fsmenu_insert_entry(fsmenu, FS_CATEGORY_SYSTEM_BOOKMARKS, line, NULL, FS_INSERT_SORTED);
			}
		}
#else /* OSX 10.6+ */
		/* Get mounted volumes better method OSX 10.6 and higher, see: */
		/*https://developer.apple.com/library/mac/#documentation/CoreFOundation/Reference/CFURLRef/Reference/reference.html*/
		/* we get all volumes sorted including network and do not relay on user-defined finder visibility, less confusing */
		
		CFURLRef cfURL = NULL;
		CFURLEnumeratorResult result = kCFURLEnumeratorSuccess;
		CFURLEnumeratorRef volEnum = CFURLEnumeratorCreateForMountedVolumes(NULL, kCFURLEnumeratorSkipInvisibles, NULL);
		
		while (result != kCFURLEnumeratorEnd) {
			unsigned char defPath[FILE_MAX];

			result = CFURLEnumeratorGetNextURL(volEnum, &cfURL, NULL);
			if (result != kCFURLEnumeratorSuccess)
				continue;
			
			CFURLGetFileSystemRepresentation(cfURL, false, (UInt8 *)defPath, FILE_MAX);
			fsmenu_insert_entry(fsmenu, FS_CATEGORY_SYSTEM, (char *)defPath, NULL, FS_INSERT_SORTED);
		}
		
		CFRelease(volEnum);
		
		/* Finally get user favorite places */
		if (read_bookmarks) {
			UInt32 seed;
			OSErr err = noErr;
			CFArrayRef pathesArray;
			LSSharedFileListRef list;
			LSSharedFileListItemRef itemRef;
			CFIndex i, pathesCount;
			CFURLRef cfURL = NULL;
			CFStringRef pathString = NULL;
			list = LSSharedFileListCreate(NULL, kLSSharedFileListFavoriteItems, NULL);
			pathesArray = LSSharedFileListCopySnapshot(list, &seed);
			pathesCount = CFArrayGetCount(pathesArray);
			
			for (i = 0; i < pathesCount; i++) {
				itemRef = (LSSharedFileListItemRef)CFArrayGetValueAtIndex(pathesArray, i);
				
				err = LSSharedFileListItemResolve(itemRef, 
				                                  kLSSharedFileListNoUserInteraction |
				                                  kLSSharedFileListDoNotMountVolumes,
				                                  &cfURL, NULL);
				if (err != noErr)
					continue;
				
				pathString = CFURLCopyFileSystemPath(cfURL, kCFURLPOSIXPathStyle);
				
				if (pathString == NULL || !CFStringGetCString(pathString, line, sizeof(line), kCFStringEncodingASCII))
					continue;

				/* Exclude "all my files" as it makes no sense in blender fileselector */
				/* Exclude "airdrop" if wlan not active as it would show "" ) */
				if (!strstr(line, "myDocuments.cannedSearch") && (*line != '\0')) {
<<<<<<< HEAD
					fsmenu_insert_entry(fsmenu, FS_CATEGORY_SYSTEM_BOOKMARKS, line, NULL, FS_APPEND_LAST);
=======
					fsmenu_insert_entry(fsmenu, FS_CATEGORY_SYSTEM_BOOKMARKS, line, NULL, FS_INSERT_LAST);
>>>>>>> d4934f8f
				}
				
				CFRelease(pathString);
				CFRelease(cfURL);
			}
			
			CFRelease(pathesArray);
			CFRelease(list);
		}
#endif /* OSX 10.6+ */
	}
#else
	/* unix */
	{
		const char *home = getenv("HOME");

		if (read_bookmarks && home) {
			BLI_snprintf(line, sizeof(line), "%s/", home);
			fsmenu_insert_entry(fsmenu, FS_CATEGORY_SYSTEM_BOOKMARKS, line, NULL, FS_INSERT_SORTED);
			BLI_snprintf(line, sizeof(line), "%s/Desktop/", home);
			if (BLI_exists(line)) {
				fsmenu_insert_entry(fsmenu, FS_CATEGORY_SYSTEM_BOOKMARKS, line, NULL, FS_INSERT_SORTED);
			}
		}

		{
			int found = 0;
#ifdef __linux__
			/* loop over mount points */
			struct mntent *mnt;
			int len;
			FILE *fp;

			fp = setmntent(MOUNTED, "r");
			if (fp == NULL) {
				fprintf(stderr, "could not get a list of mounted filesystemts\n");
			}
			else {
				while ((mnt = getmntent(fp))) {
					/* not sure if this is right, but seems to give the relevant mnts */
					if (!STREQLEN(mnt->mnt_fsname, "/dev", 4))
						continue;

					len = strlen(mnt->mnt_dir);
					if (len && mnt->mnt_dir[len - 1] != '/') {
						BLI_snprintf(line, sizeof(line), "%s/", mnt->mnt_dir);
						fsmenu_insert_entry(fsmenu, FS_CATEGORY_SYSTEM, line, NULL, FS_INSERT_SORTED);
					}
					else {
						fsmenu_insert_entry(fsmenu, FS_CATEGORY_SYSTEM, mnt->mnt_dir, NULL, FS_INSERT_SORTED);
					}

					found = 1;
				}
				if (endmntent(fp) == 0) {
					fprintf(stderr, "could not close the list of mounted filesystemts\n");
				}
			}
#endif

			/* fallback */
			if (!found)
				fsmenu_insert_entry(fsmenu, FS_CATEGORY_SYSTEM, "/", NULL, FS_INSERT_SORTED);
		}
	}
#endif
#endif
}


static void fsmenu_free_category(struct FSMenu *fsmenu, FSMenuCategory category)
{
	FSMenuEntry *fsm_iter = ED_fsmenu_get_category(fsmenu, category);

	while (fsm_iter) {
		FSMenuEntry *fsm_next = fsm_iter->next;

		if (fsm_iter->path) {
			MEM_freeN(fsm_iter->path);
		}
		MEM_freeN(fsm_iter);

		fsm_iter = fsm_next;
	}
}

void fsmenu_refresh_system_category(struct FSMenu *fsmenu)
{
	fsmenu_free_category(fsmenu, FS_CATEGORY_SYSTEM);
	ED_fsmenu_set_category(fsmenu, FS_CATEGORY_SYSTEM, NULL);

	fsmenu_free_category(fsmenu, FS_CATEGORY_SYSTEM_BOOKMARKS);
	ED_fsmenu_set_category(fsmenu, FS_CATEGORY_SYSTEM_BOOKMARKS, NULL);

	/* Add all entries to system category */
	fsmenu_read_system(fsmenu, true);
}

void fsmenu_free(void)
{
	if (g_fsmenu) {
		fsmenu_free_category(g_fsmenu, FS_CATEGORY_SYSTEM);
		fsmenu_free_category(g_fsmenu, FS_CATEGORY_SYSTEM_BOOKMARKS);
		fsmenu_free_category(g_fsmenu, FS_CATEGORY_BOOKMARKS);
		fsmenu_free_category(g_fsmenu, FS_CATEGORY_RECENT);
		MEM_freeN(g_fsmenu);
	}

	g_fsmenu = NULL;
}

int fsmenu_get_active_indices(struct FSMenu *fsmenu, enum FSMenuCategory category, const char *dir)
{
	FSMenuEntry *fsm_iter = ED_fsmenu_get_category(fsmenu, category);
	int i;

	for (i = 0; fsm_iter; fsm_iter = fsm_iter->next, i++) {
		if (BLI_path_cmp(dir, fsm_iter->path) == 0) {
			return i;
		}
	}

	return -1;
}<|MERGE_RESOLUTION|>--- conflicted
+++ resolved
@@ -40,11 +40,8 @@
 #include "BLI_utildefines.h"
 #include "BLI_blenlib.h"
 
-<<<<<<< HEAD
-=======
 #include "BKE_appdir.h"
 
->>>>>>> d4934f8f
 #include "DNA_space_types.h"
 
 #include "ED_fileselect.h"
@@ -146,8 +143,6 @@
 
 	for (fsm_iter = ED_fsmenu_get_category(fsmenu, category); fsm_iter && index; fsm_iter = fsm_iter->next) {
 		index--;
-<<<<<<< HEAD
-=======
 	}
 
 	return fsm_iter;
@@ -183,42 +178,9 @@
 	if (!name[0]) {
 		name[0] = '/';
 		name[1] = '\0';
->>>>>>> d4934f8f
-	}
-}
-
-<<<<<<< HEAD
-	return fsm_iter;
-}
-
-char *ED_fsmenu_entry_get_path(struct FSMenuEntry *fsentry)
-{
-	return fsentry->path;
-}
-
-void ED_fsmenu_entry_set_path(struct FSMenuEntry *fsentry, const char *path)
-{
-	MEM_SAFE_FREE(fsentry->path);
-
-	fsentry->path = (path && path[0]) ? BLI_strdup(path) : NULL;
-}
-
-static void fsmenu_entry_generate_name(struct FSMenuEntry *fsentry, char *name, size_t name_size)
-{
-	char temp[FILE_MAX];
-
-	BLI_strncpy(temp, fsentry->path, FILE_MAX);
-	BLI_add_slash(temp);
-	BLI_getlastdir(temp, name, name_size);
-	BLI_del_slash(name);
-	if (!name[0]) {
-		name[0] = '/';
-		name[1] = '\0';
-	}
-}
-
-=======
->>>>>>> d4934f8f
+	}
+}
+
 char *ED_fsmenu_entry_get_name(struct FSMenuEntry *fsentry)
 {
 	if (fsentry->name[0]) {
@@ -248,12 +210,9 @@
 		else {
 			BLI_strncpy(fsentry->name, name, sizeof(fsentry->name));
 		}
-<<<<<<< HEAD
-=======
 
 		BLI_make_file_string("/", tmp_name, BKE_appdir_folder_id_create(BLENDER_USER_CONFIG, NULL), BLENDER_BOOKMARK_FILE);
 		fsmenu_write_file(ED_fsmenu_get(), tmp_name);
->>>>>>> d4934f8f
 	}
 }
 
@@ -582,11 +541,7 @@
 				/* Exclude "all my files" as it makes no sense in blender fileselector */
 				/* Exclude "airdrop" if wlan not active as it would show "" ) */
 				if (!strstr(line, "myDocuments.cannedSearch") && (*line != '\0')) {
-<<<<<<< HEAD
-					fsmenu_insert_entry(fsmenu, FS_CATEGORY_SYSTEM_BOOKMARKS, line, NULL, FS_APPEND_LAST);
-=======
 					fsmenu_insert_entry(fsmenu, FS_CATEGORY_SYSTEM_BOOKMARKS, line, NULL, FS_INSERT_LAST);
->>>>>>> d4934f8f
 				}
 				
 				CFRelease(pathString);
