/*
 * Copyright 2011-2013 Blender Foundation
 *
 * Licensed under the Apache License, Version 2.0 (the "License");
 * you may not use this file except in compliance with the License.
 * You may obtain a copy of the License at
 *
 * http://www.apache.org/licenses/LICENSE-2.0
 *
 * Unless required by applicable law or agreed to in writing, software
 * distributed under the License is distributed on an "AS IS" BASIS,
 * WITHOUT WARRANTIES OR CONDITIONS OF ANY KIND, either express or implied.
 * See the License for the specific language governing permissions and
 * limitations under the License.
 */

#ifndef __SESSION_H__
#define __SESSION_H__

#include "render/buffers.h"
#include "device/device.h"
#include "render/shader.h"
#include "render/tile.h"

#include "util/util_progress.h"
#include "util/util_stats.h"
#include "util/util_thread.h"
#include "util/util_vector.h"

CCL_NAMESPACE_BEGIN

class BufferParams;
class Device;
class DeviceScene;
class DeviceRequestedFeatures;
class DisplayBuffer;
class Progress;
class RenderBuffers;
class Scene;

/* Session Parameters */

class SessionParams {
public:
	DeviceInfo device;
	bool background;
	bool progressive_refine;
	string output_path;

	bool progressive;
	bool experimental;
	int samples;
	int2 tile_size;
	TileOrder tile_order;
	int start_resolution;
	int threads;

	bool display_buffer_linear;

	bool use_denoising;
	int denoising_radius;
	float denoising_strength;
	float denoising_feature_strength;
	bool denoising_relative_pca;

	double cancel_timeout;
	double reset_timeout;
	double text_timeout;
	double progressive_update_timeout;

	ShadingSystem shadingsystem;

	SessionParams()
	{
		background = false;
		progressive_refine = false;
		output_path = "";

		progressive = false;
		experimental = false;
		samples = INT_MAX;
		tile_size = make_int2(64, 64);
		start_resolution = INT_MAX;
		threads = 0;

		use_denoising = false;
		denoising_radius = 8;
		denoising_strength = 0.0f;
		denoising_feature_strength = 0.0f;
		denoising_relative_pca = false;

		display_buffer_linear = false;

		cancel_timeout = 0.1;
		reset_timeout = 0.1;
		text_timeout = 1.0;
		progressive_update_timeout = 1.0;

		shadingsystem = SHADINGSYSTEM_SVM;
		tile_order = TILE_CENTER;
	}

	bool modified(const SessionParams& params)
	{ return !(device == params.device
		&& background == params.background
		&& progressive_refine == params.progressive_refine
		&& output_path == params.output_path
		/* && samples == params.samples */
		&& progressive == params.progressive
		&& experimental == params.experimental
		&& tile_size == params.tile_size
		&& start_resolution == params.start_resolution
		&& threads == params.threads
		&& display_buffer_linear == params.display_buffer_linear
		&& cancel_timeout == params.cancel_timeout
		&& reset_timeout == params.reset_timeout
		&& text_timeout == params.text_timeout
		&& progressive_update_timeout == params.progressive_update_timeout
		&& tile_order == params.tile_order
		&& shadingsystem == params.shadingsystem); }

};

/* Session
 *
 * This is the class that contains the session thread, running the render
 * control loop and dispatching tasks. */

class Session {
public:
	Device *device;
	Scene *scene;
	RenderBuffers *buffers;
	DisplayBuffer *display;
	Progress progress;
	SessionParams params;
	TileManager tile_manager;
	Stats stats;

	function<void(RenderTile&)> write_render_tile_cb;
	function<void(RenderTile&, bool)> update_render_tile_cb;

	explicit Session(const SessionParams& params);
	~Session();

	void start();
	bool draw(BufferParams& params, DeviceDrawParams& draw_params);
	void wait();

	bool ready_to_reset();
	void reset(BufferParams& params, int samples);
	void set_samples(int samples);
	void set_pause(bool pause);

	void update_scene();
	void load_kernels(bool lock_scene=true);

	void device_free();

	/* Returns the rendering progress or 0 if no progress can be determined
	 * (for example, when rendering with unlimited samples). */
	float get_progress();

protected:
	struct DelayedReset {
		thread_mutex mutex;
		bool do_reset;
		BufferParams params;
		int samples;
	} delayed_reset;

	void run();

	void update_status_time(bool show_pause = false, bool show_done = false);

	void tonemap(int sample);
	void render();
	void reset_(BufferParams& params, int samples);

	void run_cpu();
	bool draw_cpu(BufferParams& params, DeviceDrawParams& draw_params);
	void reset_cpu(BufferParams& params, int samples);

	void run_gpu();
	bool draw_gpu(BufferParams& params, DeviceDrawParams& draw_params);
	void reset_gpu(BufferParams& params, int samples);

	bool acquire_tile(Device *tile_device, RenderTile& tile);
	void update_tile_sample(RenderTile& tile);
	void release_tile(RenderTile& tile);

<<<<<<< HEAD
=======
	void map_neighbor_tiles(RenderTile *tiles, Device *tile_device);
	void unmap_neighbor_tiles(RenderTile *tiles, Device *tile_device);

>>>>>>> 5e9132b3
	bool device_use_gl;

	thread *session_thread;

	volatile bool display_outdated;

	volatile bool gpu_draw_ready;
	volatile bool gpu_need_tonemap;
	thread_condition_variable gpu_need_tonemap_cond;

	bool pause;
	thread_condition_variable pause_cond;
	thread_mutex pause_mutex;
	thread_mutex tile_mutex;
	thread_mutex buffers_mutex;
	thread_mutex display_mutex;

	bool kernels_loaded;
	DeviceRequestedFeatures loaded_kernel_features;

	double reset_time;

	/* progressive refine */
	double last_update_time;
	bool update_progressive_refine(bool cancel);

	vector<RenderTile> render_tiles;

	DeviceRequestedFeatures get_requested_device_features();

	/* ** Split kernel routines ** */

	/* Maximumnumber of closure during session lifetime. */
	int max_closure_global;

	/* Get maximum number of closures to be used in kernel. */
	int get_max_closure_count();
};

CCL_NAMESPACE_END

#endif /* __SESSION_H__ */
<|MERGE_RESOLUTION|>--- conflicted
+++ resolved
@@ -189,12 +189,9 @@
 	void update_tile_sample(RenderTile& tile);
 	void release_tile(RenderTile& tile);
 
-<<<<<<< HEAD
-=======
 	void map_neighbor_tiles(RenderTile *tiles, Device *tile_device);
 	void unmap_neighbor_tiles(RenderTile *tiles, Device *tile_device);
 
->>>>>>> 5e9132b3
 	bool device_use_gl;
 
 	thread *session_thread;
