/*
 * This program is free software; you can redistribute it and/or
 * modify it under the terms of the GNU General Public License
 * as published by the Free Software Foundation; either version 2
 * of the License, or (at your option) any later version.
 *
 * This program is distributed in the hope that it will be useful,
 * but WITHOUT ANY WARRANTY; without even the implied warranty of
 * MERCHANTABILITY or FITNESS FOR A PARTICULAR PURPOSE.  See the
 * GNU General Public License for more details.
 *
 * You should have received a copy of the GNU General Public License
 * along with this program; if not, write to the Free Software Foundation,
 * Inc., 51 Franklin Street, Fifth Floor, Boston, MA 02110-1301, USA.
 *
 * The Original Code is Copyright (C) 2017, Blender Foundation
 * This is a new part of Blender
 */

/** \file
 * \ingroup modifiers
 */

#include <stdio.h>

#include "BLI_listbase.h"
#include "BLI_math.h"
#include "BLI_utildefines.h"

#include "DNA_defaults.h"
#include "DNA_gpencil_modifier_types.h"
#include "DNA_gpencil_types.h"
#include "DNA_meshdata_types.h"
#include "DNA_object_types.h"
#include "DNA_screen_types.h"

#include "BKE_colortools.h"
#include "BKE_context.h"
#include "BKE_deform.h"
#include "BKE_gpencil_modifier.h"
#include "BKE_lib_query.h"
#include "BKE_modifier.h"
#include "BKE_screen.h"

#include "DEG_depsgraph.h"
#include "DEG_depsgraph_build.h"
#include "DEG_depsgraph_query.h"

#include "UI_interface.h"
#include "UI_resources.h"

#include "RNA_access.h"

#include "MOD_gpencil_modifiertypes.h"
#include "MOD_gpencil_ui_common.h"
#include "MOD_gpencil_util.h"

static void initData(GpencilModifierData *md)
{
  ThickGpencilModifierData *gpmd = (ThickGpencilModifierData *)md;

  BLI_assert(MEMCMP_STRUCT_AFTER_IS_ZERO(gpmd, modifier));

  MEMCPY_STRUCT_AFTER(gpmd, DNA_struct_default_get(ThickGpencilModifierData), modifier);

  gpmd->curve_thickness = BKE_curvemapping_add(1, 0.0f, 0.0f, 1.0f, 1.0f);
  BKE_curvemapping_init(gpmd->curve_thickness);
}

static void freeData(GpencilModifierData *md)
{
  ThickGpencilModifierData *gpmd = (ThickGpencilModifierData *)md;

  if (gpmd->curve_thickness) {
    BKE_curvemapping_free(gpmd->curve_thickness);
  }
}

static void copyData(const GpencilModifierData *md, GpencilModifierData *target)
{
  ThickGpencilModifierData *gmd = (ThickGpencilModifierData *)md;
  ThickGpencilModifierData *tgmd = (ThickGpencilModifierData *)target;

  if (tgmd->curve_thickness != NULL) {
    BKE_curvemapping_free(tgmd->curve_thickness);
    tgmd->curve_thickness = NULL;
  }

  BKE_gpencil_modifier_copydata_generic(md, target);

  tgmd->curve_thickness = BKE_curvemapping_copy(gmd->curve_thickness);
}

/* change stroke thickness */
static void deformStroke(GpencilModifierData *md,
                         Depsgraph *UNUSED(depsgraph),
                         Object *ob,
                         bGPDlayer *gpl,
                         bGPDframe *UNUSED(gpf),
                         bGPDstroke *gps)
{
  ThickGpencilModifierData *mmd = (ThickGpencilModifierData *)md;
  const int def_nr = BKE_object_defgroup_name_index(ob, mmd->vgname);

  if (!is_stroke_affected_by_modifier(ob,
                                      mmd->layername,
                                      mmd->material,
                                      mmd->pass_index,
                                      mmd->layer_pass,
                                      1,
                                      gpl,
                                      gps,
                                      mmd->flag & GP_THICK_INVERT_LAYER,
                                      mmd->flag & GP_THICK_INVERT_PASS,
                                      mmd->flag & GP_THICK_INVERT_LAYERPASS,
                                      mmd->flag & GP_THICK_INVERT_MATERIAL)) {
    return;
  }

  float stroke_thickness_inv = 1.0f / max_ii(gps->thickness, 1);

  for (int i = 0; i < gps->totpoints; i++) {
    bGPDspoint *pt = &gps->points[i];
    MDeformVert *dvert = gps->dvert != NULL ? &gps->dvert[i] : NULL;
    /* Verify point is part of vertex group. */
    float weight = get_modifier_point_weight(
        dvert, (mmd->flag & GP_THICK_INVERT_VGROUP) != 0, def_nr);
    if (weight < 0.0f) {
      continue;
    }

    float curvef = 1.0f;

<<<<<<< HEAD
    float factor_depth = 1;
=======
    float factor_depth = 1.0f;
>>>>>>> 88400f0c

    if (mmd->flag & GP_THICK_FADING) {
      if (mmd->object) {
        float gvert[3];
        mul_v3_m4v3(gvert, ob->obmat, &pt->x);
        float dist = len_v3v3(mmd->object->obmat[3], gvert);
        float fading_max = MAX2(mmd->fading_start, mmd->fading_end);
        float fading_min = MIN2(mmd->fading_start, mmd->fading_end);

        /* Better with ratiof() function from line art. */
        if (dist > fading_max) {
<<<<<<< HEAD
          factor_depth = 0;
=======
          factor_depth = 0.0f;
>>>>>>> 88400f0c
        }
        else if (dist <= fading_max && dist > fading_min) {
          factor_depth = (fading_max - dist) / (fading_max - fading_min);
        }
        else {
<<<<<<< HEAD
          factor_depth = 1;
=======
          factor_depth = 1.0f;
>>>>>>> 88400f0c
        }
      }
    }

    if ((mmd->flag & GP_THICK_CUSTOM_CURVE) && (mmd->curve_thickness)) {
      /* Normalize value to evaluate curve. */
      float value = (float)i / (gps->totpoints - 1);
      curvef = BKE_curvemapping_evaluateF(mmd->curve_thickness, 0, value);
    }

    float target;
    if (mmd->flag & GP_THICK_NORMALIZE) {
      target = mmd->thickness * stroke_thickness_inv;
      target *= curvef;
    }
    else {
      target = pt->pressure * mmd->thickness_fac;
      weight *= curvef;
    }

    float fac_begin = mmd->flag & GP_THICK_NORMALIZE ? 1 : mmd->thickness_fac;
    target *= interpf(fac_begin, mmd->fading_end_factor, factor_depth);

    pt->pressure = interpf(target, pt->pressure, weight);

    CLAMP_MIN(pt->pressure, 0.0f);
  }
}

static void bakeModifier(struct Main *UNUSED(bmain),
                         Depsgraph *depsgraph,
                         GpencilModifierData *md,
                         Object *ob)
{
  bGPdata *gpd = ob->data;

  LISTBASE_FOREACH (bGPDlayer *, gpl, &gpd->layers) {
    LISTBASE_FOREACH (bGPDframe *, gpf, &gpl->frames) {
      LISTBASE_FOREACH (bGPDstroke *, gps, &gpf->strokes) {
        deformStroke(md, depsgraph, ob, gpl, gpf, gps);
      }
    }
  }
}

static void foreachIDLink(GpencilModifierData *md, Object *ob, IDWalkFunc walk, void *userData)
{
  ThickGpencilModifierData *mmd = (ThickGpencilModifierData *)md;

  walk(userData, ob, (ID **)&mmd->material, IDWALK_CB_USER);
  walk(userData, ob, (ID **)&mmd->object, IDWALK_CB_NOP);
}

<<<<<<< HEAD
static void updateDepsgraph(GpencilModifierData *md, const ModifierUpdateDepsgraphContext *ctx)
=======
static void updateDepsgraph(GpencilModifierData *md,
                            const ModifierUpdateDepsgraphContext *ctx,
                            const int UNUSED(mode))
>>>>>>> 88400f0c
{
  ThickGpencilModifierData *mmd = (ThickGpencilModifierData *)md;
  if (mmd->object != NULL) {
    DEG_add_object_relation(ctx->node, mmd->object, DEG_OB_COMP_TRANSFORM, "Thickness Modifier");
  }
  DEG_add_object_relation(ctx->node, ctx->object, DEG_OB_COMP_TRANSFORM, "Thickness Modifier");
}

static void fading_header_draw(const bContext *UNUSED(C), Panel *panel)
{
  uiLayout *layout = panel->layout;

  PointerRNA *ptr = gpencil_modifier_panel_get_property_pointers(panel, NULL);

  uiItemR(layout, ptr, "use_fading", 0, NULL, ICON_NONE);
}

static void fading_panel_draw(const bContext *C, Panel *panel)
{
  gpencil_modifier_fading_draw(C, panel);
}

static void panel_draw(const bContext *UNUSED(C), Panel *panel)
{
  uiLayout *layout = panel->layout;

  PointerRNA *ptr = gpencil_modifier_panel_get_property_pointers(panel, NULL);

  uiLayoutSetPropSep(layout, true);

  uiItemR(layout, ptr, "normalize_thickness", 0, NULL, ICON_NONE);

  if (RNA_boolean_get(ptr, "normalize_thickness")) {
    uiItemR(layout, ptr, "thickness", 0, NULL, ICON_NONE);
  }
  else {
    uiItemR(layout, ptr, "thickness_factor", 0, NULL, ICON_NONE);
  }

  gpencil_modifier_panel_end(layout, ptr);
}

static void mask_panel_draw(const bContext *UNUSED(C), Panel *panel)
{
  gpencil_modifier_masking_panel_draw(panel, true, true);
}

static void panelRegister(ARegionType *region_type)
{
  PanelType *panel_type = gpencil_modifier_panel_register(
      region_type, eGpencilModifierType_Thick, panel_draw);
<<<<<<< HEAD
  PanelType *fading_panel_type = gpencil_modifier_subpanel_register(
=======
  gpencil_modifier_subpanel_register(
>>>>>>> 88400f0c
      region_type, "fading", "", fading_header_draw, fading_panel_draw, panel_type);
  PanelType *mask_panel_type = gpencil_modifier_subpanel_register(
      region_type, "mask", "Influence", NULL, mask_panel_draw, panel_type);
  gpencil_modifier_subpanel_register(region_type,
                                     "curve",
                                     "",
                                     gpencil_modifier_curve_header_draw,
                                     gpencil_modifier_curve_panel_draw,
                                     mask_panel_type);
}

GpencilModifierTypeInfo modifierType_Gpencil_Thick = {
    /* name */ "Thickness",
    /* structName */ "ThickGpencilModifierData",
    /* structSize */ sizeof(ThickGpencilModifierData),
    /* type */ eGpencilModifierTypeType_Gpencil,
    /* flags */ eGpencilModifierTypeFlag_SupportsEditmode,

    /* copyData */ copyData,

    /* deformStroke */ deformStroke,
    /* generateStrokes */ NULL,
    /* bakeModifier */ bakeModifier,
    /* remapTime */ NULL,

    /* initData */ initData,
    /* freeData */ freeData,
    /* isDisabled */ NULL,
    /* updateDepsgraph */ updateDepsgraph,
    /* dependsOnTime */ NULL,
    /* foreachIDLink */ foreachIDLink,
    /* foreachTexLink */ NULL,
    /* panelRegister */ panelRegister,
};<|MERGE_RESOLUTION|>--- conflicted
+++ resolved
@@ -131,11 +131,7 @@
 
     float curvef = 1.0f;
 
-<<<<<<< HEAD
-    float factor_depth = 1;
-=======
     float factor_depth = 1.0f;
->>>>>>> 88400f0c
 
     if (mmd->flag & GP_THICK_FADING) {
       if (mmd->object) {
@@ -147,21 +143,13 @@
 
         /* Better with ratiof() function from line art. */
         if (dist > fading_max) {
-<<<<<<< HEAD
-          factor_depth = 0;
-=======
           factor_depth = 0.0f;
->>>>>>> 88400f0c
         }
         else if (dist <= fading_max && dist > fading_min) {
           factor_depth = (fading_max - dist) / (fading_max - fading_min);
         }
         else {
-<<<<<<< HEAD
-          factor_depth = 1;
-=======
           factor_depth = 1.0f;
->>>>>>> 88400f0c
         }
       }
     }
@@ -215,13 +203,9 @@
   walk(userData, ob, (ID **)&mmd->object, IDWALK_CB_NOP);
 }
 
-<<<<<<< HEAD
-static void updateDepsgraph(GpencilModifierData *md, const ModifierUpdateDepsgraphContext *ctx)
-=======
 static void updateDepsgraph(GpencilModifierData *md,
                             const ModifierUpdateDepsgraphContext *ctx,
                             const int UNUSED(mode))
->>>>>>> 88400f0c
 {
   ThickGpencilModifierData *mmd = (ThickGpencilModifierData *)md;
   if (mmd->object != NULL) {
@@ -273,11 +257,7 @@
 {
   PanelType *panel_type = gpencil_modifier_panel_register(
       region_type, eGpencilModifierType_Thick, panel_draw);
-<<<<<<< HEAD
-  PanelType *fading_panel_type = gpencil_modifier_subpanel_register(
-=======
   gpencil_modifier_subpanel_register(
->>>>>>> 88400f0c
       region_type, "fading", "", fading_header_draw, fading_panel_draw, panel_type);
   PanelType *mask_panel_type = gpencil_modifier_subpanel_register(
       region_type, "mask", "Influence", NULL, mask_panel_draw, panel_type);
