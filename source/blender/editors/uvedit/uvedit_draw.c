--- conflicted
+++ resolved
@@ -51,12 +51,8 @@
 #include "BKE_mesh.h"
 #include "BKE_editmesh.h"
 
-<<<<<<< HEAD
 #include "BLI_math.h"
 #include "BLI_utildefines.h"
-#include "BLI_array.h"
-=======
->>>>>>> 42946c37
 #include "BLI_buffer.h"
 
 #include "DNA_mesh_types.h"
@@ -97,9 +93,8 @@
 	mul_v2_fl(zoom, 256.0f * UI_DPI_FAC);
 	x_fac = zoom[0];
 	y_fac = zoom[1];
-<<<<<<< HEAD
-
-	gpuTranslate(sima->cursor[0], sima->cursor[1], 0.0);
+
+	gpuTranslate(cursor[0], cursor[1], 0.0);
 
 	GPU_raster_begin();
 
@@ -136,44 +131,10 @@
 	gpuEnd();
 	gpuImmediateUnformat();
 
-	gpuTranslate(-sima->cursor[0], -sima->cursor[1], 0.0);
+	gpuTranslate(-cursor[0], -cursor[1], 0.0f);
 	GPU_raster_set_line_style(0);
 
 	GPU_raster_end();
-=======
-	
-	cpack(0xFFFFFF);
-	glTranslatef(cursor[0], cursor[1], 0.0);
-	fdrawline(-0.05f * x_fac, 0, 0, 0.05f * y_fac);
-	fdrawline(0, 0.05f * y_fac, 0.05f * x_fac, 0.0f);
-	fdrawline(0.05f * x_fac, 0.0f, 0.0f, -0.05f * y_fac);
-	fdrawline(0.0f, -0.05f * y_fac, -0.05f * x_fac, 0.0f);
-
-	setlinestyle(4);
-	cpack(0xFF);
-	fdrawline(-0.05f * x_fac, 0.0f, 0.0f, 0.05f * y_fac);
-	fdrawline(0.0f, 0.05f * y_fac, 0.05f * x_fac, 0.0f);
-	fdrawline(0.05f * x_fac, 0.0f, 0.0f, -0.05f * y_fac);
-	fdrawline(0.0f, -0.05f * y_fac, -0.05f * x_fac, 0.0f);
-
-
-	setlinestyle(0.0f);
-	cpack(0x0);
-	fdrawline(-0.020f * x_fac, 0.0f, -0.1f * x_fac, 0.0f);
-	fdrawline(0.1f * x_fac, 0.0f, 0.020f * x_fac, 0.0f);
-	fdrawline(0.0f, -0.020f * y_fac, 0.0f, -0.1f * y_fac);
-	fdrawline(0.0f, 0.1f * y_fac, 0.0f, 0.020f * y_fac);
-
-	setlinestyle(1);
-	cpack(0xFFFFFF);
-	fdrawline(-0.020f * x_fac, 0.0f, -0.1f * x_fac, 0.0f);
-	fdrawline(0.1f * x_fac, 0.0f, 0.020f * x_fac, 0.0f);
-	fdrawline(0.0f, -0.020f * y_fac, 0.0f, -0.1f * y_fac);
-	fdrawline(0.0f, 0.1f * y_fac, 0.0f, 0.020f * y_fac);
-
-	glTranslatef(-cursor[0], -cursor[1], 0.0);
-	setlinestyle(0);
->>>>>>> 42946c37
 }
 
 static int draw_uvs_face_check(Scene *scene)
@@ -204,13 +165,8 @@
 
 	const int cd_loop_uv_offset = CustomData_get_offset(&bm->ldata, CD_MLOOPUV);
 
-<<<<<<< HEAD
-	/* draws the gray mesh when painting */
-	gpuGray3f(0.439f);
-=======
 	/* draws the mesh when painting */
 	UI_ThemeColor(TH_UV_SHADOW);
->>>>>>> 42946c37
 
 	BM_ITER_MESH (efa, &iter, bm, BM_FACES_OF_MESH) {
 		gpuBegin(GL_LINE_LOOP);
@@ -227,11 +183,7 @@
 	/* draw shadow mesh - this is the mesh with the modifier applied */
 
 	if (dm && dm->drawUVEdges && CustomData_has_layer(&dm->loopData, CD_MLOOPUV)) {
-<<<<<<< HEAD
-		gpuGray3f(0.439f);
-=======
 		UI_ThemeColor(TH_UV_SHADOW);
->>>>>>> 42946c37
 		dm->drawUVEdges(dm);
 		return 1;
 	}
@@ -333,12 +285,8 @@
 						weight_to_rgb(col, areadiff);
 						gpuColor3fv(col);
 						
-<<<<<<< HEAD
+						/* TODO: USE_EDBM_LOOPTRIS */
 						gpuBegin(GL_TRIANGLE_FAN);
-=======
-						/* TODO: USE_EDBM_LOOPTRIS */
-						glBegin(GL_POLYGON);
->>>>>>> 42946c37
 						BM_ITER_ELEM (l, &liter, efa, BM_LOOPS_OF_FACE) {
 							luv = BM_ELEM_CD_GET_VOID_P(l, cd_loop_uv_offset);
 							gpuVertex2fv(luv->uv);
@@ -403,12 +351,8 @@
 						ang[i] = angle_normalized_v3v3(av[i], av[(i + 1) % efa_len]);
 					}
 
-<<<<<<< HEAD
+					/* TODO: USE_EDBM_LOOPTRIS */
 					gpuBegin(GL_TRIANGLE_FAN);
-=======
-					/* TODO: USE_EDBM_LOOPTRIS */
-					glBegin(GL_POLYGON);
->>>>>>> 42946c37
 					BM_ITER_ELEM_INDEX (l, &liter, efa, BM_LOOPS_OF_FACE, i) {
 						luv = BM_ELEM_CD_GET_VOID_P(l, cd_loop_uv_offset);
 						a = fabsf(uvang[i] - ang[i]) / (float)M_PI;
@@ -445,11 +389,7 @@
 {
 	Base *base;
 
-<<<<<<< HEAD
-	gpuGray3f(0.376f);
-=======
 	UI_ThemeColor(TH_UV_OTHERS);
->>>>>>> 42946c37
 
 	for (base = scene->base.first; base; base = base->next) {
 		Object *ob = base->object;
@@ -491,11 +431,7 @@
 	if (sima->flag & SI_DRAW_OTHER)
 		draw_uvs_other(scene, ob, curimage);
 
-<<<<<<< HEAD
-	gpuGray3f(0.439f);
-=======
 	UI_ThemeColor(TH_UV_SHADOW);
->>>>>>> 42946c37
 
 	if (me->mtpoly) {
 		MPoly *mpoly = me->mpoly;
@@ -791,17 +727,10 @@
 				gpuEnd();
 			}
 			
-<<<<<<< HEAD
 			gpuLineWidth(1);
-			col2[0] = col2[1] = col2[2] = 192; col2[3] = 255;
-			gpuColor4ubv((unsigned char *)col2); 
-			
-=======
-			glLineWidth(1);
 			UI_GetThemeColor4ubv(TH_WIRE_EDIT, col2);
-			glColor4ubv((unsigned char *)col2);
-
->>>>>>> 42946c37
+			gpuColor4ubv((unsigned char *)col2);
+
 			if (me->drawflag & ME_DRAWEDGES) {
 				int sel, lastsel = -1;
 				UI_GetThemeColor4ubv(TH_EDGE_SELECT, col1);
