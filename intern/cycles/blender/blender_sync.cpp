/*
 * Copyright 2011-2013 Blender Foundation
 *
 * Licensed under the Apache License, Version 2.0 (the "License");
 * you may not use this file except in compliance with the License.
 * You may obtain a copy of the License at
 *
 * http://www.apache.org/licenses/LICENSE-2.0
 *
 * Unless required by applicable law or agreed to in writing, software
 * distributed under the License is distributed on an "AS IS" BASIS,
 * WITHOUT WARRANTIES OR CONDITIONS OF ANY KIND, either express or implied.
 * See the License for the specific language governing permissions and
 * limitations under the License.
 */

#include "render/background.h"
#include "render/camera.h"
#include "render/curves.h"
#include "render/film.h"
#include "render/graph.h"
#include "render/integrator.h"
#include "render/light.h"
#include "render/mesh.h"
#include "render/nodes.h"
#include "render/object.h"
#include "render/procedural.h"
#include "render/scene.h"
#include "render/shader.h"

#include "device/device.h"

#include "blender/blender_device.h"
#include "blender/blender_session.h"
#include "blender/blender_sync.h"
#include "blender/blender_util.h"

#include "util/util_debug.h"
#include "util/util_foreach.h"
#include "util/util_hash.h"
#include "util/util_logging.h"
#include "util/util_opengl.h"
#include "util/util_openimagedenoise.h"

CCL_NAMESPACE_BEGIN

static const char *cryptomatte_prefix = "Crypto";

/* Constructor */

BlenderSync::BlenderSync(BL::RenderEngine &b_engine,
                         BL::BlendData &b_data,
                         BL::Scene &b_scene,
                         Scene *scene,
                         bool preview,
                         bool use_developer_ui,
                         Progress &progress)
    : b_engine(b_engine),
      b_data(b_data),
      b_scene(b_scene),
      shader_map(scene),
      object_map(scene),
      geometry_map(scene),
      light_map(scene),
      particle_system_map(scene),
      world_map(NULL),
      world_recalc(false),
      scene(scene),
      preview(preview),
      experimental(false),
      use_developer_ui(use_developer_ui),
      dicing_rate(1.0f),
      max_subdivisions(12),
      progress(progress),
      has_updates_(true)
{
  PointerRNA cscene = RNA_pointer_get(&b_scene.ptr, "cycles");
  dicing_rate = preview ? RNA_float_get(&cscene, "preview_dicing_rate") :
                          RNA_float_get(&cscene, "dicing_rate");
  max_subdivisions = RNA_int_get(&cscene, "max_subdivisions");
}

BlenderSync::~BlenderSync()
{
}

void BlenderSync::reset(BL::BlendData &b_data, BL::Scene &b_scene)
{
  /* Update data and scene pointers in case they change in session reset,
   * for example after undo.
   * Note that we do not modify the `has_updates_` flag here because the sync
   * reset is also used during viewport navigation. */
  this->b_data = b_data;
  this->b_scene = b_scene;
}

/* Sync */

void BlenderSync::sync_recalc(BL::Depsgraph &b_depsgraph, BL::SpaceView3D &b_v3d)
{
  /* Sync recalc flags from blender to cycles. Actual update is done separate,
   * so we can do it later on if doing it immediate is not suitable. */

  if (experimental) {
    /* Mark all meshes as needing to be exported again if dicing changed. */
    PointerRNA cscene = RNA_pointer_get(&b_scene.ptr, "cycles");
    bool dicing_prop_changed = false;

    float updated_dicing_rate = preview ? RNA_float_get(&cscene, "preview_dicing_rate") :
                                          RNA_float_get(&cscene, "dicing_rate");

    if (dicing_rate != updated_dicing_rate) {
      dicing_rate = updated_dicing_rate;
      dicing_prop_changed = true;
    }

    int updated_max_subdivisions = RNA_int_get(&cscene, "max_subdivisions");

    if (max_subdivisions != updated_max_subdivisions) {
      max_subdivisions = updated_max_subdivisions;
      dicing_prop_changed = true;
    }

    if (dicing_prop_changed) {
      has_updates_ = true;

      for (const pair<const GeometryKey, Geometry *> &iter : geometry_map.key_to_scene_data()) {
        Geometry *geom = iter.second;
        if (geom->is_mesh()) {
          Mesh *mesh = static_cast<Mesh *>(geom);
          if (mesh->get_subdivision_type() != Mesh::SUBDIVISION_NONE) {
            PointerRNA id_ptr;
            RNA_id_pointer_create((::ID *)iter.first.id, &id_ptr);
            geometry_map.set_recalc(BL::ID(id_ptr));
          }
        }
      }
    }
  }

  /* Iterate over all IDs in this depsgraph. */
  for (BL::DepsgraphUpdate &b_update : b_depsgraph.updates) {
    /* TODO(sergey): Can do more selective filter here. For example, ignore changes made to
     * screen datablock. Note that sync_data() needs to be called after object deletion, and
     * currently this is ensured by the scene ID tagged for update, which sets the `has_updates_`
     * flag. */
    has_updates_ = true;

    BL::ID b_id(b_update.id());

    /* Material */
    if (b_id.is_a(&RNA_Material)) {
      BL::Material b_mat(b_id);
      shader_map.set_recalc(b_mat);
    }
    /* Light */
    else if (b_id.is_a(&RNA_Light)) {
      BL::Light b_light(b_id);
      shader_map.set_recalc(b_light);
    }
    /* Object */
    else if (b_id.is_a(&RNA_Object)) {
      BL::Object b_ob(b_id);
      const bool is_geometry = object_is_geometry(b_ob);
      const bool is_light = !is_geometry && object_is_light(b_ob);

      if (b_ob.is_instancer() && b_update.is_updated_shading()) {
        /* Needed for e.g. object color updates on instancer. */
        object_map.set_recalc(b_ob);
      }

      if (is_geometry || is_light) {
        const bool updated_geometry = b_update.is_updated_geometry();

        /* Geometry (mesh, hair, volume). */
        if (is_geometry) {
          if (b_update.is_updated_transform() || b_update.is_updated_shading()) {
            object_map.set_recalc(b_ob);
          }

          if (updated_geometry ||
              (object_subdivision_type(b_ob, preview, experimental) != Mesh::SUBDIVISION_NONE)) {
            BL::ID key = BKE_object_is_modified(b_ob) ? b_ob : b_ob.data();
            geometry_map.set_recalc(key);
          }

          if (updated_geometry) {
            BL::Object::particle_systems_iterator b_psys;
            for (b_ob.particle_systems.begin(b_psys); b_psys != b_ob.particle_systems.end();
                 ++b_psys) {
              particle_system_map.set_recalc(b_ob);
            }
          }
        }
        /* Light */
        else if (is_light) {
          if (b_update.is_updated_transform() || b_update.is_updated_shading()) {
            object_map.set_recalc(b_ob);
            light_map.set_recalc(b_ob);
          }

          if (updated_geometry) {
            light_map.set_recalc(b_ob);
          }
        }
      }
    }
    /* Mesh */
    else if (b_id.is_a(&RNA_Mesh)) {
      BL::Mesh b_mesh(b_id);
      geometry_map.set_recalc(b_mesh);
    }
    /* World */
    else if (b_id.is_a(&RNA_World)) {
      BL::World b_world(b_id);
      if (world_map == b_world.ptr.data) {
        world_recalc = true;
      }
    }
    /* Volume */
    else if (b_id.is_a(&RNA_Volume)) {
      BL::Volume b_volume(b_id);
      geometry_map.set_recalc(b_volume);
    }
  }

  if (b_v3d) {
    BlenderViewportParameters new_viewport_parameters(b_v3d);

    if (viewport_parameters.shader_modified(new_viewport_parameters)) {
      world_recalc = true;
      has_updates_ = true;
    }

<<<<<<< HEAD
    if (!has_updates_) {
      Film *film = scene->film;

      const PassType new_display_pass = BlenderViewportParameters::get_render_pass(b_v3d);
      has_updates_ |= film->get_display_pass() != new_display_pass;
    }
=======
    has_updates_ |= viewport_parameters.modified(new_viewport_parameters);
>>>>>>> ac2266fe
  }
}

void BlenderSync::sync_data(BL::RenderSettings &b_render,
                            BL::Depsgraph &b_depsgraph,
                            BL::SpaceView3D &b_v3d,
                            BL::Object &b_override,
                            int width,
                            int height,
                            void **python_thread_state)
{
  if (!has_updates_) {
    return;
  }

  scoped_timer timer;

  BL::ViewLayer b_view_layer = b_depsgraph.view_layer_eval();

  /* TODO(sergey): This feels weak to pass view layer to the integrator, and even weaker to have an
   * implicit check on whether it is a background render or not. What is the nicer thing here? */
  const bool background = !b_v3d;

  sync_view_layer(b_view_layer);
  sync_integrator(b_view_layer, background);
  sync_film(b_view_layer, b_v3d);
  sync_shaders(b_depsgraph, b_v3d);
  sync_images();

  geometry_synced.clear(); /* use for objects and motion sync */

  if (scene->need_motion() == Scene::MOTION_PASS || scene->need_motion() == Scene::MOTION_NONE ||
      scene->camera->get_motion_position() == Camera::MOTION_POSITION_CENTER) {
    sync_objects(b_depsgraph, b_v3d);
  }
  sync_motion(b_render, b_depsgraph, b_v3d, b_override, width, height, python_thread_state);

  geometry_synced.clear();

  /* Shader sync done at the end, since object sync uses it.
   * false = don't delete unused shaders, not supported. */
  shader_map.post_sync(false);

  free_data_after_sync(b_depsgraph);

  VLOG(1) << "Total time spent synchronizing data: " << timer.get_time();

  has_updates_ = false;
}

/* Integrator */

void BlenderSync::sync_integrator(BL::ViewLayer &b_view_layer, bool background)
{
  BL::RenderSettings r = b_scene.render();
  PointerRNA cscene = RNA_pointer_get(&b_scene.ptr, "cycles");

  experimental = (get_enum(cscene, "feature_set") != 0);

  Integrator *integrator = scene->integrator;

  integrator->set_min_bounce(get_int(cscene, "min_light_bounces"));
  integrator->set_max_bounce(get_int(cscene, "max_bounces"));

  integrator->set_max_diffuse_bounce(get_int(cscene, "diffuse_bounces"));
  integrator->set_max_glossy_bounce(get_int(cscene, "glossy_bounces"));
  integrator->set_max_transmission_bounce(get_int(cscene, "transmission_bounces"));
  integrator->set_max_volume_bounce(get_int(cscene, "volume_bounces"));

  integrator->set_transparent_min_bounce(get_int(cscene, "min_transparent_bounces"));
  integrator->set_transparent_max_bounce(get_int(cscene, "transparent_max_bounces"));

  integrator->set_volume_max_steps(get_int(cscene, "volume_max_steps"));
  float volume_step_rate = (preview) ? get_float(cscene, "volume_preview_step_rate") :
                                       get_float(cscene, "volume_step_rate");
  integrator->set_volume_step_rate(volume_step_rate);

  integrator->set_caustics_reflective(get_boolean(cscene, "caustics_reflective"));
  integrator->set_caustics_refractive(get_boolean(cscene, "caustics_refractive"));
  integrator->set_filter_glossy(get_float(cscene, "blur_glossy"));

  int seed = get_int(cscene, "seed");
  if (get_boolean(cscene, "use_animated_seed")) {
    seed = hash_uint2(b_scene.frame_current(), get_int(cscene, "seed"));
    if (b_scene.frame_subframe() != 0.0f) {
      /* TODO(sergey): Ideally should be some sort of hash_merge,
       * but this is good enough for now.
       */
      seed += hash_uint2((int)(b_scene.frame_subframe() * (float)INT_MAX),
                         get_int(cscene, "seed"));
    }
  }

  integrator->set_seed(seed);

  integrator->set_sample_clamp_direct(get_float(cscene, "sample_clamp_direct"));
  integrator->set_sample_clamp_indirect(get_float(cscene, "sample_clamp_indirect"));
  if (!preview) {
    integrator->set_motion_blur(r.use_motion_blur());
  }

  integrator->set_light_sampling_threshold(get_float(cscene, "light_sampling_threshold"));

  const bool use_adaptive_sampling = RNA_boolean_get(&cscene, "use_adaptive_sampling");

  SamplingPattern sampling_pattern = (SamplingPattern)get_enum(
      cscene, "sampling_pattern", SAMPLING_NUM_PATTERNS, SAMPLING_PATTERN_SOBOL);
  if (use_adaptive_sampling) {
    sampling_pattern = SAMPLING_PATTERN_PMJ;
  }
  integrator->set_sampling_pattern(sampling_pattern);

  integrator->set_use_adaptive_sampling(use_adaptive_sampling);
  integrator->set_adaptive_threshold(get_float(cscene, "adaptive_threshold"));

  int adaptive_min_samples = get_int(cscene, "adaptive_min_samples");
  if (get_boolean(cscene, "use_square_samples")) {
    adaptive_min_samples = min(adaptive_min_samples * adaptive_min_samples, INT_MAX);
  }
  integrator->set_adaptive_min_samples(adaptive_min_samples);

  if (get_boolean(cscene, "use_fast_gi")) {
    if (preview) {
      integrator->set_ao_bounces(get_int(cscene, "ao_bounces"));
    }
    else {
      integrator->set_ao_bounces(get_int(cscene, "ao_bounces_render"));
    }
  }
  else {
    integrator->set_ao_bounces(0);
  }

  const DenoiseParams denoise_params = get_denoise_params(b_scene, b_view_layer, background);
  integrator->set_use_denoise(denoise_params.use);

  /* Only update denoiser parameters if the denoiser is actually used. This allows to tweak
   * denoiser parameters before enabling it without render resetting on every change. The downside
   * is that the interface and the integrator are technically out of sync. */
  if (denoise_params.use) {
    integrator->set_denoise_store_passes(denoise_params.store_passes);
    integrator->set_denoiser_type(denoise_params.type);
    integrator->set_denoise_start_sample(denoise_params.start_sample);
    integrator->set_use_denoise_pass_albedo(denoise_params.use_pass_albedo);
    integrator->set_use_denoise_pass_normal(denoise_params.use_pass_normal);
  }

  /* UPDATE_NONE as we don't want to tag the integrator as modified (this was done by the
   * set calls above), but we need to make sure that the dependent things are tagged. */
  integrator->tag_update(scene, Integrator::UPDATE_NONE);
}

/* Film */

void BlenderSync::sync_film(BL::ViewLayer &b_view_layer, BL::SpaceView3D &b_v3d)
{
  PointerRNA cscene = RNA_pointer_get(&b_scene.ptr, "cycles");
  PointerRNA crl = RNA_pointer_get(&b_view_layer.ptr, "cycles");

  Film *film = scene->film;

  if (b_v3d) {
    film->set_display_pass(BlenderViewportParameters::get_render_pass(b_v3d));

    if (use_developer_ui) {
      film->set_show_active_pixels(BlenderViewportParameters::get_show_active_pixels(b_v3d));
    }
    else {
      film->set_show_active_pixels(false);
    }
  }

  film->set_exposure(get_float(cscene, "film_exposure"));
  film->set_filter_type(
      (FilterType)get_enum(cscene, "pixel_filter_type", FILTER_NUM_TYPES, FILTER_BLACKMAN_HARRIS));
  float filter_width = (film->get_filter_type() == FILTER_BOX) ? 1.0f :
                                                                 get_float(cscene, "filter_width");
  film->set_filter_width(filter_width);

  if (b_scene.world()) {
    BL::WorldMistSettings b_mist = b_scene.world().mist_settings();

    film->set_mist_start(b_mist.start());
    film->set_mist_depth(b_mist.depth());

    switch (b_mist.falloff()) {
      case BL::WorldMistSettings::falloff_QUADRATIC:
        film->set_mist_falloff(2.0f);
        break;
      case BL::WorldMistSettings::falloff_LINEAR:
        film->set_mist_falloff(1.0f);
        break;
      case BL::WorldMistSettings::falloff_INVERSE_QUADRATIC:
        film->set_mist_falloff(0.5f);
        break;
    }
  }

  film->set_use_approximate_shadow_catcher(!get_boolean(crl, "use_pass_shadow_catcher"));
}

/* Render Layer */

void BlenderSync::sync_view_layer(BL::ViewLayer &b_view_layer)
{
  view_layer.name = b_view_layer.name();

  /* Filter. */
  view_layer.use_background_shader = b_view_layer.use_sky();
  view_layer.use_background_ao = b_view_layer.use_ao();
  /* Always enable surfaces for baking, otherwise there is nothing to bake to. */
  view_layer.use_surfaces = b_view_layer.use_solid() || scene->bake_manager->get_baking();
  view_layer.use_hair = b_view_layer.use_strand();
  view_layer.use_volumes = b_view_layer.use_volumes();

  /* Material override. */
  view_layer.material_override = b_view_layer.material_override();

  /* Sample override. */
  PointerRNA cscene = RNA_pointer_get(&b_scene.ptr, "cycles");
  int use_layer_samples = get_enum(cscene, "use_layer_samples");

  view_layer.bound_samples = (use_layer_samples == 1);
  view_layer.samples = 0;

  if (use_layer_samples != 2) {
    int samples = b_view_layer.samples();
    if (get_boolean(cscene, "use_square_samples"))
      view_layer.samples = samples * samples;
    else
      view_layer.samples = samples;
  }
}

/* Images */
void BlenderSync::sync_images()
{
  /* Sync is a convention for this API, but currently it frees unused buffers. */

  const bool is_interface_locked = b_engine.render() && b_engine.render().use_lock_interface();
  if (is_interface_locked == false && BlenderSession::headless == false) {
    /* If interface is not locked, it's possible image is needed for
     * the display.
     */
    return;
  }
  /* Free buffers used by images which are not needed for render. */
  for (BL::Image &b_image : b_data.images) {
    /* TODO(sergey): Consider making it an utility function to check
     * whether image is considered builtin.
     */
    const bool is_builtin = b_image.packed_file() ||
                            b_image.source() == BL::Image::source_GENERATED ||
                            b_image.source() == BL::Image::source_MOVIE || b_engine.is_preview();
    if (is_builtin == false) {
      b_image.buffers_free();
    }
    /* TODO(sergey): Free builtin images not used by any shader. */
  }
}

/* Passes */
PassType BlenderSync::get_pass_type(BL::RenderPass &b_pass)
{
  string name = b_pass.name();
#define MAP_PASS(passname, passtype) \
  if (name == passname) { \
    return passtype; \
  } \
  ((void)0)
  /* NOTE: Keep in sync with defined names from DNA_scene_types.h */
  MAP_PASS("Combined", PASS_COMBINED);
  MAP_PASS("Depth", PASS_DEPTH);
  MAP_PASS("Mist", PASS_MIST);
  MAP_PASS("Normal", PASS_NORMAL);
  MAP_PASS("IndexOB", PASS_OBJECT_ID);
  MAP_PASS("UV", PASS_UV);
  MAP_PASS("Vector", PASS_MOTION);
  MAP_PASS("IndexMA", PASS_MATERIAL_ID);

  MAP_PASS("DiffDir", PASS_DIFFUSE_DIRECT);
  MAP_PASS("GlossDir", PASS_GLOSSY_DIRECT);
  MAP_PASS("TransDir", PASS_TRANSMISSION_DIRECT);
  MAP_PASS("VolumeDir", PASS_VOLUME_DIRECT);

  MAP_PASS("DiffInd", PASS_DIFFUSE_INDIRECT);
  MAP_PASS("GlossInd", PASS_GLOSSY_INDIRECT);
  MAP_PASS("TransInd", PASS_TRANSMISSION_INDIRECT);
  MAP_PASS("VolumeInd", PASS_VOLUME_INDIRECT);

  MAP_PASS("DiffCol", PASS_DIFFUSE_COLOR);
  MAP_PASS("GlossCol", PASS_GLOSSY_COLOR);
  MAP_PASS("TransCol", PASS_TRANSMISSION_COLOR);

  MAP_PASS("Emit", PASS_EMISSION);
  MAP_PASS("Env", PASS_BACKGROUND);
  MAP_PASS("AO", PASS_AO);
  MAP_PASS("Shadow", PASS_SHADOW);

  MAP_PASS("BakePrimitive", PASS_BAKE_PRIMITIVE);
  MAP_PASS("BakeDifferential", PASS_BAKE_DIFFERENTIAL);

#ifdef __KERNEL_DEBUG__
  MAP_PASS("Debug BVH Traversed Nodes", PASS_BVH_TRAVERSED_NODES);
  MAP_PASS("Debug BVH Traversed Instances", PASS_BVH_TRAVERSED_INSTANCES);
  MAP_PASS("Debug BVH Intersections", PASS_BVH_INTERSECTIONS);
  MAP_PASS("Debug Ray Bounces", PASS_RAY_BOUNCES);
#endif

  MAP_PASS("Noisy Image", PASS_DENOISING_COLOR);
  MAP_PASS("Denoising Normal", PASS_DENOISING_NORMAL);
  MAP_PASS("Denoising Albedo", PASS_DENOISING_ALBEDO);

  MAP_PASS("Shadow Catcher", PASS_SHADOW_CATCHER);

  MAP_PASS("Debug Render Time", PASS_RENDER_TIME);

  MAP_PASS("AdaptiveAuxBuffer", PASS_ADAPTIVE_AUX_BUFFER);
  MAP_PASS("Debug Sample Count", PASS_SAMPLE_COUNT);

  if (string_startswith(name, cryptomatte_prefix)) {
    return PASS_CRYPTOMATTE;
  }

#undef MAP_PASS

  return PASS_NONE;
}

void BlenderSync::sync_render_passes(BL::RenderLayer &b_rlay, BL::ViewLayer &b_view_layer)
{
  PointerRNA cscene = RNA_pointer_get(&b_scene.ptr, "cycles");

  vector<Pass> passes;

  /* loop over passes */
  for (BL::RenderPass &b_pass : b_rlay.passes) {
    PassType pass_type = get_pass_type(b_pass);

    if (pass_type == PASS_MOTION && b_scene.render().use_motion_blur())
      continue;
    if (pass_type != PASS_NONE)
      Pass::add(pass_type, passes, b_pass.name().c_str());
  }

  PointerRNA crl = RNA_pointer_get(&b_view_layer.ptr, "cycles");

  if (get_boolean(crl, "denoising_store_passes")) {
    b_engine.add_pass("Noisy Image", 4, "RGBA", b_view_layer.name().c_str());
    Pass::add(PASS_DENOISING_COLOR, passes, "Noisy Image");

    b_engine.add_pass("Denoising Normal", 3, "XYZ", b_view_layer.name().c_str());
    Pass::add(PASS_DENOISING_NORMAL, passes, "Denoising Normal");

    b_engine.add_pass("Denoising Albedo", 3, "RGB", b_view_layer.name().c_str());
    Pass::add(PASS_DENOISING_ALBEDO, passes, "Denoising Albedo");
  }
  else if (get_boolean(cscene, "use_denoising")) {
    b_engine.add_pass("Noisy Image", 4, "RGBA", b_view_layer.name().c_str());
    Pass::add(PASS_DENOISING_COLOR, passes, "Noisy Image");
  }

#ifdef __KERNEL_DEBUG__
  if (get_boolean(crl, "pass_debug_bvh_traversed_nodes")) {
    b_engine.add_pass("Debug BVH Traversed Nodes", 1, "X", b_view_layer.name().c_str());
    Pass::add(PASS_BVH_TRAVERSED_NODES, passes, "Debug BVH Traversed Nodes");
  }
  if (get_boolean(crl, "pass_debug_bvh_traversed_instances")) {
    b_engine.add_pass("Debug BVH Traversed Instances", 1, "X", b_view_layer.name().c_str());
    Pass::add(PASS_BVH_TRAVERSED_INSTANCES, passes, "Debug BVH Traversed Instances");
  }
  if (get_boolean(crl, "pass_debug_bvh_intersections")) {
    b_engine.add_pass("Debug BVH Intersections", 1, "X", b_view_layer.name().c_str());
    Pass::add(PASS_BVH_INTERSECTIONS, passes, "Debug BVH Intersections");
  }
  if (get_boolean(crl, "pass_debug_ray_bounces")) {
    b_engine.add_pass("Debug Ray Bounces", 1, "X", b_view_layer.name().c_str());
    Pass::add(PASS_RAY_BOUNCES, passes, "Debug Ray Bounces");
  }
#endif
  if (get_boolean(crl, "pass_debug_render_time")) {
    b_engine.add_pass("Debug Render Time", 1, "X", b_view_layer.name().c_str());
    Pass::add(PASS_RENDER_TIME, passes, "Debug Render Time");
  }
  if (get_boolean(crl, "pass_debug_sample_count")) {
    b_engine.add_pass("Debug Sample Count", 1, "X", b_view_layer.name().c_str());
    Pass::add(PASS_SAMPLE_COUNT, passes, "Debug Sample Count");
  }
  if (get_boolean(crl, "use_pass_volume_direct")) {
    b_engine.add_pass("VolumeDir", 3, "RGB", b_view_layer.name().c_str());
    Pass::add(PASS_VOLUME_DIRECT, passes, "VolumeDir");
  }
  if (get_boolean(crl, "use_pass_volume_indirect")) {
    b_engine.add_pass("VolumeInd", 3, "RGB", b_view_layer.name().c_str());
    Pass::add(PASS_VOLUME_INDIRECT, passes, "VolumeInd");
  }

  if (get_boolean(crl, "use_pass_shadow_catcher")) {
    b_engine.add_pass("Shadow Catcher", 4, "RGBA", b_view_layer.name().c_str());
    Pass::add(PASS_SHADOW_CATCHER, passes, "Shadow Catcher");
  }

  /* Cryptomatte stores two ID/weight pairs per RGBA layer.
   * User facing parameter is the number of pairs. */
  int crypto_depth = divide_up(min(16, b_view_layer.pass_cryptomatte_depth()), 2);
  scene->film->set_cryptomatte_depth(crypto_depth);
  CryptomatteType cryptomatte_passes = CRYPT_NONE;
  if (b_view_layer.use_pass_cryptomatte_object()) {
    for (int i = 0; i < crypto_depth; i++) {
      string passname = cryptomatte_prefix + string_printf("Object%02d", i);
      b_engine.add_pass(passname.c_str(), 4, "RGBA", b_view_layer.name().c_str());
      Pass::add(PASS_CRYPTOMATTE, passes, passname.c_str());
    }
    cryptomatte_passes = (CryptomatteType)(cryptomatte_passes | CRYPT_OBJECT);
  }
  if (b_view_layer.use_pass_cryptomatte_material()) {
    for (int i = 0; i < crypto_depth; i++) {
      string passname = cryptomatte_prefix + string_printf("Material%02d", i);
      b_engine.add_pass(passname.c_str(), 4, "RGBA", b_view_layer.name().c_str());
      Pass::add(PASS_CRYPTOMATTE, passes, passname.c_str());
    }
    cryptomatte_passes = (CryptomatteType)(cryptomatte_passes | CRYPT_MATERIAL);
  }
  if (b_view_layer.use_pass_cryptomatte_asset()) {
    for (int i = 0; i < crypto_depth; i++) {
      string passname = cryptomatte_prefix + string_printf("Asset%02d", i);
      b_engine.add_pass(passname.c_str(), 4, "RGBA", b_view_layer.name().c_str());
      Pass::add(PASS_CRYPTOMATTE, passes, passname.c_str());
    }
    cryptomatte_passes = (CryptomatteType)(cryptomatte_passes | CRYPT_ASSET);
  }
  if (b_view_layer.use_pass_cryptomatte_accurate() && cryptomatte_passes != CRYPT_NONE) {
    cryptomatte_passes = (CryptomatteType)(cryptomatte_passes | CRYPT_ACCURATE);
  }
  scene->film->set_cryptomatte_passes(cryptomatte_passes);

  BL::ViewLayer::aovs_iterator b_aov_iter;
  for (b_view_layer.aovs.begin(b_aov_iter); b_aov_iter != b_view_layer.aovs.end(); ++b_aov_iter) {
    BL::AOV b_aov(*b_aov_iter);
    if (!b_aov.is_valid()) {
      continue;
    }

    string name = b_aov.name();
    bool is_color = b_aov.type() == BL::AOV::type_COLOR;

    if (is_color) {
      b_engine.add_pass(name.c_str(), 4, "RGBA", b_view_layer.name().c_str());
      Pass::add(PASS_AOV_COLOR, passes, name.c_str());
    }
    else {
      b_engine.add_pass(name.c_str(), 1, "X", b_view_layer.name().c_str());
      Pass::add(PASS_AOV_VALUE, passes, name.c_str());
    }
  }

  scene->film->set_pass_alpha_threshold(b_view_layer.pass_alpha_threshold());
  scene->film->assign_and_tag_passes_update(scene, passes);
  scene->integrator->tag_update(scene, Integrator::UPDATE_ALL);
}

void BlenderSync::free_data_after_sync(BL::Depsgraph &b_depsgraph)
{
  /* When viewport display is not needed during render we can force some
   * caches to be releases from blender side in order to reduce peak memory
   * footprint during synchronization process.
   */

  const bool is_interface_locked = b_engine.render() && b_engine.render().use_lock_interface();
  const bool is_persistent_data = b_engine.render() && b_engine.render().use_persistent_data();
  const bool can_free_caches =
      (BlenderSession::headless || is_interface_locked) &&
      /* Baking re-uses the depsgraph multiple times, clearing crashes
       * reading un-evaluated mesh data which isn't aligned with the
       * geometry we're baking, see T71012. */
      !scene->bake_manager->get_baking() &&
      /* Persistent data must main caches for performance and correctness. */
      !is_persistent_data;

  if (!can_free_caches) {
    return;
  }
  /* TODO(sergey): We can actually remove the whole dependency graph,
   * but that will need some API support first.
   */
  for (BL::Object &b_ob : b_depsgraph.objects) {
    b_ob.cache_release();
  }
}

/* Scene Parameters */

SceneParams BlenderSync::get_scene_params(BL::Scene &b_scene, bool background)
{
  SceneParams params;
  PointerRNA cscene = RNA_pointer_get(&b_scene.ptr, "cycles");
  const bool shadingsystem = RNA_boolean_get(&cscene, "shading_system");

  if (shadingsystem == 0)
    params.shadingsystem = SHADINGSYSTEM_SVM;
  else if (shadingsystem == 1)
    params.shadingsystem = SHADINGSYSTEM_OSL;

  if (background || DebugFlags().viewport_static_bvh)
    params.bvh_type = BVH_TYPE_STATIC;
  else
    params.bvh_type = BVH_TYPE_DYNAMIC;

  params.use_bvh_spatial_split = RNA_boolean_get(&cscene, "debug_use_spatial_splits");
  params.use_bvh_unaligned_nodes = RNA_boolean_get(&cscene, "debug_use_hair_bvh");
  params.num_bvh_time_steps = RNA_int_get(&cscene, "debug_bvh_time_steps");

  PointerRNA csscene = RNA_pointer_get(&b_scene.ptr, "cycles_curves");
  params.hair_subdivisions = get_int(csscene, "subdivisions");
  params.hair_shape = (CurveShapeType)get_enum(
      csscene, "shape", CURVE_NUM_SHAPE_TYPES, CURVE_THICK);

  int texture_limit;
  if (background) {
    texture_limit = RNA_enum_get(&cscene, "texture_limit_render");
  }
  else {
    texture_limit = RNA_enum_get(&cscene, "texture_limit");
  }
  if (texture_limit > 0 && b_scene.render().use_simplify()) {
    params.texture_limit = 1 << (texture_limit + 6);
  }
  else {
    params.texture_limit = 0;
  }

  params.bvh_layout = DebugFlags().cpu.bvh_layout;

  params.background = background;

  return params;
}

/* Session Parameters */

bool BlenderSync::get_session_pause(BL::Scene &b_scene, bool background)
{
  PointerRNA cscene = RNA_pointer_get(&b_scene.ptr, "cycles");
  return (background) ? false : get_boolean(cscene, "preview_pause");
}

SessionParams BlenderSync::get_session_params(BL::RenderEngine &b_engine,
                                              BL::Preferences &b_preferences,
                                              BL::Scene &b_scene,
                                              bool background)
{
  SessionParams params;
  PointerRNA cscene = RNA_pointer_get(&b_scene.ptr, "cycles");

  /* feature set */
  params.experimental = (get_enum(cscene, "feature_set") != 0);

  /* Headless and background rendering. */
  params.headless = BlenderSession::headless;
  params.background = background;

  /* Device */
  params.threads = blender_device_threads(b_scene);
  params.device = blender_device_info(b_preferences, b_scene, params.background);

  /* samples */
  int samples = get_int(cscene, "samples");
  int preview_samples = get_int(cscene, "preview_samples");

  if (get_boolean(cscene, "use_square_samples")) {
    samples = samples * samples;
    preview_samples = preview_samples * preview_samples;
  }

  if (background) {
    params.samples = samples;
  }
  else {
    params.samples = preview_samples;
    if (params.samples == 0)
      params.samples = INT_MAX;
  }

  /* Clamp samples. */
  params.samples = min(params.samples, Integrator::MAX_SAMPLES);

  /* Viewport Performance */
  params.pixel_size = b_engine.get_preview_pixel_size(b_scene);

  if (background) {
    params.pixel_size = 1;
  }

  /* shading system - scene level needs full refresh */
  const bool shadingsystem = RNA_boolean_get(&cscene, "shading_system");

  if (shadingsystem == 0)
    params.shadingsystem = SHADINGSYSTEM_SVM;
  else if (shadingsystem == 1)
    params.shadingsystem = SHADINGSYSTEM_OSL;

  params.use_profiling = params.device.has_profiling && !b_engine.is_preview() && background &&
                         BlenderSession::print_render_stats;

  return params;
}

DenoiseParams BlenderSync::get_denoise_params(BL::Scene &b_scene,
                                              BL::ViewLayer &b_view_layer,
                                              bool background)
{
  enum DenoiserInput {
    DENOISER_INPUT_RGB = 1,
    DENOISER_INPUT_RGB_ALBEDO = 2,
    DENOISER_INPUT_RGB_ALBEDO_NORMAL = 3,

    DENOISER_INPUT_NUM,
  };

  DenoiseParams denoising;
  PointerRNA cscene = RNA_pointer_get(&b_scene.ptr, "cycles");

  int input_passes = -1;

  if (background) {
    /* Final Render Denoising */
    denoising.use = get_boolean(cscene, "use_denoising");
    denoising.type = (DenoiserType)get_enum(cscene, "denoiser", DENOISER_NUM, DENOISER_NONE);

    if (b_view_layer) {
      PointerRNA clayer = RNA_pointer_get(&b_view_layer.ptr, "cycles");
      if (!get_boolean(clayer, "use_denoising")) {
        denoising.use = false;
      }

      input_passes = (DenoiserInput)get_enum(clayer,
                                             (denoising.type == DENOISER_OPTIX) ?
                                                 "denoising_optix_input_passes" :
                                                 "denoising_openimagedenoise_input_passes",
                                             DENOISER_INPUT_NUM,
                                             DENOISER_INPUT_RGB_ALBEDO_NORMAL);

      denoising.store_passes = get_boolean(clayer, "denoising_store_passes");
    }
  }
  else {
    /* Viewport Denoising */
    denoising.use = get_boolean(cscene, "use_preview_denoising");
    denoising.type = (DenoiserType)get_enum(
        cscene, "preview_denoiser", DENOISER_NUM, DENOISER_NONE);
    denoising.start_sample = get_int(cscene, "preview_denoising_start_sample");

    input_passes = (DenoiserInput)get_enum(
        cscene, "preview_denoising_input_passes", DENOISER_INPUT_NUM, DENOISER_INPUT_RGB_ALBEDO);

    /* Auto select fastest denoiser. */
    if (denoising.type == DENOISER_NONE) {
      if (!Device::available_devices(DEVICE_MASK_OPTIX).empty()) {
        denoising.type = DENOISER_OPTIX;
      }
      else if (openimagedenoise_supported()) {
        denoising.type = DENOISER_OPENIMAGEDENOISE;
      }
      else {
        denoising.use = false;
      }
    }
  }

  switch (input_passes) {
    case DENOISER_INPUT_RGB:
      denoising.use_pass_albedo = false;
      denoising.use_pass_normal = false;
      break;

    case DENOISER_INPUT_RGB_ALBEDO:
      denoising.use_pass_albedo = true;
      denoising.use_pass_normal = false;
      break;

    case DENOISER_INPUT_RGB_ALBEDO_NORMAL:
      denoising.use_pass_albedo = true;
      denoising.use_pass_normal = true;
      break;

    default:
      LOG(ERROR) << "Unhandled input passes enum " << input_passes;
      break;
  }

  return denoising;
}

CCL_NAMESPACE_END<|MERGE_RESOLUTION|>--- conflicted
+++ resolved
@@ -232,16 +232,7 @@
       has_updates_ = true;
     }
 
-<<<<<<< HEAD
-    if (!has_updates_) {
-      Film *film = scene->film;
-
-      const PassType new_display_pass = BlenderViewportParameters::get_render_pass(b_v3d);
-      has_updates_ |= film->get_display_pass() != new_display_pass;
-    }
-=======
     has_updates_ |= viewport_parameters.modified(new_viewport_parameters);
->>>>>>> ac2266fe
   }
 }
 
@@ -404,7 +395,8 @@
   Film *film = scene->film;
 
   if (b_v3d) {
-    film->set_display_pass(BlenderViewportParameters::get_render_pass(b_v3d));
+    const BlenderViewportParameters new_viewport_parameters(b_v3d);
+    film->set_display_pass(new_viewport_parameters.display_pass);
 
     if (use_developer_ui) {
       film->set_show_active_pixels(BlenderViewportParameters::get_show_active_pixels(b_v3d));
