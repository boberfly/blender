/*
 * ***** BEGIN GPL LICENSE BLOCK *****
 *
 * This program is free software; you can redistribute it and/or
 * modify it under the terms of the GNU General Public License
 * as published by the Free Software Foundation; either version 2
 * of the License, or (at your option) any later version.
 *
 * This program is distributed in the hope that it will be useful,
 * but WITHOUT ANY WARRANTY; without even the implied warranty of
 * MERCHANTABILITY or FITNESS FOR A PARTICULAR PURPOSE.  See the
 * GNU General Public License for more details.
 *
 * You should have received a copy of the GNU General Public License
 * along with this program; if not, write to the Free Software Foundation,
 * Inc., 51 Franklin Street, Fifth Floor, Boston, MA 02110-1301, USA.
 *
 * The Original Code is Copyright (C) 2001-2002 by NaN Holding BV.
 * All rights reserved.
 *
 * The Original Code is: all of this file.
 *
 * Contributor(s): none yet.
 *
 * ***** END GPL LICENSE BLOCK *****
 */

/** \file blender/blenkernel/intern/object.c
 *  \ingroup bke
 */


#include <string.h>
#include <math.h>
#include <stdio.h>			

#include "MEM_guardedalloc.h"

#include "DNA_anim_types.h"
#include "DNA_armature_types.h"
#include "DNA_camera_types.h"
#include "DNA_constraint_types.h"
#include "DNA_group_types.h"
#include "DNA_key_types.h"
#include "DNA_lattice_types.h"
#include "DNA_material_types.h"
#include "DNA_meta_types.h"
#include "DNA_mesh_types.h"
#include "DNA_meshdata_types.h"
#include "DNA_movieclip_types.h"
#include "DNA_scene_types.h"
#include "DNA_screen_types.h"
#include "DNA_sequence_types.h"
#include "DNA_smoke_types.h"
#include "DNA_sound_types.h"
#include "DNA_space_types.h"
#include "DNA_view3d_types.h"
#include "DNA_world_types.h"
#include "DNA_object_types.h"

#include "BLI_blenlib.h"
#include "BLI_bpath.h"
#include "BLI_math.h"
#include "BLI_pbvh.h"
#include "BLI_utildefines.h"

#include "BKE_main.h"
#include "BKE_global.h"
#include "BKE_idprop.h"
#include "BKE_armature.h"
#include "BKE_action.h"
#include "BKE_bullet.h"
#include "BKE_colortools.h"
#include "BKE_deform.h"
#include "BKE_DerivedMesh.h"
#include "BKE_animsys.h"
#include "BKE_anim.h"
#include "BKE_constraint.h"
#include "BKE_curve.h"
#include "BKE_displist.h"
#include "BKE_effect.h"
#include "BKE_fcurve.h"
#include "BKE_group.h"
#include "BKE_icons.h"
#include "BKE_key.h"
#include "BKE_lamp.h"
#include "BKE_lattice.h"
#include "BKE_library.h"
#include "BKE_mesh.h"
#include "BKE_tessmesh.h"
#include "BKE_mball.h"
#include "BKE_modifier.h"
#include "BKE_node.h"
#include "BKE_object.h"
#include "BKE_paint.h"
#include "BKE_particle.h"
#include "BKE_pointcache.h"
#include "BKE_property.h"
#include "BKE_sca.h"
#include "BKE_scene.h"
#include "BKE_sequencer.h"
#include "BKE_speaker.h"
#include "BKE_softbody.h"
#include "BKE_material.h"
#include "BKE_camera.h"

#ifdef WITH_MOD_FLUID
#include "LBM_fluidsim.h"
#endif

#ifdef WITH_PYTHON
#include "BPY_extern.h"
#endif

#include "GPU_material.h"

/* Local function protos */
static void solve_parenting(Scene *scene, Object *ob, Object *par, float obmat[][4], float slowmat[][4], int simul);

float originmat[3][3];  /* after BKE_object_where_is_calc(), can be used in other functions (bad!) */

void BKE_object_workob_clear(Object *workob)
{
	memset(workob, 0, sizeof(Object));
	
	workob->size[0] = workob->size[1] = workob->size[2] = 1.0f;
	workob->dscale[0] = workob->dscale[1] = workob->dscale[2] = 1.0f;
	workob->rotmode = ROT_MODE_EUL;
}

void BKE_object_update_base_layer(struct Scene *scene, Object *ob)
{
<<<<<<< HEAD
	Base *base= scene->base.first;
	
=======
	Base *base = scene->base.first;

>>>>>>> e5963aae
	while (base) {
		if (base->object == ob) base->lay = ob->lay;
		base = base->next;
	}
}

void BKE_object_free_particlesystems(Object *ob)
{
	while (ob->particlesystem.first) {
		ParticleSystem *psys = ob->particlesystem.first;
		
		BLI_remlink(&ob->particlesystem, psys);
		
		psys_free(ob, psys);
	}
}

void BKE_object_free_softbody(Object *ob)
{
	if (ob->soft) {
		sbFree(ob->soft);
		ob->soft = NULL;
	}
}

void BKE_object_free_bulletsoftbody(Object *ob)
{
	if (ob->bsoft) {
		bsbFree(ob->bsoft);
		ob->bsoft = NULL;
	}
}

void BKE_object_free_modifiers(Object *ob)
{
	while (ob->modifiers.first) {
		ModifierData *md = ob->modifiers.first;
		
		BLI_remlink(&ob->modifiers, md);
		
		modifier_free(md);
	}

	/* particle modifiers were freed, so free the particlesystems as well */
	BKE_object_free_particlesystems(ob);

	/* same for softbody */
	BKE_object_free_softbody(ob);
}

int BKE_object_support_modifier_type_check(Object *ob, int modifier_type)
{
	ModifierTypeInfo *mti;

	mti = modifierType_getInfo(modifier_type);

	if (!((mti->flags & eModifierTypeFlag_AcceptsCVs) ||
	      (ob->type == OB_MESH && (mti->flags & eModifierTypeFlag_AcceptsMesh))))
	{
		return FALSE;
	}

	return TRUE;
}

void BKE_object_link_modifiers(struct Object *ob, struct Object *from)
{
	ModifierData *md;
	BKE_object_free_modifiers(ob);

	if (!ELEM5(ob->type, OB_MESH, OB_CURVE, OB_SURF, OB_FONT, OB_LATTICE)) {
		/* only objects listed above can have modifiers and linking them to objects
		 * which doesn't have modifiers stack is quite silly */
		return;
	}

	for (md = from->modifiers.first; md; md = md->next) {
		ModifierData *nmd = NULL;

		if (ELEM4(md->type, eModifierType_Hook, eModifierType_Softbody, eModifierType_ParticleInstance, eModifierType_Collision)) continue;

		if (!BKE_object_support_modifier_type_check(ob, md->type))
			continue;

		nmd = modifier_new(md->type);
		modifier_copyData(md, nmd);
		BLI_addtail(&ob->modifiers, nmd);
	}

	BKE_object_copy_particlesystems(ob, from);
	BKE_object_copy_softbody(ob, from);

	// TODO: smoke?, cloth?
}

/* here we will collect all local displist stuff */
/* also (ab)used in depsgraph */
void BKE_object_free_display(Object *ob)
{
	if (ob->derivedDeform) {
		ob->derivedDeform->needsFree = 1;
		ob->derivedDeform->release(ob->derivedDeform);
		ob->derivedDeform = NULL;
	}
	if (ob->derivedFinal) {
		ob->derivedFinal->needsFree = 1;
		ob->derivedFinal->release(ob->derivedFinal);
		ob->derivedFinal = NULL;
	}
	
	BKE_displist_free(&ob->disp);
}

void free_sculptsession_deformMats(SculptSession *ss)
{
	if (ss->orig_cos) MEM_freeN(ss->orig_cos);
	if (ss->deform_cos) MEM_freeN(ss->deform_cos);
	if (ss->deform_imats) MEM_freeN(ss->deform_imats);

	ss->orig_cos = NULL;
	ss->deform_cos = NULL;
	ss->deform_imats = NULL;
}

void free_sculptsession(Object *ob)
{
	if (ob && ob->sculpt) {
		SculptSession *ss = ob->sculpt;
		DerivedMesh *dm = ob->derivedFinal;

		if (ss->pbvh)
			BLI_pbvh_free(ss->pbvh);
		if (dm && dm->getPBVH)
			dm->getPBVH(NULL, dm);  /* signal to clear */

		if (ss->texcache)
			MEM_freeN(ss->texcache);

		if (ss->layer_co)
			MEM_freeN(ss->layer_co);

		if (ss->orig_cos)
			MEM_freeN(ss->orig_cos);
		if (ss->deform_cos)
			MEM_freeN(ss->deform_cos);
		if (ss->deform_imats)
			MEM_freeN(ss->deform_imats);

		MEM_freeN(ss);

		ob->sculpt = NULL;
	}
}


/* do not free object itself */
void BKE_object_free(Object *ob)
{
	int a;
	
	BKE_object_free_display(ob);
	
	/* disconnect specific data */
	if (ob->data) {
		ID *id = ob->data;
		id->us--;
		if (id->us == 0) {
			if (ob->type == OB_MESH) BKE_mesh_unlink(ob->data);
			else if (ob->type == OB_CURVE) BKE_curve_unlink(ob->data);
			else if (ob->type == OB_MBALL) BKE_mball_unlink(ob->data);
		}
		ob->data = NULL;
	}
	
	for (a = 0; a < ob->totcol; a++) {
		if (ob->mat[a]) ob->mat[a]->id.us--;
	}
	if (ob->mat) MEM_freeN(ob->mat);
	if (ob->matbits) MEM_freeN(ob->matbits);
	ob->mat = NULL;
	ob->matbits = NULL;
	if (ob->bb) MEM_freeN(ob->bb); 
	ob->bb = NULL;
	if (ob->adt) BKE_free_animdata((ID *)ob);
	if (ob->poselib) ob->poselib->id.us--;
	if (ob->gpd) ((ID *)ob->gpd)->us--;
	if (ob->defbase.first)
		BLI_freelistN(&ob->defbase);
	if (ob->pose)
		BKE_pose_free(ob->pose);
	if (ob->mpath)
		animviz_free_motionpath(ob->mpath);
	free_properties(&ob->prop);
	BKE_object_free_modifiers(ob);
	
	free_sensors(&ob->sensors);
	free_controllers(&ob->controllers);
	free_actuators(&ob->actuators);
	
	free_constraints(&ob->constraints);
	
	free_partdeflect(ob->pd);

	if (ob->soft) sbFree(ob->soft);
	if (ob->bsoft) bsbFree(ob->bsoft);
	if (ob->gpulamp.first) GPU_lamp_free(ob);

	free_sculptsession(ob);

	if (ob->pc_ids.first) BLI_freelistN(&ob->pc_ids);
}

static void unlink_object__unlinkModifierLinks(void *userData, Object *ob, Object **obpoin)
{
	Object *unlinkOb = userData;

	if (*obpoin == unlinkOb) {
		*obpoin = NULL;
		ob->recalc |= OB_RECALC_OB | OB_RECALC_DATA | OB_RECALC_TIME; // XXX: should this just be OB_RECALC_DATA?
	}
}

void BKE_object_unlink(Object *ob)
{
	Main *bmain = G.main;
	Object *obt;
	Material *mat;
	World *wrld;
	bScreen *sc;
	Scene *sce;
	Curve *cu;
	Tex *tex;
	Group *group;
	Camera *camera;
	bConstraint *con;
	//bActionStrip *strip; // XXX animsys 
	ModifierData *md;
	ARegion *ar;
	RegionView3D *rv3d;
	int a, found;
	
	unlink_controllers(&ob->controllers);
	unlink_actuators(&ob->actuators);
	
	/* check all objects: parents en bevels and fields, also from libraries */
	// FIXME: need to check all animation blocks (drivers)
	obt = bmain->object.first;
	while (obt) {
		if (obt->proxy == ob)
			obt->proxy = NULL;
		if (obt->proxy_from == ob) {
			obt->proxy_from = NULL;
			obt->recalc |= OB_RECALC_OB;
		}
		if (obt->proxy_group == ob)
			obt->proxy_group = NULL;
		
		if (obt->parent == ob) {
			obt->parent = NULL;
			obt->recalc |= OB_RECALC_OB | OB_RECALC_DATA | OB_RECALC_TIME;
		}
		
		modifiers_foreachObjectLink(obt, unlink_object__unlinkModifierLinks, ob);
		
		if (ELEM(obt->type, OB_CURVE, OB_FONT)) {
			cu = obt->data;

			if (cu->bevobj == ob) {
				cu->bevobj = NULL;
				obt->recalc |= OB_RECALC_OB | OB_RECALC_DATA | OB_RECALC_TIME;
			}
			if (cu->taperobj == ob) {
				cu->taperobj = NULL;
				obt->recalc |= OB_RECALC_OB | OB_RECALC_DATA | OB_RECALC_TIME;
			}
			if (cu->textoncurve == ob) {
				cu->textoncurve = NULL;
				obt->recalc |= OB_RECALC_OB | OB_RECALC_DATA | OB_RECALC_TIME;
			}
		}
		else if (obt->type == OB_ARMATURE && obt->pose) {
			bPoseChannel *pchan;
			for (pchan = obt->pose->chanbase.first; pchan; pchan = pchan->next) {
				for (con = pchan->constraints.first; con; con = con->next) {
					bConstraintTypeInfo *cti = constraint_get_typeinfo(con);
					ListBase targets = {NULL, NULL};
					bConstraintTarget *ct;
					
					if (cti && cti->get_constraint_targets) {
						cti->get_constraint_targets(con, &targets);
						
						for (ct = targets.first; ct; ct = ct->next) {
							if (ct->tar == ob) {
								ct->tar = NULL;
								ct->subtarget[0] = '\0';
								obt->recalc |= OB_RECALC_DATA;
							}
						}
						
						if (cti->flush_constraint_targets)
							cti->flush_constraint_targets(con, &targets, 0);
					}
				}
				if (pchan->custom == ob)
					pchan->custom = NULL;
			}
		} 
		else if (ELEM(OB_MBALL, ob->type, obt->type)) {
			if (BKE_mball_is_basis_for(obt, ob))
				obt->recalc |= OB_RECALC_DATA;
		}
		
		sca_remove_ob_poin(obt, ob);
		
		for (con = obt->constraints.first; con; con = con->next) {
			bConstraintTypeInfo *cti = constraint_get_typeinfo(con);
			ListBase targets = {NULL, NULL};
			bConstraintTarget *ct;
			
			if (cti && cti->get_constraint_targets) {
				cti->get_constraint_targets(con, &targets);
				
				for (ct = targets.first; ct; ct = ct->next) {
					if (ct->tar == ob) {
						ct->tar = NULL;
						ct->subtarget[0] = '\0';
						obt->recalc |= OB_RECALC_DATA;
					}
				}
				
				if (cti->flush_constraint_targets)
					cti->flush_constraint_targets(con, &targets, 0);
			}
		}
		
		/* object is deflector or field */
		if (ob->pd) {
			if (obt->soft)
				obt->recalc |= OB_RECALC_DATA;

			/* cloth */
			for (md = obt->modifiers.first; md; md = md->next)
				if (md->type == eModifierType_Cloth)
					obt->recalc |= OB_RECALC_DATA;
		}
		
		/* strips */
#if 0 // XXX old animation system
		for (strip = obt->nlastrips.first; strip; strip = strip->next) {
			if (strip->object == ob)
				strip->object = NULL;
			
			if (strip->modifiers.first) {
				bActionModifier *amod;
				for (amod = strip->modifiers.first; amod; amod = amod->next)
					if (amod->ob == ob)
						amod->ob = NULL;
			}
		}
#endif // XXX old animation system

		/* particle systems */
		if (obt->particlesystem.first) {
			ParticleSystem *tpsys = obt->particlesystem.first;
			for (; tpsys; tpsys = tpsys->next) {
				BoidState *state = NULL;
				BoidRule *rule = NULL;

				ParticleTarget *pt = tpsys->targets.first;
				for (; pt; pt = pt->next) {
					if (pt->ob == ob) {
						pt->ob = NULL;
						obt->recalc |= OB_RECALC_DATA;
						break;
					}
				}

				if (tpsys->target_ob == ob) {
					tpsys->target_ob = NULL;
					obt->recalc |= OB_RECALC_DATA;
				}

				if (tpsys->part->dup_ob == ob)
					tpsys->part->dup_ob = NULL;

				if (tpsys->part->phystype == PART_PHYS_BOIDS) {
					ParticleData *pa;
					BoidParticle *bpa;
					int p;

					for (p = 0, pa = tpsys->particles; p < tpsys->totpart; p++, pa++) {
						bpa = pa->boid;
						if (bpa->ground == ob)
							bpa->ground = NULL;
					}
				}
				if (tpsys->part->boids) {
					for (state = tpsys->part->boids->states.first; state; state = state->next) {
						for (rule = state->rules.first; rule; rule = rule->next) {
							if (rule->type == eBoidRuleType_Avoid) {
								BoidRuleGoalAvoid *gabr = (BoidRuleGoalAvoid *)rule;
								if (gabr->ob == ob)
									gabr->ob = NULL;
							}
							else if (rule->type == eBoidRuleType_FollowLeader) {
								BoidRuleFollowLeader *flbr = (BoidRuleFollowLeader *)rule;
								if (flbr->ob == ob)
									flbr->ob = NULL;
							}
						}
					}
				}
			}
			if (ob->pd)
				obt->recalc |= OB_RECALC_DATA;
		}

		obt = obt->id.next;
	}
	
	/* materials */
	mat = bmain->mat.first;
	while (mat) {
	
		for (a = 0; a < MAX_MTEX; a++) {
			if (mat->mtex[a] && ob == mat->mtex[a]->object) {
				/* actually, test for lib here... to do */
				mat->mtex[a]->object = NULL;
			}
		}

		mat = mat->id.next;
	}
	
	/* textures */
	for (tex = bmain->tex.first; tex; tex = tex->id.next) {
		if (tex->env && (ob == tex->env->object)) tex->env->object = NULL;
		if (tex->pd  && (ob == tex->pd->object)) tex->pd->object = NULL;
		if (tex->vd  && (ob == tex->vd->object)) tex->vd->object = NULL;
	}

	/* worlds */
	wrld = bmain->world.first;
	while (wrld) {
		if (wrld->id.lib == NULL) {
			for (a = 0; a < MAX_MTEX; a++) {
				if (wrld->mtex[a] && ob == wrld->mtex[a]->object)
					wrld->mtex[a]->object = NULL;
			}
		}
		
		wrld = wrld->id.next;
	}
		
	/* scenes */
	sce = bmain->scene.first;
	while (sce) {
		if (sce->id.lib == NULL) {
			if (sce->camera == ob) sce->camera = NULL;
			if (sce->toolsettings->skgen_template == ob) sce->toolsettings->skgen_template = NULL;
			if (sce->toolsettings->particle.object == ob) sce->toolsettings->particle.object = NULL;

#ifdef DURIAN_CAMERA_SWITCH
			{
				TimeMarker *m;

				for (m = sce->markers.first; m; m = m->next) {
					if (m->camera == ob)
						m->camera = NULL;
				}
			}
#endif
			if (sce->ed) {
				Sequence *seq;
				SEQ_BEGIN(sce->ed, seq)
				{
					if (seq->scene_camera == ob) {
						seq->scene_camera = NULL;
					}
				}
				SEQ_END
			}
		}

		sce = sce->id.next;
	}
	
	/* screens */
	sc = bmain->screen.first;
	while (sc) {
		ScrArea *sa = sc->areabase.first;
		while (sa) {
			SpaceLink *sl;

			for (sl = sa->spacedata.first; sl; sl = sl->next) {
				if (sl->spacetype == SPACE_VIEW3D) {
					View3D *v3d = (View3D *) sl;

					/* found doesn't need to be set here */
					if (v3d->ob_centre == ob) {
						v3d->ob_centre = NULL;
						v3d->ob_centre_bone[0] = '\0';
					}
					if (v3d->localvd && v3d->localvd->ob_centre == ob) {
						v3d->localvd->ob_centre = NULL;
						v3d->localvd->ob_centre_bone[0] = '\0';
					}

					found = 0;
					if (v3d->camera == ob) {
						v3d->camera = NULL;
						found = 1;
					}
					if (v3d->localvd && v3d->localvd->camera == ob) {
						v3d->localvd->camera = NULL;
						found += 2;
					}

					if (found) {
						if (sa->spacetype == SPACE_VIEW3D) {
							for (ar = sa->regionbase.first; ar; ar = ar->next) {
								if (ar->regiontype == RGN_TYPE_WINDOW) {
									rv3d = (RegionView3D *)ar->regiondata;
									if (found == 1 || found == 3) {
										if (rv3d->persp == RV3D_CAMOB)
											rv3d->persp = RV3D_PERSP;
									}
									if (found == 2 || found == 3) {
										if (rv3d->localvd && rv3d->localvd->persp == RV3D_CAMOB)
											rv3d->localvd->persp = RV3D_PERSP;
									}
								}
							}
						}
					}
				}
				else if (sl->spacetype == SPACE_OUTLINER) {
					SpaceOops *so = (SpaceOops *)sl;

					if (so->treestore) {
						TreeStoreElem *tselem = so->treestore->data;
						int a;
						for (a = 0; a < so->treestore->usedelem; a++, tselem++) {
							if (tselem->id == (ID *)ob) tselem->id = NULL;
						}
					}
				}
				else if (sl->spacetype == SPACE_BUTS) {
					SpaceButs *sbuts = (SpaceButs *)sl;

					if (sbuts->pinid == (ID *)ob) {
						sbuts->flag &= ~SB_PIN_CONTEXT;
						sbuts->pinid = NULL;
					}
				}
			}

			sa = sa->next;
		}
		sc = sc->id.next;
	}

	/* groups */
	group = bmain->group.first;
	while (group) {
		rem_from_group(group, ob, NULL, NULL);
		group = group->id.next;
	}
	
	/* cameras */
	camera = bmain->camera.first;
	while (camera) {
		if (camera->dof_ob == ob) {
			camera->dof_ob = NULL;
		}
		camera = camera->id.next;
	}
}

int BKE_object_exists_check(Object *obtest)
{
	Object *ob;
	
	if (obtest == NULL) return 0;
	
	ob = G.main->object.first;
	while (ob) {
		if (ob == obtest) return 1;
		ob = ob->id.next;
	}
	return 0;
}

/* *************************************************** */

void *BKE_object_obdata_add_from_type(int type)
{
	switch (type) {
<<<<<<< HEAD
	case OB_MESH:      return BKE_mesh_add("Mesh");
	case OB_CURVE: return BKE_curve_add("Curve", OB_CURVE);
	case OB_SURF: return BKE_curve_add("Surf", OB_SURF);
	case OB_FONT: return BKE_curve_add("Text", OB_FONT);
	case OB_MBALL: return BKE_metaball_add("Meta");
	case OB_CAMERA:    return BKE_camera_add("Camera");
	case OB_LAMP:      return BKE_lamp_add("Lamp");
	case OB_LATTICE:   return BKE_lattice_add("Lattice");
	case OB_ARMATURE:  return BKE_armature_add("Armature");
	case OB_SPEAKER:   return BKE_speaker_add("Speaker");
	case OB_EMPTY: return NULL;
	default:
		printf("BKE_object_obdata_add_from_type: Internal error, bad type: %d\n", type);
		return NULL;
=======
		case OB_MESH:      return BKE_mesh_add("Mesh");
		case OB_CURVE:     return BKE_curve_add("Curve", OB_CURVE);
		case OB_SURF:      return BKE_curve_add("Surf", OB_SURF);
		case OB_FONT:      return BKE_curve_add("Text", OB_FONT);
		case OB_MBALL:     return BKE_mball_add("Meta");
		case OB_CAMERA:    return BKE_camera_add("Camera");
		case OB_LAMP:      return BKE_lamp_add("Lamp");
		case OB_LATTICE:   return BKE_lattice_add("Lattice");
		case OB_ARMATURE:  return BKE_armature_add("Armature");
		case OB_SPEAKER:   return BKE_speaker_add("Speaker");
		case OB_EMPTY:     return NULL;
		default:
			printf("BKE_object_obdata_add_from_type: Internal error, bad type: %d\n", type);
			return NULL;
>>>>>>> e5963aae
	}
}

static const char *get_obdata_defname(int type)
{
	switch (type) {
		case OB_MESH: return "Mesh";
		case OB_CURVE: return "Curve";
		case OB_SURF: return "Surf";
		case OB_FONT: return "Text";
		case OB_MBALL: return "Mball";
		case OB_CAMERA: return "Camera";
		case OB_LAMP: return "Lamp";
		case OB_LATTICE: return "Lattice";
		case OB_ARMATURE: return "Armature";
		case OB_SPEAKER: return "Speaker";
		case OB_EMPTY: return "Empty";
		default:
			printf("get_obdata_defname: Internal error, bad type: %d\n", type);
			return "Empty";
	}
}

/* more general add: creates minimum required data, but without vertices etc. */
Object *BKE_object_add_only_object(int type, const char *name)
{
	Object *ob;

	if (!name)
		name = get_obdata_defname(type);

	ob = BKE_libblock_alloc(&G.main->object, ID_OB, name);

	/* default object vars */
	ob->type = type;
	
	ob->col[0] = ob->col[1] = ob->col[2] = 1.0;
	ob->col[3] = 1.0;
	
	ob->size[0] = ob->size[1] = ob->size[2] = 1.0;
	ob->dscale[0] = ob->dscale[1] = ob->dscale[2] = 1.0;
	
	/* objects should default to having Euler XYZ rotations, 
	 * but rotations default to quaternions 
	 */
	ob->rotmode = ROT_MODE_EUL;

	unit_axis_angle(ob->rotAxis, &ob->rotAngle);
	unit_axis_angle(ob->drotAxis, &ob->drotAngle);

	unit_qt(ob->quat);
	unit_qt(ob->dquat);

	/* rotation locks should be 4D for 4 component rotations by default... */
	ob->protectflag = OB_LOCK_ROT4D;
	
	unit_m4(ob->constinv);
	unit_m4(ob->parentinv);
	unit_m4(ob->obmat);
	ob->dt = OB_TEXTURE;
	ob->empty_drawtype = OB_PLAINAXES;
	ob->empty_drawsize = 1.0;

	if (type == OB_CAMERA || type == OB_LAMP || type == OB_SPEAKER) {
		ob->trackflag = OB_NEGZ;
		ob->upflag = OB_POSY;
	}
	else {
		ob->trackflag = OB_POSY;
		ob->upflag = OB_POSZ;
	}
	
	ob->dupon = 1; ob->dupoff = 0;
	ob->dupsta = 1; ob->dupend = 100;
	ob->dupfacesca = 1.0;

	/* Game engine defaults*/
	ob->mass = ob->inertia = 1.0f;
	ob->formfactor = 0.4f;
	ob->damping = 0.04f;
	ob->rdamping = 0.1f;
	ob->anisotropicFriction[0] = 1.0f;
	ob->anisotropicFriction[1] = 1.0f;
	ob->anisotropicFriction[2] = 1.0f;
	ob->gameflag = OB_PROP | OB_COLLISION;
	ob->margin = 0.0;
	ob->init_state = 1;
	ob->state = 1;
	/* ob->pad3 == Contact Processing Threshold */
	ob->m_contactProcessingThreshold = 1.0f;
	ob->obstacleRad = 1.0f;
	
	/* NT fluid sim defaults */
	ob->fluidsimSettings = NULL;

	ob->pc_ids.first = ob->pc_ids.last = NULL;
	
	/* Animation Visualisation defaults */
	animviz_settings_init(&ob->avs);

	return ob;
}

/* general add: to scene, with layer from area and default name */
/* creates minimum required data, but without vertices etc. */
Object *BKE_object_add(struct Scene *scene, int type)
{
	Object *ob;
	Base *base;
	char name[MAX_ID_NAME];

	BLI_strncpy(name, get_obdata_defname(type), sizeof(name));
	ob = BKE_object_add_only_object(type, name);

	ob->data = BKE_object_obdata_add_from_type(type);

	ob->lay = scene->lay;
	
	base = BKE_scene_base_add(scene, ob);
	BKE_scene_base_deselect_all(scene);
	BKE_scene_base_select(scene, base);
	ob->recalc |= OB_RECALC_OB | OB_RECALC_DATA | OB_RECALC_TIME;

	return ob;
}

SoftBody *copy_softbody(SoftBody *sb)
{
	SoftBody *sbn;
	
	if (sb == NULL) return(NULL);
	
	sbn = MEM_dupallocN(sb);
	sbn->totspring = sbn->totpoint = 0;
	sbn->bpoint = NULL;
	sbn->bspring = NULL;
	
	sbn->keys = NULL;
	sbn->totkey = sbn->totpointkey = 0;
	
	sbn->scratch = NULL;

	sbn->pointcache = BKE_ptcache_copy_list(&sbn->ptcaches, &sb->ptcaches);

	if (sb->effector_weights)
		sbn->effector_weights = MEM_dupallocN(sb->effector_weights);

	return sbn;
}

BulletSoftBody *copy_bulletsoftbody(BulletSoftBody *bsb)
{
	BulletSoftBody *bsbn;

	if (bsb == NULL)
		return NULL;
	bsbn = MEM_dupallocN(bsb);
	/* no pointer in this structure yet */
	return bsbn;
}

static ParticleSystem *copy_particlesystem(ParticleSystem *psys)
{
	ParticleSystem *psysn;
	ParticleData *pa;
	int p;

	psysn = MEM_dupallocN(psys);
	psysn->particles = MEM_dupallocN(psys->particles);
	psysn->child = MEM_dupallocN(psys->child);

	if (psys->part->type == PART_HAIR) {
		for (p = 0, pa = psysn->particles; p < psysn->totpart; p++, pa++)
			pa->hair = MEM_dupallocN(pa->hair);
	}

	if (psysn->particles && (psysn->particles->keys || psysn->particles->boid)) {
		ParticleKey *key = psysn->particles->keys;
		BoidParticle *boid = psysn->particles->boid;

		if (key)
			key = MEM_dupallocN(key);
		
		if (boid)
			boid = MEM_dupallocN(boid);
		
		for (p = 0, pa = psysn->particles; p < psysn->totpart; p++, pa++) {
			if (boid)
				pa->boid = boid++;
			if (key) {
				pa->keys = key;
				key += pa->totkey;
			}
		}
	}

	if (psys->clmd) {
		psysn->clmd = (ClothModifierData *)modifier_new(eModifierType_Cloth);
		modifier_copyData((ModifierData *)psys->clmd, (ModifierData *)psysn->clmd);
		psys->hair_in_dm = psys->hair_out_dm = NULL;
	}

	BLI_duplicatelist(&psysn->targets, &psys->targets);

	psysn->pathcache = NULL;
	psysn->childcache = NULL;
	psysn->edit = NULL;
	psysn->frand = NULL;
	psysn->pdd = NULL;
	psysn->effectors = NULL;
	
	psysn->pathcachebufs.first = psysn->pathcachebufs.last = NULL;
	psysn->childcachebufs.first = psysn->childcachebufs.last = NULL;
	psysn->renderdata = NULL;
	
	psysn->pointcache = BKE_ptcache_copy_list(&psysn->ptcaches, &psys->ptcaches);

	/* XXX - from reading existing code this seems correct but intended usage of
	 * pointcache should /w cloth should be added in 'ParticleSystem' - campbell */
	if (psysn->clmd) {
		psysn->clmd->point_cache = psysn->pointcache;
	}

	id_us_plus((ID *)psysn->part);

	return psysn;
}

void BKE_object_copy_particlesystems(Object *obn, Object *ob)
{
	ParticleSystem *psys, *npsys;
	ModifierData *md;

	if (obn->type != OB_MESH) {
		/* currently only mesh objects can have soft body */
		return;
	}

	obn->particlesystem.first = obn->particlesystem.last = NULL;
	for (psys = ob->particlesystem.first; psys; psys = psys->next) {
		npsys = copy_particlesystem(psys);

		BLI_addtail(&obn->particlesystem, npsys);

		/* need to update particle modifiers too */
		for (md = obn->modifiers.first; md; md = md->next) {
			if (md->type == eModifierType_ParticleSystem) {
				ParticleSystemModifierData *psmd = (ParticleSystemModifierData *)md;
				if (psmd->psys == psys)
					psmd->psys = npsys;
			}
			else if (md->type == eModifierType_DynamicPaint) {
				DynamicPaintModifierData *pmd = (DynamicPaintModifierData *)md;
				if (pmd->brush) {
					if (pmd->brush->psys == psys) {
						pmd->brush->psys = npsys;
					}
				}
			}
			else if (md->type == eModifierType_Smoke) {
				SmokeModifierData *smd = (SmokeModifierData *) md;
				
				if (smd->type == MOD_SMOKE_TYPE_FLOW) {
					if (smd->flow) {
						if (smd->flow->psys == psys)
							smd->flow->psys = npsys;
					}
				}
			}
		}
	}
}

void BKE_object_copy_softbody(Object *obn, Object *ob)
{
	if (ob->soft)
		obn->soft = copy_softbody(ob->soft);
}

static void copy_object_pose(Object *obn, Object *ob)
{
	bPoseChannel *chan;
	
	/* note: need to clear obn->pose pointer first, so that BKE_pose_copy_data works (otherwise there's a crash) */
	obn->pose = NULL;
	BKE_pose_copy_data(&obn->pose, ob->pose, 1);    /* 1 = copy constraints */

	for (chan = obn->pose->chanbase.first; chan; chan = chan->next) {
		bConstraint *con;
		
		chan->flag &= ~(POSE_LOC | POSE_ROT | POSE_SIZE);
		
		for (con = chan->constraints.first; con; con = con->next) {
			bConstraintTypeInfo *cti = constraint_get_typeinfo(con);
			ListBase targets = {NULL, NULL};
			bConstraintTarget *ct;
			
			if (cti && cti->get_constraint_targets) {
				cti->get_constraint_targets(con, &targets);
				
				for (ct = targets.first; ct; ct = ct->next) {
					if (ct->tar == ob)
						ct->tar = obn;
				}
				
				if (cti->flush_constraint_targets)
					cti->flush_constraint_targets(con, &targets, 0);
			}
		}
	}
}

static int object_pose_context(Object *ob)
{
	if ( (ob) &&
	     (ob->type == OB_ARMATURE) &&
	     (ob->pose) &&
	     (ob->mode & OB_MODE_POSE))
	{
		return 1;
	}
	else {
		return 0;
	}
}

Object *BKE_object_pose_armature_get(Object *ob)
{
	if (ob == NULL)
		return NULL;

	if (object_pose_context(ob))
		return ob;

	ob = modifiers_isDeformedByArmature(ob);

	if (object_pose_context(ob))
		return ob;

	return NULL;
}

static void copy_object_transform(Object *ob_tar, Object *ob_src)
{
	copy_v3_v3(ob_tar->loc, ob_src->loc);
	copy_v3_v3(ob_tar->rot, ob_src->rot);
	copy_v3_v3(ob_tar->quat, ob_src->quat);
	copy_v3_v3(ob_tar->rotAxis, ob_src->rotAxis);
	ob_tar->rotAngle = ob_src->rotAngle;
	ob_tar->rotmode = ob_src->rotmode;
	copy_v3_v3(ob_tar->size, ob_src->size);
}

Object *BKE_object_copy(Object *ob)
{
	Object *obn;
	ModifierData *md;
	int a;

	obn = BKE_libblock_copy(&ob->id);
	
	if (ob->totcol) {
		obn->mat = MEM_dupallocN(ob->mat);
		obn->matbits = MEM_dupallocN(ob->matbits);
		obn->totcol = ob->totcol;
	}
	
	if (ob->bb) obn->bb = MEM_dupallocN(ob->bb);
	obn->flag &= ~OB_FROMGROUP;
	
	obn->modifiers.first = obn->modifiers.last = NULL;
	
	for (md = ob->modifiers.first; md; md = md->next) {
		ModifierData *nmd = modifier_new(md->type);
		BLI_strncpy(nmd->name, md->name, sizeof(nmd->name));
		modifier_copyData(md, nmd);
		BLI_addtail(&obn->modifiers, nmd);
	}

	obn->prop.first = obn->prop.last = NULL;
	copy_properties(&obn->prop, &ob->prop);
	
	copy_sensors(&obn->sensors, &ob->sensors);
	copy_controllers(&obn->controllers, &ob->controllers);
	copy_actuators(&obn->actuators, &ob->actuators);
	
	if (ob->pose) {
		copy_object_pose(obn, ob);
		/* backwards compat... non-armatures can get poses in older files? */
		if (ob->type == OB_ARMATURE)
			BKE_pose_rebuild(obn, obn->data);
	}
	defgroup_copy_list(&obn->defbase, &ob->defbase);
	copy_constraints(&obn->constraints, &ob->constraints, TRUE);

	obn->mode = 0;
	obn->sculpt = NULL;

	/* increase user numbers */
	id_us_plus((ID *)obn->data);
	id_us_plus((ID *)obn->gpd);
	id_lib_extern((ID *)obn->dup_group);

	for (a = 0; a < obn->totcol; a++) id_us_plus((ID *)obn->mat[a]);
	
	obn->disp.first = obn->disp.last = NULL;
	
	if (ob->pd) {
		obn->pd = MEM_dupallocN(ob->pd);
		if (obn->pd->tex)
			id_us_plus(&(obn->pd->tex->id));
		if (obn->pd->rng)
			obn->pd->rng = MEM_dupallocN(ob->pd->rng);
	}
	obn->soft = copy_softbody(ob->soft);
	obn->bsoft = copy_bulletsoftbody(ob->bsoft);

	BKE_object_copy_particlesystems(obn, ob);
	
	obn->derivedDeform = NULL;
	obn->derivedFinal = NULL;

	obn->gpulamp.first = obn->gpulamp.last = NULL;
	obn->pc_ids.first = obn->pc_ids.last = NULL;

	obn->mpath = NULL;
	
	return obn;
}

static void extern_local_object(Object *ob)
{
	ParticleSystem *psys;

	id_lib_extern((ID *)ob->data);
	id_lib_extern((ID *)ob->dup_group);
	id_lib_extern((ID *)ob->poselib);
	id_lib_extern((ID *)ob->gpd);

	extern_local_matarar(ob->mat, ob->totcol);

	for (psys = ob->particlesystem.first; psys; psys = psys->next)
		id_lib_extern((ID *)psys->part);
}

void BKE_object_make_local(Object *ob)
{
	Main *bmain = G.main;
	Scene *sce;
	Base *base;
	int is_local = FALSE, is_lib = FALSE;

	/* - only lib users: do nothing
	 * - only local users: set flag
	 * - mixed: make copy
	 */

	if (ob->id.lib == NULL) return;
	
	ob->proxy = ob->proxy_from = NULL;
	
	if (ob->id.us == 1) {
		id_clear_lib_data(bmain, &ob->id);
		extern_local_object(ob);
	}
	else {
		for (sce = bmain->scene.first; sce && ELEM(0, is_lib, is_local); sce = sce->id.next) {
			if (BKE_scene_base_find(sce, ob)) {
				if (sce->id.lib) is_lib = TRUE;
				else is_local = TRUE;
			}
		}

		if (is_local && is_lib == FALSE) {
			id_clear_lib_data(bmain, &ob->id);
			extern_local_object(ob);
		}
		else if (is_local && is_lib) {
			Object *ob_new = BKE_object_copy(ob);

			ob_new->id.us = 0;
			
			/* Remap paths of new ID using old library as base. */
			BKE_id_lib_local_paths(bmain, ob->id.lib, &ob_new->id);

			sce = bmain->scene.first;
			while (sce) {
				if (sce->id.lib == NULL) {
					base = sce->base.first;
					while (base) {
						if (base->object == ob) {
							base->object = ob_new;
							ob_new->id.us++;
							ob->id.us--;
						}
						base = base->next;
					}
				}
				sce = sce->id.next;
			}
		}
	}
}

/*
 * Returns true if the Object is a from an external blend file (libdata)
 */
int BKE_object_is_libdata(Object *ob)
{
	if (!ob) return 0;
	if (ob->proxy) return 0;
	if (ob->id.lib) return 1;
	return 0;
}

/* Returns true if the Object data is a from an external blend file (libdata) */
int BKE_object_obdata_is_libdata(Object *ob)
{
	if (!ob) return 0;
	if (ob->proxy && (ob->data == NULL || ((ID *)ob->data)->lib == NULL)) return 0;
	if (ob->id.lib) return 1;
	if (ob->data == NULL) return 0;
	if (((ID *)ob->data)->lib) return 1;

	return 0;
}

/* *************** PROXY **************** */

/* when you make proxy, ensure the exposed layers are extern */
static void armature_set_id_extern(Object *ob)
{
	bArmature *arm = ob->data;
	bPoseChannel *pchan;
	unsigned int lay = arm->layer_protected;
	
	for (pchan = ob->pose->chanbase.first; pchan; pchan = pchan->next) {
		if (!(pchan->bone->layer & lay))
			id_lib_extern((ID *)pchan->custom);
	}
			
}

void BKE_object_copy_proxy_drivers(Object *ob, Object *target)
{
	if ((target->adt) && (target->adt->drivers.first)) {
		FCurve *fcu;
		
		/* add new animdata block */
		if (!ob->adt)
			ob->adt = BKE_id_add_animdata(&ob->id);
		
		/* make a copy of all the drivers (for now), then correct any links that need fixing */
		free_fcurves(&ob->adt->drivers);
		copy_fcurves(&ob->adt->drivers, &target->adt->drivers);
		
		for (fcu = ob->adt->drivers.first; fcu; fcu = fcu->next) {
			ChannelDriver *driver = fcu->driver;
			DriverVar *dvar;
			
			for (dvar = driver->variables.first; dvar; dvar = dvar->next) {
				/* all drivers */
				DRIVER_TARGETS_LOOPER(dvar) 
				{
					if (dtar->id) {
						if ((Object *)dtar->id == target)
							dtar->id = (ID *)ob;
						else {
							/* only on local objects because this causes indirect links a -> b -> c, blend to point directly to a.blend
							 * when a.blend has a proxy thats linked into c.blend  */
							if (ob->id.lib == NULL)
								id_lib_extern((ID *)dtar->id);
						}
					}
				}
				DRIVER_TARGETS_LOOPER_END
			}
		}
	}
}

/* proxy rule: lib_object->proxy_from == the one we borrow from, set temporally while object_update */
/*             local_object->proxy == pointer to library object, saved in files and read */
/*             local_object->proxy_group == pointer to group dupli-object, saved in files and read */

void BKE_object_make_proxy(Object *ob, Object *target, Object *gob)
{
	/* paranoia checks */
	if (ob->id.lib || target->id.lib == NULL) {
		printf("cannot make proxy\n");
		return;
	}
	
	ob->proxy = target;
	ob->proxy_group = gob;
	id_lib_extern(&target->id);
	
	ob->recalc = target->recalc = OB_RECALC_OB | OB_RECALC_DATA | OB_RECALC_TIME;
	
	/* copy transform
	 * - gob means this proxy comes from a group, just apply the matrix
	 *   so the object wont move from its dupli-transform.
	 *
	 * - no gob means this is being made from a linked object,
	 *   this is closer to making a copy of the object - in-place. */
	if (gob) {
		ob->rotmode = target->rotmode;
		mult_m4_m4m4(ob->obmat, gob->obmat, target->obmat);
		if (gob->dup_group) { /* should always be true */
			float tvec[3];
			copy_v3_v3(tvec, gob->dup_group->dupli_ofs);
			mul_mat3_m4_v3(ob->obmat, tvec);
			sub_v3_v3(ob->obmat[3], tvec);
		}
		BKE_object_apply_mat4(ob, ob->obmat, FALSE, TRUE);
	}
	else {
		copy_object_transform(ob, target);
		ob->parent = target->parent; /* libdata */
		copy_m4_m4(ob->parentinv, target->parentinv);
	}
	
	/* copy animdata stuff - drivers only for now... */
	BKE_object_copy_proxy_drivers(ob, target);

	/* skip constraints? */
	// FIXME: this is considered by many as a bug
	
	/* set object type and link to data */
	ob->type = target->type;
	ob->data = target->data;
	id_us_plus((ID *)ob->data);     /* ensures lib data becomes LIB_EXTERN */
	
	/* copy material and index information */
	ob->actcol = ob->totcol = 0;
	if (ob->mat) MEM_freeN(ob->mat);
	if (ob->matbits) MEM_freeN(ob->matbits);
	ob->mat = NULL;
	ob->matbits = NULL;
	if ((target->totcol) && (target->mat) && OB_TYPE_SUPPORT_MATERIAL(ob->type)) {
		int i;
		
		ob->actcol = target->actcol;
		ob->totcol = target->totcol;
		
		ob->mat = MEM_dupallocN(target->mat);
		ob->matbits = MEM_dupallocN(target->matbits);
		for (i = 0; i < target->totcol; i++) {
			/* don't need to run test_object_materials since we know this object is new and not used elsewhere */
			id_us_plus((ID *)ob->mat[i]); 
		}
	}
	
	/* type conversions */
	if (target->type == OB_ARMATURE) {
		copy_object_pose(ob, target);   /* data copy, object pointers in constraints */
		BKE_pose_rest(ob->pose);            /* clear all transforms in channels */
		BKE_pose_rebuild(ob, ob->data); /* set all internal links */
		
		armature_set_id_extern(ob);
	}
	else if (target->type == OB_EMPTY) {
		ob->empty_drawtype = target->empty_drawtype;
		ob->empty_drawsize = target->empty_drawsize;
	}

	/* copy IDProperties */
	if (ob->id.properties) {
		IDP_FreeProperty(ob->id.properties);
		MEM_freeN(ob->id.properties);
		ob->id.properties = NULL;
	}
	if (target->id.properties) {
		ob->id.properties = IDP_CopyProperty(target->id.properties);
	}

	/* copy drawtype info */
	ob->dt = target->dt;
}


/* *************** CALC ****************** */

void BKE_object_scale_to_mat3(Object *ob, float mat[][3])
{
	float vec[3];
	mul_v3_v3v3(vec, ob->size, ob->dscale);
	size_to_mat3(mat, vec);
}

void BKE_object_rot_to_mat3(Object *ob, float mat[][3])
{
	float rmat[3][3], dmat[3][3];
	
	/* 'dmat' is the delta-rotation matrix, which will get (pre)multiplied
	 * with the rotation matrix to yield the appropriate rotation
	 */

	/* rotations may either be quats, eulers (with various rotation orders), or axis-angle */
	if (ob->rotmode > 0) {
		/* euler rotations (will cause gimble lock, but this can be alleviated a bit with rotation orders) */
		eulO_to_mat3(rmat, ob->rot, ob->rotmode);
		eulO_to_mat3(dmat, ob->drot, ob->rotmode);
	}
	else if (ob->rotmode == ROT_MODE_AXISANGLE) {
		/* axis-angle -  not really that great for 3D-changing orientations */
		axis_angle_to_mat3(rmat, ob->rotAxis, ob->rotAngle);
		axis_angle_to_mat3(dmat, ob->drotAxis, ob->drotAngle);
	}
	else {
		/* quats are normalised before use to eliminate scaling issues */
		float tquat[4];
		
		normalize_qt_qt(tquat, ob->quat);
		quat_to_mat3(rmat, tquat);
		
		normalize_qt_qt(tquat, ob->dquat);
		quat_to_mat3(dmat, tquat);
	}
	
	/* combine these rotations */
	mul_m3_m3m3(mat, dmat, rmat);
}

void BKE_object_mat3_to_rot(Object *ob, float mat[][3], short use_compat)
{
	switch (ob->rotmode) {
		case ROT_MODE_QUAT:
		{
			float dquat[4];
			mat3_to_quat(ob->quat, mat);
			normalize_qt_qt(dquat, ob->dquat);
			invert_qt(dquat);
			mul_qt_qtqt(ob->quat, dquat, ob->quat);
		}
		break;
		case ROT_MODE_AXISANGLE:
			mat3_to_axis_angle(ob->rotAxis, &ob->rotAngle, mat);
			sub_v3_v3(ob->rotAxis, ob->drotAxis);
			ob->rotAngle -= ob->drotAngle;
			break;
		default: /* euler */
		{
			float quat[4];
			float dquat[4];
			float tmat[3][3];

			/* without drot we could apply 'mat' directly */
			mat3_to_quat(quat, mat);
			eulO_to_quat(dquat, ob->drot, ob->rotmode);
			invert_qt(dquat);
			mul_qt_qtqt(quat, dquat, quat);
			quat_to_mat3(tmat, quat);
			/* end drot correction */

			if (use_compat) mat3_to_compatible_eulO(ob->rot, ob->rot, ob->rotmode, tmat);
			else mat3_to_eulO(ob->rot, ob->rotmode, tmat);
		}
	}
}

void BKE_object_tfm_protected_backup(const Object *ob,
                                     ObjectTfmProtectedChannels *obtfm)
{

#define TFMCPY(_v) (obtfm->_v = ob->_v)
#define TFMCPY3D(_v) copy_v3_v3(obtfm->_v, ob->_v)
#define TFMCPY4D(_v) copy_v4_v4(obtfm->_v, ob->_v)

	TFMCPY3D(loc);
	TFMCPY3D(dloc);
	TFMCPY3D(size);
	TFMCPY3D(dscale);
	TFMCPY3D(rot);
	TFMCPY3D(drot);
	TFMCPY4D(quat);
	TFMCPY4D(dquat);
	TFMCPY3D(rotAxis);
	TFMCPY3D(drotAxis);
	TFMCPY(rotAngle);
	TFMCPY(drotAngle);

#undef TFMCPY
#undef TFMCPY3D
#undef TFMCPY4D

}

void BKE_object_tfm_protected_restore(Object *ob,
                                      const ObjectTfmProtectedChannels *obtfm,
                                      const short protectflag)
{
	unsigned int i;

	for (i = 0; i < 3; i++) {
		if (protectflag & (OB_LOCK_LOCX << i)) {
			ob->loc[i] =  obtfm->loc[i];
			ob->dloc[i] = obtfm->dloc[i];
		}

		if (protectflag & (OB_LOCK_SCALEX << i)) {
			ob->size[i] =  obtfm->size[i];
			ob->dscale[i] = obtfm->dscale[i];
		}

		if (protectflag & (OB_LOCK_ROTX << i)) {
			ob->rot[i] =  obtfm->rot[i];
			ob->drot[i] = obtfm->drot[i];

			ob->quat[i + 1] =  obtfm->quat[i + 1];
			ob->dquat[i + 1] = obtfm->dquat[i + 1];

			ob->rotAxis[i] =  obtfm->rotAxis[i];
			ob->drotAxis[i] = obtfm->drotAxis[i];
		}
	}

	if ((protectflag & OB_LOCK_ROT4D) && (protectflag & OB_LOCK_ROTW)) {
		ob->quat[0] =  obtfm->quat[0];
		ob->dquat[0] = obtfm->dquat[0];

		ob->rotAngle =  obtfm->rotAngle;
		ob->drotAngle = obtfm->drotAngle;
	}
}

/* see BKE_pchan_apply_mat4() for the equivalent 'pchan' function */
void BKE_object_apply_mat4(Object *ob, float mat[][4], const short use_compat, const short use_parent)
{
	float rot[3][3];

	if (use_parent && ob->parent) {
		float rmat[4][4], diff_mat[4][4], imat[4][4];
		mult_m4_m4m4(diff_mat, ob->parent->obmat, ob->parentinv);
		invert_m4_m4(imat, diff_mat);
		mult_m4_m4m4(rmat, imat, mat); /* get the parent relative matrix */
		BKE_object_apply_mat4(ob, rmat, use_compat, FALSE);
		
		/* same as below, use rmat rather than mat */
		mat4_to_loc_rot_size(ob->loc, rot, ob->size, rmat);
		BKE_object_mat3_to_rot(ob, rot, use_compat);
	}
	else {
		mat4_to_loc_rot_size(ob->loc, rot, ob->size, mat);
		BKE_object_mat3_to_rot(ob, rot, use_compat);
	}
	
	sub_v3_v3(ob->loc, ob->dloc);

	if (ob->dscale[0] != 0.0f) ob->size[0] /= ob->dscale[0];
	if (ob->dscale[1] != 0.0f) ob->size[1] /= ob->dscale[1];
	if (ob->dscale[2] != 0.0f) ob->size[2] /= ob->dscale[2];

	/* BKE_object_mat3_to_rot handles delta rotations */
}

void BKE_object_to_mat3(Object *ob, float mat[][3]) /* no parent */
{
	float smat[3][3];
	float rmat[3][3];
	/*float q1[4];*/
	
	/* size */
	BKE_object_scale_to_mat3(ob, smat);

	/* rot */
	BKE_object_rot_to_mat3(ob, rmat);
	mul_m3_m3m3(mat, rmat, smat);
}

void BKE_object_to_mat4(Object *ob, float mat[][4])
{
	float tmat[3][3];
	
	BKE_object_to_mat3(ob, tmat);
	
	copy_m4_m3(mat, tmat);

	add_v3_v3v3(mat[3], ob->loc, ob->dloc);
}

/* extern */
int enable_cu_speed = 1;

static void ob_parcurve(Scene *scene, Object *ob, Object *par, float mat[][4])
{
	Curve *cu;
	float vec[4], dir[3], quat[4], radius, ctime;
	float timeoffs = 0.0, sf_orig = 0.0;
	
	unit_m4(mat);
	
	cu = par->data;
	if (cu->path == NULL || cu->path->data == NULL) /* only happens on reload file, but violates depsgraph still... fix! */
		BKE_displist_make_curveTypes(scene, par, 0);
	if (cu->path == NULL) return;
	
	/* catch exceptions: feature for nla stride editing */
	if (ob->ipoflag & OB_DISABLE_PATH) {
		ctime = 0.0f;
	}
	/* catch exceptions: curve paths used as a duplicator */
	else if (enable_cu_speed) {
		/* ctime is now a proper var setting of Curve which gets set by Animato like any other var that's animated,
		 * but this will only work if it actually is animated... 
		 *
		 * we divide the curvetime calculated in the previous step by the length of the path, to get a time
		 * factor, which then gets clamped to lie within 0.0 - 1.0 range
		 */
		if (IS_EQF(cu->pathlen, 0.0f) == 0)
			ctime = cu->ctime / cu->pathlen;
		else
			ctime = cu->ctime;

		CLAMP(ctime, 0.0f, 1.0f);
	}
	else {
		ctime = scene->r.cfra;
		if (IS_EQF(cu->pathlen, 0.0f) == 0)
			ctime /= cu->pathlen;
		
		CLAMP(ctime, 0.0f, 1.0f);
	}
	
	/* time calculus is correct, now apply distance offset */
	if (cu->flag & CU_OFFS_PATHDIST) {
		ctime += timeoffs / cu->path->totdist;

		/* restore */
		SWAP(float, sf_orig, ob->sf);
	}
	
	
	/* vec: 4 items! */
	if (where_on_path(par, ctime, vec, dir, cu->flag & CU_FOLLOW ? quat : NULL, &radius, NULL)) {

		if (cu->flag & CU_FOLLOW) {
#if 0
			float x1, q[4];
			vec_to_quat(quat, dir, ob->trackflag, ob->upflag);
			
			/* the tilt */
			normalize_v3(dir);
			q[0] = (float)cos(0.5 * vec[3]);
			x1 = (float)sin(0.5 * vec[3]);
			q[1] = -x1 * dir[0];
			q[2] = -x1 * dir[1];
			q[3] = -x1 * dir[2];
			mul_qt_qtqt(quat, q, quat);
#else
			quat_apply_track(quat, ob->trackflag, ob->upflag);
#endif
			normalize_qt(quat);
			quat_to_mat4(mat, quat);
		}
		
		if (cu->flag & CU_PATH_RADIUS) {
			float tmat[4][4], rmat[4][4];
			scale_m4_fl(tmat, radius);
			mult_m4_m4m4(rmat, tmat, mat);
			copy_m4_m4(mat, rmat);
		}

		copy_v3_v3(mat[3], vec);
		
	}
}

static void ob_parbone(Object *ob, Object *par, float mat[][4])
{	
	bPoseChannel *pchan;
	float vec[3];
	
	if (par->type != OB_ARMATURE) {
		unit_m4(mat);
		return;
	}
	
	/* Make sure the bone is still valid */
	pchan = BKE_pose_channel_find_name(par->pose, ob->parsubstr);
	if (!pchan) {
		printf("Object %s with Bone parent: bone %s doesn't exist\n", ob->id.name + 2, ob->parsubstr);
		unit_m4(mat);
		return;
	}

	/* get bone transform */
	copy_m4_m4(mat, pchan->pose_mat);

	/* but for backwards compatibility, the child has to move to the tail */
	copy_v3_v3(vec, mat[1]);
	mul_v3_fl(vec, pchan->bone->length);
	add_v3_v3(mat[3], vec);
}

static void give_parvert(Object *par, int nr, float vec[3])
{
	BMEditMesh *em;
	int a, count;
	
	vec[0] = vec[1] = vec[2] = 0.0f;
	
	if (par->type == OB_MESH) {
		Mesh *me = par->data;
		DerivedMesh *dm;

		em = me->edit_btmesh;

#if 0   /* this was bmesh only, better, evaluate why this was needed - campbell*/
		if (em) {
			BMVert *eve;
			BMIter iter;

			BM_ITER_MESH (eve, &iter, em->bm, BM_VERTS_OF_MESH) {
				int *keyindex = CustomData_bmesh_get(&em->bm->vdata, eve->head.data, CD_SHAPE_KEYINDEX);
				
				if (keyindex && *keyindex == nr) {
					copy_v3_v3(vec, eve->co);
					break;
				}
			}
		}
#endif

		dm = (em) ? em->derivedFinal : par->derivedFinal;
			
		if (dm) {
			MVert *mvert = dm->getVertArray(dm);
			int *index = (int *)dm->getVertDataArray(dm, CD_ORIGINDEX);
			int i, vindex, numVerts = dm->getNumVerts(dm);

			/* get the average of all verts with (original index == nr) */
			count = 0;
			for (i = 0; i < numVerts; i++) {
				vindex = (index) ? index[i] : i;

				if (vindex == nr) {
					add_v3_v3(vec, mvert[i].co);
					count++;
				}
			}

			if (count == 0) {
				/* keep as 0, 0, 0 */
			}
			else if (count > 0) {
				mul_v3_fl(vec, 1.0f / count);
			}
			else {
				/* use first index if its out of range */
				dm->getVertCo(dm, 0, vec);
			}
		}
		else fprintf(stderr, "%s: DerivedMesh is needed to solve parenting, object position can be wrong now\n", __func__);
	}
	else if (ELEM(par->type, OB_CURVE, OB_SURF)) {
		Nurb *nu;
		Curve *cu;
		BPoint *bp;
		BezTriple *bezt;
		int found = 0;
		ListBase *nurbs;

		cu = par->data;
		nurbs = BKE_curve_nurbs_get(cu);
		nu = nurbs->first;

		count = 0;
		while (nu && !found) {
			if (nu->type == CU_BEZIER) {
				bezt = nu->bezt;
				a = nu->pntsu;
				while (a--) {
					if (count == nr) {
						found = 1;
						copy_v3_v3(vec, bezt->vec[1]);
						break;
					}
					count++;
					bezt++;
				}
			}
			else {
				bp = nu->bp;
				a = nu->pntsu * nu->pntsv;
				while (a--) {
					if (count == nr) {
						found = 1;
						memcpy(vec, bp->vec, sizeof(float) * 3);
						break;
					}
					count++;
					bp++;
				}
			}
			nu = nu->next;
		}

	}
	else if (par->type == OB_LATTICE) {
		Lattice *latt = par->data;
		BPoint *bp;
		DispList *dl = BKE_displist_find(&par->disp, DL_VERTS);
		float *co = dl ? dl->verts : NULL;
		
		if (latt->editlatt) latt = latt->editlatt->latt;
		
		a = latt->pntsu * latt->pntsv * latt->pntsw;
		count = 0;
		bp = latt->def;
		while (a--) {
			if (count == nr) {
				if (co)
					memcpy(vec, co, 3 * sizeof(float));
				else
					memcpy(vec, bp->vec, 3 * sizeof(float));
				break;
			}
			count++;
			if (co) co += 3;
			else bp++;
		}
	}
}

static void ob_parvert3(Object *ob, Object *par, float mat[][4])
{
	float cmat[3][3], v1[3], v2[3], v3[3], q[4];

	/* in local ob space */
	unit_m4(mat);
	
	if (ELEM4(par->type, OB_MESH, OB_SURF, OB_CURVE, OB_LATTICE)) {
		
		give_parvert(par, ob->par1, v1);
		give_parvert(par, ob->par2, v2);
		give_parvert(par, ob->par3, v3);
				
		tri_to_quat(q, v1, v2, v3);
		quat_to_mat3(cmat, q);
		copy_m4_m3(mat, cmat);
		
		if (ob->type == OB_CURVE) {
			copy_v3_v3(mat[3], v1);
		}
		else {
			add_v3_v3v3(mat[3], v1, v2);
			add_v3_v3(mat[3], v3);
			mul_v3_fl(mat[3], 0.3333333f);
		}
	}
}

static int where_is_object_parslow(Object *ob, float obmat[4][4], float slowmat[4][4])
{
	float *fp1, *fp2;
	float fac1, fac2;
	int a;

	// include framerate
	fac1 = (1.0f / (1.0f + fabsf(ob->sf)) );
	if (fac1 >= 1.0f) return 0;
	fac2 = 1.0f - fac1;

	fp1 = obmat[0];
	fp2 = slowmat[0];
	for (a = 0; a < 16; a++, fp1++, fp2++) {
		fp1[0] = fac1 * fp1[0] + fac2 * fp2[0];
	}

	return 1;
}

void BKE_object_where_is_calc_time(Scene *scene, Object *ob, float ctime)
{
	float slowmat[4][4] = MAT4_UNITY;
	float stime = ctime;
	
	/* new version: correct parent+vertexparent and track+parent */
	/* this one only calculates direct attached parent and track */
	/* is faster, but should keep track of timeoffs */
	
	if (ob == NULL) return;
	
	/* execute drivers only, as animation has already been done */
	BKE_animsys_evaluate_animdata(scene, &ob->id, ob->adt, ctime, ADT_RECALC_DRIVERS);
	
	if (ob->parent) {
		Object *par = ob->parent;
		
		/* hurms, code below conflicts with depgraph... (ton) */
		/* and even worse, it gives bad effects for NLA stride too (try ctime != par->ctime, with MBlur) */
		if (stime != par->ctime) {
			// only for ipo systems? 
			Object tmp = *par;
			
			if (par->proxy_from) ;  // was a copied matrix, no where_is! bad...
			else BKE_object_where_is_calc_time(scene, par, ctime);
			
			solve_parenting(scene, ob, par, ob->obmat, slowmat, 0);
			
			*par = tmp;
		}
		else
			solve_parenting(scene, ob, par, ob->obmat, slowmat, 0);
		
		/* "slow parent" is definitely not threadsafe, and may also give bad results jumping around 
		 * An old-fashioned hack which probably doesn't really cut it anymore
		 */
		if (ob->partype & PARSLOW) {
			if (!where_is_object_parslow(ob, ob->obmat, slowmat))
				return;
		}
	}
	else {
		BKE_object_to_mat4(ob, ob->obmat);
	}

	/* solve constraints */
	if (ob->constraints.first && !(ob->transflag & OB_NO_CONSTRAINTS)) {
		bConstraintOb *cob;
		
		cob = constraints_make_evalob(scene, ob, NULL, CONSTRAINT_OBTYPE_OBJECT);
		
		/* constraints need ctime, not stime. Some call BKE_object_where_is_calc_time and bsystem_time */
		solve_constraints(&ob->constraints, cob, ctime);
		
		constraints_clear_evalob(cob);
	}
	
	/* set negative scale flag in object */
	if (is_negative_m4(ob->obmat)) ob->transflag |= OB_NEG_SCALE;
	else ob->transflag &= ~OB_NEG_SCALE;
}

/* get object transformation matrix without recalculating dependencies and
 * constraints -- assume dependencies are already solved by depsgraph.
 * no changes to object and it's parent would be done.
 * used for bundles orientation in 3d space relative to parented blender camera */
void BKE_object_where_is_calc_mat4(Scene *scene, Object *ob, float obmat[4][4])
{
	float slowmat[4][4] = MAT4_UNITY;

	if (ob->parent) {
		Object *par = ob->parent;

		solve_parenting(scene, ob, par, obmat, slowmat, 1);

		if (ob->partype & PARSLOW)
			where_is_object_parslow(ob, obmat, slowmat);
	}
	else {
		BKE_object_to_mat4(ob, obmat);
	}
}

static void solve_parenting(Scene *scene, Object *ob, Object *par, float obmat[][4], float slowmat[][4], int simul)
{
	float totmat[4][4];
	float tmat[4][4];
	float locmat[4][4];
	float vec[3];
	int ok;
	
	BKE_object_to_mat4(ob, locmat);
	
	if (ob->partype & PARSLOW) copy_m4_m4(slowmat, obmat);

	switch (ob->partype & PARTYPE) {
		case PAROBJECT:
			ok = 0;
			if (par->type == OB_CURVE) {
				if (((Curve *)par->data)->flag & CU_PATH) {
					ob_parcurve(scene, ob, par, tmat);
					ok = 1;
				}
			}
		
			if (ok) mul_serie_m4(totmat, par->obmat, tmat,
				                 NULL, NULL, NULL, NULL, NULL, NULL);
			else copy_m4_m4(totmat, par->obmat);
		
			break;
		case PARBONE:
			ob_parbone(ob, par, tmat);
			mul_serie_m4(totmat, par->obmat, tmat,
			             NULL, NULL, NULL, NULL, NULL, NULL);
			break;
		
		case PARVERT1:
			unit_m4(totmat);
			if (simul) {
				copy_v3_v3(totmat[3], par->obmat[3]);
			}
			else {
				give_parvert(par, ob->par1, vec);
				mul_v3_m4v3(totmat[3], par->obmat, vec);
			}
			break;
		case PARVERT3:
			ob_parvert3(ob, par, tmat);
		
			mul_serie_m4(totmat, par->obmat, tmat,
			             NULL, NULL, NULL, NULL, NULL, NULL);
			break;
		
		case PARSKEL:
			copy_m4_m4(totmat, par->obmat);
			break;
	}
	
	// total 
	mul_serie_m4(tmat, totmat, ob->parentinv,         
	             NULL, NULL, NULL, NULL, NULL, NULL);
	mul_serie_m4(obmat, tmat, locmat,         
	             NULL, NULL, NULL, NULL, NULL, NULL);
	
	if (simul) {

	}
	else {
		// external usable originmat 
		copy_m3_m4(originmat, tmat);
		
		// origin, voor help line
		if ((ob->partype & PARTYPE) == PARSKEL) {
			copy_v3_v3(ob->orig, par->obmat[3]);
		}
		else {
			copy_v3_v3(ob->orig, totmat[3]);
		}
	}

}

void BKE_object_where_is_calc(struct Scene *scene, Object *ob)
{
	BKE_object_where_is_calc_time(scene, ob, (float)scene->r.cfra);
}


void BKE_object_where_is_calc_simul(Scene *scene, Object *ob)
/* was written for the old game engine (until 2.04) */
/* It seems that this function is only called
 * for a lamp that is the child of another object */
{
	Object *par;
	float *fp1, *fp2;
	float slowmat[4][4];
	float fac1, fac2;
	int a;
	
	/* NO TIMEOFFS */
	if (ob->parent) {
		par = ob->parent;
		
		solve_parenting(scene, ob, par, ob->obmat, slowmat, 1);
		
		if (ob->partype & PARSLOW) {
			fac1 = (float)(1.0 / (1.0 + fabs(ob->sf)));
			fac2 = 1.0f - fac1;
			fp1 = ob->obmat[0];
			fp2 = slowmat[0];
			for (a = 0; a < 16; a++, fp1++, fp2++) {
				fp1[0] = fac1 * fp1[0] + fac2 * fp2[0];
			}
		}
	}
	else {
		BKE_object_to_mat4(ob, ob->obmat);
	}
	
	/* solve constraints */
	if (ob->constraints.first) {
		bConstraintOb *cob;
		
		cob = constraints_make_evalob(scene, ob, NULL, CONSTRAINT_OBTYPE_OBJECT);
		solve_constraints(&ob->constraints, cob, (float)scene->r.cfra);
		constraints_clear_evalob(cob);
	}
}

/* for calculation of the inverse parent transform, only used for editor */
void BKE_object_workob_calc_parent(Scene *scene, Object *ob, Object *workob)
{
	BKE_object_workob_clear(workob);
	
	unit_m4(workob->obmat);
	unit_m4(workob->parentinv);
	unit_m4(workob->constinv);
	workob->parent = ob->parent;

	workob->trackflag = ob->trackflag;
	workob->upflag = ob->upflag;
	
	workob->partype = ob->partype;
	workob->par1 = ob->par1;
	workob->par2 = ob->par2;
	workob->par3 = ob->par3;

	workob->constraints.first = ob->constraints.first;
	workob->constraints.last = ob->constraints.last;

	BLI_strncpy(workob->parsubstr, ob->parsubstr, sizeof(workob->parsubstr));

	BKE_object_where_is_calc(scene, workob);
}

BoundBox *BKE_boundbox_alloc_unit(void)
{
	BoundBox *bb;
	float min[3] = {-1.0f, -1.0f, -1.0f}, max[3] = {-1.0f, -1.0f, -1.0f};

	bb = MEM_callocN(sizeof(BoundBox), "OB-BoundBox");
	BKE_boundbox_init_from_minmax(bb, min, max);
	
	return bb;
}

void BKE_boundbox_init_from_minmax(BoundBox *bb, float min[3], float max[3])
{
	bb->vec[0][0] = bb->vec[1][0] = bb->vec[2][0] = bb->vec[3][0] = min[0];
	bb->vec[4][0] = bb->vec[5][0] = bb->vec[6][0] = bb->vec[7][0] = max[0];
	
	bb->vec[0][1] = bb->vec[1][1] = bb->vec[4][1] = bb->vec[5][1] = min[1];
	bb->vec[2][1] = bb->vec[3][1] = bb->vec[6][1] = bb->vec[7][1] = max[1];

	bb->vec[0][2] = bb->vec[3][2] = bb->vec[4][2] = bb->vec[7][2] = min[2];
	bb->vec[1][2] = bb->vec[2][2] = bb->vec[5][2] = bb->vec[6][2] = max[2];
}

BoundBox *BKE_object_boundbox_get(Object *ob)
{
	BoundBox *bb = NULL;
	
	if (ob->type == OB_MESH) {
		bb = BKE_mesh_boundbox_get(ob);
	}
	else if (ELEM3(ob->type, OB_CURVE, OB_SURF, OB_FONT)) {
		bb = ob->bb ? ob->bb : ((Curve *)ob->data)->bb;
	}
	else if (ob->type == OB_MBALL) {
		bb = ob->bb;
	}
	return bb;
}

/* used to temporally disable/enable boundbox */
void BKE_object_boundbox_flag(Object *ob, int flag, int set)
{
	BoundBox *bb = BKE_object_boundbox_get(ob);
	if (bb) {
		if (set) bb->flag |= flag;
		else bb->flag &= ~flag;
	}
}

void BKE_object_dimensions_get(Object *ob, float vec[3])
{
	BoundBox *bb = NULL;
	
	bb = BKE_object_boundbox_get(ob);
	if (bb) {
		float scale[3];
		
		mat4_to_size(scale, ob->obmat);
		
		vec[0] = fabsf(scale[0]) * (bb->vec[4][0] - bb->vec[0][0]);
		vec[1] = fabsf(scale[1]) * (bb->vec[2][1] - bb->vec[0][1]);
		vec[2] = fabsf(scale[2]) * (bb->vec[1][2] - bb->vec[0][2]);
	}
	else {
		zero_v3(vec);
	}
}

void BKE_object_dimensions_set(Object *ob, const float *value)
{
	BoundBox *bb = NULL;
	
	bb = BKE_object_boundbox_get(ob);
	if (bb) {
		float scale[3], len[3];
		
		mat4_to_size(scale, ob->obmat);
		
		len[0] = bb->vec[4][0] - bb->vec[0][0];
		len[1] = bb->vec[2][1] - bb->vec[0][1];
		len[2] = bb->vec[1][2] - bb->vec[0][2];
		
		if (len[0] > 0.f) ob->size[0] = value[0] / len[0];
		if (len[1] > 0.f) ob->size[1] = value[1] / len[1];
		if (len[2] > 0.f) ob->size[2] = value[2] / len[2];
	}
}

void BKE_object_minmax(Object *ob, float min_r[3], float max_r[3])
{
	BoundBox bb;
	float vec[3];
	int a;
	short change = FALSE;
	
	switch (ob->type) {
		case OB_CURVE:
		case OB_FONT:
		case OB_SURF:
		{
			Curve *cu = ob->data;

			if (cu->bb == NULL) BKE_curve_texspace_calc(cu);
			bb = *(cu->bb);

			for (a = 0; a < 8; a++) {
				mul_m4_v3(ob->obmat, bb.vec[a]);
				minmax_v3v3_v3(min_r, max_r, bb.vec[a]);
			}
			change = TRUE;
		}
		break;
		case OB_LATTICE:
		{
			Lattice *lt = ob->data;
			BPoint *bp = lt->def;
			int u, v, w;

			for (w = 0; w < lt->pntsw; w++) {
				for (v = 0; v < lt->pntsv; v++) {
					for (u = 0; u < lt->pntsu; u++, bp++) {
						mul_v3_m4v3(vec, ob->obmat, bp->vec);
						minmax_v3v3_v3(min_r, max_r, vec);
					}
				}
			}
			change = TRUE;
		}
		break;
		case OB_ARMATURE:
			if (ob->pose) {
				bPoseChannel *pchan;
				for (pchan = ob->pose->chanbase.first; pchan; pchan = pchan->next) {
					mul_v3_m4v3(vec, ob->obmat, pchan->pose_head);
					minmax_v3v3_v3(min_r, max_r, vec);
					mul_v3_m4v3(vec, ob->obmat, pchan->pose_tail);
					minmax_v3v3_v3(min_r, max_r, vec);
				}
				change = TRUE;
			}
			break;
		case OB_MESH:
		{
			Mesh *me = BKE_mesh_from_object(ob);

			if (me) {
				bb = *BKE_mesh_boundbox_get(ob);

				for (a = 0; a < 8; a++) {
					mul_m4_v3(ob->obmat, bb.vec[a]);
					minmax_v3v3_v3(min_r, max_r, bb.vec[a]);
				}
				change = TRUE;
			}
		}
		break;
	}

	if (change == FALSE) {
		minmax_v3v3_v3(min_r, max_r, ob->obmat[3]);

		copy_v3_v3(vec, ob->obmat[3]);
		add_v3_v3(vec, ob->size);
		minmax_v3v3_v3(min_r, max_r, vec);

		copy_v3_v3(vec, ob->obmat[3]);
		sub_v3_v3(vec, ob->size);
		minmax_v3v3_v3(min_r, max_r, vec);
	}
}

int BKE_object_minmax_dupli(Scene *scene, Object *ob, float r_min[3], float r_max[3])
{
	int ok = 0;
	if ((ob->transflag & OB_DUPLI) == 0) {
		return ok;
	}
	else {
		ListBase *lb;
		DupliObject *dob;
		
		lb = object_duplilist(scene, ob);
		for (dob = lb->first; dob; dob = dob->next) {
			if (dob->no_draw == 0) {
				BoundBox *bb = BKE_object_boundbox_get(dob->ob);

				if (bb) {
					int i;
					for (i = 0; i < 8; i++) {
						float vec[3];
						mul_v3_m4v3(vec, dob->mat, bb->vec[i]);
						minmax_v3v3_v3(r_min, r_max, vec);
					}

					ok = 1;
				}
			}
		}
		free_object_duplilist(lb);  /* does restore */
	}

	return ok;
}

void BKE_object_foreach_display_point(
        Object *ob, float obmat[4][4],
        void (*func_cb)(const float[3], void *), void *user_data)
{
	float co[3];

	if (ob->derivedFinal) {
		DerivedMesh *dm = ob->derivedFinal;
		MVert *mv = dm->getVertArray(dm);
		int totvert = dm->getNumVerts(dm);
		int i;

		for (i = 0; i < totvert; i++, mv++) {
			mul_v3_m4v3(co, obmat, mv->co);
			func_cb(co, user_data);
		}
	}
	else if (ob->disp.first) {
		DispList *dl;

		for (dl = ob->disp.first; dl; dl = dl->next) {
			float *v3 = dl->verts;
			int totvert = dl->nr;
			int i;

			for (i = 0; i < totvert; i++, v3 += 3) {
				mul_v3_m4v3(co, obmat, v3);
				func_cb(co, user_data);
			}
		}
	}
}

void BKE_scene_foreach_display_point(
        Scene *scene, View3D *v3d, const short flag,
        void (*func_cb)(const float[3], void *), void *user_data)
{
	Base *base;
	Object *ob;

	for (base = FIRSTBASE; base; base = base->next) {
		if (BASE_VISIBLE(v3d, base) && (base->flag & flag) == flag) {
			ob = base->object;

			if ((ob->transflag & OB_DUPLI) == 0) {
				BKE_object_foreach_display_point(ob, ob->obmat, func_cb, user_data);
			}
			else {
				ListBase *lb;
				DupliObject *dob;

				lb = object_duplilist(scene, ob);
				for (dob = lb->first; dob; dob = dob->next) {
					if (dob->no_draw == 0) {
						BKE_object_foreach_display_point(dob->ob, dob->mat, func_cb, user_data);
					}
				}
				free_object_duplilist(lb);  /* does restore */
			}
		}
	}
}

/* copied from DNA_object_types.h */
typedef struct ObTfmBack {
	float loc[3], dloc[3], orig[3];
	float size[3], dscale[3];   /* scale and delta scale */
	float rot[3], drot[3];      /* euler rotation */
	float quat[4], dquat[4];    /* quaternion rotation */
	float rotAxis[3], drotAxis[3];  /* axis angle rotation - axis part */
	float rotAngle, drotAngle;  /* axis angle rotation - angle part */
	float obmat[4][4];      /* final worldspace matrix with constraints & animsys applied */
	float parentinv[4][4]; /* inverse result of parent, so that object doesn't 'stick' to parent */
	float constinv[4][4]; /* inverse result of constraints. doesn't include effect of parent or object local transform */
	float imat[4][4];   /* inverse matrix of 'obmat' for during render, old game engine, temporally: ipokeys of transform  */
} ObTfmBack;

void *BKE_object_tfm_backup(Object *ob)
{
	ObTfmBack *obtfm = MEM_mallocN(sizeof(ObTfmBack), "ObTfmBack");
	copy_v3_v3(obtfm->loc, ob->loc);
	copy_v3_v3(obtfm->dloc, ob->dloc);
	copy_v3_v3(obtfm->orig, ob->orig);
	copy_v3_v3(obtfm->size, ob->size);
	copy_v3_v3(obtfm->dscale, ob->dscale);
	copy_v3_v3(obtfm->rot, ob->rot);
	copy_v3_v3(obtfm->drot, ob->drot);
	copy_qt_qt(obtfm->quat, ob->quat);
	copy_qt_qt(obtfm->dquat, ob->dquat);
	copy_v3_v3(obtfm->rotAxis, ob->rotAxis);
	copy_v3_v3(obtfm->drotAxis, ob->drotAxis);
	obtfm->rotAngle = ob->rotAngle;
	obtfm->drotAngle = ob->drotAngle;
	copy_m4_m4(obtfm->obmat, ob->obmat);
	copy_m4_m4(obtfm->parentinv, ob->parentinv);
	copy_m4_m4(obtfm->constinv, ob->constinv);
	copy_m4_m4(obtfm->imat, ob->imat);

	return (void *)obtfm;
}

void BKE_object_tfm_restore(Object *ob, void *obtfm_pt)
{
	ObTfmBack *obtfm = (ObTfmBack *)obtfm_pt;
	copy_v3_v3(ob->loc, obtfm->loc);
	copy_v3_v3(ob->dloc, obtfm->dloc);
	copy_v3_v3(ob->orig, obtfm->orig);
	copy_v3_v3(ob->size, obtfm->size);
	copy_v3_v3(ob->dscale, obtfm->dscale);
	copy_v3_v3(ob->rot, obtfm->rot);
	copy_v3_v3(ob->drot, obtfm->drot);
	copy_qt_qt(ob->quat, obtfm->quat);
	copy_qt_qt(ob->dquat, obtfm->dquat);
	copy_v3_v3(ob->rotAxis, obtfm->rotAxis);
	copy_v3_v3(ob->drotAxis, obtfm->drotAxis);
	ob->rotAngle = obtfm->rotAngle;
	ob->drotAngle = obtfm->drotAngle;
	copy_m4_m4(ob->obmat, obtfm->obmat);
	copy_m4_m4(ob->parentinv, obtfm->parentinv);
	copy_m4_m4(ob->constinv, obtfm->constinv);
	copy_m4_m4(ob->imat, obtfm->imat);
}

int BKE_object_parent_loop_check(const Object *par, const Object *ob)
{
	/* test if 'ob' is a parent somewhere in par's parents */
	if (par == NULL) return 0;
	if (ob == par) return 1;
	return BKE_object_parent_loop_check(par->parent, ob);
}

/* proxy rule: lib_object->proxy_from == the one we borrow from, only set temporal and cleared here */
/*           local_object->proxy      == pointer to library object, saved in files and read */

/* function below is polluted with proxy exceptions, cleanup will follow! */

/* the main object update call, for object matrix, constraints, keys and displist (modifiers) */
/* requires flags to be set! */
void BKE_object_handle_update(Scene *scene, Object *ob)
{
	if (ob->recalc & OB_RECALC_ALL) {
		/* speed optimization for animation lookups */
		if (ob->pose)
			BKE_pose_channels_hash_make(ob->pose);

		if (ob->recalc & OB_RECALC_DATA) {
			if (ob->type == OB_ARMATURE) {
				/* this happens for reading old files and to match library armatures
				 * with poses we do it ahead of BKE_object_where_is_calc to ensure animation
				 * is evaluated on the rebuilt pose, otherwise we get incorrect poses
				 * on file load */
				if (ob->pose == NULL || (ob->pose->flag & POSE_RECALC))
					BKE_pose_rebuild(ob, ob->data);
			}
		}

		/* XXX new animsys warning: depsgraph tag OB_RECALC_DATA should not skip drivers, 
		 * which is only in BKE_object_where_is_calc now */
		// XXX: should this case be OB_RECALC_OB instead?
		if (ob->recalc & OB_RECALC_ALL) {
			
			if (G.debug & G_DEBUG)
				printf("recalcob %s\n", ob->id.name + 2);
			
			/* handle proxy copy for target */
			if (ob->id.lib && ob->proxy_from) {
				// printf("ob proxy copy, lib ob %s proxy %s\n", ob->id.name, ob->proxy_from->id.name);
				if (ob->proxy_from->proxy_group) { /* transform proxy into group space */
					Object *obg = ob->proxy_from->proxy_group;
					invert_m4_m4(obg->imat, obg->obmat);
					mult_m4_m4m4(ob->obmat, obg->imat, ob->proxy_from->obmat);
					if (obg->dup_group) { /* should always be true */
						add_v3_v3(ob->obmat[3], obg->dup_group->dupli_ofs);
					}
				}
				else
					copy_m4_m4(ob->obmat, ob->proxy_from->obmat);
			}
			else
				BKE_object_where_is_calc(scene, ob);
		}
		
		if (ob->recalc & OB_RECALC_DATA) {
			ID *data_id = (ID *)ob->data;
			AnimData *adt = BKE_animdata_from_id(data_id);
			float ctime = (float)scene->r.cfra; // XXX this is bad...
			ListBase pidlist;
			PTCacheID *pid;
			
			if (G.debug & G_DEBUG)
				printf("recalcdata %s\n", ob->id.name + 2);

			if (adt) {
				/* evaluate drivers */
				// XXX: for mesh types, should we push this to derivedmesh instead?
				BKE_animsys_evaluate_animdata(scene, data_id, adt, ctime, ADT_RECALC_DRIVERS);
			}

			/* includes all keys and modifiers */
			switch (ob->type) {
				case OB_MESH:
				{
#if 0               // XXX, comment for 2.56a release, background wont set 'scene->customdata_mask'
					BMEditMesh *em = (ob == scene->obedit) ? BMEdit_FromObject(ob) : NULL;
					BLI_assert((scene->customdata_mask & CD_MASK_BAREMESH) == CD_MASK_BAREMESH);
					if (em) {
						makeDerivedMesh(scene, ob, em,  scene->customdata_mask, 0); /* was CD_MASK_BAREMESH */
					}
					else {
						makeDerivedMesh(scene, ob, NULL, scene->customdata_mask, 0);
					}

#else               /* ensure CD_MASK_BAREMESH for now */
					BMEditMesh *em = (ob == scene->obedit) ? BMEdit_FromObject(ob) : NULL;
					uint64_t data_mask = scene->customdata_mask | ob->customdata_mask | CD_MASK_BAREMESH;
					if (em) {
						makeDerivedMesh(scene, ob, em,  data_mask, 0); /* was CD_MASK_BAREMESH */
					}
					else {
						makeDerivedMesh(scene, ob, NULL, data_mask, 0);
					}
#endif

				}
				break;

				case OB_ARMATURE:
					if (ob->id.lib && ob->proxy_from) {
						// printf("pose proxy copy, lib ob %s proxy %s\n", ob->id.name, ob->proxy_from->id.name);
						BKE_pose_copy_result(ob->pose, ob->proxy_from->pose);
					}
					else {
						BKE_pose_where_is(scene, ob);
					}
					break;

				case OB_MBALL:
					BKE_displist_make_mball(scene, ob);
					break;

				case OB_CURVE:
				case OB_SURF:
				case OB_FONT:
					BKE_displist_make_curveTypes(scene, ob, 0);
					break;
				
				case OB_LATTICE:
					BKE_lattice_modifiers_calc(scene, ob);
					break;
			}


			if (ob->particlesystem.first) {
				ParticleSystem *tpsys, *psys;
				DerivedMesh *dm;
				ob->transflag &= ~OB_DUPLIPARTS;
				
				psys = ob->particlesystem.first;
				while (psys) {
					if (psys_check_enabled(ob, psys)) {
						/* check use of dupli objects here */
						if (psys->part && (psys->part->draw_as == PART_DRAW_REND || G.rendering) &&
						    ((psys->part->ren_as == PART_DRAW_OB && psys->part->dup_ob) ||
						     (psys->part->ren_as == PART_DRAW_GR && psys->part->dup_group)))
						{
							ob->transflag |= OB_DUPLIPARTS;
						}

						particle_system_update(scene, ob, psys);
						psys = psys->next;
					}
					else if (psys->flag & PSYS_DELETE) {
						tpsys = psys->next;
						BLI_remlink(&ob->particlesystem, psys);
						psys_free(ob, psys);
						psys = tpsys;
					}
					else
						psys = psys->next;
				}

				if (G.rendering && ob->transflag & OB_DUPLIPARTS) {
					/* this is to make sure we get render level duplis in groups:
					 * the derivedmesh must be created before init_render_mesh,
					 * since object_duplilist does dupliparticles before that */
					dm = mesh_create_derived_render(scene, ob, CD_MASK_BAREMESH | CD_MASK_MTFACE | CD_MASK_MCOL);
					dm->release(dm);

					for (psys = ob->particlesystem.first; psys; psys = psys->next)
						psys_get_modifier(ob, psys)->flag &= ~eParticleSystemFlag_psys_updated;
				}
			}

			/* check if quick cache is needed */
			BKE_ptcache_ids_from_object(&pidlist, ob, scene, MAX_DUPLI_RECUR);

			for (pid = pidlist.first; pid; pid = pid->next) {
				if ((pid->cache->flag & PTCACHE_BAKED) ||
				    (pid->cache->flag & PTCACHE_QUICK_CACHE) == 0)
				{
					continue;
				}

				if (pid->cache->flag & PTCACHE_OUTDATED || (pid->cache->flag & PTCACHE_SIMULATION_VALID) == 0) {
					scene->physics_settings.quick_cache_step =
					        scene->physics_settings.quick_cache_step ?
					        MIN2(scene->physics_settings.quick_cache_step, pid->cache->step) :
					        pid->cache->step;
				}
			}

			BLI_freelistN(&pidlist);
		}

		/* the no-group proxy case, we call update */
		if (ob->proxy && ob->proxy_group == NULL) {
			/* set pointer in library proxy target, for copying, but restore it */
			ob->proxy->proxy_from = ob;
			// printf("call update, lib ob %s proxy %s\n", ob->proxy->id.name, ob->id.name);
			BKE_object_handle_update(scene, ob->proxy);
		}
	
		ob->recalc &= ~OB_RECALC_ALL;
	}

	/* the case when this is a group proxy, object_update is called in group.c */
	if (ob->proxy) {
		ob->proxy->proxy_from = ob;
		// printf("set proxy pointer for later group stuff %s\n", ob->id.name);
	}
}

void BKE_object_sculpt_modifiers_changed(Object *ob)
{
	SculptSession *ss = ob->sculpt;

	if (!ss->cache) {
		/* we free pbvh on changes, except during sculpt since it can't deal with
		 * changing PVBH node organization, we hope topology does not change in
		 * the meantime .. weak */
		if (ss->pbvh) {
			BLI_pbvh_free(ss->pbvh);
			ss->pbvh = NULL;
		}

		free_sculptsession_deformMats(ob->sculpt);
	}
	else {
		PBVHNode **nodes;
		int n, totnode;

		BLI_pbvh_search_gather(ss->pbvh, NULL, NULL, &nodes, &totnode);

		for (n = 0; n < totnode; n++)
			BLI_pbvh_node_mark_update(nodes[n]);

		MEM_freeN(nodes);
	}
}

int BKE_object_obdata_texspace_get(Object *ob, short **r_texflag, float **r_loc, float **r_size, float **r_rot)
{
	
	if (ob->data == NULL)
		return 0;
	
	switch (GS(((ID *)ob->data)->name)) {
		case ID_ME:
		{
			Mesh *me = ob->data;
			if (r_texflag) *r_texflag = &me->texflag;
			if (r_loc) *r_loc = me->loc;
			if (r_size) *r_size = me->size;
			if (r_rot) *r_rot = me->rot;
			break;
		}
		case ID_CU:
		{
			Curve *cu = ob->data;
			if (r_texflag) *r_texflag = &cu->texflag;
			if (r_loc) *r_loc = cu->loc;
			if (r_size) *r_size = cu->size;
			if (r_rot) *r_rot = cu->rot;
			break;
		}
		case ID_MB:
		{
			MetaBall *mb = ob->data;
			if (r_texflag) *r_texflag = &mb->texflag;
			if (r_loc) *r_loc = mb->loc;
			if (r_size) *r_size = mb->size;
			if (r_rot) *r_rot = mb->rot;
			break;
		}
		default:
			return 0;
	}
	return 1;
}

/*
 * Test a bounding box for ray intersection
 * assumes the ray is already local to the boundbox space
 */
int BKE_boundbox_ray_hit_check(struct BoundBox *bb, float ray_start[3], float ray_normal[3])
{
	static int triangle_indexes[12][3] = {{0, 1, 2}, {0, 2, 3},
										  {3, 2, 6}, {3, 6, 7},
										  {1, 2, 6}, {1, 6, 5}, 
										  {5, 6, 7}, {4, 5, 7},
										  {0, 3, 7}, {0, 4, 7},
										  {0, 1, 5}, {0, 4, 5}};
	int result = 0;
	int i;
	
	for (i = 0; i < 12 && result == 0; i++) {
		float lambda;
		int v1, v2, v3;
		v1 = triangle_indexes[i][0];
		v2 = triangle_indexes[i][1];
		v3 = triangle_indexes[i][2];
		result = isect_ray_tri_v3(ray_start, ray_normal, bb->vec[v1], bb->vec[v2], bb->vec[v3], &lambda, NULL);
	}
	
	return result;
}

static int pc_cmp(void *a, void *b)
{
	LinkData *ad = a, *bd = b;
	if (GET_INT_FROM_POINTER(ad->data) > GET_INT_FROM_POINTER(bd->data))
		return 1;
	else return 0;
}

int BKE_object_insert_ptcache(Object *ob) 
{
	LinkData *link = NULL;
	int i = 0;

	BLI_sortlist(&ob->pc_ids, pc_cmp);

	for (link = ob->pc_ids.first, i = 0; link; link = link->next, i++) {
		int index = GET_INT_FROM_POINTER(link->data);

		if (i < index)
			break;
	}

	link = MEM_callocN(sizeof(LinkData), "PCLink");
	link->data = SET_INT_IN_POINTER(i);
	BLI_addtail(&ob->pc_ids, link);

	return i;
}

#if 0
static int pc_findindex(ListBase *listbase, int index)
{
	LinkData *link = NULL;
	int number = 0;
	
	if (listbase == NULL) return -1;
	
	link = listbase->first;
	while (link) {
		if ((int)link->data == index)
			return number;
		
		number++;
		link = link->next;
	}
	
	return -1;
}

void object_delete_ptcache(Object *ob, int index) 
{
	int list_index = pc_findindex(&ob->pc_ids, index);
	LinkData *link = BLI_findlink(&ob->pc_ids, list_index);
	BLI_freelinkN(&ob->pc_ids, link);
}
#endif

/* shape key utility function */

/************************* Mesh ************************/
static KeyBlock *insert_meshkey(Scene *scene, Object *ob, const char *name, int from_mix)
{
	Mesh *me = ob->data;
	Key *key = me->key;
	KeyBlock *kb;
	int newkey = 0;

	if (key == NULL) {
		key = me->key = add_key((ID *)me);
		key->type = KEY_RELATIVE;
		newkey = 1;
	}

	if (newkey || from_mix == FALSE) {
		/* create from mesh */
		kb = add_keyblock_ctime(key, name, FALSE);
		mesh_to_key(me, kb);
	}
	else {
		/* copy from current values */
		float *data = do_ob_key(scene, ob);

		/* create new block with prepared data */
		kb = add_keyblock_ctime(key, name, FALSE);
		kb->data = data;
		kb->totelem = me->totvert;
	}

	return kb;
}
/************************* Lattice ************************/
static KeyBlock *insert_lattkey(Scene *scene, Object *ob, const char *name, int from_mix)
{
	Lattice *lt = ob->data;
	Key *key = lt->key;
	KeyBlock *kb;
	int newkey = 0;

	if (key == NULL) {
		key = lt->key = add_key((ID *)lt);
		key->type = KEY_RELATIVE;
		newkey = 1;
	}

	if (newkey || from_mix == FALSE) {
		kb = add_keyblock_ctime(key, name, FALSE);
		if (!newkey) {
			KeyBlock *basekb = (KeyBlock *)key->block.first;
			kb->data = MEM_dupallocN(basekb->data);
			kb->totelem = basekb->totelem;
		}
		else {
			latt_to_key(lt, kb);
		}
	}
	else {
		/* copy from current values */
		float *data = do_ob_key(scene, ob);

		/* create new block with prepared data */
		kb = add_keyblock_ctime(key, name, FALSE);
		kb->totelem = lt->pntsu * lt->pntsv * lt->pntsw;
		kb->data = data;
	}

	return kb;
}
/************************* Curve ************************/
static KeyBlock *insert_curvekey(Scene *scene, Object *ob, const char *name, int from_mix)
{
	Curve *cu = ob->data;
	Key *key = cu->key;
	KeyBlock *kb;
	ListBase *lb = BKE_curve_nurbs_get(cu);
	int newkey = 0;

	if (key == NULL) {
		key = cu->key = add_key((ID *)cu);
		key->type = KEY_RELATIVE;
		newkey = 1;
	}

	if (newkey || from_mix == FALSE) {
		/* create from curve */
		kb = add_keyblock_ctime(key, name, FALSE);
		if (!newkey) {
			KeyBlock *basekb = (KeyBlock *)key->block.first;
			kb->data = MEM_dupallocN(basekb->data);
			kb->totelem = basekb->totelem;
		}
		else {
			curve_to_key(cu, kb, lb);
		}
	}
	else {
		/* copy from current values */
		float *data = do_ob_key(scene, ob);

		/* create new block with prepared data */
		kb = add_keyblock_ctime(key, name, FALSE);
		kb->totelem = BKE_nurbList_verts_count(lb);
		kb->data = data;
	}

	return kb;
}

KeyBlock *BKE_object_insert_shape_key(Scene *scene, Object *ob, const char *name, int from_mix)
{	
	switch (ob->type) {
		case OB_MESH:
			return insert_meshkey(scene, ob, name, from_mix);
		case OB_CURVE:
		case OB_SURF:
			return insert_curvekey(scene, ob, name, from_mix);
		case OB_LATTICE:
			return insert_lattkey(scene, ob, name, from_mix);
		default:
			return NULL;
	}

}

/* most important if this is modified it should _always_ return True, in certain
 * cases false positives are hard to avoid (shape keys for example) */
int BKE_object_is_modified(Scene *scene, Object *ob)
{
	int flag = 0;

	if (ob_get_key(ob)) {
		flag |= eModifierMode_Render;
	}
	else {
		ModifierData *md;
		/* cloth */
		for (md = modifiers_getVirtualModifierList(ob);
		     md && (flag != (eModifierMode_Render | eModifierMode_Realtime));
		     md = md->next)
		{
			if ((flag & eModifierMode_Render) == 0 && modifier_isEnabled(scene, md, eModifierMode_Render))
				flag |= eModifierMode_Render;

			if ((flag & eModifierMode_Realtime) == 0 && modifier_isEnabled(scene, md, eModifierMode_Realtime))
				flag |= eModifierMode_Realtime;
			}
		}

	return flag;
	}

/* test if object is affected by deforming modifiers (for motion blur). again
 * most important is to avoid false positives, this is to skip computations
 * and we can still if there was actual deformation afterwards */
int BKE_object_is_deform_modified(Scene *scene, Object *ob)
{
	ModifierData *md;
	int flag = 0;

	/* cloth */
	for (md = modifiers_getVirtualModifierList(ob);
	     md && (flag != (eModifierMode_Render | eModifierMode_Realtime));
	     md = md->next)
	{
		ModifierTypeInfo *mti = modifierType_getInfo(md->type);

		if (mti->type == eModifierTypeType_OnlyDeform) {
			if (!(flag & eModifierMode_Render) && modifier_isEnabled(scene, md, eModifierMode_Render))
				flag |= eModifierMode_Render;

			if (!(flag & eModifierMode_Realtime) && modifier_isEnabled(scene, md, eModifierMode_Realtime))
				flag |= eModifierMode_Realtime;
		}
	}

	return flag;
}

static void copy_object__forwardModifierLinks(void *UNUSED(userData), Object *UNUSED(ob), ID **idpoin)
{
	/* this is copied from ID_NEW; it might be better to have a macro */
	if (*idpoin && (*idpoin)->newid) *idpoin = (*idpoin)->newid;
}

void BKE_object_relink(Object *ob)
{
	if (ob->id.lib)
		return;

	relink_constraints(&ob->constraints);
	if (ob->pose) {
		bPoseChannel *chan;
		for (chan = ob->pose->chanbase.first; chan; chan = chan->next) {
			relink_constraints(&chan->constraints);
		}
	}
	modifiers_foreachIDLink(ob, copy_object__forwardModifierLinks, NULL);

	if (ob->adt)
		BKE_relink_animdata(ob->adt);

	ID_NEW(ob->parent);

	ID_NEW(ob->proxy);
	ID_NEW(ob->proxy_group);
}

MovieClip *BKE_object_movieclip_get(Scene *scene, Object *ob, int use_default)
{
	MovieClip *clip = use_default ? scene->clip : NULL;
	bConstraint *con = ob->constraints.first, *scon = NULL;

	while (con) {
		if (con->type == CONSTRAINT_TYPE_CAMERASOLVER) {
			if (scon == NULL || (scon->flag & CONSTRAINT_OFF))
				scon = con;
		}

		con = con->next;
	}

	if (scon) {
		bCameraSolverConstraint *solver = scon->data;
		if ((solver->flag & CAMERASOLVER_ACTIVECLIP) == 0)
			clip = solver->clip;
		else
			clip = scene->clip;
	}

	return clip;
}<|MERGE_RESOLUTION|>--- conflicted
+++ resolved
@@ -130,13 +130,8 @@
 
 void BKE_object_update_base_layer(struct Scene *scene, Object *ob)
 {
-<<<<<<< HEAD
-	Base *base= scene->base.first;
-	
-=======
 	Base *base = scene->base.first;
 
->>>>>>> e5963aae
 	while (base) {
 		if (base->object == ob) base->lay = ob->lay;
 		base = base->next;
@@ -735,22 +730,6 @@
 void *BKE_object_obdata_add_from_type(int type)
 {
 	switch (type) {
-<<<<<<< HEAD
-	case OB_MESH:      return BKE_mesh_add("Mesh");
-	case OB_CURVE: return BKE_curve_add("Curve", OB_CURVE);
-	case OB_SURF: return BKE_curve_add("Surf", OB_SURF);
-	case OB_FONT: return BKE_curve_add("Text", OB_FONT);
-	case OB_MBALL: return BKE_metaball_add("Meta");
-	case OB_CAMERA:    return BKE_camera_add("Camera");
-	case OB_LAMP:      return BKE_lamp_add("Lamp");
-	case OB_LATTICE:   return BKE_lattice_add("Lattice");
-	case OB_ARMATURE:  return BKE_armature_add("Armature");
-	case OB_SPEAKER:   return BKE_speaker_add("Speaker");
-	case OB_EMPTY: return NULL;
-	default:
-		printf("BKE_object_obdata_add_from_type: Internal error, bad type: %d\n", type);
-		return NULL;
-=======
 		case OB_MESH:      return BKE_mesh_add("Mesh");
 		case OB_CURVE:     return BKE_curve_add("Curve", OB_CURVE);
 		case OB_SURF:      return BKE_curve_add("Surf", OB_SURF);
@@ -765,7 +744,6 @@
 		default:
 			printf("BKE_object_obdata_add_from_type: Internal error, bad type: %d\n", type);
 			return NULL;
->>>>>>> e5963aae
 	}
 }
 
@@ -3009,11 +2987,11 @@
 
 			if ((flag & eModifierMode_Realtime) == 0 && modifier_isEnabled(scene, md, eModifierMode_Realtime))
 				flag |= eModifierMode_Realtime;
-			}
-		}
+		}
+	}
 
 	return flag;
-	}
+}
 
 /* test if object is affected by deforming modifiers (for motion blur). again
  * most important is to avoid false positives, this is to skip computations
