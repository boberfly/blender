/*
 *
 * ***** BEGIN GPL LICENSE BLOCK *****
 *
 * This program is free software; you can redistribute it and/or
 * modify it under the terms of the GNU General Public License
 * as published by the Free Software Foundation; either version 2
 * of the License, or (at your option) any later version.
 *
 * This program is distributed in the hope that it will be useful,
 * but WITHOUT ANY WARRANTY; without even the implied warranty of
 * MERCHANTABILITY or FITNESS FOR A PARTICULAR PURPOSE.  See the
 * GNU General Public License for more details.
 *
 * You should have received a copy of the GNU General Public License
 * along with this program; if not, write to the Free Software Foundation,
 * Inc., 51 Franklin Street, Fifth Floor, Boston, MA 02110-1301, USA.
 *
 * The Original Code is Copyright (C) 2001-2002 by NaN Holding BV.
 * All rights reserved.
 *
 * The Original Code is: all of this file.
 *
 * Contributor(s): Campbell barton
 *
 * ***** END GPL LICENSE BLOCK *****
 */

/** \file blender/blenlib/intern/bpath.c
 *  \ingroup bli
 */


#include <sys/stat.h>

#include <string.h>
#include <assert.h>

/* path/file handeling stuff */
#ifndef WIN32
  #include <dirent.h>
  #include <unistd.h>
#else
  #include <io.h>
  #include "BLI_winstuff.h"
#endif

#include "MEM_guardedalloc.h"

#include "DNA_mesh_types.h"
#include "DNA_scene_types.h" /* to get the current frame */
#include "DNA_image_types.h"
#include "DNA_texture_types.h"
#include "DNA_text_types.h"
#include "DNA_sound_types.h"
#include "DNA_sequence_types.h"
#include "DNA_vfont_types.h"
#include "DNA_windowmanager_types.h"
#include "DNA_freestyle_types.h"

#include "BLI_blenlib.h"
#include "BLI_bpath.h"
#include "BLI_utildefines.h"

#include "BKE_global.h"
#include "BKE_image.h" /* so we can check the image's type */
#include "BKE_sequencer.h"
#include "BKE_main.h"
#include "BKE_utildefines.h"
#include "BKE_report.h"

typedef struct BPathIteratorSeqData
{
	int totseq;
	int seq;
	struct Sequence **seqar; /* Sequence */
	struct Scene *scene;			/* Current scene */
} BPathIteratorSeqData;

typedef struct BPathIteratorFrsModuleData {
	struct Scene *scene;			/* Current scene */
	struct SceneRenderLayer *layer;	/* Scene render layer */
	struct FreestyleModuleConfig *module;
} BPathIteratorFrsModuleData;

typedef struct BPathIterator
{
	char*	_path; /* never access directly, use BLI_bpathIterator_getPath */
	const char*	_lib;
	const char*	_name;
	void*	data;
	int		len;
	int		type;
	int		flag; /* iterator options */

	void (*setpath_callback)(struct BPathIterator *, const char *);
	void (*getpath_callback)(struct BPathIterator *, char *);

	const char*	base_path; /* base path, the directory the blend file is in - normally bmain->name */

	Main *bmain;

	/* only for seq data */
	struct BPathIteratorSeqData seqdata;
	/* only for Freestyle module data */
	struct BPathIteratorFrsModuleData frsmoduledata;
} BPathIterator;

#define FILE_MAX			240


/* TODO - BPATH_PLUGIN, BPATH_SEQ */
enum BPathTypes {
	BPATH_IMAGE= 0,
	BPATH_TEXTURE,
	BPATH_TEXT,
	BPATH_SOUND,
	BPATH_FONT,
	BPATH_LIB,
	BPATH_SEQ,
	BPATH_CDATA,
	BPATH_FRS_MODULE,

	 BPATH_DONE
};

void BLI_bpathIterator_init(struct BPathIterator **bpi_pt, Main *bmain, const char *basedir, const int flag)
{
	BPathIterator *bpi;

	bpi= MEM_mallocN(sizeof(BPathIterator), "BLI_bpathIterator_init");
	*bpi_pt= bpi;

	bpi->type= BPATH_IMAGE;
	bpi->data= NULL;
	
	bpi->getpath_callback= NULL;
	bpi->setpath_callback= NULL;
	
	/* Sequencer specific */
	bpi->seqdata.totseq= 0;
	bpi->seqdata.seq= 0;
	bpi->seqdata.seqar= NULL;
	bpi->seqdata.scene= NULL;

	bpi->flag= flag;

	/* Freestyle module specific */
	bpi->frsmoduledata.scene= NULL;
	bpi->frsmoduledata.layer= NULL;
	bpi->frsmoduledata.module= NULL;

	bpi->base_path= basedir; /* normally bmain->name */
	bpi->bmain= bmain;

	BLI_bpathIterator_step(bpi);
}

#if 0
static void BLI_bpathIterator_alloc(struct BPathIterator **bpi)
{
	*bpi= MEM_mallocN(sizeof(BPathIterator), "BLI_bpathIterator_alloc");
}
#endif

void BLI_bpathIterator_free(struct BPathIterator *bpi)
{
	if (bpi->seqdata.seqar)
		MEM_freeN((void *)bpi->seqdata.seqar);
	bpi->seqdata.seqar= NULL;
	bpi->seqdata.scene= NULL;
	bpi->frsmoduledata.scene= NULL;
	bpi->frsmoduledata.layer= NULL;
	bpi->frsmoduledata.module= NULL;
	
	MEM_freeN(bpi);
}

void BLI_bpathIterator_getPath(struct BPathIterator *bpi, char *path)
{
	if (bpi->getpath_callback) {
		bpi->getpath_callback( bpi, path );
	}
	else {
		strcpy(path, bpi->_path); /* warning, we assume 'path' are long enough */
	}
}

void BLI_bpathIterator_setPath(struct BPathIterator *bpi, const char *path)
{
	if (bpi->setpath_callback) {
		bpi->setpath_callback( bpi, path );
	}
	else {
		strcpy(bpi->_path, path); /* warning, we assume 'path' are long enough */
	}
}

void BLI_bpathIterator_getPathExpanded(struct BPathIterator *bpi, char *path_expanded)
{
	const char *libpath;
	
	BLI_bpathIterator_getPath(bpi, path_expanded);
	libpath= BLI_bpathIterator_getLib(bpi);
	
	if (libpath) { /* check the files location relative to its library path */
		BLI_path_abs(path_expanded, libpath);
	}
	else { /* local data, use the blend files path */
		BLI_path_abs(path_expanded, bpi->base_path);
	}
	BLI_cleanup_file(NULL, path_expanded);
}
const char* BLI_bpathIterator_getLib(struct BPathIterator *bpi)
{
	return bpi->_lib;
}
const char* BLI_bpathIterator_getName(struct BPathIterator *bpi)
{
	return bpi->_name;
}
int	BLI_bpathIterator_getType(struct BPathIterator *bpi)
{
	return bpi->type;
}
unsigned int	BLI_bpathIterator_getPathMaxLen(struct BPathIterator *bpi)
{
	return bpi->len;
}
const char* BLI_bpathIterator_getBasePath(struct BPathIterator *bpi)
{
	return bpi->base_path;
}

/* gets the first or the next image that has a path - not a viewer node or generated image */
static struct Image *ima_stepdata__internal(struct Image *ima, const int step_next, const int flag)
{
	if (ima==NULL)
		return NULL;
	
	if (step_next)
		ima= ima->id.next;
	
	while (ima) {
		if (ELEM3(ima->source, IMA_SRC_FILE, IMA_SRC_MOVIE, IMA_SRC_SEQUENCE)) {
			if(ima->packedfile==NULL || (flag & BPATH_USE_PACKED)) {
				break;
			}
		}
		/* image is not a image with a path, skip it */
		ima= ima->id.next;
	}	
	return ima;
}

static struct Tex *tex_stepdata__internal(struct Tex *tex, const int step_next, const int UNUSED(flag))
{
	if (tex==NULL)
		return NULL;

	if (step_next)
		tex= tex->id.next;

	while (tex) {
		if (tex->type == TEX_VOXELDATA && TEX_VD_IS_SOURCE_PATH(tex->vd->file_format))
			break;
		/* image is not a image with a path, skip it */
		tex= tex->id.next;
	}	
	return tex;
}

static struct Text *text_stepdata__internal(struct Text *text, const int step_next, const int UNUSED(flag))
{
	if (text==NULL)
		return NULL;

	if (step_next)
		text= text->id.next;

	while (text) {
		if (text->name)
			break;
		/* image is not a image with a path, skip it */
		text= text->id.next;
	}	
	return text;
}

static struct VFont *vf_stepdata__internal(struct VFont *vf, const int step_next, const int flag)
{
	if (vf==NULL)
		return NULL;
	
	if (step_next)
		vf= vf->id.next;
	
	while (vf) {
		if (strcmp(vf->name, FO_BUILTIN_NAME)!=0) {
			if(vf->packedfile==NULL || (flag & BPATH_USE_PACKED)) {
				break;
			}
		}
		
		/* font with no path, skip it */
		vf= vf->id.next;
	}	
	return vf;
}

static struct bSound *snd_stepdata__internal(struct bSound *snd, int step_next, const int flag)
{
	if (snd==NULL)
		return NULL;
	
	if (step_next)
		snd= snd->id.next;
	
	while (snd) {
		if(snd->packedfile==NULL || (flag & BPATH_USE_PACKED)) {
			break;
		}

		/* font with no path, skip it */
		snd= snd->id.next;
	}	
	return snd;
}

static struct Sequence *seq_stepdata__internal(struct BPathIterator *bpi, int step_next)
{
	Editing *ed;
	Sequence *seq;
	
	/* Initializing */
	if (bpi->seqdata.scene==NULL) {
		bpi->seqdata.scene= bpi->bmain->scene.first;
	}
	
	if (step_next) {
		bpi->seqdata.seq++;
	}
	
	while (bpi->seqdata.scene) {
		ed= seq_give_editing(bpi->seqdata.scene, 0);
		if (ed) {
			if (bpi->seqdata.seqar == NULL) {
				/* allocate the sequencer array */
				seq_array(ed, &bpi->seqdata.seqar, &bpi->seqdata.totseq, 0);
				bpi->seqdata.seq= 0;
			}
			
			if (bpi->seqdata.seq >= bpi->seqdata.totseq) {
				seq= NULL;
			}
			else {
				seq= bpi->seqdata.seqar[bpi->seqdata.seq];
				while (!SEQ_HAS_PATH(seq) && seq->plugin==NULL) {
					bpi->seqdata.seq++;
					if (bpi->seqdata.seq >= bpi->seqdata.totseq) {
						seq= NULL;
						break;
					}
					seq= bpi->seqdata.seqar[bpi->seqdata.seq];
				}
			}
			if (seq) {
				return seq;
			}
			else {
				/* keep looking through the next scene, reallocate seq array */
				if (bpi->seqdata.seqar) {
					MEM_freeN((void *)bpi->seqdata.seqar);
					bpi->seqdata.seqar= NULL;
				}
				bpi->seqdata.scene= bpi->seqdata.scene->id.next;
			}
		}
		else {
			/* no seq data in this scene, next */
			bpi->seqdata.scene= bpi->seqdata.scene->id.next;
		}
	}
	
	return NULL;
}

static struct FreestyleModuleConfig *frs_module_stepdata__internal(struct BPathIterator *bpi, int step_next)
{
	struct FreestyleModuleConfig *module;

	/* Initializing */
	if (bpi->frsmoduledata.scene==NULL) {
		bpi->frsmoduledata.scene= G.main->scene.first;
		bpi->frsmoduledata.layer= (bpi->frsmoduledata.scene) ? bpi->frsmoduledata.scene->r.layers.first : NULL;
		bpi->frsmoduledata.module= (bpi->frsmoduledata.layer) ? bpi->frsmoduledata.layer->freestyleConfig.modules.first : NULL;
	}

	while (bpi->frsmoduledata.scene) {
		while (bpi->frsmoduledata.layer) {
			while (bpi->frsmoduledata.module) {
				module= bpi->frsmoduledata.module;
				bpi->frsmoduledata.module= module->next;
				return module;
			}
			bpi->frsmoduledata.layer= bpi->frsmoduledata.layer->next;
			bpi->frsmoduledata.module= (bpi->frsmoduledata.layer) ? bpi->frsmoduledata.layer->freestyleConfig.modules.first : NULL;
		}
		bpi->frsmoduledata.scene= bpi->frsmoduledata.scene->id.next;
		bpi->frsmoduledata.layer= (bpi->frsmoduledata.scene) ? bpi->frsmoduledata.scene->r.layers.first : NULL;
		bpi->frsmoduledata.module= (bpi->frsmoduledata.layer) ? bpi->frsmoduledata.layer->freestyleConfig.modules.first : NULL;
	}

	return NULL;
}

static void seq_getpath(struct BPathIterator *bpi, char *path)
{
	Sequence *seq= (Sequence *)bpi->data;

	
	path[0]= '\0'; /* incase we cant get the path */
	if (seq==NULL) return;
	if (SEQ_HAS_PATH(seq)) {
		if (ELEM3(seq->type, SEQ_IMAGE, SEQ_MOVIE, SEQ_SOUND)) {
			BLI_strncpy(path, seq->strip->dir, FILE_MAX);
			BLI_add_slash(path); /* incase its missing */
			if (seq->strip->stripdata) { /* should always be true! */
				/* Using the first image is weak for image sequences */
				strcat(path, seq->strip->stripdata->name);
			} 
		}
		else {
			/* simple case */
			BLI_strncpy(seq->strip->dir, path, sizeof(seq->strip->dir));
		}
	}
	else if (seq->plugin) {
		BLI_strncpy(seq->plugin->name, path, sizeof(seq->plugin->name));
	}
}

static void seq_setpath(struct BPathIterator *bpi, const char *path)
{
	Sequence *seq= (Sequence *)bpi->data;
	if (seq==NULL) return; 
	
	if (SEQ_HAS_PATH(seq)) {
		if (ELEM3(seq->type, SEQ_IMAGE, SEQ_MOVIE, SEQ_SOUND)) {
			BLI_split_dirfile(path, seq->strip->dir, seq->strip->stripdata->name, sizeof(seq->strip->dir), sizeof(seq->strip->stripdata->name));
		}
		else {
			/* simple case */
			BLI_strncpy(seq->strip->dir, path, sizeof(seq->strip->dir));
		}
	}
	else if (seq->plugin) {
		BLI_strncpy(seq->plugin->name, path, sizeof(seq->plugin->name));
	}
}

static void text_getpath(struct BPathIterator *bpi, char *path)
{
	Text *text= (Text *)bpi->data;
	path[0]= '\0'; /* incase we cant get the path */
	if(text->name) {
		strcpy(path, text->name);
	}
}

static void text_setpath(struct BPathIterator *bpi, const char *path)
{
	Text *text= (Text *)bpi->data;
	if (text==NULL) return; 

	if(text->name) {
		MEM_freeN(text->name);
	}

	text->name= BLI_strdup(path);
}

static struct Mesh *cdata_stepdata__internal(struct Mesh *me, int step_next)
{
	if (me==NULL)
		return NULL;
	
	if (step_next)
		me= me->id.next;
	
	while (me) {
		if (me->fdata.external) {
			break;
		}
		
		me= me->id.next;
	}	
	return me;
}

static void bpi_type_step__internal(struct BPathIterator *bpi)
{
	bpi->type++; /* advance to the next type */
	bpi->data= NULL;
	
	switch (bpi->type) {
	case BPATH_SEQ:
		bpi->getpath_callback= seq_getpath;
		bpi->setpath_callback= seq_setpath;
		break;
	case BPATH_TEXT: /* path is malloc'd */
		bpi->getpath_callback= text_getpath;
		bpi->setpath_callback= text_setpath;
		break;
	default:
		bpi->getpath_callback= NULL;
		bpi->setpath_callback= NULL;
		break;
	}
}

void BLI_bpathIterator_step(struct BPathIterator *bpi)
{
	while (bpi->type != BPATH_DONE) {
		
		if  ((bpi->type) == BPATH_IMAGE) {
			/*if (bpi->data)	bpi->data= ((ID *)bpi->data)->next;*/
			if (bpi->data)	bpi->data= ima_stepdata__internal((Image *)bpi->data, 1, bpi->flag); /* must skip images that have no path */
			else 			bpi->data= ima_stepdata__internal(bpi->bmain->image.first, 0, bpi->flag);
			
			if (bpi->data) {
				/* get the path info from this datatype */
				Image *ima= (Image *)bpi->data;
				
				bpi->_lib= ima->id.lib ? ima->id.lib->filepath : NULL;
				bpi->_path= ima->name;
				bpi->_name= ima->id.name+2;
				bpi->len= sizeof(ima->name);
				
				/* we are done, advancing to the next item, this type worked fine */
				break;

			}
			else {
				bpi_type_step__internal(bpi);
			}
		}

		if  ((bpi->type) == BPATH_TEXTURE) {
			/*if (bpi->data)	bpi->data= ((ID *)bpi->data)->next;*/
			if (bpi->data)	bpi->data= tex_stepdata__internal( (Tex *)bpi->data, 1, bpi->flag); /* must skip images that have no path */
			else 			bpi->data= tex_stepdata__internal(bpi->bmain->tex.first, 0, bpi->flag);

			if (bpi->data) {
				/* get the path info from this datatype */
				Tex *tex= (Tex *)bpi->data;

				if(tex->type == TEX_VOXELDATA) {
					bpi->_lib= tex->id.lib ? tex->id.lib->filepath : NULL;
					bpi->_path= tex->vd->source_path;
					bpi->_name= tex->id.name+2;
					bpi->len= sizeof(tex->vd->source_path);
				}
				else {
					assert(!"Texture has no path, incorrect step 'tex_stepdata__internal'");
				}

				/* we are done, advancing to the next item, this type worked fine */
				break;

			}
			else {
				bpi_type_step__internal(bpi);
			}
		}

		if  ((bpi->type) == BPATH_TEXT) {
			/*if (bpi->data)	bpi->data= ((ID *)bpi->data)->next;*/
			if (bpi->data)	bpi->data= text_stepdata__internal((Text *)bpi->data, 1, bpi->flag); /* must skip images that have no path */
			else 			bpi->data= text_stepdata__internal(bpi->bmain->text.first, 0, bpi->flag);

			if (bpi->data) {
				/* get the path info from this datatype */
				Text *text= (Text *)bpi->data;

				bpi->_lib= text->id.lib ? text->id.lib->filepath : NULL;
				bpi->_path= NULL; /* bpi->path= text->name; */ /* get/set functions override. */
				bpi->_name= text->id.name+2;
				bpi->len= FILE_MAX; /* malloc'd but limit anyway since large paths may mess up other areas */

				/* we are done, advancing to the next item, this type worked fine */
				break;

			}
			else {
				bpi_type_step__internal(bpi);
			}
		}
		else if  ((bpi->type) == BPATH_SOUND) {
			if (bpi->data)	bpi->data= snd_stepdata__internal((bSound *)bpi->data, 1, bpi->flag); /* must skip images that have no path */
			else 			bpi->data= snd_stepdata__internal(bpi->bmain->sound.first, 0, bpi->flag);

			if (bpi->data) {
				/* get the path info from this datatype */
				bSound *snd= (bSound *)bpi->data;

				bpi->_lib= snd->id.lib ? snd->id.lib->filepath : NULL;
				bpi->_path= snd->name;
				bpi->_name= snd->id.name+2;
				bpi->len= sizeof(snd->name);

				/* we are done, advancing to the next item, this type worked fine */
				break;
			}
			else {
				bpi_type_step__internal(bpi);
			}
		}
		else if  ((bpi->type) == BPATH_FONT) {
			
			if (bpi->data)	bpi->data= vf_stepdata__internal((VFont *)bpi->data, 1, bpi->flag);
			else 			bpi->data= vf_stepdata__internal(bpi->bmain->vfont.first, 0, bpi->flag);
			
			if (bpi->data) {
				/* get the path info from this datatype */
				VFont *vf= (VFont *)bpi->data;

				bpi->_lib= vf->id.lib ? vf->id.lib->filepath : NULL;
				bpi->_path= vf->name;
				bpi->_name= vf->id.name+2;
				bpi->len= sizeof(vf->name);

				/* we are done, advancing to the next item, this type worked fine */
				break;
			}
			else {
				bpi_type_step__internal(bpi);
			}

		}
		else if  ((bpi->type) == BPATH_LIB) {
			if (bpi->data)	bpi->data= ((ID *)bpi->data)->next;
			else 			bpi->data= bpi->bmain->library.first;
			
			if (bpi->data) {
				/* get the path info from this datatype */
				Library *lib= (Library *)bpi->data;
				
				bpi->_lib= NULL;
				bpi->_path= lib->name;
				bpi->_name= NULL;
				bpi->len= sizeof(lib->name);
				
				/* we are done, advancing to the next item, this type worked fine */
				break;
			}
			else {
				bpi_type_step__internal(bpi);
			}
		}
		else if  ((bpi->type) == BPATH_SEQ) {
			if (bpi->data)	bpi->data= seq_stepdata__internal( bpi, 1 );
			else 			bpi->data= seq_stepdata__internal( bpi, 0 );
			if (bpi->data) {
				Sequence *seq= (Sequence *)bpi->data;
				bpi->_lib= NULL;
				bpi->_name= seq->name+2;
				bpi->len= seq->plugin ? sizeof(seq->plugin->name) : sizeof(seq->strip->dir) + sizeof(seq->strip->stripdata->name);
				break;
			}
			else {
				bpi_type_step__internal(bpi);
			}
		}
		else if  ((bpi->type) == BPATH_CDATA) {
			if (bpi->data)	bpi->data= cdata_stepdata__internal( bpi->data, 1 );
			else 			bpi->data= cdata_stepdata__internal( bpi->bmain->mesh.first, 0 );

			if (bpi->data) {
				Mesh *me= (Mesh *)bpi->data;
				bpi->_lib= me->id.lib ? me->id.lib->filepath : NULL;
				bpi->_path= me->fdata.external->filename;
				bpi->_name= me->id.name+2;
				bpi->len= sizeof(me->fdata.external->filename);
				break;
			}
			else {
				bpi_type_step__internal(bpi);
			}
		} else if  ((bpi->type) == BPATH_FRS_MODULE) {
			if (bpi->data)	bpi->data= frs_module_stepdata__internal( bpi, 1 );
			else 			bpi->data= frs_module_stepdata__internal( bpi, 0 );

			if (bpi->data) {
				FreestyleModuleConfig *module= (FreestyleModuleConfig *)bpi->data;
				bpi->_lib= NULL;
				bpi->_path= module->module_path;
				bpi->_name= NULL;
				bpi->len= sizeof(module->module_path);
				break;
			} else {
				bpi_type_step__internal(bpi);
			}
		}
	}
}

int BLI_bpathIterator_isDone( struct BPathIterator *bpi)
{
	return bpi->type==BPATH_DONE;
}

/* include the path argument */
static void bpath_as_report(struct BPathIterator *bpi, const char *message, ReportList *reports)
{
	const char *prefix;
	const char *name;
	char path_expanded[FILE_MAXDIR*2];
	
	if(reports==NULL)
		return;

	switch(BLI_bpathIterator_getType(bpi)) {
	case BPATH_IMAGE:
		prefix= "Image";
		break;
	case BPATH_TEXTURE:
		prefix= "Texture";
		break;
	case BPATH_TEXT:
		prefix= "Text";
		break;
	case BPATH_SOUND:
		prefix= "Sound";
		break;
	case BPATH_FONT:
		prefix= "Font";
		break;
	case BPATH_LIB:
		prefix= "Library";
		break;
	case BPATH_SEQ:
		prefix= "Sequence";
		break;
	case BPATH_CDATA:
		prefix= "Mesh Data";
		break;
	case BPATH_FRS_MODULE:
		prefix= "Freestyle Module";
		break;
	default:
		prefix= "Unknown";
		break;
	}
	
	name= BLI_bpathIterator_getName(bpi);
	BLI_bpathIterator_getPathExpanded(bpi, path_expanded);

	if(reports) {
		if (name)	BKE_reportf(reports, RPT_WARNING, "%s \"%s\", \"%s\": %s", prefix, name, path_expanded, message);
		else		BKE_reportf(reports, RPT_WARNING, "%s \"%s\": %s", prefix, path_expanded, message);
	}

}

/* high level function */
void checkMissingFiles(Main *bmain, ReportList *reports)
{
	struct BPathIterator *bpi;
	
	/* be sure there is low chance of the path being too short */
	char filepath_expanded[FILE_MAXDIR*2]; 
	
	BLI_bpathIterator_init(&bpi, bmain, bmain->name, 0);
	while (!BLI_bpathIterator_isDone(bpi)) {
		BLI_bpathIterator_getPathExpanded(bpi, filepath_expanded);
		
		if (!BLI_exists(filepath_expanded))
			bpath_as_report(bpi, "file not found", reports);

		BLI_bpathIterator_step(bpi);
	}
	BLI_bpathIterator_free(bpi);
}

/* dont log any errors at the moment, should probably do this */
void makeFilesRelative(Main *bmain, const char *basedir, ReportList *reports)
{
	int tot= 0, changed= 0, failed= 0, linked= 0;
	struct BPathIterator *bpi;
	char filepath[FILE_MAX];
	const char *libpath;
	
	/* be sure there is low chance of the path being too short */
	char filepath_relative[(FILE_MAXDIR * 2) + FILE_MAXFILE];

	if(basedir[0] == '\0') {
		printf("makeFilesRelative: basedir='', this is a bug\n");
		return;
	}

	BLI_bpathIterator_init(&bpi, bmain, basedir, 0);
	while (!BLI_bpathIterator_isDone(bpi)) {
		BLI_bpathIterator_getPath(bpi, filepath);
		libpath= BLI_bpathIterator_getLib(bpi);
		
		if(strncmp(filepath, "//", 2)) {
			if (libpath) { /* cant make relative if we are library - TODO, LOG THIS */
				linked++;
			}
			else { /* local data, use the blend files path */
				BLI_strncpy(filepath_relative, filepath, sizeof(filepath_relative));
				/* Important BLI_cleanup_dir runs before the path is made relative
				 * because it wont work for paths that start with "//../" */ 
				BLI_cleanup_file(bpi->base_path, filepath_relative); /* fix any /foo/../foo/ */
				BLI_path_rel(filepath_relative, bpi->base_path);
				/* be safe and check the length */
				if (BLI_bpathIterator_getPathMaxLen(bpi) <= strlen(filepath_relative)) {
					bpath_as_report(bpi, "couldn't make path relative (too long)", reports);
					failed++;
				}
				else {
					if(strncmp(filepath_relative, "//", 2)==0) {
						BLI_bpathIterator_setPath(bpi, filepath_relative);
						changed++;
					}
					else {
						bpath_as_report(bpi, "couldn't make path relative", reports);
						failed++;
					}
				}
			}
		}
		BLI_bpathIterator_step(bpi);
		tot++;
	}
	BLI_bpathIterator_free(bpi);

	if(reports)
		BKE_reportf(reports, failed ? RPT_ERROR : RPT_INFO, "Total files %i|Changed %i|Failed %i|Linked %i", tot, changed, failed, linked);
}

/* dont log any errors at the moment, should probably do this -
 * Verry similar to makeFilesRelative - keep in sync! */
void makeFilesAbsolute(Main *bmain, const char *basedir, ReportList *reports)
{
	int tot= 0, changed= 0, failed= 0, linked= 0;

	struct BPathIterator *bpi;
	char filepath[FILE_MAX];
	const char *libpath;
	
	/* be sure there is low chance of the path being too short */
	char filepath_absolute[(FILE_MAXDIR * 2) + FILE_MAXFILE];

	if(basedir[0] == '\0') {
		printf("makeFilesAbsolute: basedir='', this is a bug\n");
		return;
	}

	BLI_bpathIterator_init(&bpi, bmain, basedir, 0);
	while (!BLI_bpathIterator_isDone(bpi)) {
		BLI_bpathIterator_getPath(bpi, filepath);
		libpath= BLI_bpathIterator_getLib(bpi);
		
		if(strncmp(filepath, "//", 2)==0) {
			if (libpath) { /* cant make absolute if we are library - TODO, LOG THIS */
				linked++;
			}
			else { /* get the expanded path and check it is relative or too long */
				BLI_bpathIterator_getPathExpanded(bpi, filepath_absolute);
				BLI_cleanup_file(bpi->base_path, filepath_absolute); /* fix any /foo/../foo/ */
				/* to be safe, check the length */
				if (BLI_bpathIterator_getPathMaxLen(bpi) <= strlen(filepath_absolute)) {
					bpath_as_report(bpi, "couldn't make absolute (too long)", reports);
					failed++;
				}
				else {
					if(strncmp(filepath_absolute, "//", 2)) {
						BLI_bpathIterator_setPath(bpi, filepath_absolute);
						changed++;
					}
					else {
						bpath_as_report(bpi, "couldn't make absolute", reports);
						failed++;
					}
				}
			}
		}
		BLI_bpathIterator_step(bpi);
		tot++;
	}
	BLI_bpathIterator_free(bpi);

	if(reports)
		BKE_reportf(reports, failed ? RPT_ERROR : RPT_INFO, "Total files %i|Changed %i|Failed %i|Linked %i", tot, changed, failed, linked);
}


/* find this file recursively, use the biggest file so thumbnails dont get used by mistake
 - dir: subdir to search
 - filename: set this filename
 - filesize: filesize for the file
*/
#define MAX_RECUR 16
static int findFileRecursive(char *filename_new, const char *dirname, const char *filename, int *filesize, int *recur_depth)
{
	/* file searching stuff */
	DIR *dir;
	struct dirent *de;
	struct stat status;
	char path[FILE_MAX];
	int size;
	
	dir= opendir(dirname);
	
	if (dir==NULL)
		return 0;
	
	if (*filesize == -1)
		*filesize= 0; /* dir opened fine */
	
	while ((de= readdir(dir)) != NULL) {
		
		if (strcmp(".", de->d_name)==0 || strcmp("..", de->d_name)==0)
			continue;
		
		BLI_join_dirfile(path, sizeof(path), dirname, de->d_name);
		
		if (stat(path, &status) != 0)
			continue; /* cant stat, dont bother with this file, could print debug info here */
		
		if (S_ISREG(status.st_mode)) { /* is file */
			if (strncmp(filename, de->d_name, FILE_MAX)==0) { /* name matches */
				/* open the file to read its size */
				size= status.st_size;
				if ((size > 0) && (size > *filesize)) { /* find the biggest file */
					*filesize= size;
					BLI_strncpy(filename_new, path, FILE_MAX);
				}
			}
		}
		else if (S_ISDIR(status.st_mode)) { /* is subdir */
			if (*recur_depth <= MAX_RECUR) {
				(*recur_depth)++;
				findFileRecursive(filename_new, path, filename, filesize, recur_depth);
				(*recur_depth)--;
			}
		}
	}
	closedir(dir);
	return 1;
}

/* high level function - call from fileselector */
void findMissingFiles(Main *bmain, const char *str)
{
	struct BPathIterator *bpi;
	
	/* be sure there is low chance of the path being too short */
	char filepath_expanded[FILE_MAXDIR*2]; 
	char filepath[FILE_MAX];
	const char *libpath;
	int filesize, recur_depth;
	
	char dirname[FILE_MAX], filename_new[FILE_MAX];
	
	//XXX waitcursor( 1 );
<<<<<<< HEAD
	
	BLI_split_dirfile(str, dirname, NULL, sizeof(dirname), 0);
	
=======

	BLI_split_dir_part(str, dirname, sizeof(dirname));

>>>>>>> f1cea89d
	BLI_bpathIterator_init(&bpi, bmain, bmain->name, 0);
	
	while (!BLI_bpathIterator_isDone(bpi)) {
		BLI_bpathIterator_getPath(bpi, filepath);
		libpath= BLI_bpathIterator_getLib(bpi);
		
		/* Check if esc was pressed because searching files can be slow */
		/*XXX if (blender_test_break()) {
			break;
		}*/
		
		if (libpath==NULL) {
			
			BLI_bpathIterator_getPathExpanded(bpi, filepath_expanded);
			
			if (!BLI_exists(filepath_expanded)) {
				/* can the dir be opened? */
				filesize= -1;
				recur_depth= 0;
				
				findFileRecursive(filename_new, dirname, BLI_path_basename(filepath), &filesize, &recur_depth);
				if (filesize == -1) { /* could not open dir */
					printf("Could not open dir \"%s\"\n", dirname);
					return;
				}
				
				if (filesize > 0) {
					
					if (BLI_bpathIterator_getPathMaxLen(bpi) < strlen(filename_new)) { 
						printf("cannot set path \"%s\" too long!", filename_new);
					}
					else {
						/* copy the found path into the old one */
						if (G.relbase_valid)
							BLI_path_rel(filename_new, bpi->base_path);
						
						BLI_bpathIterator_setPath(bpi, filename_new);
					}
				}
			}
		}
		BLI_bpathIterator_step(bpi);
	}
	BLI_bpathIterator_free(bpi);
	
	//XXX waitcursor( 0 );
}<|MERGE_RESOLUTION|>--- conflicted
+++ resolved
@@ -966,15 +966,9 @@
 	char dirname[FILE_MAX], filename_new[FILE_MAX];
 	
 	//XXX waitcursor( 1 );
-<<<<<<< HEAD
-	
-	BLI_split_dirfile(str, dirname, NULL, sizeof(dirname), 0);
-	
-=======
-
+	
 	BLI_split_dir_part(str, dirname, sizeof(dirname));
-
->>>>>>> f1cea89d
+	
 	BLI_bpathIterator_init(&bpi, bmain, bmain->name, 0);
 	
 	while (!BLI_bpathIterator_isDone(bpi)) {
