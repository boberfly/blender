--- conflicted
+++ resolved
@@ -186,15 +186,9 @@
 			newbone->parent = ebone;
 			newbone->flag |= BONE_CONNECTED;
 		}
-<<<<<<< HEAD
-		
+
 		const View3DCursor *curs = ED_view3d_cursor3d_get(scene, v3d);
 		copy_v3_v3(newbone->tail, curs->location);
-=======
-
-		curs = ED_view3d_cursor3d_get(scene, v3d);
-		copy_v3_v3(newbone->tail, curs);
->>>>>>> 44505b38
 		sub_v3_v3v3(newbone->tail, newbone->tail, obedit->obmat[3]);
 
 		if (a == 1)
@@ -232,17 +226,10 @@
 	scene = CTX_data_scene(C);
 	ar = CTX_wm_region(C);
 	v3d = CTX_wm_view3d(C);
-<<<<<<< HEAD
-	
+
 	View3DCursor *cursor = ED_view3d_cursor3d_get(scene, v3d);
-	
+
 	copy_v3_v3(oldcurs, cursor->location);
-=======
-
-	fp = ED_view3d_cursor3d_get(scene, v3d);
-
-	copy_v3_v3(oldcurs, fp);
->>>>>>> 44505b38
 
 	VECCOPY2D(mval_f, event->mval);
 	ED_view3d_win_to_3d(v3d, ar, cursor->location, mval_f, tvec);
@@ -1024,13 +1011,8 @@
 	char name[MAXBONENAME];
 
 	RNA_string_get(op->ptr, "name", name);
-<<<<<<< HEAD
-	
+
 	copy_v3_v3(curs, ED_view3d_cursor3d_get(CTX_data_scene(C), CTX_wm_view3d(C))->location);
-=======
-
-	copy_v3_v3(curs, ED_view3d_cursor3d_get(CTX_data_scene(C), CTX_wm_view3d(C)));
->>>>>>> 44505b38
 
 	/* Get inverse point for head and orientation for tail */
 	invert_m4_m4(obedit->imat, obedit->obmat);
