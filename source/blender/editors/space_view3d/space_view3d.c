/*
 * This program is free software; you can redistribute it and/or
 * modify it under the terms of the GNU General Public License
 * as published by the Free Software Foundation; either version 2
 * of the License, or (at your option) any later version.
 *
 * This program is distributed in the hope that it will be useful,
 * but WITHOUT ANY WARRANTY; without even the implied warranty of
 * MERCHANTABILITY or FITNESS FOR A PARTICULAR PURPOSE.  See the
 * GNU General Public License for more details.
 *
 * You should have received a copy of the GNU General Public License
 * along with this program; if not, write to the Free Software Foundation,
 * Inc., 51 Franklin Street, Fifth Floor, Boston, MA 02110-1301, USA.
 *
 * The Original Code is Copyright (C) 2008 Blender Foundation.
 * All rights reserved.
 */

/** \file
 * \ingroup spview3d
 */

#include <string.h>
#include <stdio.h>

#include "DNA_lightprobe_types.h"
#include "DNA_material_types.h"
#include "DNA_object_types.h"
#include "DNA_scene_types.h"
#include "DNA_gpencil_types.h"

#include "MEM_guardedalloc.h"

#include "BLI_blenlib.h"
#include "BLI_math.h"
#include "BLI_utildefines.h"

#include "BKE_context.h"
#include "BKE_curve.h"
#include "BKE_icons.h"
#include "BKE_idcode.h"
#include "BKE_lattice.h"
#include "BKE_main.h"
#include "BKE_mball.h"
#include "BKE_mesh.h"
#include "BKE_object.h"
#include "BKE_scene.h"
#include "BKE_screen.h"
#include "BKE_workspace.h"

#include "../blenloader/BLO_readfile.h"

#include "ED_space_api.h"
#include "ED_screen.h"
#include "ED_transform.h"

#include "GPU_framebuffer.h"
#include "GPU_material.h"
#include "GPU_viewport.h"
#include "GPU_matrix.h"

#include "DRW_engine.h"

#include "WM_api.h"
#include "WM_types.h"
#include "WM_message.h"
#include "WM_toolsystem.h"

#include "RE_engine.h"
#include "RE_pipeline.h"

#include "RNA_access.h"

#include "UI_interface.h"
#include "UI_resources.h"

#ifdef WITH_PYTHON
#  include "BPY_extern.h"
#endif

#include "DEG_depsgraph.h"

#include "view3d_intern.h" /* own include */

/* ******************** manage regions ********************* */

ARegion *view3d_has_buttons_region(ScrArea *sa)
{
  ARegion *ar, *arnew;

  ar = BKE_area_find_region_type(sa, RGN_TYPE_UI);
  if (ar) {
    return ar;
  }

  /* add subdiv level; after header */
  ar = BKE_area_find_region_type(sa, RGN_TYPE_HEADER);

  /* is error! */
  if (ar == NULL) {
    return NULL;
  }

  arnew = MEM_callocN(sizeof(ARegion), "buttons for view3d");

  BLI_insertlinkafter(&sa->regionbase, ar, arnew);
  arnew->regiontype = RGN_TYPE_UI;
  arnew->alignment = RGN_ALIGN_RIGHT;

  arnew->flag = RGN_FLAG_HIDDEN;

  return arnew;
}

ARegion *view3d_has_tools_region(ScrArea *sa)
{
  ARegion *ar, *artool = NULL, *arhead;

  for (ar = sa->regionbase.first; ar; ar = ar->next) {
    if (ar->regiontype == RGN_TYPE_TOOLS) {
      artool = ar;
    }
  }

  /* tool region hide/unhide also hides props */
  if (artool) {
    return artool;
  }

  if (artool == NULL) {
    /* add subdiv level; after header */
    for (arhead = sa->regionbase.first; arhead; arhead = arhead->next) {
      if (arhead->regiontype == RGN_TYPE_HEADER) {
        break;
      }
    }

    /* is error! */
    if (arhead == NULL) {
      return NULL;
    }

    artool = MEM_callocN(sizeof(ARegion), "tools for view3d");

    BLI_insertlinkafter(&sa->regionbase, arhead, artool);
    artool->regiontype = RGN_TYPE_TOOLS;
    artool->alignment = RGN_ALIGN_LEFT;
    artool->flag = RGN_FLAG_HIDDEN;
  }

  return artool;
}

/* ****************************************************** */

/* function to always find a regionview3d context inside 3D window */
RegionView3D *ED_view3d_context_rv3d(bContext *C)
{
  RegionView3D *rv3d = CTX_wm_region_view3d(C);

  if (rv3d == NULL) {
    ScrArea *sa = CTX_wm_area(C);
    if (sa && sa->spacetype == SPACE_VIEW3D) {
      ARegion *ar = BKE_area_find_region_active_win(sa);
      if (ar) {
        rv3d = ar->regiondata;
      }
    }
  }
  return rv3d;
}

/* ideally would return an rv3d but in some cases the region is needed too
 * so return that, the caller can then access the ar->regiondata */
bool ED_view3d_context_user_region(bContext *C, View3D **r_v3d, ARegion **r_ar)
{
  ScrArea *sa = CTX_wm_area(C);

  *r_v3d = NULL;
  *r_ar = NULL;

  if (sa && sa->spacetype == SPACE_VIEW3D) {
    ARegion *ar = CTX_wm_region(C);
    View3D *v3d = (View3D *)sa->spacedata.first;

    if (ar) {
      RegionView3D *rv3d;
      if ((ar->regiontype == RGN_TYPE_WINDOW) && (rv3d = ar->regiondata) &&
          (rv3d->viewlock & RV3D_LOCKED) == 0) {
        *r_v3d = v3d;
        *r_ar = ar;
        return true;
      }
      else {
        ARegion *ar_unlock_user = NULL;
        ARegion *ar_unlock = NULL;
        for (ar = sa->regionbase.first; ar; ar = ar->next) {
          /* find the first unlocked rv3d */
          if (ar->regiondata && ar->regiontype == RGN_TYPE_WINDOW) {
            rv3d = ar->regiondata;
            if ((rv3d->viewlock & RV3D_LOCKED) == 0) {
              ar_unlock = ar;
              if (rv3d->persp == RV3D_PERSP || rv3d->persp == RV3D_CAMOB) {
                ar_unlock_user = ar;
                break;
              }
            }
          }
        }

        /* camera/perspective view get priority when the active region is locked */
        if (ar_unlock_user) {
          *r_v3d = v3d;
          *r_ar = ar_unlock_user;
          return true;
        }

        if (ar_unlock) {
          *r_v3d = v3d;
          *r_ar = ar_unlock;
          return true;
        }
      }
    }
  }

  return false;
}

/* Most of the time this isn't needed since you could assume the view matrix was
 * set while drawing, however when functions like mesh_foreachScreenVert are
 * called by selection tools, we can't be sure this object was the last.
 *
 * for example, transparent objects are drawn after editmode and will cause
 * the rv3d mat's to change and break selection.
 *
 * 'ED_view3d_init_mats_rv3d' should be called before
 * view3d_project_short_clip and view3d_project_short_noclip in cases where
 * these functions are not used during draw_object
 */
void ED_view3d_init_mats_rv3d(struct Object *ob, struct RegionView3D *rv3d)
{
  /* local viewmat and persmat, to calculate projections */
  mul_m4_m4m4(rv3d->viewmatob, rv3d->viewmat, ob->obmat);
  mul_m4_m4m4(rv3d->persmatob, rv3d->persmat, ob->obmat);

  /* initializes object space clipping, speeds up clip tests */
  ED_view3d_clipping_local(rv3d, ob->obmat);
}

void ED_view3d_init_mats_rv3d_gl(struct Object *ob, struct RegionView3D *rv3d)
{
  ED_view3d_init_mats_rv3d(ob, rv3d);

  /* we have to multiply instead of loading viewmatob to make
   * it work with duplis using displists, otherwise it will
   * override the dupli-matrix */
  GPU_matrix_mul(ob->obmat);
}

#ifdef DEBUG
/* ensure we correctly initialize */
void ED_view3d_clear_mats_rv3d(struct RegionView3D *rv3d)
{
  zero_m4(rv3d->viewmatob);
  zero_m4(rv3d->persmatob);
}

void ED_view3d_check_mats_rv3d(struct RegionView3D *rv3d)
{
  BLI_ASSERT_ZERO_M4(rv3d->viewmatob);
  BLI_ASSERT_ZERO_M4(rv3d->persmatob);
}
#endif

void ED_view3d_stop_render_preview(wmWindowManager *wm, ARegion *ar)
{
  RegionView3D *rv3d = ar->regiondata;

  if (rv3d->render_engine) {
#ifdef WITH_PYTHON
    BPy_BEGIN_ALLOW_THREADS;
#endif

    WM_jobs_kill_type(wm, ar, WM_JOB_TYPE_RENDER_PREVIEW);

#ifdef WITH_PYTHON
    BPy_END_ALLOW_THREADS;
#endif

    RE_engine_free(rv3d->render_engine);
    rv3d->render_engine = NULL;
  }
}

void ED_view3d_shade_update(Main *bmain, View3D *v3d, ScrArea *sa)
{
  wmWindowManager *wm = bmain->wm.first;

  if (v3d->shading.type != OB_RENDER) {
    ARegion *ar;

    for (ar = sa->regionbase.first; ar; ar = ar->next) {
      if ((ar->regiontype == RGN_TYPE_WINDOW) && ar->regiondata) {
        ED_view3d_stop_render_preview(wm, ar);
        break;
      }
    }
  }
}

/* ******************** default callbacks for view3d space ***************** */

static SpaceLink *view3d_new(const ScrArea *UNUSED(sa), const Scene *scene)
{
  ARegion *ar;
  View3D *v3d;
  RegionView3D *rv3d;

  v3d = MEM_callocN(sizeof(View3D), "initview3d");
  v3d->spacetype = SPACE_VIEW3D;
  if (scene) {
    v3d->camera = scene->camera;
  }
  v3d->scenelock = true;
  v3d->grid = 1.0f;
  v3d->gridlines = 16;
  v3d->gridsubdiv = 10;
  BKE_screen_view3d_shading_init(&v3d->shading);

  v3d->overlay.wireframe_threshold = 1.0f;
  v3d->overlay.xray_alpha_bone = 0.5f;
  v3d->overlay.texture_paint_mode_opacity = 1.0f;
  v3d->overlay.weight_paint_mode_opacity = 1.0f;
  v3d->overlay.vertex_paint_mode_opacity = 1.0f;
  v3d->overlay.edit_flag = V3D_OVERLAY_EDIT_FACES | V3D_OVERLAY_EDIT_SEAMS |
                           V3D_OVERLAY_EDIT_SHARP | V3D_OVERLAY_EDIT_FREESTYLE_EDGE |
                           V3D_OVERLAY_EDIT_FREESTYLE_FACE | V3D_OVERLAY_EDIT_EDGES |
                           V3D_OVERLAY_EDIT_CREASES | V3D_OVERLAY_EDIT_BWEIGHTS |
                           V3D_OVERLAY_EDIT_CU_HANDLES | V3D_OVERLAY_EDIT_CU_NORMALS;

  v3d->gridflag = V3D_SHOW_X | V3D_SHOW_Y | V3D_SHOW_FLOOR;

  v3d->flag = V3D_SELECT_OUTLINE;
  v3d->flag2 = V3D_SHOW_RECONSTRUCTION | V3D_SHOW_ANNOTATION;

  v3d->lens = 50.0f;
  v3d->clip_start = 0.01f;
  v3d->clip_end = 1000.0f;

  v3d->overlay.gpencil_paper_opacity = 0.5f;
  v3d->overlay.gpencil_grid_opacity = 0.9f;

  v3d->bundle_size = 0.2f;
  v3d->bundle_drawtype = OB_PLAINAXES;

  /* stereo */
  v3d->stereo3d_camera = STEREO_3D_ID;
  v3d->stereo3d_flag |= V3D_S3D_DISPPLANE;
  v3d->stereo3d_convergence_alpha = 0.15f;
  v3d->stereo3d_volume_alpha = 0.05f;

  /* grease pencil settings */
  v3d->vertex_opacity = 1.0f;
  v3d->gp_flag |= V3D_GP_SHOW_EDIT_LINES;

  /* header */
  ar = MEM_callocN(sizeof(ARegion), "header for view3d");

  BLI_addtail(&v3d->regionbase, ar);
  ar->regiontype = RGN_TYPE_HEADER;
  ar->alignment = (U.uiflag & USER_HEADER_BOTTOM) ? RGN_ALIGN_BOTTOM : RGN_ALIGN_TOP;

  /* tool shelf */
  ar = MEM_callocN(sizeof(ARegion), "toolshelf for view3d");

  BLI_addtail(&v3d->regionbase, ar);
  ar->regiontype = RGN_TYPE_TOOLS;
  ar->alignment = RGN_ALIGN_LEFT;
  ar->flag = RGN_FLAG_HIDDEN;

  /* buttons/list view */
  ar = MEM_callocN(sizeof(ARegion), "buttons for view3d");

  BLI_addtail(&v3d->regionbase, ar);
  ar->regiontype = RGN_TYPE_UI;
  ar->alignment = RGN_ALIGN_RIGHT;
  ar->flag = RGN_FLAG_HIDDEN;

  /* main region */
  ar = MEM_callocN(sizeof(ARegion), "main region for view3d");

  BLI_addtail(&v3d->regionbase, ar);
  ar->regiontype = RGN_TYPE_WINDOW;

  ar->regiondata = MEM_callocN(sizeof(RegionView3D), "region view3d");
  rv3d = ar->regiondata;
  rv3d->viewquat[0] = 1.0f;
  rv3d->persp = RV3D_PERSP;
  rv3d->view = RV3D_VIEW_USER;
  rv3d->dist = 10.0;

  return (SpaceLink *)v3d;
}

/* not spacelink itself */
static void view3d_free(SpaceLink *sl)
{
  View3D *vd = (View3D *)sl;

  if (vd->localvd) {
    MEM_freeN(vd->localvd);
  }

  if (vd->runtime.properties_storage) {
    MEM_freeN(vd->runtime.properties_storage);
  }

  if (vd->fx_settings.ssao) {
    MEM_freeN(vd->fx_settings.ssao);
  }
  if (vd->fx_settings.dof) {
    MEM_freeN(vd->fx_settings.dof);
  }
}

/* spacetype; init callback */
static void view3d_init(wmWindowManager *UNUSED(wm), ScrArea *UNUSED(sa))
{
}

static SpaceLink *view3d_duplicate(SpaceLink *sl)
{
  View3D *v3do = (View3D *)sl;
  View3D *v3dn = MEM_dupallocN(sl);

  /* clear or remove stuff from old */

  if (v3dn->localvd) {
    v3dn->localvd = NULL;
    v3dn->runtime.properties_storage = NULL;
  }

  if (v3dn->shading.type == OB_RENDER) {
    v3dn->shading.type = OB_SOLID;
  }

  /* copy or clear inside new stuff */

  v3dn->runtime.properties_storage = NULL;
  if (v3dn->fx_settings.dof) {
    v3dn->fx_settings.dof = MEM_dupallocN(v3do->fx_settings.dof);
  }
  if (v3dn->fx_settings.ssao) {
    v3dn->fx_settings.ssao = MEM_dupallocN(v3do->fx_settings.ssao);
  }

  return (SpaceLink *)v3dn;
}

/* add handlers, stuff you only do once or on area/region changes */
static void view3d_main_region_init(wmWindowManager *wm, ARegion *ar)
{
  ListBase *lb;
  wmKeyMap *keymap;

  /* object ops. */

  /* important to be before Pose keymap since they can both be enabled at once */
  keymap = WM_keymap_ensure(wm->defaultconf, "Face Mask", 0, 0);
  WM_event_add_keymap_handler(&ar->handlers, keymap);

  keymap = WM_keymap_ensure(wm->defaultconf, "Weight Paint Vertex Selection", 0, 0);
  WM_event_add_keymap_handler(&ar->handlers, keymap);

  /* pose is not modal, operator poll checks for this */
  keymap = WM_keymap_ensure(wm->defaultconf, "Pose", 0, 0);
  WM_event_add_keymap_handler(&ar->handlers, keymap);

  keymap = WM_keymap_ensure(wm->defaultconf, "Object Mode", 0, 0);
  WM_event_add_keymap_handler(&ar->handlers, keymap);

  keymap = WM_keymap_ensure(wm->defaultconf, "Paint Curve", 0, 0);
  WM_event_add_keymap_handler(&ar->handlers, keymap);

  keymap = WM_keymap_ensure(wm->defaultconf, "Curve", 0, 0);
  WM_event_add_keymap_handler(&ar->handlers, keymap);

  keymap = WM_keymap_ensure(wm->defaultconf, "Image Paint", 0, 0);
  WM_event_add_keymap_handler(&ar->handlers, keymap);

  keymap = WM_keymap_ensure(wm->defaultconf, "Vertex Paint", 0, 0);
  WM_event_add_keymap_handler(&ar->handlers, keymap);

  keymap = WM_keymap_ensure(wm->defaultconf, "Weight Paint", 0, 0);
  WM_event_add_keymap_handler(&ar->handlers, keymap);

  keymap = WM_keymap_ensure(wm->defaultconf, "Sculpt", 0, 0);
  WM_event_add_keymap_handler(&ar->handlers, keymap);

  keymap = WM_keymap_ensure(wm->defaultconf, "Mesh", 0, 0);
  WM_event_add_keymap_handler(&ar->handlers, keymap);

  keymap = WM_keymap_ensure(wm->defaultconf, "Curve", 0, 0);
  WM_event_add_keymap_handler(&ar->handlers, keymap);

  keymap = WM_keymap_ensure(wm->defaultconf, "Armature", 0, 0);
  WM_event_add_keymap_handler(&ar->handlers, keymap);

  keymap = WM_keymap_ensure(wm->defaultconf, "Pose", 0, 0);
  WM_event_add_keymap_handler(&ar->handlers, keymap);

  keymap = WM_keymap_ensure(wm->defaultconf, "Metaball", 0, 0);
  WM_event_add_keymap_handler(&ar->handlers, keymap);

  keymap = WM_keymap_ensure(wm->defaultconf, "Lattice", 0, 0);
  WM_event_add_keymap_handler(&ar->handlers, keymap);

  keymap = WM_keymap_ensure(wm->defaultconf, "Particle", 0, 0);
  WM_event_add_keymap_handler(&ar->handlers, keymap);

  /* editfont keymap swallows all... */
  keymap = WM_keymap_ensure(wm->defaultconf, "Font", 0, 0);
  WM_event_add_keymap_handler(&ar->handlers, keymap);

  keymap = WM_keymap_ensure(wm->defaultconf, "Object Non-modal", 0, 0);
  WM_event_add_keymap_handler(&ar->handlers, keymap);

  keymap = WM_keymap_ensure(wm->defaultconf, "Frames", 0, 0);
  WM_event_add_keymap_handler(&ar->handlers, keymap);

  /* own keymap, last so modes can override it */
  keymap = WM_keymap_ensure(wm->defaultconf, "3D View Generic", SPACE_VIEW3D, 0);
  WM_event_add_keymap_handler(&ar->handlers, keymap);

  keymap = WM_keymap_ensure(wm->defaultconf, "3D View", SPACE_VIEW3D, 0);
  WM_event_add_keymap_handler(&ar->handlers, keymap);

  /* add drop boxes */
  lb = WM_dropboxmap_find("View3D", SPACE_VIEW3D, RGN_TYPE_WINDOW);

  WM_event_add_dropbox_handler(&ar->handlers, lb);
}

static void view3d_main_region_exit(wmWindowManager *wm, ARegion *ar)
{
  ED_view3d_stop_render_preview(wm, ar);
}

<<<<<<< HEAD
static bool view3d_path_link_append_drop_poll(
        bContext *C, wmDrag *drag, const wmEvent *event,const char **UNUSED(tooltip), const bool is_link)
{
	if ((!event->shift && !is_link) || (event->shift && is_link)) {
		if (drag->type == WM_DRAG_LIBRARY) {
			uiDragLibraryHandle *drag_data = drag->poin;
			char libname[FILE_MAX];
			char *group, *name;
			if (!BLO_library_path_explode(drag_data->path, libname, &group, &name) /* later... && (!aet || !path_to_idcode(path))*/ ) {
				return false;
			}
			switch (BKE_idcode_from_name(group)) {
				case ID_OB:
					return true;
				case ID_MA:
				{
					Base *base = ED_view3d_give_base_under_cursor(C, event->mval);
					return (base != NULL && base->object->id.lib == NULL);
				}
			}
		}
	}
	return false;
}

static bool view3d_path_link_drop_poll(bContext *C, wmDrag *drag, const wmEvent *event, const char **tooltip)
{
	return view3d_path_link_append_drop_poll(C, drag, event, tooltip, true);
}

static bool view3d_path_append_drop_poll(bContext *C, wmDrag *drag, const wmEvent *event, const char **tooltip)
{
	return view3d_path_link_append_drop_poll(C, drag, event, tooltip, false);
}

static bool view3d_ob_drop_poll(bContext *UNUSED(C), wmDrag *drag, const wmEvent *UNUSED(event), const char **UNUSED(tooltip))
=======
static bool view3d_ob_drop_poll(bContext *UNUSED(C),
                                wmDrag *drag,
                                const wmEvent *UNUSED(event),
                                const char **UNUSED(tooltip))
>>>>>>> e12c08e8
{
  return WM_drag_ID(drag, ID_OB) != NULL;
}

static bool view3d_collection_drop_poll(bContext *UNUSED(C),
                                        wmDrag *drag,
                                        const wmEvent *UNUSED(event),
                                        const char **UNUSED(tooltip))
{
  return WM_drag_ID(drag, ID_GR) != NULL;
}

static bool view3d_mat_drop_poll(bContext *UNUSED(C),
                                 wmDrag *drag,
                                 const wmEvent *UNUSED(event),
                                 const char **UNUSED(tooltip))
{
  return WM_drag_ID(drag, ID_MA) != NULL;
}

static bool view3d_ima_drop_poll(bContext *UNUSED(C),
                                 wmDrag *drag,
                                 const wmEvent *UNUSED(event),
                                 const char **UNUSED(tooltip))
{
  if (drag->type == WM_DRAG_PATH) {
    /* rule might not work? */
    return (ELEM(drag->icon, 0, ICON_FILE_IMAGE, ICON_FILE_MOVIE));
  }
  else {
    return WM_drag_ID(drag, ID_IM) != NULL;
  }
}

static bool view3d_ima_bg_is_camera_view(bContext *C)
{
  RegionView3D *rv3d = CTX_wm_region_view3d(C);
  if ((rv3d && (rv3d->persp == RV3D_CAMOB))) {
    View3D *v3d = CTX_wm_view3d(C);
    if (v3d && v3d->camera && v3d->camera->type == OB_CAMERA) {
      return true;
    }
  }
  return false;
}

static bool view3d_ima_bg_drop_poll(bContext *C,
                                    wmDrag *drag,
                                    const wmEvent *event,
                                    const char **tooltip)
{
  if (!view3d_ima_drop_poll(C, drag, event, tooltip)) {
    return false;
  }

  if (ED_view3d_is_object_under_cursor(C, event->mval)) {
    return false;
  }

  return view3d_ima_bg_is_camera_view(C);
}

static bool view3d_ima_empty_drop_poll(bContext *C,
                                       wmDrag *drag,
                                       const wmEvent *event,
                                       const char **tooltip)
{
  if (!view3d_ima_drop_poll(C, drag, event, tooltip)) {
    return false;
  }

  Object *ob = ED_view3d_give_object_under_cursor(C, event->mval);

  if (ob == NULL) {
    return true;
  }

  if (ob->type == OB_EMPTY && ob->empty_drawtype == OB_EMPTY_IMAGE) {
    return true;
  }

  return false;
}

static bool view3d_ima_mesh_drop_poll(bContext *C, wmDrag *drag, const wmEvent *event, const char **tooltip)
{
	Base *base = ED_view3d_give_base_under_cursor(C, event->mval);

	if (base && base->object->type == OB_MESH)
		return view3d_ima_drop_poll(C, drag, event, tooltip);
	return false;
}

static void view3d_path_link_drop_copy(wmDrag *drag, wmDropBox *drop)
{
	uiDragLibraryHandle *drag_data = drag->poin;
	RNA_string_set(drop->ptr, "asset_engine", drag_data->ae_idname);
	RNA_string_set(drop->ptr, "directory", "");
	RNA_string_set(drop->ptr, "filename", drag_data->path);
	RNA_string_set(drop->ptr, "filepath", drag_data->path);  /* Needed only to avoid invoke to open filebrowser. */
	RNA_int_set_array(drop->ptr, "uuid_repository", drag_data->uuid.uuid_repository);
	RNA_int_set_array(drop->ptr, "uuid_asset", drag_data->uuid.uuid_asset);
	RNA_int_set_array(drop->ptr, "uuid_variant", drag_data->uuid.uuid_variant);
	RNA_int_set_array(drop->ptr, "uuid_revision", drag_data->uuid.uuid_revision);
	RNA_int_set_array(drop->ptr, "uuid_view", drag_data->uuid.uuid_view);
}

static void view3d_ob_drop_copy(wmDrag *drag, wmDropBox *drop)
{
  ID *id = WM_drag_ID(drag, ID_OB);

  RNA_string_set(drop->ptr, "name", id->name + 2);
}

static void view3d_collection_drop_copy(wmDrag *drag, wmDropBox *drop)
{
  ID *id = WM_drag_ID(drag, ID_GR);

  drop->opcontext = WM_OP_EXEC_DEFAULT;
  RNA_string_set(drop->ptr, "name", id->name + 2);
}

static void view3d_id_drop_copy(wmDrag *drag, wmDropBox *drop)
{
  ID *id = WM_drag_ID(drag, 0);

  RNA_string_set(drop->ptr, "name", id->name + 2);
}

static void view3d_id_path_drop_copy(wmDrag *drag, wmDropBox *drop)
{
  ID *id = WM_drag_ID(drag, 0);

  if (id) {
    RNA_string_set(drop->ptr, "name", id->name + 2);
    RNA_struct_property_unset(drop->ptr, "filepath");
  }
  else if (drag->path[0]) {
    RNA_string_set(drop->ptr, "filepath", drag->path);
    RNA_struct_property_unset(drop->ptr, "image");
  }
}

static void view3d_lightcache_update(bContext *C)
{
  PointerRNA op_ptr;

  Scene *scene = CTX_data_scene(C);

  if (strcmp(scene->r.engine, RE_engine_id_BLENDER_EEVEE) != 0) {
    /* Only do auto bake if eevee is the active engine */
    return;
  }

  WM_operator_properties_create(&op_ptr, "SCENE_OT_light_cache_bake");
  RNA_int_set(&op_ptr, "delay", 200);
  RNA_enum_set_identifier(C, &op_ptr, "subset", "DIRTY");

  WM_operator_name_call(C, "SCENE_OT_light_cache_bake", WM_OP_INVOKE_DEFAULT, &op_ptr);

  WM_operator_properties_free(&op_ptr);
}

/* region dropbox definition */
static void view3d_dropboxes(void)
{
<<<<<<< HEAD
	ListBase *lb = WM_dropboxmap_find("View3D", SPACE_VIEW3D, RGN_TYPE_WINDOW);

	WM_dropbox_add(lb, "WM_OT_link", view3d_path_link_drop_poll, view3d_path_link_drop_copy);
	WM_dropbox_add(lb, "WM_OT_append", view3d_path_append_drop_poll, view3d_path_link_drop_copy);

	WM_dropbox_add(lb, "OBJECT_OT_add_named", view3d_ob_drop_poll, view3d_ob_drop_copy);
	WM_dropbox_add(lb, "OBJECT_OT_drop_named_material", view3d_mat_drop_poll, view3d_id_drop_copy);
	WM_dropbox_add(lb, "VIEW3D_OT_background_image_add", view3d_ima_bg_drop_poll, view3d_id_path_drop_copy);
	WM_dropbox_add(lb, "OBJECT_OT_drop_named_image", view3d_ima_empty_drop_poll, view3d_id_path_drop_copy);
	WM_dropbox_add(lb, "OBJECT_OT_collection_instance_add", view3d_collection_drop_poll, view3d_collection_drop_copy);
=======
  ListBase *lb = WM_dropboxmap_find("View3D", SPACE_VIEW3D, RGN_TYPE_WINDOW);

  WM_dropbox_add(lb, "OBJECT_OT_add_named", view3d_ob_drop_poll, view3d_ob_drop_copy);
  WM_dropbox_add(lb, "OBJECT_OT_drop_named_material", view3d_mat_drop_poll, view3d_id_drop_copy);
  WM_dropbox_add(
      lb, "VIEW3D_OT_background_image_add", view3d_ima_bg_drop_poll, view3d_id_path_drop_copy);
  WM_dropbox_add(
      lb, "OBJECT_OT_drop_named_image", view3d_ima_empty_drop_poll, view3d_id_path_drop_copy);
  WM_dropbox_add(lb,
                 "OBJECT_OT_collection_instance_add",
                 view3d_collection_drop_poll,
                 view3d_collection_drop_copy);
>>>>>>> e12c08e8
}

static void view3d_widgets(void)
{
  wmGizmoMapType *gzmap_type = WM_gizmomaptype_ensure(
      &(const struct wmGizmoMapType_Params){SPACE_VIEW3D, RGN_TYPE_WINDOW});

  WM_gizmogrouptype_append_and_link(gzmap_type, VIEW3D_GGT_xform_gizmo_context);
  WM_gizmogrouptype_append_and_link(gzmap_type, VIEW3D_GGT_light_spot);
  WM_gizmogrouptype_append_and_link(gzmap_type, VIEW3D_GGT_light_area);
  WM_gizmogrouptype_append_and_link(gzmap_type, VIEW3D_GGT_light_target);
  WM_gizmogrouptype_append_and_link(gzmap_type, VIEW3D_GGT_force_field);
  WM_gizmogrouptype_append_and_link(gzmap_type, VIEW3D_GGT_camera);
  WM_gizmogrouptype_append_and_link(gzmap_type, VIEW3D_GGT_camera_view);
  WM_gizmogrouptype_append_and_link(gzmap_type, VIEW3D_GGT_empty_image);
  WM_gizmogrouptype_append_and_link(gzmap_type, VIEW3D_GGT_armature_spline);

  WM_gizmogrouptype_append(VIEW3D_GGT_xform_gizmo);
  WM_gizmogrouptype_append(VIEW3D_GGT_xform_cage);
  WM_gizmogrouptype_append(VIEW3D_GGT_xform_shear);
  WM_gizmogrouptype_append(VIEW3D_GGT_xform_extrude);
  WM_gizmogrouptype_append(VIEW3D_GGT_mesh_preselect_elem);
  WM_gizmogrouptype_append(VIEW3D_GGT_mesh_preselect_edgering);

  WM_gizmogrouptype_append(VIEW3D_GGT_ruler);
  WM_gizmotype_append(VIEW3D_GT_ruler_item);

  WM_gizmogrouptype_append_and_link(gzmap_type, VIEW3D_GGT_navigate);
  WM_gizmotype_append(VIEW3D_GT_navigate_rotate);
}

/* type callback, not region itself */
static void view3d_main_region_free(ARegion *ar)
{
  RegionView3D *rv3d = ar->regiondata;

  if (rv3d) {
    if (rv3d->localvd) {
      MEM_freeN(rv3d->localvd);
    }
    if (rv3d->clipbb) {
      MEM_freeN(rv3d->clipbb);
    }

    if (rv3d->render_engine) {
      RE_engine_free(rv3d->render_engine);
    }

    if (rv3d->depths) {
      if (rv3d->depths->depths) {
        MEM_freeN(rv3d->depths->depths);
      }
      MEM_freeN(rv3d->depths);
    }
    if (rv3d->sms) {
      MEM_freeN(rv3d->sms);
    }

    MEM_freeN(rv3d);
    ar->regiondata = NULL;
  }
}

/* copy regiondata */
static void *view3d_main_region_duplicate(void *poin)
{
  if (poin) {
    RegionView3D *rv3d = poin, *new;

    new = MEM_dupallocN(rv3d);
    if (rv3d->localvd) {
      new->localvd = MEM_dupallocN(rv3d->localvd);
    }
    if (rv3d->clipbb) {
      new->clipbb = MEM_dupallocN(rv3d->clipbb);
    }

    new->depths = NULL;
    new->render_engine = NULL;
    new->sms = NULL;
    new->smooth_timer = NULL;

    return new;
  }
  return NULL;
}

static void view3d_main_region_listener(
    wmWindow *UNUSED(win), ScrArea *sa, ARegion *ar, wmNotifier *wmn, const Scene *scene)
{
  View3D *v3d = sa->spacedata.first;
  RegionView3D *rv3d = ar->regiondata;
  wmGizmoMap *gzmap = ar->gizmo_map;

  /* context changes */
  switch (wmn->category) {
    case NC_WM:
      if (ELEM(wmn->data, ND_UNDO)) {
        WM_gizmomap_tag_refresh(gzmap);
      }
      break;
    case NC_ANIMATION:
      switch (wmn->data) {
        case ND_KEYFRAME_PROP:
        case ND_NLA_ACTCHANGE:
          ED_region_tag_redraw(ar);
          break;
        case ND_NLA:
        case ND_KEYFRAME:
          if (ELEM(wmn->action, NA_EDITED, NA_ADDED, NA_REMOVED)) {
            ED_region_tag_redraw(ar);
          }
          break;
        case ND_ANIMCHAN:
          if (ELEM(wmn->action, NA_EDITED, NA_ADDED, NA_REMOVED, NA_SELECTED)) {
            ED_region_tag_redraw(ar);
          }
          break;
      }
      break;
    case NC_SCENE:
      switch (wmn->data) {
        case ND_SCENEBROWSE:
        case ND_LAYER_CONTENT:
          ED_region_tag_redraw(ar);
          WM_gizmomap_tag_refresh(gzmap);
          break;
        case ND_LAYER:
          if (wmn->reference) {
            BKE_screen_view3d_sync(v3d, wmn->reference);
          }
          ED_region_tag_redraw(ar);
          WM_gizmomap_tag_refresh(gzmap);
          break;
        case ND_OB_ACTIVE:
        case ND_OB_SELECT:
          ATTR_FALLTHROUGH;
        case ND_FRAME:
        case ND_TRANSFORM:
        case ND_OB_VISIBLE:
        case ND_RENDER_OPTIONS:
        case ND_MARKERS:
        case ND_MODE:
          ED_region_tag_redraw(ar);
          WM_gizmomap_tag_refresh(gzmap);
          break;
        case ND_WORLD:
          /* handled by space_view3d_listener() for v3d access */
          break;
        case ND_DRAW_RENDER_VIEWPORT: {
          if (v3d->camera && (scene == wmn->reference)) {
            if (rv3d->persp == RV3D_CAMOB) {
              ED_region_tag_redraw(ar);
            }
          }
          break;
        }
      }
      if (wmn->action == NA_EDITED) {
        ED_region_tag_redraw(ar);
      }
      break;
    case NC_OBJECT:
      switch (wmn->data) {
        case ND_BONE_ACTIVE:
        case ND_BONE_SELECT:
        case ND_TRANSFORM:
        case ND_POSE:
        case ND_DRAW:
        case ND_MODIFIER:
        case ND_CONSTRAINT:
        case ND_KEYS:
        case ND_PARTICLE:
        case ND_POINTCACHE:
        case ND_LOD:
          ED_region_tag_redraw(ar);
          WM_gizmomap_tag_refresh(gzmap);
          break;
      }
      switch (wmn->action) {
        case NA_ADDED:
          ED_region_tag_redraw(ar);
          break;
      }
      break;
    case NC_GEOM:
      switch (wmn->data) {
        case ND_SELECT: {
          WM_gizmomap_tag_refresh(gzmap);
          ATTR_FALLTHROUGH;
        }
        case ND_DATA:
        case ND_VERTEX_GROUP:
          ED_region_tag_redraw(ar);
          break;
      }
      switch (wmn->action) {
        case NA_EDITED:
          ED_region_tag_redraw(ar);
          break;
      }
      break;
    case NC_CAMERA:
      switch (wmn->data) {
        case ND_DRAW_RENDER_VIEWPORT: {
          if (v3d->camera && (v3d->camera->data == wmn->reference)) {
            if (rv3d->persp == RV3D_CAMOB) {
              ED_region_tag_redraw(ar);
            }
          }
          break;
        }
      }
      break;
    case NC_GROUP:
      /* all group ops for now */
      ED_region_tag_redraw(ar);
      break;
    case NC_BRUSH:
      switch (wmn->action) {
        case NA_EDITED:
          ED_region_tag_redraw_overlay(ar);
          break;
        case NA_SELECTED:
          /* used on brush changes - needed because 3d cursor
           * has to be drawn if clone brush is selected */
          ED_region_tag_redraw(ar);
          break;
      }
      break;
    case NC_MATERIAL:
      switch (wmn->data) {
        case ND_SHADING:
        case ND_NODES:
          /* TODO(sergey) This is a bit too much updates, but needed to
           * have proper material drivers update in the viewport.
           *
           * How to solve?
           */
          ED_region_tag_redraw(ar);
          break;
        case ND_SHADING_DRAW:
        case ND_SHADING_LINKS:
          ED_region_tag_redraw(ar);
          break;
      }
      break;
    case NC_WORLD:
      switch (wmn->data) {
        case ND_WORLD_DRAW:
          /* handled by space_view3d_listener() for v3d access */
          break;
        case ND_WORLD:
          /* Needed for updating world materials */
          ED_region_tag_redraw(ar);
          break;
      }
      break;
    case NC_LAMP:
      switch (wmn->data) {
        case ND_LIGHTING:
          /* TODO(sergey): This is a bit too much, but needed to
           * handle updates from new depsgraph.
           */
          ED_region_tag_redraw(ar);
          break;
        case ND_LIGHTING_DRAW:
          ED_region_tag_redraw(ar);
          WM_gizmomap_tag_refresh(gzmap);
          break;
      }
      break;
    case NC_LIGHTPROBE:
      ED_area_tag_refresh(sa);
      break;
    case NC_IMAGE:
      /* this could be more fine grained checks if we had
       * more context than just the region */
      ED_region_tag_redraw(ar);
      break;
    case NC_TEXTURE:
      /* same as above */
      ED_region_tag_redraw(ar);
      break;
    case NC_MOVIECLIP:
      if (wmn->data == ND_DISPLAY || wmn->action == NA_EDITED) {
        ED_region_tag_redraw(ar);
      }
      break;
    case NC_SPACE:
      if (wmn->data == ND_SPACE_VIEW3D) {
        if (wmn->subtype == NS_VIEW3D_GPU) {
          rv3d->rflag |= RV3D_GPULIGHT_UPDATE;
        }
        ED_region_tag_redraw(ar);
        WM_gizmomap_tag_refresh(gzmap);
      }
      break;
    case NC_ID:
      if (wmn->action == NA_RENAME) {
        ED_region_tag_redraw(ar);
      }
      break;
    case NC_SCREEN:
      switch (wmn->data) {
        case ND_ANIMPLAY:
        case ND_SKETCH:
          ED_region_tag_redraw(ar);
          break;
        case ND_LAYOUTBROWSE:
        case ND_LAYOUTDELETE:
        case ND_LAYOUTSET:
          WM_gizmomap_tag_refresh(gzmap);
          ED_region_tag_redraw(ar);
          break;
        case ND_LAYER:
          ED_region_tag_redraw(ar);
          break;
      }

      break;
    case NC_GPENCIL:
      if (wmn->data == ND_DATA || ELEM(wmn->action, NA_EDITED, NA_SELECTED)) {
        ED_region_tag_redraw(ar);
      }
      break;
  }
}

static void view3d_main_region_message_subscribe(const struct bContext *C,
                                                 struct WorkSpace *UNUSED(workspace),
                                                 struct Scene *UNUSED(scene),
                                                 struct bScreen *UNUSED(screen),
                                                 struct ScrArea *sa,
                                                 struct ARegion *ar,
                                                 struct wmMsgBus *mbus)
{
  /* Developer note: there are many properties that impact 3D view drawing,
   * so instead of subscribing to individual properties, just subscribe to types
   * accepting some redundant redraws.
   *
   * For other space types we might try avoid this, keep the 3D view as an exceptional case! */
  wmMsgParams_RNA msg_key_params = {{{0}}};

  /* Only subscribe to types. */
  StructRNA *type_array[] = {
      &RNA_Window,

      /* These object have properties that impact drawing. */
      &RNA_AreaLight,
      &RNA_Camera,
      &RNA_Light,
      &RNA_Speaker,
      &RNA_SunLight,

      /* General types the 3D view depends on. */
      &RNA_Object,
      &RNA_UnitSettings, /* grid-floor */

      &RNA_View3DOverlay,
      &RNA_View3DShading,
      &RNA_World,
  };

  wmMsgSubscribeValue msg_sub_value_region_tag_redraw = {
      .owner = ar,
      .user_data = ar,
      .notify = ED_region_do_msg_notify_tag_redraw,
  };

  for (int i = 0; i < ARRAY_SIZE(type_array); i++) {
    msg_key_params.ptr.type = type_array[i];
    WM_msg_subscribe_rna_params(mbus, &msg_key_params, &msg_sub_value_region_tag_redraw, __func__);
  }

  /* Subscribe to a handful of other properties. */
  RegionView3D *rv3d = ar->regiondata;

  WM_msg_subscribe_rna_anon_prop(mbus, RenderSettings, engine, &msg_sub_value_region_tag_redraw);
  WM_msg_subscribe_rna_anon_prop(
      mbus, RenderSettings, resolution_x, &msg_sub_value_region_tag_redraw);
  WM_msg_subscribe_rna_anon_prop(
      mbus, RenderSettings, resolution_y, &msg_sub_value_region_tag_redraw);
  WM_msg_subscribe_rna_anon_prop(
      mbus, RenderSettings, pixel_aspect_x, &msg_sub_value_region_tag_redraw);
  WM_msg_subscribe_rna_anon_prop(
      mbus, RenderSettings, pixel_aspect_y, &msg_sub_value_region_tag_redraw);
  if (rv3d->persp == RV3D_CAMOB) {
    WM_msg_subscribe_rna_anon_prop(
        mbus, RenderSettings, use_border, &msg_sub_value_region_tag_redraw);
  }

  WM_msg_subscribe_rna_anon_type(mbus, SceneEEVEE, &msg_sub_value_region_tag_redraw);
  WM_msg_subscribe_rna_anon_type(mbus, SceneDisplay, &msg_sub_value_region_tag_redraw);
  WM_msg_subscribe_rna_anon_type(mbus, ObjectDisplay, &msg_sub_value_region_tag_redraw);

  ViewLayer *view_layer = CTX_data_view_layer(C);
  Object *obact = OBACT(view_layer);
  if (obact != NULL) {
    switch (obact->mode) {
      case OB_MODE_PARTICLE_EDIT:
        WM_msg_subscribe_rna_anon_type(mbus, ParticleEdit, &msg_sub_value_region_tag_redraw);
        break;
      default:
        break;
    }
  }

  {
    wmMsgSubscribeValue msg_sub_value_region_tag_refresh = {
        .owner = ar,
        .user_data = sa,
        .notify = WM_toolsystem_do_msg_notify_tag_refresh,
    };
    WM_msg_subscribe_rna_anon_prop(mbus, Object, mode, &msg_sub_value_region_tag_refresh);
    WM_msg_subscribe_rna_anon_prop(mbus, LayerObjects, active, &msg_sub_value_region_tag_refresh);
  }
}

/* concept is to retrieve cursor type context-less */
static void view3d_main_region_cursor(wmWindow *win, ScrArea *sa, ARegion *ar)
{
  if (WM_cursor_set_from_tool(win, sa, ar)) {
    return;
  }

  ViewLayer *view_layer = WM_window_get_active_view_layer(win);
  Object *obedit = OBEDIT_FROM_VIEW_LAYER(view_layer);
  if (obedit) {
    WM_cursor_set(win, CURSOR_EDIT);
  }
  else {
    WM_cursor_set(win, CURSOR_STD);
  }
}

/* add handlers, stuff you only do once or on area/region changes */
static void view3d_header_region_init(wmWindowManager *wm, ARegion *ar)
{
  wmKeyMap *keymap = WM_keymap_ensure(wm->defaultconf, "3D View Generic", SPACE_VIEW3D, 0);

  WM_event_add_keymap_handler(&ar->handlers, keymap);

  ED_region_header_init(ar);
}

static void view3d_header_region_draw(const bContext *C, ARegion *ar)
{
  ED_region_header(C, ar);
}

static void view3d_header_region_listener(wmWindow *UNUSED(win),
                                          ScrArea *UNUSED(sa),
                                          ARegion *ar,
                                          wmNotifier *wmn,
                                          const Scene *UNUSED(scene))
{
  /* context changes */
  switch (wmn->category) {
    case NC_SCENE:
      switch (wmn->data) {
        case ND_FRAME:
        case ND_OB_ACTIVE:
        case ND_OB_SELECT:
        case ND_OB_VISIBLE:
        case ND_MODE:
        case ND_LAYER:
        case ND_TOOLSETTINGS:
        case ND_LAYER_CONTENT:
        case ND_RENDER_OPTIONS:
          ED_region_tag_redraw(ar);
          break;
      }
      break;
    case NC_SPACE:
      if (wmn->data == ND_SPACE_VIEW3D) {
        ED_region_tag_redraw(ar);
      }
      break;
    case NC_GPENCIL:
      if (wmn->data & ND_GPENCIL_EDITMODE) {
        ED_region_tag_redraw(ar);
      }
      break;
  }
}

static void view3d_header_region_message_subscribe(const struct bContext *UNUSED(C),
                                                   struct WorkSpace *UNUSED(workspace),
                                                   struct Scene *UNUSED(scene),
                                                   struct bScreen *UNUSED(screen),
                                                   struct ScrArea *UNUSED(sa),
                                                   struct ARegion *ar,
                                                   struct wmMsgBus *mbus)
{
  wmMsgParams_RNA msg_key_params = {{{0}}};

  /* Only subscribe to types. */
  StructRNA *type_array[] = {
      &RNA_View3DShading,
  };

  wmMsgSubscribeValue msg_sub_value_region_tag_redraw = {
      .owner = ar,
      .user_data = ar,
      .notify = ED_region_do_msg_notify_tag_redraw,
  };

  for (int i = 0; i < ARRAY_SIZE(type_array); i++) {
    msg_key_params.ptr.type = type_array[i];
    WM_msg_subscribe_rna_params(mbus, &msg_key_params, &msg_sub_value_region_tag_redraw, __func__);
  }
}

/* add handlers, stuff you only do once or on area/region changes */
static void view3d_buttons_region_init(wmWindowManager *wm, ARegion *ar)
{
  wmKeyMap *keymap;

  ED_region_panels_init(wm, ar);

  keymap = WM_keymap_ensure(wm->defaultconf, "3D View Generic", SPACE_VIEW3D, 0);
  WM_event_add_keymap_handler(&ar->handlers, keymap);
}

static void view3d_buttons_region_draw(const bContext *C, ARegion *ar)
{
  ED_region_panels_ex(C, ar, (const char *[]){CTX_data_mode_string(C), NULL}, -1, true);
}

static void view3d_buttons_region_listener(wmWindow *UNUSED(win),
                                           ScrArea *UNUSED(sa),
                                           ARegion *ar,
                                           wmNotifier *wmn,
                                           const Scene *UNUSED(scene))
{
  /* context changes */
  switch (wmn->category) {
    case NC_ANIMATION:
      switch (wmn->data) {
        case ND_KEYFRAME_PROP:
        case ND_NLA_ACTCHANGE:
          ED_region_tag_redraw(ar);
          break;
        case ND_NLA:
        case ND_KEYFRAME:
          if (ELEM(wmn->action, NA_EDITED, NA_ADDED, NA_REMOVED)) {
            ED_region_tag_redraw(ar);
          }
          break;
      }
      break;
    case NC_SCENE:
      switch (wmn->data) {
        case ND_FRAME:
        case ND_OB_ACTIVE:
        case ND_OB_SELECT:
        case ND_OB_VISIBLE:
        case ND_MODE:
        case ND_LAYER:
        case ND_LAYER_CONTENT:
        case ND_TOOLSETTINGS:
          ED_region_tag_redraw(ar);
          break;
      }
      switch (wmn->action) {
        case NA_EDITED:
          ED_region_tag_redraw(ar);
          break;
      }
      break;
    case NC_OBJECT:
      switch (wmn->data) {
        case ND_BONE_ACTIVE:
        case ND_BONE_SELECT:
        case ND_TRANSFORM:
        case ND_POSE:
        case ND_DRAW:
        case ND_KEYS:
        case ND_MODIFIER:
          ED_region_tag_redraw(ar);
          break;
      }
      break;
    case NC_GEOM:
      switch (wmn->data) {
        case ND_DATA:
        case ND_VERTEX_GROUP:
        case ND_SELECT:
          ED_region_tag_redraw(ar);
          break;
      }
      if (wmn->action == NA_EDITED) {
        ED_region_tag_redraw(ar);
      }
      break;
    case NC_TEXTURE:
    case NC_MATERIAL:
      /* for brush textures */
      ED_region_tag_redraw(ar);
      break;
    case NC_BRUSH:
      /* NA_SELECTED is used on brush changes */
      if (ELEM(wmn->action, NA_EDITED, NA_SELECTED)) {
        ED_region_tag_redraw(ar);
      }
      break;
    case NC_SPACE:
      if (wmn->data == ND_SPACE_VIEW3D) {
        ED_region_tag_redraw(ar);
      }
      break;
    case NC_ID:
      if (wmn->action == NA_RENAME) {
        ED_region_tag_redraw(ar);
      }
      break;
    case NC_GPENCIL:
      if ((wmn->data & (ND_DATA | ND_GPENCIL_EDITMODE)) || (wmn->action == NA_EDITED)) {
        ED_region_tag_redraw(ar);
      }
      break;
    case NC_IMAGE:
      /* Update for the image layers in texture paint. */
      if (wmn->action == NA_EDITED) {
        ED_region_tag_redraw(ar);
      }
      break;
  }
}

/* add handlers, stuff you only do once or on area/region changes */
static void view3d_tools_region_init(wmWindowManager *wm, ARegion *ar)
{
  wmKeyMap *keymap;

  ED_region_panels_init(wm, ar);

  keymap = WM_keymap_ensure(wm->defaultconf, "3D View Generic", SPACE_VIEW3D, 0);
  WM_event_add_keymap_handler(&ar->handlers, keymap);
}

static void view3d_tools_region_draw(const bContext *C, ARegion *ar)
{
  ED_region_panels_ex(C, ar, (const char *[]){CTX_data_mode_string(C), NULL}, -1, true);
}

/* area (not region) level listener */
static void space_view3d_listener(wmWindow *UNUSED(win),
                                  ScrArea *sa,
                                  struct wmNotifier *wmn,
                                  Scene *UNUSED(scene))
{
  View3D *v3d = sa->spacedata.first;

  /* context changes */
  switch (wmn->category) {
    case NC_SCENE:
      switch (wmn->data) {
        case ND_WORLD:
          if (v3d->flag2 & V3D_HIDE_OVERLAYS) {
            ED_area_tag_redraw_regiontype(sa, RGN_TYPE_WINDOW);
          }
          break;
      }
      break;
    case NC_WORLD:
      switch (wmn->data) {
        case ND_WORLD_DRAW:
        case ND_WORLD:
          if (v3d->shading.background_type == V3D_SHADING_BACKGROUND_WORLD) {
            ED_area_tag_redraw_regiontype(sa, RGN_TYPE_WINDOW);
          }
          break;
      }
      break;
    case NC_MATERIAL:
      switch (wmn->data) {
        case ND_NODES:
          if (v3d->shading.type == OB_TEXTURE) {
            ED_area_tag_redraw_regiontype(sa, RGN_TYPE_WINDOW);
          }
          break;
      }
      break;
  }
}

static void space_view3d_refresh(const bContext *C, ScrArea *UNUSED(sa))
{
  Scene *scene = CTX_data_scene(C);
  LightCache *lcache = scene->eevee.light_cache;

  if (lcache && (lcache->flag & LIGHTCACHE_UPDATE_AUTO) != 0) {
    lcache->flag &= ~LIGHTCACHE_UPDATE_AUTO;
    view3d_lightcache_update((bContext *)C);
  }
}

const char *view3d_context_dir[] = {
    "active_base",
    "active_object",
    NULL,
};

static int view3d_context(const bContext *C, const char *member, bContextDataResult *result)
{
  /* fallback to the scene layer,
   * allows duplicate and other object operators to run outside the 3d view */

  if (CTX_data_dir(member)) {
    CTX_data_dir_set(result, view3d_context_dir);
  }
  else if (CTX_data_equals(member, "active_base")) {
    Scene *scene = CTX_data_scene(C);
    ViewLayer *view_layer = CTX_data_view_layer(C);
    if (view_layer->basact) {
      Object *ob = view_layer->basact->object;
      /* if hidden but in edit mode, we still display, can happen with animation */
      if ((view_layer->basact->flag & BASE_VISIBLE) != 0 || (ob->mode & OB_MODE_EDIT)) {
        CTX_data_pointer_set(result, &scene->id, &RNA_ObjectBase, view_layer->basact);
      }
    }

    return 1;
  }
  else if (CTX_data_equals(member, "active_object")) {
    ViewLayer *view_layer = CTX_data_view_layer(C);
    if (view_layer->basact) {
      Object *ob = view_layer->basact->object;
      /* if hidden but in edit mode, we still display, can happen with animation */
      if ((view_layer->basact->flag & BASE_VISIBLE) != 0 || (ob->mode & OB_MODE_EDIT) != 0) {
        CTX_data_id_pointer_set(result, &ob->id);
      }
    }

    return 1;
  }
  else {
    return 0; /* not found */
  }

  return -1; /* found but not available */
}

static void view3d_id_remap(ScrArea *sa, SpaceLink *slink, ID *old_id, ID *new_id)
{
  View3D *v3d;
  ARegion *ar;
  bool is_local = false;

  if (!ELEM(GS(old_id->name), ID_OB, ID_MA, ID_IM, ID_MC)) {
    return;
  }

  for (v3d = (View3D *)slink; v3d; v3d = v3d->localvd, is_local = true) {
    if ((ID *)v3d->camera == old_id) {
      v3d->camera = (Object *)new_id;
      if (!new_id) {
        /* 3D view might be inactive, in that case needs to use slink->regionbase */
        ListBase *regionbase = (slink == sa->spacedata.first) ? &sa->regionbase :
                                                                &slink->regionbase;
        for (ar = regionbase->first; ar; ar = ar->next) {
          if (ar->regiontype == RGN_TYPE_WINDOW) {
            RegionView3D *rv3d = is_local ? ((RegionView3D *)ar->regiondata)->localvd :
                                            ar->regiondata;
            if (rv3d && (rv3d->persp == RV3D_CAMOB)) {
              rv3d->persp = RV3D_PERSP;
            }
          }
        }
      }
    }

    /* Values in local-view aren't used, see: T52663 */
    if (is_local == false) {
      if ((ID *)v3d->ob_centre == old_id) {
        v3d->ob_centre = (Object *)new_id;
        /* Otherwise, bonename may remain valid...
         * We could be smart and check this, too? */
        if (new_id == NULL) {
          v3d->ob_centre_bone[0] = '\0';
        }
      }
    }

    if (is_local) {
      break;
    }
  }
}

/* only called once, from space/spacetypes.c */
void ED_spacetype_view3d(void)
{
  SpaceType *st = MEM_callocN(sizeof(SpaceType), "spacetype view3d");
  ARegionType *art;

  st->spaceid = SPACE_VIEW3D;
  strncpy(st->name, "View3D", BKE_ST_MAXNAME);

  st->new = view3d_new;
  st->free = view3d_free;
  st->init = view3d_init;
  st->listener = space_view3d_listener;
  st->refresh = space_view3d_refresh;
  st->duplicate = view3d_duplicate;
  st->operatortypes = view3d_operatortypes;
  st->keymap = view3d_keymap;
  st->dropboxes = view3d_dropboxes;
  st->gizmos = view3d_widgets;
  st->context = view3d_context;
  st->id_remap = view3d_id_remap;

  /* regions: main window */
  art = MEM_callocN(sizeof(ARegionType), "spacetype view3d main region");
  art->regionid = RGN_TYPE_WINDOW;
  art->keymapflag = ED_KEYMAP_GIZMO | ED_KEYMAP_TOOL | ED_KEYMAP_GPENCIL;
  art->draw = view3d_main_region_draw;
  art->init = view3d_main_region_init;
  art->exit = view3d_main_region_exit;
  art->free = view3d_main_region_free;
  art->duplicate = view3d_main_region_duplicate;
  art->listener = view3d_main_region_listener;
  art->message_subscribe = view3d_main_region_message_subscribe;
  art->cursor = view3d_main_region_cursor;
  art->lock = 1; /* can become flag, see BKE_spacedata_draw_locks */
  BLI_addhead(&st->regiontypes, art);

  /* regions: listview/buttons */
  art = MEM_callocN(sizeof(ARegionType), "spacetype view3d buttons region");
  art->regionid = RGN_TYPE_UI;
  art->prefsizex = 180; /* XXX */
  art->keymapflag = ED_KEYMAP_UI | ED_KEYMAP_FRAMES;
  art->listener = view3d_buttons_region_listener;
  art->init = view3d_buttons_region_init;
  art->draw = view3d_buttons_region_draw;
  BLI_addhead(&st->regiontypes, art);

  view3d_buttons_register(art);

  /* regions: tool(bar) */
  art = MEM_callocN(sizeof(ARegionType), "spacetype view3d tools region");
  art->regionid = RGN_TYPE_TOOLS;
  art->prefsizex = 58; /* XXX */
  art->prefsizey = 50; /* XXX */
  art->keymapflag = ED_KEYMAP_UI | ED_KEYMAP_FRAMES;
  art->listener = view3d_buttons_region_listener;
  art->message_subscribe = ED_region_generic_tools_region_message_subscribe;
  art->snap_size = ED_region_generic_tools_region_snap_size;
  art->init = view3d_tools_region_init;
  art->draw = view3d_tools_region_draw;
  BLI_addhead(&st->regiontypes, art);

  /* regions: header */
  art = MEM_callocN(sizeof(ARegionType), "spacetype view3d header region");
  art->regionid = RGN_TYPE_HEADER;
  art->prefsizey = HEADERY;
  art->keymapflag = ED_KEYMAP_UI | ED_KEYMAP_VIEW2D | ED_KEYMAP_FRAMES | ED_KEYMAP_HEADER;
  art->listener = view3d_header_region_listener;
  art->init = view3d_header_region_init;
  art->draw = view3d_header_region_draw;
  art->message_subscribe = view3d_header_region_message_subscribe;
  BLI_addhead(&st->regiontypes, art);

  /* regions: hud */
  art = ED_area_type_hud(st->spaceid);
  BLI_addhead(&st->regiontypes, art);

  BKE_spacetype_register(st);
}<|MERGE_RESOLUTION|>--- conflicted
+++ resolved
@@ -81,75 +81,75 @@
 
 #include "DEG_depsgraph.h"
 
-#include "view3d_intern.h" /* own include */
+#include "view3d_intern.h"  /* own include */
 
 /* ******************** manage regions ********************* */
 
 ARegion *view3d_has_buttons_region(ScrArea *sa)
 {
-  ARegion *ar, *arnew;
-
-  ar = BKE_area_find_region_type(sa, RGN_TYPE_UI);
-  if (ar) {
-    return ar;
-  }
-
-  /* add subdiv level; after header */
-  ar = BKE_area_find_region_type(sa, RGN_TYPE_HEADER);
-
-  /* is error! */
-  if (ar == NULL) {
-    return NULL;
-  }
-
-  arnew = MEM_callocN(sizeof(ARegion), "buttons for view3d");
-
-  BLI_insertlinkafter(&sa->regionbase, ar, arnew);
-  arnew->regiontype = RGN_TYPE_UI;
-  arnew->alignment = RGN_ALIGN_RIGHT;
-
-  arnew->flag = RGN_FLAG_HIDDEN;
-
-  return arnew;
+	ARegion *ar, *arnew;
+
+	ar = BKE_area_find_region_type(sa, RGN_TYPE_UI);
+	if (ar) {
+		return ar;
+	}
+
+	/* add subdiv level; after header */
+	ar = BKE_area_find_region_type(sa, RGN_TYPE_HEADER);
+
+	/* is error! */
+	if (ar == NULL) {
+		return NULL;
+	}
+
+	arnew = MEM_callocN(sizeof(ARegion), "buttons for view3d");
+
+	BLI_insertlinkafter(&sa->regionbase, ar, arnew);
+	arnew->regiontype = RGN_TYPE_UI;
+	arnew->alignment = RGN_ALIGN_RIGHT;
+
+	arnew->flag = RGN_FLAG_HIDDEN;
+
+	return arnew;
 }
 
 ARegion *view3d_has_tools_region(ScrArea *sa)
 {
-  ARegion *ar, *artool = NULL, *arhead;
-
-  for (ar = sa->regionbase.first; ar; ar = ar->next) {
-    if (ar->regiontype == RGN_TYPE_TOOLS) {
-      artool = ar;
-    }
-  }
-
-  /* tool region hide/unhide also hides props */
-  if (artool) {
-    return artool;
-  }
-
-  if (artool == NULL) {
-    /* add subdiv level; after header */
-    for (arhead = sa->regionbase.first; arhead; arhead = arhead->next) {
-      if (arhead->regiontype == RGN_TYPE_HEADER) {
-        break;
-      }
-    }
-
-    /* is error! */
-    if (arhead == NULL) {
-      return NULL;
-    }
-
-    artool = MEM_callocN(sizeof(ARegion), "tools for view3d");
-
-    BLI_insertlinkafter(&sa->regionbase, arhead, artool);
-    artool->regiontype = RGN_TYPE_TOOLS;
-    artool->alignment = RGN_ALIGN_LEFT;
-    artool->flag = RGN_FLAG_HIDDEN;
-  }
-
-  return artool;
+	ARegion *ar, *artool = NULL, *arhead;
+
+	for (ar = sa->regionbase.first; ar; ar = ar->next) {
+		if (ar->regiontype == RGN_TYPE_TOOLS) {
+			artool = ar;
+		}
+	}
+
+	/* tool region hide/unhide also hides props */
+	if (artool) {
+		return artool;
+	}
+
+	if (artool == NULL) {
+		/* add subdiv level; after header */
+		for (arhead = sa->regionbase.first; arhead; arhead = arhead->next) {
+			if (arhead->regiontype == RGN_TYPE_HEADER) {
+				break;
+			}
+		}
+
+		/* is error! */
+		if (arhead == NULL) {
+			return NULL;
+		}
+
+		artool = MEM_callocN(sizeof(ARegion), "tools for view3d");
+
+		BLI_insertlinkafter(&sa->regionbase, arhead, artool);
+		artool->regiontype = RGN_TYPE_TOOLS;
+		artool->alignment = RGN_ALIGN_LEFT;
+		artool->flag = RGN_FLAG_HIDDEN;
+	}
+
+	return artool;
 }
 
 /* ****************************************************** */
@@ -157,75 +157,75 @@
 /* function to always find a regionview3d context inside 3D window */
 RegionView3D *ED_view3d_context_rv3d(bContext *C)
 {
-  RegionView3D *rv3d = CTX_wm_region_view3d(C);
-
-  if (rv3d == NULL) {
-    ScrArea *sa = CTX_wm_area(C);
-    if (sa && sa->spacetype == SPACE_VIEW3D) {
-      ARegion *ar = BKE_area_find_region_active_win(sa);
-      if (ar) {
-        rv3d = ar->regiondata;
-      }
-    }
-  }
-  return rv3d;
+	RegionView3D *rv3d = CTX_wm_region_view3d(C);
+
+	if (rv3d == NULL) {
+		ScrArea *sa = CTX_wm_area(C);
+		if (sa && sa->spacetype == SPACE_VIEW3D) {
+			ARegion *ar = BKE_area_find_region_active_win(sa);
+			if (ar) {
+				rv3d = ar->regiondata;
+			}
+		}
+	}
+	return rv3d;
 }
 
 /* ideally would return an rv3d but in some cases the region is needed too
  * so return that, the caller can then access the ar->regiondata */
 bool ED_view3d_context_user_region(bContext *C, View3D **r_v3d, ARegion **r_ar)
 {
-  ScrArea *sa = CTX_wm_area(C);
-
-  *r_v3d = NULL;
-  *r_ar = NULL;
-
-  if (sa && sa->spacetype == SPACE_VIEW3D) {
-    ARegion *ar = CTX_wm_region(C);
-    View3D *v3d = (View3D *)sa->spacedata.first;
-
-    if (ar) {
-      RegionView3D *rv3d;
+	ScrArea *sa = CTX_wm_area(C);
+
+	*r_v3d = NULL;
+	*r_ar = NULL;
+
+	if (sa && sa->spacetype == SPACE_VIEW3D) {
+		ARegion *ar = CTX_wm_region(C);
+		View3D *v3d = (View3D *)sa->spacedata.first;
+
+		if (ar) {
+			RegionView3D *rv3d;
       if ((ar->regiontype == RGN_TYPE_WINDOW) && (rv3d = ar->regiondata) &&
           (rv3d->viewlock & RV3D_LOCKED) == 0) {
-        *r_v3d = v3d;
-        *r_ar = ar;
-        return true;
-      }
-      else {
-        ARegion *ar_unlock_user = NULL;
-        ARegion *ar_unlock = NULL;
-        for (ar = sa->regionbase.first; ar; ar = ar->next) {
-          /* find the first unlocked rv3d */
-          if (ar->regiondata && ar->regiontype == RGN_TYPE_WINDOW) {
-            rv3d = ar->regiondata;
-            if ((rv3d->viewlock & RV3D_LOCKED) == 0) {
-              ar_unlock = ar;
-              if (rv3d->persp == RV3D_PERSP || rv3d->persp == RV3D_CAMOB) {
-                ar_unlock_user = ar;
-                break;
-              }
-            }
-          }
-        }
-
-        /* camera/perspective view get priority when the active region is locked */
-        if (ar_unlock_user) {
-          *r_v3d = v3d;
-          *r_ar = ar_unlock_user;
-          return true;
-        }
-
-        if (ar_unlock) {
-          *r_v3d = v3d;
-          *r_ar = ar_unlock;
-          return true;
-        }
-      }
-    }
-  }
-
-  return false;
+				*r_v3d = v3d;
+				*r_ar = ar;
+				return true;
+			}
+			else {
+				ARegion *ar_unlock_user = NULL;
+				ARegion *ar_unlock = NULL;
+				for (ar = sa->regionbase.first; ar; ar = ar->next) {
+					/* find the first unlocked rv3d */
+					if (ar->regiondata && ar->regiontype == RGN_TYPE_WINDOW) {
+						rv3d = ar->regiondata;
+						if ((rv3d->viewlock & RV3D_LOCKED) == 0) {
+							ar_unlock = ar;
+							if (rv3d->persp == RV3D_PERSP || rv3d->persp == RV3D_CAMOB) {
+								ar_unlock_user = ar;
+								break;
+							}
+						}
+					}
+				}
+
+				/* camera/perspective view get priority when the active region is locked */
+				if (ar_unlock_user) {
+					*r_v3d = v3d;
+					*r_ar = ar_unlock_user;
+					return true;
+				}
+
+				if (ar_unlock) {
+					*r_v3d = v3d;
+					*r_ar = ar_unlock;
+					return true;
+				}
+			}
+		}
+	}
+
+	return false;
 }
 
 /* Most of the time this isn't needed since you could assume the view matrix was
@@ -241,188 +241,188 @@
  */
 void ED_view3d_init_mats_rv3d(struct Object *ob, struct RegionView3D *rv3d)
 {
-  /* local viewmat and persmat, to calculate projections */
-  mul_m4_m4m4(rv3d->viewmatob, rv3d->viewmat, ob->obmat);
-  mul_m4_m4m4(rv3d->persmatob, rv3d->persmat, ob->obmat);
-
-  /* initializes object space clipping, speeds up clip tests */
-  ED_view3d_clipping_local(rv3d, ob->obmat);
+	/* local viewmat and persmat, to calculate projections */
+	mul_m4_m4m4(rv3d->viewmatob, rv3d->viewmat, ob->obmat);
+	mul_m4_m4m4(rv3d->persmatob, rv3d->persmat, ob->obmat);
+
+	/* initializes object space clipping, speeds up clip tests */
+	ED_view3d_clipping_local(rv3d, ob->obmat);
 }
 
 void ED_view3d_init_mats_rv3d_gl(struct Object *ob, struct RegionView3D *rv3d)
 {
-  ED_view3d_init_mats_rv3d(ob, rv3d);
-
-  /* we have to multiply instead of loading viewmatob to make
-   * it work with duplis using displists, otherwise it will
-   * override the dupli-matrix */
-  GPU_matrix_mul(ob->obmat);
+	ED_view3d_init_mats_rv3d(ob, rv3d);
+
+	/* we have to multiply instead of loading viewmatob to make
+	 * it work with duplis using displists, otherwise it will
+	 * override the dupli-matrix */
+	GPU_matrix_mul(ob->obmat);
 }
 
 #ifdef DEBUG
 /* ensure we correctly initialize */
 void ED_view3d_clear_mats_rv3d(struct RegionView3D *rv3d)
 {
-  zero_m4(rv3d->viewmatob);
-  zero_m4(rv3d->persmatob);
+	zero_m4(rv3d->viewmatob);
+	zero_m4(rv3d->persmatob);
 }
 
 void ED_view3d_check_mats_rv3d(struct RegionView3D *rv3d)
 {
-  BLI_ASSERT_ZERO_M4(rv3d->viewmatob);
-  BLI_ASSERT_ZERO_M4(rv3d->persmatob);
+	BLI_ASSERT_ZERO_M4(rv3d->viewmatob);
+	BLI_ASSERT_ZERO_M4(rv3d->persmatob);
 }
 #endif
 
 void ED_view3d_stop_render_preview(wmWindowManager *wm, ARegion *ar)
 {
-  RegionView3D *rv3d = ar->regiondata;
-
-  if (rv3d->render_engine) {
+	RegionView3D *rv3d = ar->regiondata;
+
+	if (rv3d->render_engine) {
 #ifdef WITH_PYTHON
-    BPy_BEGIN_ALLOW_THREADS;
+		BPy_BEGIN_ALLOW_THREADS;
 #endif
 
-    WM_jobs_kill_type(wm, ar, WM_JOB_TYPE_RENDER_PREVIEW);
+		WM_jobs_kill_type(wm, ar, WM_JOB_TYPE_RENDER_PREVIEW);
 
 #ifdef WITH_PYTHON
-    BPy_END_ALLOW_THREADS;
+		BPy_END_ALLOW_THREADS;
 #endif
 
-    RE_engine_free(rv3d->render_engine);
-    rv3d->render_engine = NULL;
-  }
+		RE_engine_free(rv3d->render_engine);
+		rv3d->render_engine = NULL;
+	}
 }
 
 void ED_view3d_shade_update(Main *bmain, View3D *v3d, ScrArea *sa)
 {
-  wmWindowManager *wm = bmain->wm.first;
-
-  if (v3d->shading.type != OB_RENDER) {
-    ARegion *ar;
-
-    for (ar = sa->regionbase.first; ar; ar = ar->next) {
-      if ((ar->regiontype == RGN_TYPE_WINDOW) && ar->regiondata) {
-        ED_view3d_stop_render_preview(wm, ar);
-        break;
-      }
-    }
-  }
+	wmWindowManager *wm = bmain->wm.first;
+
+	if (v3d->shading.type != OB_RENDER) {
+		ARegion *ar;
+
+		for (ar = sa->regionbase.first; ar; ar = ar->next) {
+			if ((ar->regiontype == RGN_TYPE_WINDOW) && ar->regiondata) {
+				ED_view3d_stop_render_preview(wm, ar);
+				break;
+			}
+		}
+	}
 }
 
 /* ******************** default callbacks for view3d space ***************** */
 
 static SpaceLink *view3d_new(const ScrArea *UNUSED(sa), const Scene *scene)
 {
-  ARegion *ar;
-  View3D *v3d;
-  RegionView3D *rv3d;
-
-  v3d = MEM_callocN(sizeof(View3D), "initview3d");
-  v3d->spacetype = SPACE_VIEW3D;
-  if (scene) {
-    v3d->camera = scene->camera;
-  }
-  v3d->scenelock = true;
-  v3d->grid = 1.0f;
-  v3d->gridlines = 16;
-  v3d->gridsubdiv = 10;
-  BKE_screen_view3d_shading_init(&v3d->shading);
-
-  v3d->overlay.wireframe_threshold = 1.0f;
-  v3d->overlay.xray_alpha_bone = 0.5f;
-  v3d->overlay.texture_paint_mode_opacity = 1.0f;
-  v3d->overlay.weight_paint_mode_opacity = 1.0f;
-  v3d->overlay.vertex_paint_mode_opacity = 1.0f;
+	ARegion *ar;
+	View3D *v3d;
+	RegionView3D *rv3d;
+
+	v3d = MEM_callocN(sizeof(View3D), "initview3d");
+	v3d->spacetype = SPACE_VIEW3D;
+	if (scene) {
+		v3d->camera = scene->camera;
+	}
+	v3d->scenelock = true;
+	v3d->grid = 1.0f;
+	v3d->gridlines = 16;
+	v3d->gridsubdiv = 10;
+	BKE_screen_view3d_shading_init(&v3d->shading);
+
+	v3d->overlay.wireframe_threshold = 1.0f;
+	v3d->overlay.xray_alpha_bone = 0.5f;
+	v3d->overlay.texture_paint_mode_opacity = 1.0f;
+	v3d->overlay.weight_paint_mode_opacity = 1.0f;
+	v3d->overlay.vertex_paint_mode_opacity = 1.0f;
   v3d->overlay.edit_flag = V3D_OVERLAY_EDIT_FACES | V3D_OVERLAY_EDIT_SEAMS |
                            V3D_OVERLAY_EDIT_SHARP | V3D_OVERLAY_EDIT_FREESTYLE_EDGE |
                            V3D_OVERLAY_EDIT_FREESTYLE_FACE | V3D_OVERLAY_EDIT_EDGES |
                            V3D_OVERLAY_EDIT_CREASES | V3D_OVERLAY_EDIT_BWEIGHTS |
                            V3D_OVERLAY_EDIT_CU_HANDLES | V3D_OVERLAY_EDIT_CU_NORMALS;
 
-  v3d->gridflag = V3D_SHOW_X | V3D_SHOW_Y | V3D_SHOW_FLOOR;
-
-  v3d->flag = V3D_SELECT_OUTLINE;
-  v3d->flag2 = V3D_SHOW_RECONSTRUCTION | V3D_SHOW_ANNOTATION;
-
-  v3d->lens = 50.0f;
-  v3d->clip_start = 0.01f;
-  v3d->clip_end = 1000.0f;
-
-  v3d->overlay.gpencil_paper_opacity = 0.5f;
-  v3d->overlay.gpencil_grid_opacity = 0.9f;
-
-  v3d->bundle_size = 0.2f;
-  v3d->bundle_drawtype = OB_PLAINAXES;
-
-  /* stereo */
-  v3d->stereo3d_camera = STEREO_3D_ID;
-  v3d->stereo3d_flag |= V3D_S3D_DISPPLANE;
-  v3d->stereo3d_convergence_alpha = 0.15f;
-  v3d->stereo3d_volume_alpha = 0.05f;
-
-  /* grease pencil settings */
-  v3d->vertex_opacity = 1.0f;
-  v3d->gp_flag |= V3D_GP_SHOW_EDIT_LINES;
-
-  /* header */
-  ar = MEM_callocN(sizeof(ARegion), "header for view3d");
-
-  BLI_addtail(&v3d->regionbase, ar);
-  ar->regiontype = RGN_TYPE_HEADER;
-  ar->alignment = (U.uiflag & USER_HEADER_BOTTOM) ? RGN_ALIGN_BOTTOM : RGN_ALIGN_TOP;
-
-  /* tool shelf */
-  ar = MEM_callocN(sizeof(ARegion), "toolshelf for view3d");
-
-  BLI_addtail(&v3d->regionbase, ar);
-  ar->regiontype = RGN_TYPE_TOOLS;
-  ar->alignment = RGN_ALIGN_LEFT;
-  ar->flag = RGN_FLAG_HIDDEN;
-
-  /* buttons/list view */
-  ar = MEM_callocN(sizeof(ARegion), "buttons for view3d");
-
-  BLI_addtail(&v3d->regionbase, ar);
-  ar->regiontype = RGN_TYPE_UI;
-  ar->alignment = RGN_ALIGN_RIGHT;
-  ar->flag = RGN_FLAG_HIDDEN;
-
-  /* main region */
-  ar = MEM_callocN(sizeof(ARegion), "main region for view3d");
-
-  BLI_addtail(&v3d->regionbase, ar);
-  ar->regiontype = RGN_TYPE_WINDOW;
-
-  ar->regiondata = MEM_callocN(sizeof(RegionView3D), "region view3d");
-  rv3d = ar->regiondata;
-  rv3d->viewquat[0] = 1.0f;
-  rv3d->persp = RV3D_PERSP;
-  rv3d->view = RV3D_VIEW_USER;
-  rv3d->dist = 10.0;
-
-  return (SpaceLink *)v3d;
+	v3d->gridflag = V3D_SHOW_X | V3D_SHOW_Y | V3D_SHOW_FLOOR;
+
+	v3d->flag = V3D_SELECT_OUTLINE;
+	v3d->flag2 = V3D_SHOW_RECONSTRUCTION | V3D_SHOW_ANNOTATION;
+
+	v3d->lens = 50.0f;
+	v3d->clip_start = 0.01f;
+	v3d->clip_end = 1000.0f;
+
+	v3d->overlay.gpencil_paper_opacity = 0.5f;
+	v3d->overlay.gpencil_grid_opacity = 0.9f;
+
+	v3d->bundle_size = 0.2f;
+	v3d->bundle_drawtype = OB_PLAINAXES;
+
+	/* stereo */
+	v3d->stereo3d_camera = STEREO_3D_ID;
+	v3d->stereo3d_flag |= V3D_S3D_DISPPLANE;
+	v3d->stereo3d_convergence_alpha = 0.15f;
+	v3d->stereo3d_volume_alpha = 0.05f;
+
+	/* grease pencil settings */
+	v3d->vertex_opacity = 1.0f;
+	v3d->gp_flag |= V3D_GP_SHOW_EDIT_LINES;
+
+	/* header */
+	ar = MEM_callocN(sizeof(ARegion), "header for view3d");
+
+	BLI_addtail(&v3d->regionbase, ar);
+	ar->regiontype = RGN_TYPE_HEADER;
+	ar->alignment = (U.uiflag & USER_HEADER_BOTTOM) ? RGN_ALIGN_BOTTOM : RGN_ALIGN_TOP;
+
+	/* tool shelf */
+	ar = MEM_callocN(sizeof(ARegion), "toolshelf for view3d");
+
+	BLI_addtail(&v3d->regionbase, ar);
+	ar->regiontype = RGN_TYPE_TOOLS;
+	ar->alignment = RGN_ALIGN_LEFT;
+	ar->flag = RGN_FLAG_HIDDEN;
+
+	/* buttons/list view */
+	ar = MEM_callocN(sizeof(ARegion), "buttons for view3d");
+
+	BLI_addtail(&v3d->regionbase, ar);
+	ar->regiontype = RGN_TYPE_UI;
+	ar->alignment = RGN_ALIGN_RIGHT;
+	ar->flag = RGN_FLAG_HIDDEN;
+
+	/* main region */
+	ar = MEM_callocN(sizeof(ARegion), "main region for view3d");
+
+	BLI_addtail(&v3d->regionbase, ar);
+	ar->regiontype = RGN_TYPE_WINDOW;
+
+	ar->regiondata = MEM_callocN(sizeof(RegionView3D), "region view3d");
+	rv3d = ar->regiondata;
+	rv3d->viewquat[0] = 1.0f;
+	rv3d->persp = RV3D_PERSP;
+	rv3d->view = RV3D_VIEW_USER;
+	rv3d->dist = 10.0;
+
+	return (SpaceLink *)v3d;
 }
 
 /* not spacelink itself */
 static void view3d_free(SpaceLink *sl)
 {
-  View3D *vd = (View3D *)sl;
-
-  if (vd->localvd) {
-    MEM_freeN(vd->localvd);
-  }
-
-  if (vd->runtime.properties_storage) {
-    MEM_freeN(vd->runtime.properties_storage);
-  }
-
-  if (vd->fx_settings.ssao) {
-    MEM_freeN(vd->fx_settings.ssao);
-  }
-  if (vd->fx_settings.dof) {
-    MEM_freeN(vd->fx_settings.dof);
-  }
+	View3D *vd = (View3D *) sl;
+
+	if (vd->localvd) {
+		MEM_freeN(vd->localvd);
+	}
+
+	if (vd->runtime.properties_storage) {
+		MEM_freeN(vd->runtime.properties_storage);
+	}
+
+	if (vd->fx_settings.ssao) {
+		MEM_freeN(vd->fx_settings.ssao);
+	}
+	if (vd->fx_settings.dof) {
+		MEM_freeN(vd->fx_settings.dof);
+	}
 }
 
 /* spacetype; init callback */
@@ -432,123 +432,122 @@
 
 static SpaceLink *view3d_duplicate(SpaceLink *sl)
 {
-  View3D *v3do = (View3D *)sl;
-  View3D *v3dn = MEM_dupallocN(sl);
-
-  /* clear or remove stuff from old */
-
-  if (v3dn->localvd) {
-    v3dn->localvd = NULL;
-    v3dn->runtime.properties_storage = NULL;
-  }
-
-  if (v3dn->shading.type == OB_RENDER) {
-    v3dn->shading.type = OB_SOLID;
-  }
-
-  /* copy or clear inside new stuff */
-
-  v3dn->runtime.properties_storage = NULL;
-  if (v3dn->fx_settings.dof) {
-    v3dn->fx_settings.dof = MEM_dupallocN(v3do->fx_settings.dof);
-  }
-  if (v3dn->fx_settings.ssao) {
-    v3dn->fx_settings.ssao = MEM_dupallocN(v3do->fx_settings.ssao);
-  }
-
-  return (SpaceLink *)v3dn;
+	View3D *v3do = (View3D *)sl;
+	View3D *v3dn = MEM_dupallocN(sl);
+
+	/* clear or remove stuff from old */
+
+	if (v3dn->localvd) {
+		v3dn->localvd = NULL;
+		v3dn->runtime.properties_storage = NULL;
+	}
+
+	if (v3dn->shading.type == OB_RENDER) {
+		v3dn->shading.type = OB_SOLID;
+	}
+
+	/* copy or clear inside new stuff */
+
+	v3dn->runtime.properties_storage = NULL;
+	if (v3dn->fx_settings.dof) {
+		v3dn->fx_settings.dof = MEM_dupallocN(v3do->fx_settings.dof);
+	}
+	if (v3dn->fx_settings.ssao) {
+		v3dn->fx_settings.ssao = MEM_dupallocN(v3do->fx_settings.ssao);
+	}
+
+	return (SpaceLink *)v3dn;
 }
 
 /* add handlers, stuff you only do once or on area/region changes */
 static void view3d_main_region_init(wmWindowManager *wm, ARegion *ar)
 {
-  ListBase *lb;
-  wmKeyMap *keymap;
-
-  /* object ops. */
-
-  /* important to be before Pose keymap since they can both be enabled at once */
-  keymap = WM_keymap_ensure(wm->defaultconf, "Face Mask", 0, 0);
-  WM_event_add_keymap_handler(&ar->handlers, keymap);
-
-  keymap = WM_keymap_ensure(wm->defaultconf, "Weight Paint Vertex Selection", 0, 0);
-  WM_event_add_keymap_handler(&ar->handlers, keymap);
-
-  /* pose is not modal, operator poll checks for this */
-  keymap = WM_keymap_ensure(wm->defaultconf, "Pose", 0, 0);
-  WM_event_add_keymap_handler(&ar->handlers, keymap);
-
-  keymap = WM_keymap_ensure(wm->defaultconf, "Object Mode", 0, 0);
-  WM_event_add_keymap_handler(&ar->handlers, keymap);
-
-  keymap = WM_keymap_ensure(wm->defaultconf, "Paint Curve", 0, 0);
-  WM_event_add_keymap_handler(&ar->handlers, keymap);
-
-  keymap = WM_keymap_ensure(wm->defaultconf, "Curve", 0, 0);
-  WM_event_add_keymap_handler(&ar->handlers, keymap);
-
-  keymap = WM_keymap_ensure(wm->defaultconf, "Image Paint", 0, 0);
-  WM_event_add_keymap_handler(&ar->handlers, keymap);
-
-  keymap = WM_keymap_ensure(wm->defaultconf, "Vertex Paint", 0, 0);
-  WM_event_add_keymap_handler(&ar->handlers, keymap);
-
-  keymap = WM_keymap_ensure(wm->defaultconf, "Weight Paint", 0, 0);
-  WM_event_add_keymap_handler(&ar->handlers, keymap);
-
-  keymap = WM_keymap_ensure(wm->defaultconf, "Sculpt", 0, 0);
-  WM_event_add_keymap_handler(&ar->handlers, keymap);
-
-  keymap = WM_keymap_ensure(wm->defaultconf, "Mesh", 0, 0);
-  WM_event_add_keymap_handler(&ar->handlers, keymap);
-
-  keymap = WM_keymap_ensure(wm->defaultconf, "Curve", 0, 0);
-  WM_event_add_keymap_handler(&ar->handlers, keymap);
-
-  keymap = WM_keymap_ensure(wm->defaultconf, "Armature", 0, 0);
-  WM_event_add_keymap_handler(&ar->handlers, keymap);
-
-  keymap = WM_keymap_ensure(wm->defaultconf, "Pose", 0, 0);
-  WM_event_add_keymap_handler(&ar->handlers, keymap);
-
-  keymap = WM_keymap_ensure(wm->defaultconf, "Metaball", 0, 0);
-  WM_event_add_keymap_handler(&ar->handlers, keymap);
-
-  keymap = WM_keymap_ensure(wm->defaultconf, "Lattice", 0, 0);
-  WM_event_add_keymap_handler(&ar->handlers, keymap);
-
-  keymap = WM_keymap_ensure(wm->defaultconf, "Particle", 0, 0);
-  WM_event_add_keymap_handler(&ar->handlers, keymap);
-
-  /* editfont keymap swallows all... */
-  keymap = WM_keymap_ensure(wm->defaultconf, "Font", 0, 0);
-  WM_event_add_keymap_handler(&ar->handlers, keymap);
-
-  keymap = WM_keymap_ensure(wm->defaultconf, "Object Non-modal", 0, 0);
-  WM_event_add_keymap_handler(&ar->handlers, keymap);
-
-  keymap = WM_keymap_ensure(wm->defaultconf, "Frames", 0, 0);
-  WM_event_add_keymap_handler(&ar->handlers, keymap);
-
-  /* own keymap, last so modes can override it */
-  keymap = WM_keymap_ensure(wm->defaultconf, "3D View Generic", SPACE_VIEW3D, 0);
-  WM_event_add_keymap_handler(&ar->handlers, keymap);
-
-  keymap = WM_keymap_ensure(wm->defaultconf, "3D View", SPACE_VIEW3D, 0);
-  WM_event_add_keymap_handler(&ar->handlers, keymap);
-
-  /* add drop boxes */
-  lb = WM_dropboxmap_find("View3D", SPACE_VIEW3D, RGN_TYPE_WINDOW);
-
-  WM_event_add_dropbox_handler(&ar->handlers, lb);
+	ListBase *lb;
+	wmKeyMap *keymap;
+
+	/* object ops. */
+
+	/* important to be before Pose keymap since they can both be enabled at once */
+	keymap = WM_keymap_ensure(wm->defaultconf, "Face Mask", 0, 0);
+	WM_event_add_keymap_handler(&ar->handlers, keymap);
+
+	keymap = WM_keymap_ensure(wm->defaultconf, "Weight Paint Vertex Selection", 0, 0);
+	WM_event_add_keymap_handler(&ar->handlers, keymap);
+
+	/* pose is not modal, operator poll checks for this */
+	keymap = WM_keymap_ensure(wm->defaultconf, "Pose", 0, 0);
+	WM_event_add_keymap_handler(&ar->handlers, keymap);
+
+	keymap = WM_keymap_ensure(wm->defaultconf, "Object Mode", 0, 0);
+	WM_event_add_keymap_handler(&ar->handlers, keymap);
+
+	keymap = WM_keymap_ensure(wm->defaultconf, "Paint Curve", 0, 0);
+	WM_event_add_keymap_handler(&ar->handlers, keymap);
+
+	keymap = WM_keymap_ensure(wm->defaultconf, "Curve", 0, 0);
+	WM_event_add_keymap_handler(&ar->handlers, keymap);
+
+	keymap = WM_keymap_ensure(wm->defaultconf, "Image Paint", 0, 0);
+	WM_event_add_keymap_handler(&ar->handlers, keymap);
+
+	keymap = WM_keymap_ensure(wm->defaultconf, "Vertex Paint", 0, 0);
+	WM_event_add_keymap_handler(&ar->handlers, keymap);
+
+	keymap = WM_keymap_ensure(wm->defaultconf, "Weight Paint", 0, 0);
+	WM_event_add_keymap_handler(&ar->handlers, keymap);
+
+	keymap = WM_keymap_ensure(wm->defaultconf, "Sculpt", 0, 0);
+	WM_event_add_keymap_handler(&ar->handlers, keymap);
+
+	keymap = WM_keymap_ensure(wm->defaultconf, "Mesh", 0, 0);
+	WM_event_add_keymap_handler(&ar->handlers, keymap);
+
+	keymap = WM_keymap_ensure(wm->defaultconf, "Curve", 0, 0);
+	WM_event_add_keymap_handler(&ar->handlers, keymap);
+
+	keymap = WM_keymap_ensure(wm->defaultconf, "Armature", 0, 0);
+	WM_event_add_keymap_handler(&ar->handlers, keymap);
+
+	keymap = WM_keymap_ensure(wm->defaultconf, "Pose", 0, 0);
+	WM_event_add_keymap_handler(&ar->handlers, keymap);
+
+	keymap = WM_keymap_ensure(wm->defaultconf, "Metaball", 0, 0);
+	WM_event_add_keymap_handler(&ar->handlers, keymap);
+
+	keymap = WM_keymap_ensure(wm->defaultconf, "Lattice", 0, 0);
+	WM_event_add_keymap_handler(&ar->handlers, keymap);
+
+	keymap = WM_keymap_ensure(wm->defaultconf, "Particle", 0, 0);
+	WM_event_add_keymap_handler(&ar->handlers, keymap);
+
+	/* editfont keymap swallows all... */
+	keymap = WM_keymap_ensure(wm->defaultconf, "Font", 0, 0);
+	WM_event_add_keymap_handler(&ar->handlers, keymap);
+
+	keymap = WM_keymap_ensure(wm->defaultconf, "Object Non-modal", 0, 0);
+	WM_event_add_keymap_handler(&ar->handlers, keymap);
+
+	keymap = WM_keymap_ensure(wm->defaultconf, "Frames", 0, 0);
+	WM_event_add_keymap_handler(&ar->handlers, keymap);
+
+	/* own keymap, last so modes can override it */
+	keymap = WM_keymap_ensure(wm->defaultconf, "3D View Generic", SPACE_VIEW3D, 0);
+	WM_event_add_keymap_handler(&ar->handlers, keymap);
+
+	keymap = WM_keymap_ensure(wm->defaultconf, "3D View", SPACE_VIEW3D, 0);
+	WM_event_add_keymap_handler(&ar->handlers, keymap);
+
+	/* add drop boxes */
+	lb = WM_dropboxmap_find("View3D", SPACE_VIEW3D, RGN_TYPE_WINDOW);
+
+	WM_event_add_dropbox_handler(&ar->handlers, lb);
 }
 
 static void view3d_main_region_exit(wmWindowManager *wm, ARegion *ar)
 {
-  ED_view3d_stop_render_preview(wm, ar);
-}
-
-<<<<<<< HEAD
+	ED_view3d_stop_render_preview(wm, ar);
+}
+
 static bool view3d_path_link_append_drop_poll(
         bContext *C, wmDrag *drag, const wmEvent *event,const char **UNUSED(tooltip), const bool is_link)
 {
@@ -585,14 +584,8 @@
 }
 
 static bool view3d_ob_drop_poll(bContext *UNUSED(C), wmDrag *drag, const wmEvent *UNUSED(event), const char **UNUSED(tooltip))
-=======
-static bool view3d_ob_drop_poll(bContext *UNUSED(C),
-                                wmDrag *drag,
-                                const wmEvent *UNUSED(event),
-                                const char **UNUSED(tooltip))
->>>>>>> e12c08e8
-{
-  return WM_drag_ID(drag, ID_OB) != NULL;
+{
+	return WM_drag_ID(drag, ID_OB) != NULL;
 }
 
 static bool view3d_collection_drop_poll(bContext *UNUSED(C),
@@ -600,7 +593,7 @@
                                         const wmEvent *UNUSED(event),
                                         const char **UNUSED(tooltip))
 {
-  return WM_drag_ID(drag, ID_GR) != NULL;
+	return WM_drag_ID(drag, ID_GR) != NULL;
 }
 
 static bool view3d_mat_drop_poll(bContext *UNUSED(C),
@@ -608,7 +601,7 @@
                                  const wmEvent *UNUSED(event),
                                  const char **UNUSED(tooltip))
 {
-  return WM_drag_ID(drag, ID_MA) != NULL;
+	return WM_drag_ID(drag, ID_MA) != NULL;
 }
 
 static bool view3d_ima_drop_poll(bContext *UNUSED(C),
@@ -616,25 +609,25 @@
                                  const wmEvent *UNUSED(event),
                                  const char **UNUSED(tooltip))
 {
-  if (drag->type == WM_DRAG_PATH) {
-    /* rule might not work? */
-    return (ELEM(drag->icon, 0, ICON_FILE_IMAGE, ICON_FILE_MOVIE));
-  }
-  else {
-    return WM_drag_ID(drag, ID_IM) != NULL;
-  }
+	if (drag->type == WM_DRAG_PATH) {
+		/* rule might not work? */
+		return (ELEM(drag->icon, 0, ICON_FILE_IMAGE, ICON_FILE_MOVIE));
+	}
+	else {
+		return WM_drag_ID(drag, ID_IM) != NULL;
+	}
 }
 
 static bool view3d_ima_bg_is_camera_view(bContext *C)
 {
-  RegionView3D *rv3d = CTX_wm_region_view3d(C);
-  if ((rv3d && (rv3d->persp == RV3D_CAMOB))) {
-    View3D *v3d = CTX_wm_view3d(C);
-    if (v3d && v3d->camera && v3d->camera->type == OB_CAMERA) {
-      return true;
-    }
-  }
-  return false;
+	RegionView3D *rv3d = CTX_wm_region_view3d(C);
+	if ((rv3d && (rv3d->persp == RV3D_CAMOB))) {
+		View3D *v3d = CTX_wm_view3d(C);
+		if (v3d && v3d->camera && v3d->camera->type == OB_CAMERA) {
+			return true;
+		}
+	}
+	return false;
 }
 
 static bool view3d_ima_bg_drop_poll(bContext *C,
@@ -642,15 +635,15 @@
                                     const wmEvent *event,
                                     const char **tooltip)
 {
-  if (!view3d_ima_drop_poll(C, drag, event, tooltip)) {
-    return false;
-  }
-
-  if (ED_view3d_is_object_under_cursor(C, event->mval)) {
-    return false;
-  }
-
-  return view3d_ima_bg_is_camera_view(C);
+	if (!view3d_ima_drop_poll(C, drag, event, tooltip)) {
+		return false;
+	}
+
+	if (ED_view3d_is_object_under_cursor(C, event->mval)) {
+		return false;
+	}
+
+	return view3d_ima_bg_is_camera_view(C);
 }
 
 static bool view3d_ima_empty_drop_poll(bContext *C,
@@ -658,21 +651,21 @@
                                        const wmEvent *event,
                                        const char **tooltip)
 {
-  if (!view3d_ima_drop_poll(C, drag, event, tooltip)) {
-    return false;
-  }
-
-  Object *ob = ED_view3d_give_object_under_cursor(C, event->mval);
-
-  if (ob == NULL) {
-    return true;
-  }
-
-  if (ob->type == OB_EMPTY && ob->empty_drawtype == OB_EMPTY_IMAGE) {
-    return true;
-  }
-
-  return false;
+	if (!view3d_ima_drop_poll(C, drag, event, tooltip)) {
+		return false;
+	}
+
+	Object *ob = ED_view3d_give_object_under_cursor(C, event->mval);
+
+	if (ob == NULL) {
+		return true;
+	}
+
+	if (ob->type == OB_EMPTY && ob->empty_drawtype == OB_EMPTY_IMAGE) {
+		return true;
+	}
+
+	return false;
 }
 
 static bool view3d_ima_mesh_drop_poll(bContext *C, wmDrag *drag, const wmEvent *event, const char **tooltip)
@@ -700,64 +693,63 @@
 
 static void view3d_ob_drop_copy(wmDrag *drag, wmDropBox *drop)
 {
-  ID *id = WM_drag_ID(drag, ID_OB);
-
-  RNA_string_set(drop->ptr, "name", id->name + 2);
+	ID *id = WM_drag_ID(drag, ID_OB);
+
+	RNA_string_set(drop->ptr, "name", id->name + 2);
 }
 
 static void view3d_collection_drop_copy(wmDrag *drag, wmDropBox *drop)
 {
-  ID *id = WM_drag_ID(drag, ID_GR);
-
-  drop->opcontext = WM_OP_EXEC_DEFAULT;
-  RNA_string_set(drop->ptr, "name", id->name + 2);
+	ID *id = WM_drag_ID(drag, ID_GR);
+
+	drop->opcontext = WM_OP_EXEC_DEFAULT;
+	RNA_string_set(drop->ptr, "name", id->name + 2);
 }
 
 static void view3d_id_drop_copy(wmDrag *drag, wmDropBox *drop)
 {
-  ID *id = WM_drag_ID(drag, 0);
-
-  RNA_string_set(drop->ptr, "name", id->name + 2);
+	ID *id = WM_drag_ID(drag, 0);
+
+	RNA_string_set(drop->ptr, "name", id->name + 2);
 }
 
 static void view3d_id_path_drop_copy(wmDrag *drag, wmDropBox *drop)
 {
-  ID *id = WM_drag_ID(drag, 0);
-
-  if (id) {
-    RNA_string_set(drop->ptr, "name", id->name + 2);
-    RNA_struct_property_unset(drop->ptr, "filepath");
-  }
-  else if (drag->path[0]) {
-    RNA_string_set(drop->ptr, "filepath", drag->path);
-    RNA_struct_property_unset(drop->ptr, "image");
-  }
+	ID *id = WM_drag_ID(drag, 0);
+
+	if (id) {
+		RNA_string_set(drop->ptr, "name", id->name + 2);
+		RNA_struct_property_unset(drop->ptr, "filepath");
+	}
+	else if (drag->path[0]) {
+		RNA_string_set(drop->ptr, "filepath", drag->path);
+		RNA_struct_property_unset(drop->ptr, "image");
+	}
 }
 
 static void view3d_lightcache_update(bContext *C)
 {
-  PointerRNA op_ptr;
-
-  Scene *scene = CTX_data_scene(C);
-
-  if (strcmp(scene->r.engine, RE_engine_id_BLENDER_EEVEE) != 0) {
-    /* Only do auto bake if eevee is the active engine */
-    return;
-  }
-
-  WM_operator_properties_create(&op_ptr, "SCENE_OT_light_cache_bake");
-  RNA_int_set(&op_ptr, "delay", 200);
-  RNA_enum_set_identifier(C, &op_ptr, "subset", "DIRTY");
-
-  WM_operator_name_call(C, "SCENE_OT_light_cache_bake", WM_OP_INVOKE_DEFAULT, &op_ptr);
-
-  WM_operator_properties_free(&op_ptr);
+	PointerRNA op_ptr;
+
+	Scene *scene = CTX_data_scene(C);
+
+	if (strcmp(scene->r.engine, RE_engine_id_BLENDER_EEVEE) != 0) {
+		/* Only do auto bake if eevee is the active engine */
+		return;
+	}
+
+	WM_operator_properties_create(&op_ptr, "SCENE_OT_light_cache_bake");
+	RNA_int_set(&op_ptr, "delay", 200);
+	RNA_enum_set_identifier(C, &op_ptr, "subset", "DIRTY");
+
+	WM_operator_name_call(C, "SCENE_OT_light_cache_bake", WM_OP_INVOKE_DEFAULT, &op_ptr);
+
+	WM_operator_properties_free(&op_ptr);
 }
 
 /* region dropbox definition */
 static void view3d_dropboxes(void)
 {
-<<<<<<< HEAD
 	ListBase *lb = WM_dropboxmap_find("View3D", SPACE_VIEW3D, RGN_TYPE_WINDOW);
 
 	WM_dropbox_add(lb, "WM_OT_link", view3d_path_link_drop_poll, view3d_path_link_drop_copy);
@@ -765,14 +757,6 @@
 
 	WM_dropbox_add(lb, "OBJECT_OT_add_named", view3d_ob_drop_poll, view3d_ob_drop_copy);
 	WM_dropbox_add(lb, "OBJECT_OT_drop_named_material", view3d_mat_drop_poll, view3d_id_drop_copy);
-	WM_dropbox_add(lb, "VIEW3D_OT_background_image_add", view3d_ima_bg_drop_poll, view3d_id_path_drop_copy);
-	WM_dropbox_add(lb, "OBJECT_OT_drop_named_image", view3d_ima_empty_drop_poll, view3d_id_path_drop_copy);
-	WM_dropbox_add(lb, "OBJECT_OT_collection_instance_add", view3d_collection_drop_poll, view3d_collection_drop_copy);
-=======
-  ListBase *lb = WM_dropboxmap_find("View3D", SPACE_VIEW3D, RGN_TYPE_WINDOW);
-
-  WM_dropbox_add(lb, "OBJECT_OT_add_named", view3d_ob_drop_poll, view3d_ob_drop_copy);
-  WM_dropbox_add(lb, "OBJECT_OT_drop_named_material", view3d_mat_drop_poll, view3d_id_drop_copy);
   WM_dropbox_add(
       lb, "VIEW3D_OT_background_image_add", view3d_ima_bg_drop_poll, view3d_id_path_drop_copy);
   WM_dropbox_add(
@@ -781,334 +765,333 @@
                  "OBJECT_OT_collection_instance_add",
                  view3d_collection_drop_poll,
                  view3d_collection_drop_copy);
->>>>>>> e12c08e8
 }
 
 static void view3d_widgets(void)
 {
-  wmGizmoMapType *gzmap_type = WM_gizmomaptype_ensure(
-      &(const struct wmGizmoMapType_Params){SPACE_VIEW3D, RGN_TYPE_WINDOW});
-
-  WM_gizmogrouptype_append_and_link(gzmap_type, VIEW3D_GGT_xform_gizmo_context);
-  WM_gizmogrouptype_append_and_link(gzmap_type, VIEW3D_GGT_light_spot);
-  WM_gizmogrouptype_append_and_link(gzmap_type, VIEW3D_GGT_light_area);
-  WM_gizmogrouptype_append_and_link(gzmap_type, VIEW3D_GGT_light_target);
-  WM_gizmogrouptype_append_and_link(gzmap_type, VIEW3D_GGT_force_field);
-  WM_gizmogrouptype_append_and_link(gzmap_type, VIEW3D_GGT_camera);
-  WM_gizmogrouptype_append_and_link(gzmap_type, VIEW3D_GGT_camera_view);
-  WM_gizmogrouptype_append_and_link(gzmap_type, VIEW3D_GGT_empty_image);
-  WM_gizmogrouptype_append_and_link(gzmap_type, VIEW3D_GGT_armature_spline);
-
-  WM_gizmogrouptype_append(VIEW3D_GGT_xform_gizmo);
-  WM_gizmogrouptype_append(VIEW3D_GGT_xform_cage);
-  WM_gizmogrouptype_append(VIEW3D_GGT_xform_shear);
-  WM_gizmogrouptype_append(VIEW3D_GGT_xform_extrude);
-  WM_gizmogrouptype_append(VIEW3D_GGT_mesh_preselect_elem);
-  WM_gizmogrouptype_append(VIEW3D_GGT_mesh_preselect_edgering);
-
-  WM_gizmogrouptype_append(VIEW3D_GGT_ruler);
-  WM_gizmotype_append(VIEW3D_GT_ruler_item);
-
-  WM_gizmogrouptype_append_and_link(gzmap_type, VIEW3D_GGT_navigate);
-  WM_gizmotype_append(VIEW3D_GT_navigate_rotate);
+	wmGizmoMapType *gzmap_type = WM_gizmomaptype_ensure(
+	        &(const struct wmGizmoMapType_Params){SPACE_VIEW3D, RGN_TYPE_WINDOW});
+
+	WM_gizmogrouptype_append_and_link(gzmap_type, VIEW3D_GGT_xform_gizmo_context);
+	WM_gizmogrouptype_append_and_link(gzmap_type, VIEW3D_GGT_light_spot);
+	WM_gizmogrouptype_append_and_link(gzmap_type, VIEW3D_GGT_light_area);
+	WM_gizmogrouptype_append_and_link(gzmap_type, VIEW3D_GGT_light_target);
+	WM_gizmogrouptype_append_and_link(gzmap_type, VIEW3D_GGT_force_field);
+	WM_gizmogrouptype_append_and_link(gzmap_type, VIEW3D_GGT_camera);
+	WM_gizmogrouptype_append_and_link(gzmap_type, VIEW3D_GGT_camera_view);
+	WM_gizmogrouptype_append_and_link(gzmap_type, VIEW3D_GGT_empty_image);
+	WM_gizmogrouptype_append_and_link(gzmap_type, VIEW3D_GGT_armature_spline);
+
+	WM_gizmogrouptype_append(VIEW3D_GGT_xform_gizmo);
+	WM_gizmogrouptype_append(VIEW3D_GGT_xform_cage);
+	WM_gizmogrouptype_append(VIEW3D_GGT_xform_shear);
+	WM_gizmogrouptype_append(VIEW3D_GGT_xform_extrude);
+	WM_gizmogrouptype_append(VIEW3D_GGT_mesh_preselect_elem);
+	WM_gizmogrouptype_append(VIEW3D_GGT_mesh_preselect_edgering);
+
+	WM_gizmogrouptype_append(VIEW3D_GGT_ruler);
+	WM_gizmotype_append(VIEW3D_GT_ruler_item);
+
+	WM_gizmogrouptype_append_and_link(gzmap_type, VIEW3D_GGT_navigate);
+	WM_gizmotype_append(VIEW3D_GT_navigate_rotate);
 }
 
 /* type callback, not region itself */
 static void view3d_main_region_free(ARegion *ar)
 {
-  RegionView3D *rv3d = ar->regiondata;
-
-  if (rv3d) {
-    if (rv3d->localvd) {
-      MEM_freeN(rv3d->localvd);
-    }
-    if (rv3d->clipbb) {
-      MEM_freeN(rv3d->clipbb);
-    }
-
-    if (rv3d->render_engine) {
-      RE_engine_free(rv3d->render_engine);
-    }
-
-    if (rv3d->depths) {
-      if (rv3d->depths->depths) {
-        MEM_freeN(rv3d->depths->depths);
-      }
-      MEM_freeN(rv3d->depths);
-    }
-    if (rv3d->sms) {
-      MEM_freeN(rv3d->sms);
-    }
-
-    MEM_freeN(rv3d);
-    ar->regiondata = NULL;
-  }
+	RegionView3D *rv3d = ar->regiondata;
+
+	if (rv3d) {
+		if (rv3d->localvd) {
+			MEM_freeN(rv3d->localvd);
+		}
+		if (rv3d->clipbb) {
+			MEM_freeN(rv3d->clipbb);
+		}
+
+		if (rv3d->render_engine) {
+			RE_engine_free(rv3d->render_engine);
+		}
+
+		if (rv3d->depths) {
+			if (rv3d->depths->depths) {
+				MEM_freeN(rv3d->depths->depths);
+			}
+			MEM_freeN(rv3d->depths);
+		}
+		if (rv3d->sms) {
+			MEM_freeN(rv3d->sms);
+		}
+
+		MEM_freeN(rv3d);
+		ar->regiondata = NULL;
+	}
 }
 
 /* copy regiondata */
 static void *view3d_main_region_duplicate(void *poin)
 {
-  if (poin) {
-    RegionView3D *rv3d = poin, *new;
-
-    new = MEM_dupallocN(rv3d);
-    if (rv3d->localvd) {
-      new->localvd = MEM_dupallocN(rv3d->localvd);
-    }
-    if (rv3d->clipbb) {
-      new->clipbb = MEM_dupallocN(rv3d->clipbb);
-    }
-
-    new->depths = NULL;
-    new->render_engine = NULL;
-    new->sms = NULL;
-    new->smooth_timer = NULL;
-
-    return new;
-  }
-  return NULL;
+	if (poin) {
+		RegionView3D *rv3d = poin, *new;
+
+		new = MEM_dupallocN(rv3d);
+		if (rv3d->localvd) {
+			new->localvd = MEM_dupallocN(rv3d->localvd);
+		}
+		if (rv3d->clipbb) {
+			new->clipbb = MEM_dupallocN(rv3d->clipbb);
+		}
+
+		new->depths = NULL;
+		new->render_engine = NULL;
+		new->sms = NULL;
+		new->smooth_timer = NULL;
+
+		return new;
+	}
+	return NULL;
 }
 
 static void view3d_main_region_listener(
     wmWindow *UNUSED(win), ScrArea *sa, ARegion *ar, wmNotifier *wmn, const Scene *scene)
 {
-  View3D *v3d = sa->spacedata.first;
-  RegionView3D *rv3d = ar->regiondata;
-  wmGizmoMap *gzmap = ar->gizmo_map;
-
-  /* context changes */
-  switch (wmn->category) {
-    case NC_WM:
-      if (ELEM(wmn->data, ND_UNDO)) {
-        WM_gizmomap_tag_refresh(gzmap);
-      }
-      break;
-    case NC_ANIMATION:
-      switch (wmn->data) {
-        case ND_KEYFRAME_PROP:
-        case ND_NLA_ACTCHANGE:
-          ED_region_tag_redraw(ar);
-          break;
-        case ND_NLA:
-        case ND_KEYFRAME:
-          if (ELEM(wmn->action, NA_EDITED, NA_ADDED, NA_REMOVED)) {
-            ED_region_tag_redraw(ar);
-          }
-          break;
-        case ND_ANIMCHAN:
-          if (ELEM(wmn->action, NA_EDITED, NA_ADDED, NA_REMOVED, NA_SELECTED)) {
-            ED_region_tag_redraw(ar);
-          }
-          break;
-      }
-      break;
-    case NC_SCENE:
-      switch (wmn->data) {
-        case ND_SCENEBROWSE:
-        case ND_LAYER_CONTENT:
-          ED_region_tag_redraw(ar);
-          WM_gizmomap_tag_refresh(gzmap);
-          break;
-        case ND_LAYER:
-          if (wmn->reference) {
-            BKE_screen_view3d_sync(v3d, wmn->reference);
-          }
-          ED_region_tag_redraw(ar);
-          WM_gizmomap_tag_refresh(gzmap);
-          break;
-        case ND_OB_ACTIVE:
-        case ND_OB_SELECT:
-          ATTR_FALLTHROUGH;
-        case ND_FRAME:
-        case ND_TRANSFORM:
-        case ND_OB_VISIBLE:
-        case ND_RENDER_OPTIONS:
-        case ND_MARKERS:
-        case ND_MODE:
-          ED_region_tag_redraw(ar);
-          WM_gizmomap_tag_refresh(gzmap);
-          break;
-        case ND_WORLD:
-          /* handled by space_view3d_listener() for v3d access */
-          break;
+	View3D *v3d = sa->spacedata.first;
+	RegionView3D *rv3d = ar->regiondata;
+	wmGizmoMap *gzmap = ar->gizmo_map;
+
+	/* context changes */
+	switch (wmn->category) {
+		case NC_WM:
+			if (ELEM(wmn->data, ND_UNDO)) {
+				WM_gizmomap_tag_refresh(gzmap);
+			}
+			break;
+		case NC_ANIMATION:
+			switch (wmn->data) {
+				case ND_KEYFRAME_PROP:
+				case ND_NLA_ACTCHANGE:
+					ED_region_tag_redraw(ar);
+					break;
+				case ND_NLA:
+				case ND_KEYFRAME:
+					if (ELEM(wmn->action, NA_EDITED, NA_ADDED, NA_REMOVED)) {
+						ED_region_tag_redraw(ar);
+					}
+					break;
+				case ND_ANIMCHAN:
+					if (ELEM(wmn->action, NA_EDITED, NA_ADDED, NA_REMOVED, NA_SELECTED)) {
+						ED_region_tag_redraw(ar);
+					}
+					break;
+			}
+			break;
+		case NC_SCENE:
+			switch (wmn->data) {
+				case ND_SCENEBROWSE:
+				case ND_LAYER_CONTENT:
+					ED_region_tag_redraw(ar);
+					WM_gizmomap_tag_refresh(gzmap);
+					break;
+				case ND_LAYER:
+					if (wmn->reference) {
+						BKE_screen_view3d_sync(v3d, wmn->reference);
+					}
+					ED_region_tag_redraw(ar);
+					WM_gizmomap_tag_refresh(gzmap);
+					break;
+				case ND_OB_ACTIVE:
+				case ND_OB_SELECT:
+					ATTR_FALLTHROUGH;
+				case ND_FRAME:
+				case ND_TRANSFORM:
+				case ND_OB_VISIBLE:
+				case ND_RENDER_OPTIONS:
+				case ND_MARKERS:
+				case ND_MODE:
+					ED_region_tag_redraw(ar);
+					WM_gizmomap_tag_refresh(gzmap);
+					break;
+				case ND_WORLD:
+					/* handled by space_view3d_listener() for v3d access */
+					break;
         case ND_DRAW_RENDER_VIEWPORT: {
-          if (v3d->camera && (scene == wmn->reference)) {
-            if (rv3d->persp == RV3D_CAMOB) {
-              ED_region_tag_redraw(ar);
-            }
-          }
-          break;
-        }
-      }
-      if (wmn->action == NA_EDITED) {
-        ED_region_tag_redraw(ar);
-      }
-      break;
-    case NC_OBJECT:
-      switch (wmn->data) {
-        case ND_BONE_ACTIVE:
-        case ND_BONE_SELECT:
-        case ND_TRANSFORM:
-        case ND_POSE:
-        case ND_DRAW:
-        case ND_MODIFIER:
-        case ND_CONSTRAINT:
-        case ND_KEYS:
-        case ND_PARTICLE:
-        case ND_POINTCACHE:
-        case ND_LOD:
-          ED_region_tag_redraw(ar);
-          WM_gizmomap_tag_refresh(gzmap);
-          break;
-      }
-      switch (wmn->action) {
-        case NA_ADDED:
-          ED_region_tag_redraw(ar);
-          break;
-      }
-      break;
-    case NC_GEOM:
-      switch (wmn->data) {
+					if (v3d->camera && (scene == wmn->reference)) {
+						if (rv3d->persp == RV3D_CAMOB) {
+							ED_region_tag_redraw(ar);
+						}
+					}
+					break;
+				}
+			}
+			if (wmn->action == NA_EDITED) {
+				ED_region_tag_redraw(ar);
+			}
+			break;
+		case NC_OBJECT:
+			switch (wmn->data) {
+				case ND_BONE_ACTIVE:
+				case ND_BONE_SELECT:
+				case ND_TRANSFORM:
+				case ND_POSE:
+				case ND_DRAW:
+				case ND_MODIFIER:
+				case ND_CONSTRAINT:
+				case ND_KEYS:
+				case ND_PARTICLE:
+				case ND_POINTCACHE:
+				case ND_LOD:
+					ED_region_tag_redraw(ar);
+					WM_gizmomap_tag_refresh(gzmap);
+					break;
+			}
+			switch (wmn->action) {
+				case NA_ADDED:
+					ED_region_tag_redraw(ar);
+					break;
+			}
+			break;
+		case NC_GEOM:
+			switch (wmn->data) {
         case ND_SELECT: {
-          WM_gizmomap_tag_refresh(gzmap);
-          ATTR_FALLTHROUGH;
-        }
-        case ND_DATA:
-        case ND_VERTEX_GROUP:
-          ED_region_tag_redraw(ar);
-          break;
-      }
-      switch (wmn->action) {
-        case NA_EDITED:
-          ED_region_tag_redraw(ar);
-          break;
-      }
-      break;
-    case NC_CAMERA:
-      switch (wmn->data) {
+					WM_gizmomap_tag_refresh(gzmap);
+					ATTR_FALLTHROUGH;
+				}
+				case ND_DATA:
+				case ND_VERTEX_GROUP:
+					ED_region_tag_redraw(ar);
+					break;
+			}
+			switch (wmn->action) {
+				case NA_EDITED:
+					ED_region_tag_redraw(ar);
+					break;
+			}
+			break;
+		case NC_CAMERA:
+			switch (wmn->data) {
         case ND_DRAW_RENDER_VIEWPORT: {
-          if (v3d->camera && (v3d->camera->data == wmn->reference)) {
-            if (rv3d->persp == RV3D_CAMOB) {
-              ED_region_tag_redraw(ar);
-            }
-          }
-          break;
-        }
-      }
-      break;
-    case NC_GROUP:
-      /* all group ops for now */
-      ED_region_tag_redraw(ar);
-      break;
-    case NC_BRUSH:
-      switch (wmn->action) {
-        case NA_EDITED:
-          ED_region_tag_redraw_overlay(ar);
-          break;
-        case NA_SELECTED:
-          /* used on brush changes - needed because 3d cursor
-           * has to be drawn if clone brush is selected */
-          ED_region_tag_redraw(ar);
-          break;
-      }
-      break;
-    case NC_MATERIAL:
-      switch (wmn->data) {
-        case ND_SHADING:
-        case ND_NODES:
-          /* TODO(sergey) This is a bit too much updates, but needed to
-           * have proper material drivers update in the viewport.
-           *
-           * How to solve?
-           */
-          ED_region_tag_redraw(ar);
-          break;
-        case ND_SHADING_DRAW:
-        case ND_SHADING_LINKS:
-          ED_region_tag_redraw(ar);
-          break;
-      }
-      break;
-    case NC_WORLD:
-      switch (wmn->data) {
-        case ND_WORLD_DRAW:
-          /* handled by space_view3d_listener() for v3d access */
-          break;
-        case ND_WORLD:
-          /* Needed for updating world materials */
-          ED_region_tag_redraw(ar);
-          break;
-      }
-      break;
-    case NC_LAMP:
-      switch (wmn->data) {
-        case ND_LIGHTING:
-          /* TODO(sergey): This is a bit too much, but needed to
-           * handle updates from new depsgraph.
-           */
-          ED_region_tag_redraw(ar);
-          break;
-        case ND_LIGHTING_DRAW:
-          ED_region_tag_redraw(ar);
-          WM_gizmomap_tag_refresh(gzmap);
-          break;
-      }
-      break;
-    case NC_LIGHTPROBE:
-      ED_area_tag_refresh(sa);
-      break;
-    case NC_IMAGE:
-      /* this could be more fine grained checks if we had
-       * more context than just the region */
-      ED_region_tag_redraw(ar);
-      break;
-    case NC_TEXTURE:
-      /* same as above */
-      ED_region_tag_redraw(ar);
-      break;
-    case NC_MOVIECLIP:
-      if (wmn->data == ND_DISPLAY || wmn->action == NA_EDITED) {
-        ED_region_tag_redraw(ar);
-      }
-      break;
-    case NC_SPACE:
-      if (wmn->data == ND_SPACE_VIEW3D) {
-        if (wmn->subtype == NS_VIEW3D_GPU) {
-          rv3d->rflag |= RV3D_GPULIGHT_UPDATE;
-        }
-        ED_region_tag_redraw(ar);
-        WM_gizmomap_tag_refresh(gzmap);
-      }
-      break;
-    case NC_ID:
-      if (wmn->action == NA_RENAME) {
-        ED_region_tag_redraw(ar);
-      }
-      break;
-    case NC_SCREEN:
-      switch (wmn->data) {
-        case ND_ANIMPLAY:
-        case ND_SKETCH:
-          ED_region_tag_redraw(ar);
-          break;
-        case ND_LAYOUTBROWSE:
-        case ND_LAYOUTDELETE:
-        case ND_LAYOUTSET:
-          WM_gizmomap_tag_refresh(gzmap);
-          ED_region_tag_redraw(ar);
-          break;
-        case ND_LAYER:
-          ED_region_tag_redraw(ar);
-          break;
-      }
-
-      break;
-    case NC_GPENCIL:
-      if (wmn->data == ND_DATA || ELEM(wmn->action, NA_EDITED, NA_SELECTED)) {
-        ED_region_tag_redraw(ar);
-      }
-      break;
-  }
+					if (v3d->camera && (v3d->camera->data == wmn->reference)) {
+						if (rv3d->persp == RV3D_CAMOB) {
+							ED_region_tag_redraw(ar);
+						}
+					}
+					break;
+				}
+			}
+			break;
+		case NC_GROUP:
+			/* all group ops for now */
+			ED_region_tag_redraw(ar);
+			break;
+		case NC_BRUSH:
+			switch (wmn->action) {
+				case NA_EDITED:
+					ED_region_tag_redraw_overlay(ar);
+					break;
+				case NA_SELECTED:
+					/* used on brush changes - needed because 3d cursor
+					 * has to be drawn if clone brush is selected */
+					ED_region_tag_redraw(ar);
+					break;
+			}
+			break;
+		case NC_MATERIAL:
+			switch (wmn->data) {
+				case ND_SHADING:
+				case ND_NODES:
+					/* TODO(sergey) This is a bit too much updates, but needed to
+					 * have proper material drivers update in the viewport.
+					 *
+					 * How to solve?
+					 */
+					ED_region_tag_redraw(ar);
+					break;
+				case ND_SHADING_DRAW:
+				case ND_SHADING_LINKS:
+					ED_region_tag_redraw(ar);
+					break;
+			}
+			break;
+		case NC_WORLD:
+			switch (wmn->data) {
+				case ND_WORLD_DRAW:
+					/* handled by space_view3d_listener() for v3d access */
+					break;
+				case ND_WORLD:
+					/* Needed for updating world materials */
+					ED_region_tag_redraw(ar);
+					break;
+			}
+			break;
+		case NC_LAMP:
+			switch (wmn->data) {
+				case ND_LIGHTING:
+					/* TODO(sergey): This is a bit too much, but needed to
+					 * handle updates from new depsgraph.
+					 */
+					ED_region_tag_redraw(ar);
+					break;
+				case ND_LIGHTING_DRAW:
+					ED_region_tag_redraw(ar);
+					WM_gizmomap_tag_refresh(gzmap);
+					break;
+			}
+			break;
+		case NC_LIGHTPROBE:
+			ED_area_tag_refresh(sa);
+			break;
+		case NC_IMAGE:
+			/* this could be more fine grained checks if we had
+			 * more context than just the region */
+			ED_region_tag_redraw(ar);
+			break;
+		case NC_TEXTURE:
+			/* same as above */
+			ED_region_tag_redraw(ar);
+			break;
+		case NC_MOVIECLIP:
+			if (wmn->data == ND_DISPLAY || wmn->action == NA_EDITED) {
+				ED_region_tag_redraw(ar);
+			}
+			break;
+		case NC_SPACE:
+			if (wmn->data == ND_SPACE_VIEW3D) {
+				if (wmn->subtype == NS_VIEW3D_GPU) {
+					rv3d->rflag |= RV3D_GPULIGHT_UPDATE;
+				}
+				ED_region_tag_redraw(ar);
+				WM_gizmomap_tag_refresh(gzmap);
+			}
+			break;
+		case NC_ID:
+			if (wmn->action == NA_RENAME) {
+				ED_region_tag_redraw(ar);
+			}
+			break;
+		case NC_SCREEN:
+			switch (wmn->data) {
+				case ND_ANIMPLAY:
+				case ND_SKETCH:
+					ED_region_tag_redraw(ar);
+					break;
+				case ND_LAYOUTBROWSE:
+				case ND_LAYOUTDELETE:
+				case ND_LAYOUTSET:
+					WM_gizmomap_tag_refresh(gzmap);
+					ED_region_tag_redraw(ar);
+					break;
+				case ND_LAYER:
+					ED_region_tag_redraw(ar);
+					break;
+			}
+
+			break;
+		case NC_GPENCIL:
+			if (wmn->data == ND_DATA || ELEM(wmn->action, NA_EDITED, NA_SELECTED)) {
+				ED_region_tag_redraw(ar);
+			}
+			break;
+	}
 }
 
 static void view3d_main_region_message_subscribe(const struct bContext *C,
@@ -1117,50 +1100,50 @@
                                                  struct bScreen *UNUSED(screen),
                                                  struct ScrArea *sa,
                                                  struct ARegion *ar,
-                                                 struct wmMsgBus *mbus)
-{
-  /* Developer note: there are many properties that impact 3D view drawing,
-   * so instead of subscribing to individual properties, just subscribe to types
-   * accepting some redundant redraws.
-   *
-   * For other space types we might try avoid this, keep the 3D view as an exceptional case! */
-  wmMsgParams_RNA msg_key_params = {{{0}}};
-
-  /* Only subscribe to types. */
-  StructRNA *type_array[] = {
-      &RNA_Window,
-
-      /* These object have properties that impact drawing. */
-      &RNA_AreaLight,
-      &RNA_Camera,
-      &RNA_Light,
-      &RNA_Speaker,
-      &RNA_SunLight,
-
-      /* General types the 3D view depends on. */
-      &RNA_Object,
-      &RNA_UnitSettings, /* grid-floor */
-
-      &RNA_View3DOverlay,
-      &RNA_View3DShading,
-      &RNA_World,
-  };
-
-  wmMsgSubscribeValue msg_sub_value_region_tag_redraw = {
-      .owner = ar,
-      .user_data = ar,
-      .notify = ED_region_do_msg_notify_tag_redraw,
-  };
-
-  for (int i = 0; i < ARRAY_SIZE(type_array); i++) {
-    msg_key_params.ptr.type = type_array[i];
+        struct wmMsgBus *mbus)
+{
+	/* Developer note: there are many properties that impact 3D view drawing,
+	 * so instead of subscribing to individual properties, just subscribe to types
+	 * accepting some redundant redraws.
+	 *
+	 * For other space types we might try avoid this, keep the 3D view as an exceptional case! */
+	wmMsgParams_RNA msg_key_params = {{{0}}};
+
+	/* Only subscribe to types. */
+	StructRNA *type_array[] = {
+		&RNA_Window,
+
+		/* These object have properties that impact drawing. */
+		&RNA_AreaLight,
+		&RNA_Camera,
+		&RNA_Light,
+		&RNA_Speaker,
+		&RNA_SunLight,
+
+		/* General types the 3D view depends on. */
+		&RNA_Object,
+		&RNA_UnitSettings,  /* grid-floor */
+
+		&RNA_View3DOverlay,
+		&RNA_View3DShading,
+		&RNA_World,
+	};
+
+	wmMsgSubscribeValue msg_sub_value_region_tag_redraw = {
+		.owner = ar,
+		.user_data = ar,
+		.notify = ED_region_do_msg_notify_tag_redraw,
+	};
+
+	for (int i = 0; i < ARRAY_SIZE(type_array); i++) {
+		msg_key_params.ptr.type = type_array[i];
     WM_msg_subscribe_rna_params(mbus, &msg_key_params, &msg_sub_value_region_tag_redraw, __func__);
-  }
-
-  /* Subscribe to a handful of other properties. */
-  RegionView3D *rv3d = ar->regiondata;
-
-  WM_msg_subscribe_rna_anon_prop(mbus, RenderSettings, engine, &msg_sub_value_region_tag_redraw);
+	}
+
+	/* Subscribe to a handful of other properties. */
+	RegionView3D *rv3d = ar->regiondata;
+
+	WM_msg_subscribe_rna_anon_prop(mbus, RenderSettings, engine, &msg_sub_value_region_tag_redraw);
   WM_msg_subscribe_rna_anon_prop(
       mbus, RenderSettings, resolution_x, &msg_sub_value_region_tag_redraw);
   WM_msg_subscribe_rna_anon_prop(
@@ -1169,68 +1152,68 @@
       mbus, RenderSettings, pixel_aspect_x, &msg_sub_value_region_tag_redraw);
   WM_msg_subscribe_rna_anon_prop(
       mbus, RenderSettings, pixel_aspect_y, &msg_sub_value_region_tag_redraw);
-  if (rv3d->persp == RV3D_CAMOB) {
+	if (rv3d->persp == RV3D_CAMOB) {
     WM_msg_subscribe_rna_anon_prop(
         mbus, RenderSettings, use_border, &msg_sub_value_region_tag_redraw);
-  }
-
-  WM_msg_subscribe_rna_anon_type(mbus, SceneEEVEE, &msg_sub_value_region_tag_redraw);
-  WM_msg_subscribe_rna_anon_type(mbus, SceneDisplay, &msg_sub_value_region_tag_redraw);
-  WM_msg_subscribe_rna_anon_type(mbus, ObjectDisplay, &msg_sub_value_region_tag_redraw);
-
-  ViewLayer *view_layer = CTX_data_view_layer(C);
-  Object *obact = OBACT(view_layer);
-  if (obact != NULL) {
-    switch (obact->mode) {
-      case OB_MODE_PARTICLE_EDIT:
-        WM_msg_subscribe_rna_anon_type(mbus, ParticleEdit, &msg_sub_value_region_tag_redraw);
-        break;
-      default:
-        break;
-    }
-  }
-
-  {
-    wmMsgSubscribeValue msg_sub_value_region_tag_refresh = {
-        .owner = ar,
-        .user_data = sa,
-        .notify = WM_toolsystem_do_msg_notify_tag_refresh,
-    };
+	}
+
+	WM_msg_subscribe_rna_anon_type(mbus, SceneEEVEE, &msg_sub_value_region_tag_redraw);
+	WM_msg_subscribe_rna_anon_type(mbus, SceneDisplay, &msg_sub_value_region_tag_redraw);
+	WM_msg_subscribe_rna_anon_type(mbus, ObjectDisplay, &msg_sub_value_region_tag_redraw);
+
+	ViewLayer *view_layer = CTX_data_view_layer(C);
+	Object *obact = OBACT(view_layer);
+	if (obact != NULL) {
+		switch (obact->mode) {
+			case OB_MODE_PARTICLE_EDIT:
+				WM_msg_subscribe_rna_anon_type(mbus, ParticleEdit, &msg_sub_value_region_tag_redraw);
+				break;
+			default:
+				break;
+		}
+	}
+
+	{
+		wmMsgSubscribeValue msg_sub_value_region_tag_refresh = {
+			.owner = ar,
+			.user_data = sa,
+			.notify = WM_toolsystem_do_msg_notify_tag_refresh,
+		};
     WM_msg_subscribe_rna_anon_prop(mbus, Object, mode, &msg_sub_value_region_tag_refresh);
     WM_msg_subscribe_rna_anon_prop(mbus, LayerObjects, active, &msg_sub_value_region_tag_refresh);
-  }
+	}
 }
 
 /* concept is to retrieve cursor type context-less */
 static void view3d_main_region_cursor(wmWindow *win, ScrArea *sa, ARegion *ar)
 {
-  if (WM_cursor_set_from_tool(win, sa, ar)) {
-    return;
-  }
-
-  ViewLayer *view_layer = WM_window_get_active_view_layer(win);
-  Object *obedit = OBEDIT_FROM_VIEW_LAYER(view_layer);
-  if (obedit) {
-    WM_cursor_set(win, CURSOR_EDIT);
-  }
-  else {
-    WM_cursor_set(win, CURSOR_STD);
-  }
+	if (WM_cursor_set_from_tool(win, sa, ar)) {
+		return;
+	}
+
+	ViewLayer *view_layer = WM_window_get_active_view_layer(win);
+	Object *obedit = OBEDIT_FROM_VIEW_LAYER(view_layer);
+	if (obedit) {
+		WM_cursor_set(win, CURSOR_EDIT);
+	}
+	else {
+		WM_cursor_set(win, CURSOR_STD);
+	}
 }
 
 /* add handlers, stuff you only do once or on area/region changes */
 static void view3d_header_region_init(wmWindowManager *wm, ARegion *ar)
 {
-  wmKeyMap *keymap = WM_keymap_ensure(wm->defaultconf, "3D View Generic", SPACE_VIEW3D, 0);
-
-  WM_event_add_keymap_handler(&ar->handlers, keymap);
-
-  ED_region_header_init(ar);
+	wmKeyMap *keymap = WM_keymap_ensure(wm->defaultconf, "3D View Generic", SPACE_VIEW3D, 0);
+
+	WM_event_add_keymap_handler(&ar->handlers, keymap);
+
+	ED_region_header_init(ar);
 }
 
 static void view3d_header_region_draw(const bContext *C, ARegion *ar)
 {
-  ED_region_header(C, ar);
+	ED_region_header(C, ar);
 }
 
 static void view3d_header_region_listener(wmWindow *UNUSED(win),
@@ -1239,34 +1222,34 @@
                                           wmNotifier *wmn,
                                           const Scene *UNUSED(scene))
 {
-  /* context changes */
-  switch (wmn->category) {
-    case NC_SCENE:
-      switch (wmn->data) {
-        case ND_FRAME:
-        case ND_OB_ACTIVE:
-        case ND_OB_SELECT:
-        case ND_OB_VISIBLE:
-        case ND_MODE:
-        case ND_LAYER:
-        case ND_TOOLSETTINGS:
-        case ND_LAYER_CONTENT:
-        case ND_RENDER_OPTIONS:
-          ED_region_tag_redraw(ar);
-          break;
-      }
-      break;
-    case NC_SPACE:
-      if (wmn->data == ND_SPACE_VIEW3D) {
-        ED_region_tag_redraw(ar);
-      }
-      break;
-    case NC_GPENCIL:
-      if (wmn->data & ND_GPENCIL_EDITMODE) {
-        ED_region_tag_redraw(ar);
-      }
-      break;
-  }
+	/* context changes */
+	switch (wmn->category) {
+		case NC_SCENE:
+			switch (wmn->data) {
+				case ND_FRAME:
+				case ND_OB_ACTIVE:
+				case ND_OB_SELECT:
+				case ND_OB_VISIBLE:
+				case ND_MODE:
+				case ND_LAYER:
+				case ND_TOOLSETTINGS:
+				case ND_LAYER_CONTENT:
+				case ND_RENDER_OPTIONS:
+					ED_region_tag_redraw(ar);
+					break;
+			}
+			break;
+		case NC_SPACE:
+			if (wmn->data == ND_SPACE_VIEW3D) {
+				ED_region_tag_redraw(ar);
+			}
+			break;
+		case NC_GPENCIL:
+			if (wmn->data & ND_GPENCIL_EDITMODE) {
+				ED_region_tag_redraw(ar);
+			}
+			break;
+	}
 }
 
 static void view3d_header_region_message_subscribe(const struct bContext *UNUSED(C),
@@ -1275,41 +1258,41 @@
                                                    struct bScreen *UNUSED(screen),
                                                    struct ScrArea *UNUSED(sa),
                                                    struct ARegion *ar,
-                                                   struct wmMsgBus *mbus)
-{
-  wmMsgParams_RNA msg_key_params = {{{0}}};
-
-  /* Only subscribe to types. */
-  StructRNA *type_array[] = {
-      &RNA_View3DShading,
-  };
-
-  wmMsgSubscribeValue msg_sub_value_region_tag_redraw = {
-      .owner = ar,
-      .user_data = ar,
-      .notify = ED_region_do_msg_notify_tag_redraw,
-  };
-
-  for (int i = 0; i < ARRAY_SIZE(type_array); i++) {
-    msg_key_params.ptr.type = type_array[i];
+        struct wmMsgBus *mbus)
+{
+	wmMsgParams_RNA msg_key_params = {{{0}}};
+
+	/* Only subscribe to types. */
+	StructRNA *type_array[] = {
+		&RNA_View3DShading,
+	};
+
+	wmMsgSubscribeValue msg_sub_value_region_tag_redraw = {
+		.owner = ar,
+		.user_data = ar,
+		.notify = ED_region_do_msg_notify_tag_redraw,
+	};
+
+	for (int i = 0; i < ARRAY_SIZE(type_array); i++) {
+		msg_key_params.ptr.type = type_array[i];
     WM_msg_subscribe_rna_params(mbus, &msg_key_params, &msg_sub_value_region_tag_redraw, __func__);
-  }
+	}
 }
 
 /* add handlers, stuff you only do once or on area/region changes */
 static void view3d_buttons_region_init(wmWindowManager *wm, ARegion *ar)
 {
-  wmKeyMap *keymap;
-
-  ED_region_panels_init(wm, ar);
-
-  keymap = WM_keymap_ensure(wm->defaultconf, "3D View Generic", SPACE_VIEW3D, 0);
-  WM_event_add_keymap_handler(&ar->handlers, keymap);
+	wmKeyMap *keymap;
+
+	ED_region_panels_init(wm, ar);
+
+	keymap = WM_keymap_ensure(wm->defaultconf, "3D View Generic", SPACE_VIEW3D, 0);
+	WM_event_add_keymap_handler(&ar->handlers, keymap);
 }
 
 static void view3d_buttons_region_draw(const bContext *C, ARegion *ar)
 {
-  ED_region_panels_ex(C, ar, (const char *[]){CTX_data_mode_string(C), NULL}, -1, true);
+	ED_region_panels_ex(C, ar, (const char * []){CTX_data_mode_string(C), NULL}, -1, true);
 }
 
 static void view3d_buttons_region_listener(wmWindow *UNUSED(win),
@@ -1318,115 +1301,115 @@
                                            wmNotifier *wmn,
                                            const Scene *UNUSED(scene))
 {
-  /* context changes */
-  switch (wmn->category) {
-    case NC_ANIMATION:
-      switch (wmn->data) {
-        case ND_KEYFRAME_PROP:
-        case ND_NLA_ACTCHANGE:
-          ED_region_tag_redraw(ar);
-          break;
-        case ND_NLA:
-        case ND_KEYFRAME:
-          if (ELEM(wmn->action, NA_EDITED, NA_ADDED, NA_REMOVED)) {
-            ED_region_tag_redraw(ar);
-          }
-          break;
-      }
-      break;
-    case NC_SCENE:
-      switch (wmn->data) {
-        case ND_FRAME:
-        case ND_OB_ACTIVE:
-        case ND_OB_SELECT:
-        case ND_OB_VISIBLE:
-        case ND_MODE:
-        case ND_LAYER:
-        case ND_LAYER_CONTENT:
-        case ND_TOOLSETTINGS:
-          ED_region_tag_redraw(ar);
-          break;
-      }
-      switch (wmn->action) {
-        case NA_EDITED:
-          ED_region_tag_redraw(ar);
-          break;
-      }
-      break;
-    case NC_OBJECT:
-      switch (wmn->data) {
-        case ND_BONE_ACTIVE:
-        case ND_BONE_SELECT:
-        case ND_TRANSFORM:
-        case ND_POSE:
-        case ND_DRAW:
-        case ND_KEYS:
-        case ND_MODIFIER:
-          ED_region_tag_redraw(ar);
-          break;
-      }
-      break;
-    case NC_GEOM:
-      switch (wmn->data) {
-        case ND_DATA:
-        case ND_VERTEX_GROUP:
-        case ND_SELECT:
-          ED_region_tag_redraw(ar);
-          break;
-      }
-      if (wmn->action == NA_EDITED) {
-        ED_region_tag_redraw(ar);
-      }
-      break;
-    case NC_TEXTURE:
-    case NC_MATERIAL:
-      /* for brush textures */
-      ED_region_tag_redraw(ar);
-      break;
-    case NC_BRUSH:
-      /* NA_SELECTED is used on brush changes */
-      if (ELEM(wmn->action, NA_EDITED, NA_SELECTED)) {
-        ED_region_tag_redraw(ar);
-      }
-      break;
-    case NC_SPACE:
-      if (wmn->data == ND_SPACE_VIEW3D) {
-        ED_region_tag_redraw(ar);
-      }
-      break;
-    case NC_ID:
-      if (wmn->action == NA_RENAME) {
-        ED_region_tag_redraw(ar);
-      }
-      break;
-    case NC_GPENCIL:
-      if ((wmn->data & (ND_DATA | ND_GPENCIL_EDITMODE)) || (wmn->action == NA_EDITED)) {
-        ED_region_tag_redraw(ar);
-      }
-      break;
-    case NC_IMAGE:
-      /* Update for the image layers in texture paint. */
-      if (wmn->action == NA_EDITED) {
-        ED_region_tag_redraw(ar);
-      }
-      break;
-  }
+	/* context changes */
+	switch (wmn->category) {
+		case NC_ANIMATION:
+			switch (wmn->data) {
+				case ND_KEYFRAME_PROP:
+				case ND_NLA_ACTCHANGE:
+					ED_region_tag_redraw(ar);
+					break;
+				case ND_NLA:
+				case ND_KEYFRAME:
+					if (ELEM(wmn->action, NA_EDITED, NA_ADDED, NA_REMOVED)) {
+						ED_region_tag_redraw(ar);
+					}
+					break;
+			}
+			break;
+		case NC_SCENE:
+			switch (wmn->data) {
+				case ND_FRAME:
+				case ND_OB_ACTIVE:
+				case ND_OB_SELECT:
+				case ND_OB_VISIBLE:
+				case ND_MODE:
+				case ND_LAYER:
+				case ND_LAYER_CONTENT:
+				case ND_TOOLSETTINGS:
+					ED_region_tag_redraw(ar);
+					break;
+			}
+			switch (wmn->action) {
+				case NA_EDITED:
+					ED_region_tag_redraw(ar);
+					break;
+			}
+			break;
+		case NC_OBJECT:
+			switch (wmn->data) {
+				case ND_BONE_ACTIVE:
+				case ND_BONE_SELECT:
+				case ND_TRANSFORM:
+				case ND_POSE:
+				case ND_DRAW:
+				case ND_KEYS:
+				case ND_MODIFIER:
+					ED_region_tag_redraw(ar);
+					break;
+			}
+			break;
+		case NC_GEOM:
+			switch (wmn->data) {
+				case ND_DATA:
+				case ND_VERTEX_GROUP:
+				case ND_SELECT:
+					ED_region_tag_redraw(ar);
+					break;
+			}
+			if (wmn->action == NA_EDITED) {
+				ED_region_tag_redraw(ar);
+			}
+			break;
+		case NC_TEXTURE:
+		case NC_MATERIAL:
+			/* for brush textures */
+			ED_region_tag_redraw(ar);
+			break;
+		case NC_BRUSH:
+			/* NA_SELECTED is used on brush changes */
+			if (ELEM(wmn->action, NA_EDITED, NA_SELECTED)) {
+				ED_region_tag_redraw(ar);
+			}
+			break;
+		case NC_SPACE:
+			if (wmn->data == ND_SPACE_VIEW3D) {
+				ED_region_tag_redraw(ar);
+			}
+			break;
+		case NC_ID:
+			if (wmn->action == NA_RENAME) {
+				ED_region_tag_redraw(ar);
+			}
+			break;
+		case NC_GPENCIL:
+			if ((wmn->data & (ND_DATA | ND_GPENCIL_EDITMODE)) || (wmn->action == NA_EDITED)) {
+				ED_region_tag_redraw(ar);
+			}
+			break;
+		case NC_IMAGE:
+			/* Update for the image layers in texture paint. */
+			if (wmn->action == NA_EDITED) {
+				ED_region_tag_redraw(ar);
+			}
+			break;
+	}
 }
 
 /* add handlers, stuff you only do once or on area/region changes */
 static void view3d_tools_region_init(wmWindowManager *wm, ARegion *ar)
 {
-  wmKeyMap *keymap;
-
-  ED_region_panels_init(wm, ar);
-
-  keymap = WM_keymap_ensure(wm->defaultconf, "3D View Generic", SPACE_VIEW3D, 0);
-  WM_event_add_keymap_handler(&ar->handlers, keymap);
+	wmKeyMap *keymap;
+
+	ED_region_panels_init(wm, ar);
+
+	keymap = WM_keymap_ensure(wm->defaultconf, "3D View Generic", SPACE_VIEW3D, 0);
+	WM_event_add_keymap_handler(&ar->handlers, keymap);
 }
 
 static void view3d_tools_region_draw(const bContext *C, ARegion *ar)
 {
-  ED_region_panels_ex(C, ar, (const char *[]){CTX_data_mode_string(C), NULL}, -1, true);
+	ED_region_panels_ex(C, ar, (const char * []){CTX_data_mode_string(C), NULL}, -1, true);
 }
 
 /* area (not region) level listener */
@@ -1435,50 +1418,50 @@
                                   struct wmNotifier *wmn,
                                   Scene *UNUSED(scene))
 {
-  View3D *v3d = sa->spacedata.first;
-
-  /* context changes */
-  switch (wmn->category) {
-    case NC_SCENE:
-      switch (wmn->data) {
-        case ND_WORLD:
-          if (v3d->flag2 & V3D_HIDE_OVERLAYS) {
-            ED_area_tag_redraw_regiontype(sa, RGN_TYPE_WINDOW);
-          }
-          break;
-      }
-      break;
-    case NC_WORLD:
-      switch (wmn->data) {
-        case ND_WORLD_DRAW:
-        case ND_WORLD:
-          if (v3d->shading.background_type == V3D_SHADING_BACKGROUND_WORLD) {
-            ED_area_tag_redraw_regiontype(sa, RGN_TYPE_WINDOW);
-          }
-          break;
-      }
-      break;
-    case NC_MATERIAL:
-      switch (wmn->data) {
-        case ND_NODES:
-          if (v3d->shading.type == OB_TEXTURE) {
-            ED_area_tag_redraw_regiontype(sa, RGN_TYPE_WINDOW);
-          }
-          break;
-      }
-      break;
-  }
+	View3D *v3d = sa->spacedata.first;
+
+	/* context changes */
+	switch (wmn->category) {
+		case NC_SCENE:
+			switch (wmn->data) {
+				case ND_WORLD:
+					if (v3d->flag2 & V3D_HIDE_OVERLAYS) {
+						ED_area_tag_redraw_regiontype(sa, RGN_TYPE_WINDOW);
+					}
+					break;
+			}
+			break;
+		case NC_WORLD:
+			switch (wmn->data) {
+				case ND_WORLD_DRAW:
+				case ND_WORLD:
+					if (v3d->shading.background_type == V3D_SHADING_BACKGROUND_WORLD) {
+						ED_area_tag_redraw_regiontype(sa, RGN_TYPE_WINDOW);
+					}
+					break;
+			}
+			break;
+		case NC_MATERIAL:
+			switch (wmn->data) {
+				case ND_NODES:
+					if (v3d->shading.type == OB_TEXTURE) {
+						ED_area_tag_redraw_regiontype(sa, RGN_TYPE_WINDOW);
+					}
+					break;
+			}
+			break;
+	}
 }
 
 static void space_view3d_refresh(const bContext *C, ScrArea *UNUSED(sa))
 {
-  Scene *scene = CTX_data_scene(C);
-  LightCache *lcache = scene->eevee.light_cache;
-
-  if (lcache && (lcache->flag & LIGHTCACHE_UPDATE_AUTO) != 0) {
-    lcache->flag &= ~LIGHTCACHE_UPDATE_AUTO;
-    view3d_lightcache_update((bContext *)C);
-  }
+	Scene *scene = CTX_data_scene(C);
+	LightCache *lcache = scene->eevee.light_cache;
+
+	if (lcache && (lcache->flag & LIGHTCACHE_UPDATE_AUTO) != 0) {
+		lcache->flag &= ~LIGHTCACHE_UPDATE_AUTO;
+		view3d_lightcache_update((bContext *)C);
+	}
 }
 
 const char *view3d_context_dir[] = {
@@ -1489,167 +1472,167 @@
 
 static int view3d_context(const bContext *C, const char *member, bContextDataResult *result)
 {
-  /* fallback to the scene layer,
-   * allows duplicate and other object operators to run outside the 3d view */
-
-  if (CTX_data_dir(member)) {
-    CTX_data_dir_set(result, view3d_context_dir);
-  }
-  else if (CTX_data_equals(member, "active_base")) {
-    Scene *scene = CTX_data_scene(C);
-    ViewLayer *view_layer = CTX_data_view_layer(C);
-    if (view_layer->basact) {
-      Object *ob = view_layer->basact->object;
-      /* if hidden but in edit mode, we still display, can happen with animation */
-      if ((view_layer->basact->flag & BASE_VISIBLE) != 0 || (ob->mode & OB_MODE_EDIT)) {
-        CTX_data_pointer_set(result, &scene->id, &RNA_ObjectBase, view_layer->basact);
-      }
-    }
-
-    return 1;
-  }
-  else if (CTX_data_equals(member, "active_object")) {
-    ViewLayer *view_layer = CTX_data_view_layer(C);
-    if (view_layer->basact) {
-      Object *ob = view_layer->basact->object;
-      /* if hidden but in edit mode, we still display, can happen with animation */
-      if ((view_layer->basact->flag & BASE_VISIBLE) != 0 || (ob->mode & OB_MODE_EDIT) != 0) {
-        CTX_data_id_pointer_set(result, &ob->id);
-      }
-    }
-
-    return 1;
-  }
-  else {
-    return 0; /* not found */
-  }
-
-  return -1; /* found but not available */
+	/* fallback to the scene layer,
+	 * allows duplicate and other object operators to run outside the 3d view */
+
+	if (CTX_data_dir(member)) {
+		CTX_data_dir_set(result, view3d_context_dir);
+	}
+	else if (CTX_data_equals(member, "active_base")) {
+		Scene *scene = CTX_data_scene(C);
+		ViewLayer *view_layer = CTX_data_view_layer(C);
+		if (view_layer->basact) {
+			Object *ob = view_layer->basact->object;
+			/* if hidden but in edit mode, we still display, can happen with animation */
+			if ((view_layer->basact->flag & BASE_VISIBLE) != 0 || (ob->mode & OB_MODE_EDIT)) {
+				CTX_data_pointer_set(result, &scene->id, &RNA_ObjectBase, view_layer->basact);
+			}
+		}
+
+		return 1;
+	}
+	else if (CTX_data_equals(member, "active_object")) {
+		ViewLayer *view_layer = CTX_data_view_layer(C);
+		if (view_layer->basact) {
+			Object *ob = view_layer->basact->object;
+			/* if hidden but in edit mode, we still display, can happen with animation */
+			if ((view_layer->basact->flag & BASE_VISIBLE) != 0 || (ob->mode & OB_MODE_EDIT) != 0) {
+				CTX_data_id_pointer_set(result, &ob->id);
+			}
+		}
+
+		return 1;
+	}
+	else {
+		return 0; /* not found */
+	}
+
+	return -1; /* found but not available */
 }
 
 static void view3d_id_remap(ScrArea *sa, SpaceLink *slink, ID *old_id, ID *new_id)
 {
-  View3D *v3d;
-  ARegion *ar;
-  bool is_local = false;
-
-  if (!ELEM(GS(old_id->name), ID_OB, ID_MA, ID_IM, ID_MC)) {
-    return;
-  }
-
-  for (v3d = (View3D *)slink; v3d; v3d = v3d->localvd, is_local = true) {
-    if ((ID *)v3d->camera == old_id) {
-      v3d->camera = (Object *)new_id;
-      if (!new_id) {
-        /* 3D view might be inactive, in that case needs to use slink->regionbase */
+	View3D *v3d;
+	ARegion *ar;
+	bool is_local = false;
+
+	if (!ELEM(GS(old_id->name), ID_OB, ID_MA, ID_IM, ID_MC)) {
+		return;
+	}
+
+	for (v3d = (View3D *)slink; v3d; v3d = v3d->localvd, is_local = true) {
+		if ((ID *)v3d->camera == old_id) {
+			v3d->camera = (Object *)new_id;
+			if (!new_id) {
+				/* 3D view might be inactive, in that case needs to use slink->regionbase */
         ListBase *regionbase = (slink == sa->spacedata.first) ? &sa->regionbase :
                                                                 &slink->regionbase;
-        for (ar = regionbase->first; ar; ar = ar->next) {
-          if (ar->regiontype == RGN_TYPE_WINDOW) {
+				for (ar = regionbase->first; ar; ar = ar->next) {
+					if (ar->regiontype == RGN_TYPE_WINDOW) {
             RegionView3D *rv3d = is_local ? ((RegionView3D *)ar->regiondata)->localvd :
                                             ar->regiondata;
-            if (rv3d && (rv3d->persp == RV3D_CAMOB)) {
-              rv3d->persp = RV3D_PERSP;
-            }
-          }
-        }
-      }
-    }
-
-    /* Values in local-view aren't used, see: T52663 */
-    if (is_local == false) {
-      if ((ID *)v3d->ob_centre == old_id) {
-        v3d->ob_centre = (Object *)new_id;
-        /* Otherwise, bonename may remain valid...
-         * We could be smart and check this, too? */
-        if (new_id == NULL) {
-          v3d->ob_centre_bone[0] = '\0';
-        }
-      }
-    }
-
-    if (is_local) {
-      break;
-    }
-  }
+						if (rv3d && (rv3d->persp == RV3D_CAMOB)) {
+							rv3d->persp = RV3D_PERSP;
+						}
+					}
+				}
+			}
+		}
+
+		/* Values in local-view aren't used, see: T52663 */
+		if (is_local == false) {
+			if ((ID *)v3d->ob_centre == old_id) {
+				v3d->ob_centre = (Object *)new_id;
+				/* Otherwise, bonename may remain valid...
+				 * We could be smart and check this, too? */
+				if (new_id == NULL) {
+					v3d->ob_centre_bone[0] = '\0';
+				}
+			}
+		}
+
+		if (is_local) {
+			break;
+		}
+	}
 }
 
 /* only called once, from space/spacetypes.c */
 void ED_spacetype_view3d(void)
 {
-  SpaceType *st = MEM_callocN(sizeof(SpaceType), "spacetype view3d");
-  ARegionType *art;
-
-  st->spaceid = SPACE_VIEW3D;
-  strncpy(st->name, "View3D", BKE_ST_MAXNAME);
-
-  st->new = view3d_new;
-  st->free = view3d_free;
-  st->init = view3d_init;
-  st->listener = space_view3d_listener;
-  st->refresh = space_view3d_refresh;
-  st->duplicate = view3d_duplicate;
-  st->operatortypes = view3d_operatortypes;
-  st->keymap = view3d_keymap;
-  st->dropboxes = view3d_dropboxes;
-  st->gizmos = view3d_widgets;
-  st->context = view3d_context;
-  st->id_remap = view3d_id_remap;
-
-  /* regions: main window */
-  art = MEM_callocN(sizeof(ARegionType), "spacetype view3d main region");
-  art->regionid = RGN_TYPE_WINDOW;
-  art->keymapflag = ED_KEYMAP_GIZMO | ED_KEYMAP_TOOL | ED_KEYMAP_GPENCIL;
-  art->draw = view3d_main_region_draw;
-  art->init = view3d_main_region_init;
-  art->exit = view3d_main_region_exit;
-  art->free = view3d_main_region_free;
-  art->duplicate = view3d_main_region_duplicate;
-  art->listener = view3d_main_region_listener;
-  art->message_subscribe = view3d_main_region_message_subscribe;
-  art->cursor = view3d_main_region_cursor;
-  art->lock = 1; /* can become flag, see BKE_spacedata_draw_locks */
-  BLI_addhead(&st->regiontypes, art);
-
-  /* regions: listview/buttons */
-  art = MEM_callocN(sizeof(ARegionType), "spacetype view3d buttons region");
-  art->regionid = RGN_TYPE_UI;
-  art->prefsizex = 180; /* XXX */
-  art->keymapflag = ED_KEYMAP_UI | ED_KEYMAP_FRAMES;
-  art->listener = view3d_buttons_region_listener;
-  art->init = view3d_buttons_region_init;
-  art->draw = view3d_buttons_region_draw;
-  BLI_addhead(&st->regiontypes, art);
-
-  view3d_buttons_register(art);
-
-  /* regions: tool(bar) */
-  art = MEM_callocN(sizeof(ARegionType), "spacetype view3d tools region");
-  art->regionid = RGN_TYPE_TOOLS;
-  art->prefsizex = 58; /* XXX */
-  art->prefsizey = 50; /* XXX */
-  art->keymapflag = ED_KEYMAP_UI | ED_KEYMAP_FRAMES;
-  art->listener = view3d_buttons_region_listener;
-  art->message_subscribe = ED_region_generic_tools_region_message_subscribe;
-  art->snap_size = ED_region_generic_tools_region_snap_size;
-  art->init = view3d_tools_region_init;
-  art->draw = view3d_tools_region_draw;
-  BLI_addhead(&st->regiontypes, art);
-
-  /* regions: header */
-  art = MEM_callocN(sizeof(ARegionType), "spacetype view3d header region");
-  art->regionid = RGN_TYPE_HEADER;
-  art->prefsizey = HEADERY;
-  art->keymapflag = ED_KEYMAP_UI | ED_KEYMAP_VIEW2D | ED_KEYMAP_FRAMES | ED_KEYMAP_HEADER;
-  art->listener = view3d_header_region_listener;
-  art->init = view3d_header_region_init;
-  art->draw = view3d_header_region_draw;
-  art->message_subscribe = view3d_header_region_message_subscribe;
-  BLI_addhead(&st->regiontypes, art);
-
-  /* regions: hud */
-  art = ED_area_type_hud(st->spaceid);
-  BLI_addhead(&st->regiontypes, art);
-
-  BKE_spacetype_register(st);
+	SpaceType *st = MEM_callocN(sizeof(SpaceType), "spacetype view3d");
+	ARegionType *art;
+
+	st->spaceid = SPACE_VIEW3D;
+	strncpy(st->name, "View3D", BKE_ST_MAXNAME);
+
+	st->new = view3d_new;
+	st->free = view3d_free;
+	st->init = view3d_init;
+	st->listener = space_view3d_listener;
+	st->refresh = space_view3d_refresh;
+	st->duplicate = view3d_duplicate;
+	st->operatortypes = view3d_operatortypes;
+	st->keymap = view3d_keymap;
+	st->dropboxes = view3d_dropboxes;
+	st->gizmos = view3d_widgets;
+	st->context = view3d_context;
+	st->id_remap = view3d_id_remap;
+
+	/* regions: main window */
+	art = MEM_callocN(sizeof(ARegionType), "spacetype view3d main region");
+	art->regionid = RGN_TYPE_WINDOW;
+	art->keymapflag = ED_KEYMAP_GIZMO | ED_KEYMAP_TOOL | ED_KEYMAP_GPENCIL;
+	art->draw = view3d_main_region_draw;
+	art->init = view3d_main_region_init;
+	art->exit = view3d_main_region_exit;
+	art->free = view3d_main_region_free;
+	art->duplicate = view3d_main_region_duplicate;
+	art->listener = view3d_main_region_listener;
+	art->message_subscribe = view3d_main_region_message_subscribe;
+	art->cursor = view3d_main_region_cursor;
+	art->lock = 1;   /* can become flag, see BKE_spacedata_draw_locks */
+	BLI_addhead(&st->regiontypes, art);
+
+	/* regions: listview/buttons */
+	art = MEM_callocN(sizeof(ARegionType), "spacetype view3d buttons region");
+	art->regionid = RGN_TYPE_UI;
+	art->prefsizex = 180; /* XXX */
+	art->keymapflag = ED_KEYMAP_UI | ED_KEYMAP_FRAMES;
+	art->listener = view3d_buttons_region_listener;
+	art->init = view3d_buttons_region_init;
+	art->draw = view3d_buttons_region_draw;
+	BLI_addhead(&st->regiontypes, art);
+
+	view3d_buttons_register(art);
+
+	/* regions: tool(bar) */
+	art = MEM_callocN(sizeof(ARegionType), "spacetype view3d tools region");
+	art->regionid = RGN_TYPE_TOOLS;
+	art->prefsizex = 58; /* XXX */
+	art->prefsizey = 50; /* XXX */
+	art->keymapflag = ED_KEYMAP_UI | ED_KEYMAP_FRAMES;
+	art->listener = view3d_buttons_region_listener;
+	art->message_subscribe = ED_region_generic_tools_region_message_subscribe;
+	art->snap_size = ED_region_generic_tools_region_snap_size;
+	art->init = view3d_tools_region_init;
+	art->draw = view3d_tools_region_draw;
+	BLI_addhead(&st->regiontypes, art);
+
+	/* regions: header */
+	art = MEM_callocN(sizeof(ARegionType), "spacetype view3d header region");
+	art->regionid = RGN_TYPE_HEADER;
+	art->prefsizey = HEADERY;
+	art->keymapflag = ED_KEYMAP_UI | ED_KEYMAP_VIEW2D | ED_KEYMAP_FRAMES | ED_KEYMAP_HEADER;
+	art->listener = view3d_header_region_listener;
+	art->init = view3d_header_region_init;
+	art->draw = view3d_header_region_draw;
+	art->message_subscribe = view3d_header_region_message_subscribe;
+	BLI_addhead(&st->regiontypes, art);
+
+	/* regions: hud */
+	art = ED_area_type_hud(st->spaceid);
+	BLI_addhead(&st->regiontypes, art);
+
+	BKE_spacetype_register(st);
 }