--- conflicted
+++ resolved
@@ -292,13 +292,8 @@
 
   /* Register 1 level of occlusion for all touched segments. */
   for (es = ns; es && es != ns2; es = es->next) {
-<<<<<<< HEAD
-    es->occlusion += (transparency_mask & LRT_OCCLUSION_EFFECTIVE_BITS);
-    es->transparency_mask |= (transparency_mask & LRT_TRANSPARENCY_BITS);
-=======
     es->occlusion += mat_occlusion;
     es->material_mask_bits |= material_mask_bits;
->>>>>>> 2d146b61
   }
 
   /* Reduce adjacent cutting points of the same level, which saves memory. */
@@ -391,13 +386,8 @@
           /* Ignore this triangle if an intersection line directly comes from it, */
           lineart_occlusion_is_adjacent_intersection(e, (LineartTriangle *)tri) ||
           /* Or if this triangle isn't effectively occluding anything nor it's providing a
-<<<<<<< HEAD
-            transparency flag. */
-          (!tri->base.transparency_mask)) {
-=======
             material flag. */
           ((!tri->base.mat_occlusion) && (!tri->base.material_mask_bits))) {
->>>>>>> 2d146b61
         continue;
       }
       tri->testing_e[thread_id] = e;
@@ -455,10 +445,6 @@
   LRT_ASSIGN_OCCLUSION_TASK(material);
   LRT_ASSIGN_OCCLUSION_TASK(edge_mark);
   LRT_ASSIGN_OCCLUSION_TASK(floating);
-<<<<<<< HEAD
-  LRT_ASSIGN_OCCLUSION_TASK(light_contour);
-=======
->>>>>>> 2d146b61
 
 #undef LRT_ASSIGN_OCCLUSION_TASK
 
@@ -497,13 +483,6 @@
     for (eip = rti->floating.first; eip && eip != rti->floating.last; eip = eip->next) {
       lineart_occlusion_single_line(rb, eip, rti->thread_id);
     }
-<<<<<<< HEAD
-
-    for (eip = rti->light_contour.first; eip && eip != rti->light_contour.last; eip = eip->next) {
-      lineart_occlusion_single_line(rb, eip, rti->thread_id);
-    }
-=======
->>>>>>> 2d146b61
   }
 }
 
@@ -527,10 +506,6 @@
   rb->material.last = rb->material.first;
   rb->edge_mark.last = rb->edge_mark.first;
   rb->floating.last = rb->floating.first;
-<<<<<<< HEAD
-  rb->light_contour.last = rb->light_contour.first;
-=======
->>>>>>> 2d146b61
 
   TaskPool *tp = BLI_task_pool_create(NULL, TASK_PRIORITY_HIGH);
 
@@ -765,12 +740,7 @@
   /* Just re-assign normal and set cull flag. */
   copy_v3_v3_db(tri->gn, orig->gn);
   tri->flags = LRT_CULL_GENERATED;
-<<<<<<< HEAD
-  tri->intersection_mask = orig->intersection_mask;
-  tri->transparency_mask = orig->transparency_mask;
-=======
   tri->material_mask_bits = orig->material_mask_bits;
->>>>>>> 2d146b61
 }
 
 static void lineart_triangle_set_cull_flag(LineartTriangle *tri, uchar flag)
@@ -1502,27 +1472,12 @@
   }
 
   if (!ll && !lr) {
-<<<<<<< HEAD
-    if (!rb->floating_as_contour) {
-      if (use_freestyle_face && rb->filter_face_mark) {
-        if (rb->filter_face_mark_invert) {
-          return LRT_EDGE_FLAG_FLOATING;
-        }
-        return 0;
-      }
-      return LRT_EDGE_FLAG_FLOATING;
-    }
-=======
     return LRT_EDGE_FLAG_LOOSE;
->>>>>>> 2d146b61
   }
 
   FreestyleEdge *fel, *fer;
   bool face_mark_filtered = false;
-<<<<<<< HEAD
-=======
   uint16_t edge_flag_result = 0;
->>>>>>> 2d146b61
 
   if (use_freestyle_face && rb->filter_face_mark) {
     fel = CustomData_bmesh_get(&bm_if_freestyle->pdata, ll->f->head.data, CD_FREESTYLE_FACE);
@@ -1530,11 +1485,7 @@
       fer = CustomData_bmesh_get(&bm_if_freestyle->pdata, lr->f->head.data, CD_FREESTYLE_FACE);
     }
     else {
-<<<<<<< HEAD
-      /* Hanles mesh boundary case */
-=======
       /* Handles mesh boundary case */
->>>>>>> 2d146b61
       fer = fel;
     }
     if (rb->filter_face_mark_boundaries ^ rb->filter_face_mark_invert) {
@@ -1557,11 +1508,7 @@
 
   /* Mesh boundary */
   if (!lr || ll == lr) {
-<<<<<<< HEAD
-    return LRT_EDGE_FLAG_CONTOUR;
-=======
     return (edge_flag_result | LRT_EDGE_FLAG_CONTOUR);
->>>>>>> 2d146b61
   }
 
   LineartTriangle *tri1, *tri2;
@@ -1577,10 +1524,6 @@
   double *view_vector = vv;
   double dot_1 = 0, dot_2 = 0;
   double result;
-<<<<<<< HEAD
-  uint16_t edge_flag_result = 0;
-=======
->>>>>>> 2d146b61
 
   if (rb->cam_is_persp) {
     sub_v3_v3v3_db(view_vector, l->gloc, rb->camera_pos);
@@ -1594,24 +1537,6 @@
 
   if ((result = dot_1 * dot_2) <= 0 && (dot_1 + dot_2)) {
     edge_flag_result |= LRT_EDGE_FLAG_CONTOUR;
-<<<<<<< HEAD
-  }
-
-  if (rb->light_is_sun) {
-    view_vector = rb->light_vector;
-  }
-  else {
-    view_vector = vv;
-    sub_v3_v3v3_db(view_vector, l->gloc, rb->light_vector);
-  }
-
-  dot_1 = dot_v3v3_db(view_vector, tri1->gn);
-  dot_2 = dot_v3v3_db(view_vector, tri2->gn);
-
-  if ((result = dot_1 * dot_2) <= 0 && (dot_1 + dot_2)) {
-    edge_flag_result |= LRT_EDGE_FLAG_LIGHT_CONTOUR;
-=======
->>>>>>> 2d146b61
   }
 
   if (rb->use_crease && (dot_v3v3_db(tri1->gn, tri2->gn) < crease_threshold)) {
@@ -1619,17 +1544,10 @@
       edge_flag_result |= LRT_EDGE_FLAG_CREASE;
     }
   }
-<<<<<<< HEAD
-  else if (rb->use_material && (ll->f->mat_nr != lr->f->mat_nr)) {
-    edge_flag_result |= LRT_EDGE_FLAG_MATERIAL;
-  }
-  else if (use_freestyle_edge && rb->use_edge_marks) {
-=======
   if (rb->use_material && (ll->f->mat_nr != lr->f->mat_nr)) {
     edge_flag_result |= LRT_EDGE_FLAG_MATERIAL;
   }
   if (use_freestyle_edge && rb->use_edge_marks) {
->>>>>>> 2d146b61
     FreestyleEdge *fe;
     fe = CustomData_bmesh_get(&bm_if_freestyle->edata, e->head.data, CD_FREESTYLE_EDGE);
     if (fe->flag & FREESTYLE_EDGE_MARK) {
@@ -1657,18 +1575,9 @@
     case LRT_EDGE_FLAG_INTERSECTION:
       lineart_prepend_edge_direct(&rb->intersection.first, e);
       break;
-<<<<<<< HEAD
-    case LRT_EDGE_FLAG_FLOATING:
-      lineart_prepend_edge_direct(&rb->floating.first, e);
-      break;
-    case LRT_EDGE_FLAG_LIGHT_CONTOUR:
-      lineart_prepend_edge_direct(&rb->light_contour.first, e);
-      break;
-=======
     case LRT_EDGE_FLAG_LOOSE:
       lineart_prepend_edge_direct(&rb->floating.first, e);
       break;
->>>>>>> 2d146b61
   }
 }
 
@@ -1696,18 +1605,9 @@
     case LRT_EDGE_FLAG_INTERSECTION:
       LRT_ASSIGN_EDGE(intersection);
       break;
-<<<<<<< HEAD
-    case LRT_EDGE_FLAG_FLOATING:
-      LRT_ASSIGN_EDGE(floating);
-      break;
-    case LRT_EDGE_FLAG_LIGHT_CONTOUR:
-      LRT_ASSIGN_EDGE(light_contour);
-      break;
-=======
     case LRT_EDGE_FLAG_LOOSE:
       LRT_ASSIGN_EDGE(floating);
       break;
->>>>>>> 2d146b61
   }
 #undef LRT_ASSIGN_EDGE
 }
@@ -1725,10 +1625,6 @@
   LRT_OBI_TO_RB(edge_mark);
   LRT_OBI_TO_RB(intersection);
   LRT_OBI_TO_RB(floating);
-<<<<<<< HEAD
-  LRT_OBI_TO_RB(light_contour);
-=======
->>>>>>> 2d146b61
 #undef LRT_OBI_TO_RB
 }
 
@@ -1759,17 +1655,6 @@
   return count;
 }
 
-static int lineart_edge_type_duplication_count(char eflag)
-{
-  int count = 0;
-  /* See eLineartEdgeFlag for details. */
-  for (int i = 0; i < 6; i++) {
-    if (eflag & (1 << i)) {
-      count++;
-    }
-  }
-  return count;
-}
 static void lineart_geometry_object_load(LineartObjectInfo *obi, LineartRenderBuffer *rb)
 {
   BMesh *bm;
@@ -1846,11 +1731,7 @@
   BM_mesh_elem_index_ensure(bm, BM_VERT | BM_EDGE | BM_FACE);
 
   if (CustomData_has_layer(&bm->edata, CD_FREESTYLE_EDGE)) {
-<<<<<<< HEAD
-    can_find_freestyle_edge = true;
-=======
     can_find_freestyle_edge = 1;
->>>>>>> 2d146b61
   }
   if (CustomData_has_layer(&bm->pdata, CD_FREESTYLE_FACE)) {
     can_find_freestyle_face = true;
@@ -1871,11 +1752,7 @@
 
   eln->element_count = bm->totvert;
   eln->object_ref = orig_ob;
-<<<<<<< HEAD
-  obi->eln = eln;
-=======
   obi->v_eln = eln;
->>>>>>> 2d146b61
 
   if (orig_ob->lineart.flags & OBJECT_LRT_OWN_CREASE) {
     use_crease = cosf(M_PI - orig_ob->lineart.crease_threshold);
@@ -1929,18 +1806,6 @@
     loop = loop->next;
     tri->v[2] = &orv[BM_elem_index_get(loop->v)];
 
-<<<<<<< HEAD
-    /* Transparency bits and occlusion effectiveness assignment, */
-    /* bits are shifted to higher 6 bits. See MaterialLineArt::transparency_mask for details. */
-    Material *mat = BKE_object_material_get(orig_ob, f->mat_nr + 1);
-    tri->transparency_mask |= ((mat && (mat->lineart.flags & LRT_MATERIAL_TRANSPARENCY_ENABLED)) ?
-                                   (mat->lineart.transparency_mask << 2) :
-                                   0);
-    tri->transparency_mask |=
-        ((mat && (mat->lineart.flags & LRT_MATERIAL_CUSTOM_OCCLUSION_EFFECTIVENESS)) ?
-             mat->lineart.occlusion_effectiveness & LRT_OCCLUSION_EFFECTIVE_BITS :
-             1);
-=======
     /* Material mask bits and occlusion effectiveness assignment. */
     Material *mat = BKE_object_material_get(orig_ob, f->mat_nr + 1);
     tri->material_mask_bits |= ((mat && (mat->lineart.flags & LRT_MATERIAL_MASK_ENABLED)) ?
@@ -1950,7 +1815,6 @@
                             (mat->lineart.flags & LRT_MATERIAL_CUSTOM_OCCLUSION_EFFECTIVENESS)) ?
                                mat->lineart.mat_occlusion :
                                1);
->>>>>>> 2d146b61
 
     tri->intersection_mask = obi->override_intersection_mask;
 
@@ -1979,17 +1843,6 @@
     e = BM_edge_at_index(bm, i);
 
     /* Because e->head.hflag is char, so line type flags should not exceed positive 7 bits. */
-<<<<<<< HEAD
-    uint16_t eflag = lineart_identify_feature_line(rb,
-                                                   e,
-                                                   ort,
-                                                   orv,
-                                                   use_crease,
-                                                   orig_ob->type == OB_FONT,
-                                                   can_find_freestyle_edge,
-                                                   can_find_freestyle_face,
-                                                   bm);
-=======
     char eflag = lineart_identify_feature_line(rb,
                                                e,
                                                ort,
@@ -1999,7 +1852,6 @@
                                                can_find_freestyle_edge,
                                                can_find_freestyle_face,
                                                bm);
->>>>>>> 2d146b61
     if (eflag) {
       /* Only allocate for feature lines (instead of all lines) to save memory.
        * If allow duplicated edges, one edge gets added multiple times if it has multiple types. */
@@ -2035,9 +1887,8 @@
     bool edge_added = false;
 
     /* See eLineartEdgeFlag for details. */
-<<<<<<< HEAD
-    for (int flag_bit = 0; flag_bit < LRT_EDGE_FLAG_TYPE_MAX_BITS; flag_bit++) {
-      uint8_t use_type = 1 << flag_bit;
+    for (int flag_bit = 0; flag_bit < 6; flag_bit++) {
+      char use_type = 1 << flag_bit;
       if (!(use_type & e->head.hflag)) {
         continue;
       }
@@ -2068,40 +1919,6 @@
         lineart_add_edge_to_list_thread(obi, la_e);
       }
 
-=======
-    for (int flag_bit = 0; flag_bit < 6; flag_bit++) {
-      char use_type = 1 << flag_bit;
-      if (!(use_type & e->head.hflag)) {
-        continue;
-      }
-
-      la_e->v1 = &orv[BM_elem_index_get(e->v1)];
-      la_e->v2 = &orv[BM_elem_index_get(e->v2)];
-      la_e->v1_obindex = la_e->v1->index;
-      la_e->v2_obindex = la_e->v2->index;
-      if (e->l) {
-        int findex = BM_elem_index_get(e->l->f);
-        la_e->t1 = lineart_triangle_from_index(rb, ort, findex);
-        if (!edge_added) {
-          lineart_triangle_adjacent_assign(la_e->t1, &orta[findex], la_e);
-        }
-        if (e->l->radial_next && e->l->radial_next != e->l) {
-          findex = BM_elem_index_get(e->l->radial_next->f);
-          la_e->t2 = lineart_triangle_from_index(rb, ort, findex);
-          if (!edge_added) {
-            lineart_triangle_adjacent_assign(la_e->t2, &orta[findex], la_e);
-          }
-        }
-      }
-      la_e->flags = use_type;
-      la_e->object_ref = orig_ob;
-      BLI_addtail(&la_e->segments, la_s);
-      if (usage == OBJECT_LRT_INHERIT || usage == OBJECT_LRT_INCLUDE ||
-          usage == OBJECT_LRT_NO_INTERSECTION) {
-        lineart_add_edge_to_list_thread(obi, la_e);
-      }
-
->>>>>>> 2d146b61
       edge_added = true;
 
       la_e++;
@@ -2123,25 +1940,6 @@
   for (LineartObjectInfo *obi = olti->pending; obi; obi = obi->next) {
     lineart_geometry_object_load(obi, olti->rb);
   }
-}
-
-static uchar lineart_intersection_mask_check(Collection *c, Object *ob)
-{
-  LISTBASE_FOREACH (CollectionChild *, cc, &c->children) {
-    uchar result = lineart_intersection_mask_check(cc->collection, ob);
-    if (result) {
-      return result;
-    }
-  }
-
-  if (c->children.first == NULL) {
-    if (BKE_collection_has_object(c, (Object *)(ob->id.orig_id))) {
-      if (c->lineart_flags & COLLECTION_LRT_USE_INTERSECTION_MASK) {
-        return c->lineart_intersection_mask;
-      }
-    }
-  }
-  return 0;
 }
 
 static uchar lineart_intersection_mask_check(Collection *c, Object *ob)
@@ -2244,11 +2042,7 @@
   }
 
   bool cond[6] = {true, true, true, true, true, true};
-<<<<<<< HEAD
-  /* Beause for a point to be inside clip space, it must satisfy -Wc <= XYCc <= Wc, here if all
-=======
   /* Because for a point to be inside clip space, it must satisfy `-Wc <= XYCc <= Wc`, here if all
->>>>>>> 2d146b61
    * verts falls to the same side of the clip space border, we know it's outside view. */
   for (int i = 0; i < 8; i++) {
     cond[0] &= (co[i][0] < -co[i][3]);
@@ -2280,14 +2074,6 @@
   int fit = BKE_camera_sensor_fit(cam->sensor_fit, rb->w, rb->h);
   double asp = ((double)rb->w / (double)rb->h);
 
-<<<<<<< HEAD
-=======
-  double t_start;
-
-  if (G.debug_value == 4000) {
-    t_start = PIL_check_seconds_timer();
-  }
->>>>>>> 2d146b61
   int bound_box_discard_count = 0;
 
   if (cam->type == CAM_PERSP) {
@@ -2342,25 +2128,17 @@
     obi->usage = lineart_usage_check(scene->master_collection, ob);
     obi->override_intersection_mask = lineart_intersection_mask_check(scene->master_collection,
                                                                       ob);
-<<<<<<< HEAD
-    Object *use_ob = DEG_get_evaluated_object(depsgraph, ob);
-=======
->>>>>>> 2d146b61
     Mesh *use_mesh;
 
     if (obi->usage == OBJECT_LRT_EXCLUDE) {
       continue;
     }
 
-<<<<<<< HEAD
-=======
     Object *use_ob = DEG_get_evaluated_object(depsgraph, ob);
->>>>>>> 2d146b61
     /* Prepare the matrix used for transforming this specific object (instance). This has to be
      * done before mesh boundbox check because the function needs that.  */
     mul_m4db_m4db_m4fl_uniq(obi->model_view_proj, rb->view_projection, ob->obmat);
     mul_m4db_m4db_m4fl_uniq(obi->model_view, rb->view, ob->obmat);
-<<<<<<< HEAD
 
     if (!ELEM(use_ob->type, OB_MESH, OB_MBALL, OB_CURVE, OB_SURF, OB_FONT)) {
       continue;
@@ -2373,20 +2151,6 @@
       continue;
     }
 
-=======
-
-    if (!ELEM(use_ob->type, OB_MESH, OB_MBALL, OB_CURVE, OB_SURF, OB_FONT)) {
-      continue;
-    }
-
-    if (!lineart_geometry_check_visible(obi->model_view_proj, use_ob)) {
-      if (G.debug_value == 4000) {
-        bound_box_discard_count++;
-      }
-      continue;
-    }
-
->>>>>>> 2d146b61
     if (use_ob->type == OB_MESH) {
       use_mesh = use_ob->data;
     }
@@ -2431,19 +2195,11 @@
 
   for (int i = 0; i < thread_count; i++) {
     for (LineartObjectInfo *obi = olti[i].pending; obi; obi = obi->next) {
-<<<<<<< HEAD
-      if (!obi->eln) {
-        continue;
-      }
-      LineartVert *v = (LineartVert *)obi->eln->pointer;
-      int v_count = obi->eln->element_count;
-=======
       if (!obi->v_eln) {
         continue;
       }
       LineartVert *v = (LineartVert *)obi->v_eln->pointer;
       int v_count = obi->v_eln->element_count;
->>>>>>> 2d146b61
       for (int vi = 0; vi < v_count; vi++) {
         v[vi].index += global_i;
       }
@@ -3212,10 +2968,6 @@
   memset(&rb->edge_mark, 0, sizeof(ListBase));
   memset(&rb->material, 0, sizeof(ListBase));
   memset(&rb->floating, 0, sizeof(ListBase));
-<<<<<<< HEAD
-  memset(&rb->light_contour, 0, sizeof(ListBase));
-=======
->>>>>>> 2d146b61
 
   BLI_listbase_clear(&rb->chains);
   BLI_listbase_clear(&rb->wasted_cuts);
@@ -3330,21 +3082,14 @@
   rb->crease_threshold = cos(M_PI - lmd->crease_threshold);
   rb->chaining_image_threshold = lmd->chaining_image_threshold;
   rb->angle_splitting_threshold = lmd->angle_splitting_threshold;
-  rb->chain_smooth_tolerance = lmd->chain_smooth_tolerance;
 
   rb->fuzzy_intersections = (lmd->calculation_flags & LRT_INTERSECTION_AS_CONTOUR) != 0;
   rb->fuzzy_everything = (lmd->calculation_flags & LRT_EVERYTHING_AS_CONTOUR) != 0;
   rb->allow_boundaries = (lmd->calculation_flags & LRT_ALLOW_CLIPPING_BOUNDARIES) != 0;
   rb->remove_doubles = (lmd->calculation_flags & LRT_REMOVE_DOUBLES) != 0;
-<<<<<<< HEAD
-  rb->floating_as_contour = (lmd->calculation_flags & LRT_FLOATING_AS_CONTOUR) != 0;
-  rb->chain_floating_edges = (lmd->calculation_flags & LRT_CHAIN_FLOATING_EDGES) != 0;
-  rb->chain_geometry_space = (lmd->calculation_flags & LRT_CHAIN_GEOMETRY_SPACE) != 0;
-=======
   rb->use_loose_as_contour = (lmd->calculation_flags & LRT_LOOSE_AS_CONTOUR) != 0;
   rb->use_loose_edge_chain = (lmd->calculation_flags & LRT_CHAIN_LOOSE_EDGES) != 0;
   rb->use_geometry_space_chain = (lmd->calculation_flags & LRT_CHAIN_GEOMETRY_SPACE) != 0;
->>>>>>> 2d146b61
 
   /* See lineart_edge_from_triangle() for how this option may impact performance. */
   rb->allow_overlapping_edges = (lmd->calculation_flags & LRT_ALLOW_OVERLAPPING_EDGES) != 0;
@@ -4765,22 +4510,12 @@
     t_start = PIL_check_seconds_timer();
   }
 
-  if (lmd->calculation_flags & LRT_USE_CUSTOM_CAMERA) {
-    if (!lmd->source_camera ||
-        (use_camera = DEG_get_evaluated_object(depsgraph, lmd->source_camera))->type !=
-            OB_CAMERA) {
-      return false;
-    }
-  }
-  else {
-
-    BKE_scene_camera_switch_update(scene);
-
-    if (!scene->camera) {
-      return false;
-    }
-    use_camera = scene->camera;
-  }
+  BKE_scene_camera_switch_update(scene);
+
+  if (!scene->camera) {
+    return false;
+  }
+  use_camera = scene->camera;
 
   LineartCache *lc = lineart_init_cache();
   (*cached_result) = lc;
@@ -4913,12 +4648,7 @@
   types |= rb->use_material ? LRT_EDGE_FLAG_MATERIAL : 0;
   types |= rb->use_edge_marks ? LRT_EDGE_FLAG_EDGE_MARK : 0;
   types |= rb->use_intersections ? LRT_EDGE_FLAG_INTERSECTION : 0;
-<<<<<<< HEAD
-  types |= rb->use_floating ? LRT_EDGE_FLAG_FLOATING : 0;
-  types |= rb->use_light_contour ? LRT_EDGE_FLAG_LIGHT_CONTOUR : 0;
-=======
   types |= rb->use_loose ? LRT_EDGE_FLAG_LOOSE : 0;
->>>>>>> 2d146b61
   return types;
 }
 
@@ -4935,11 +4665,7 @@
                                      Collection *source_collection,
                                      int types,
                                      uchar mask_switches,
-<<<<<<< HEAD
-                                     uchar transparency_mask,
-=======
                                      uchar material_mask_bits,
->>>>>>> 2d146b61
                                      uchar intersection_mask,
                                      short thickness,
                                      float opacity,
@@ -4977,9 +4703,6 @@
   bool invert_input = modifier_flags & LRT_GPENCIL_INVERT_SOURCE_VGROUP;
   bool match_output = modifier_flags & LRT_GPENCIL_MATCH_OUTPUT_VGROUP;
 
-  /* Bits are shifted to higher 6 bits. See MaterialLineArt::transparency_mask for details. */
-  transparency_mask <<= 2;
-
   LISTBASE_FOREACH (LineartEdgeChain *, ec, &cache->chains) {
 
     if (ec->picked) {
@@ -4999,11 +4722,6 @@
         continue;
       }
     }
-<<<<<<< HEAD
-    if (mask_switches & LRT_GPENCIL_TRANSPARENCY_ENABLE) {
-      if (mask_switches & LRT_GPENCIL_TRANSPARENCY_MATCH) {
-        if (ec->transparency_mask != transparency_mask) {
-=======
     if (mask_switches & LRT_GPENCIL_MATERIAL_MASK_ENABLE) {
       if (mask_switches & LRT_GPENCIL_MATERIAL_MASK_MATCH) {
         if (ec->material_mask_bits != material_mask_bits) {
@@ -5019,7 +4737,6 @@
     if (types & LRT_EDGE_FLAG_INTERSECTION) {
       if (mask_switches & LRT_GPENCIL_INTERSECTION_MATCH) {
         if (ec->intersection_mask != intersection_mask) {
->>>>>>> 2d146b61
           continue;
         }
       }
@@ -5137,11 +4854,7 @@
                                   int mat_nr,
                                   short edge_types,
                                   uchar mask_switches,
-<<<<<<< HEAD
-                                  uchar transparency_mask,
-=======
                                   uchar material_mask_bits,
->>>>>>> 2d146b61
                                   uchar intersection_mask,
                                   short thickness,
                                   float opacity,
@@ -5185,11 +4898,7 @@
                            source_collection,
                            use_types,
                            mask_switches,
-<<<<<<< HEAD
-                           transparency_mask,
-=======
                            material_mask_bits,
->>>>>>> 2d146b61
                            intersection_mask,
                            thickness,
                            opacity,
