--- conflicted
+++ resolved
@@ -146,15 +146,11 @@
 struct ID *BLO_library_link_named_part_ex(
         struct Main *mainl, BlendHandle **bh,
         const short idcode, const char *name, const int flag,
-<<<<<<< HEAD
-        struct Main *bmain, struct Scene *scene, struct ViewLayer *view_layer);
+        struct Main *bmain, struct Scene *scene, struct ViewLayer *view_layer, const struct View3D *v3d);
 struct ID *BLO_library_link_named_part_asset(
         struct Main *mainl, BlendHandle **bh, const struct AssetEngineType *aet, const char *root,
         const short idcode, const char *name, const struct AssetUUID *uuid, const int flag,
-        struct Main *bmain, struct Scene *scene, struct ViewLayer *view_layer);
-=======
         struct Main *bmain, struct Scene *scene, struct ViewLayer *view_layer, const struct View3D *v3d);
->>>>>>> e305560f
 void BLO_library_link_end(
         struct Main *mainl, BlendHandle **bh, int flag,
         struct Main *bmain, struct Scene *scene, struct ViewLayer *view_layer, const struct View3D *v3d);
