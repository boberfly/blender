--- conflicted
+++ resolved
@@ -1306,11 +1306,7 @@
 
 /* ******************** Decimate Keyframes Operator ************************* */
 
-<<<<<<< HEAD
-static void decimate_graph_keys(bAnimContext *ac, float remove_ratio)
-=======
 static void decimate_graph_keys(bAnimContext *ac, float remove_ratio, float error_sq_max)
->>>>>>> fcc6e948
 {
   ListBase anim_data = {NULL, NULL};
   bAnimListElem *ale;
@@ -1323,14 +1319,10 @@
 
   /* loop through filtered data and clean curves */
   for (ale = anim_data.first; ale; ale = ale->next) {
-<<<<<<< HEAD
-    decimate_fcurve(ale, remove_ratio);
-=======
     if (!decimate_fcurve(ale, remove_ratio, error_sq_max)) {
       /* The selection contains unsupported keyframe types! */
       WM_report(RPT_WARNING, "Decimate: Skipping non linear/bezier keyframes!");
     }
->>>>>>> fcc6e948
 
     ale->update |= ANIM_UPDATE_DEFAULT;
   }
@@ -1341,12 +1333,6 @@
 
 /* ------------------- */
 
-<<<<<<< HEAD
-static int graphkeys_decimate_exec(bContext *C, wmOperator *op)
-{
-  bAnimContext ac;
-  float remove_ratio;
-=======
 /* This data type is only used for modal operation. */
 typedef struct tDecimateGraphOp {
   bAnimContext ac;
@@ -1659,17 +1645,12 @@
 static int graphkeys_decimate_exec(bContext *C, wmOperator *op)
 {
   bAnimContext ac;
->>>>>>> fcc6e948
 
   /* get editor data */
   if (ANIM_animdata_get_context(C, &ac) == 0) {
     return OPERATOR_CANCELLED;
   }
 
-<<<<<<< HEAD
-  remove_ratio = RNA_float_get(op->ptr, "remove_ratio");
-  decimate_graph_keys(&ac, remove_ratio);
-=======
   tDecimModes mode = RNA_enum_get(op->ptr, "mode");
   /* We want to be able to work on all available keyframes. */
   float remove_ratio = 1.0f;
@@ -1694,7 +1675,6 @@
   }
 
   decimate_graph_keys(&ac, remove_ratio, error_sq_max);
->>>>>>> fcc6e948
 
   /* set notifier that keyframes have changed */
   WM_event_add_notifier(C, NC_ANIMATION | ND_KEYFRAME | NA_EDITED, NULL);
@@ -1702,8 +1682,6 @@
   return OPERATOR_FINISHED;
 }
 
-<<<<<<< HEAD
-=======
 static bool graphkeys_decimate_poll_property(const bContext *UNUSED(C),
                                              wmOperator *op,
                                              const PropertyRNA *prop)
@@ -1753,7 +1731,6 @@
     {0, NULL, 0, NULL, NULL},
 };
 
->>>>>>> fcc6e948
 void GRAPH_OT_decimate(wmOperatorType *ot)
 {
   /* identifiers */
@@ -1763,13 +1740,10 @@
       "Decimate F-Curves by removing keyframes that influence the curve shape the least";
 
   /* api callbacks */
-<<<<<<< HEAD
-=======
   ot->poll_property = graphkeys_decimate_poll_property;
   ot->get_description = graphkeys_decimate_desc;
   ot->invoke = graphkeys_decimate_invoke;
   ot->modal = graphkeys_decimate_modal;
->>>>>>> fcc6e948
   ot->exec = graphkeys_decimate_exec;
   ot->poll = graphop_editable_keyframes_poll;
 
@@ -1777,17 +1751,6 @@
   ot->flag = OPTYPE_REGISTER | OPTYPE_UNDO;
 
   /* properties */
-<<<<<<< HEAD
-  ot->prop = RNA_def_float_percentage(ot->srna,
-                                      "remove_ratio",
-                                      1.0f / 3.0f,
-                                      0.0f,
-                                      1.0f,
-                                      "Remove",
-                                      "The percentage of keyframes to remove",
-                                      0.0f,
-                                      1.0f);
-=======
   RNA_def_enum(ot->srna,
                "mode",
                decimate_mode_items,
@@ -1813,7 +1776,6 @@
                 "How much the new decimated curve is allowed to deviate from the original",
                 0.0f,
                 10.0f);
->>>>>>> fcc6e948
 }
 
 /* ******************** Bake F-Curve Operator *********************** */
