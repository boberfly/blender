/*
 * This program is free software; you can redistribute it and/or
 * modify it under the terms of the GNU General Public License
 * as published by the Free Software Foundation; either version 2
 * of the License, or (at your option) any later version.
 *
 * This program is distributed in the hope that it will be useful,
 * but WITHOUT ANY WARRANTY; without even the implied warranty of
 * MERCHANTABILITY or FITNESS FOR A PARTICULAR PURPOSE.  See the
 * GNU General Public License for more details.
 *
 * You should have received a copy of the GNU General Public License
 * along with this program; if not, write to the Free Software Foundation,
 * Inc., 51 Franklin Street, Fifth Floor, Boston, MA 02110-1301, USA.
 */

/** \file
 * \ingroup bke
 */

#include "MEM_guardedalloc.h"

#include "DNA_brush_types.h"
#include "DNA_scene_types.h"
#include "DNA_object_types.h"
#include "DNA_gpencil_types.h"
#include "DNA_defaults.h"

#include "BLI_listbase.h"
#include "BLI_math.h"
#include "BLI_rand.h"

#include "BKE_brush.h"
#include "BKE_colortools.h"
#include "BKE_context.h"
#include "BKE_library.h"
#include "BKE_library_query.h"
#include "BKE_library_remap.h"
#include "BKE_main.h"
#include "BKE_material.h"
#include "BKE_paint.h"
#include "BKE_texture.h"
#include "BKE_icons.h"

#include "IMB_colormanagement.h"
#include "IMB_imbuf.h"
#include "IMB_imbuf_types.h"

#include "RE_render_ext.h" /* externtex */

static RNG *brush_rng;

void BKE_brush_system_init(void)
{
  brush_rng = BLI_rng_new(0);
  BLI_rng_srandom(brush_rng, 31415682);
}

void BKE_brush_system_exit(void)
{
  if (brush_rng == NULL) {
    return;
  }
  BLI_rng_free(brush_rng);
  brush_rng = NULL;
}

static void brush_defaults(Brush *brush)
{

  const Brush *brush_def = DNA_struct_default_get(Brush);

#define FROM_DEFAULT(member) memcpy(&brush->member, &brush_def->member, sizeof(brush->member))
#define FROM_DEFAULT_PTR(member) memcpy(brush->member, brush_def->member, sizeof(brush->member))

  FROM_DEFAULT(blend);
  FROM_DEFAULT(flag);
  FROM_DEFAULT(weight);
  FROM_DEFAULT(size);
  FROM_DEFAULT(alpha);
  FROM_DEFAULT(autosmooth_factor);
  FROM_DEFAULT(topology_rake_factor);
  FROM_DEFAULT(crease_pinch_factor);
  FROM_DEFAULT(normal_radius_factor);
  FROM_DEFAULT(sculpt_plane);
  FROM_DEFAULT(plane_offset);
  FROM_DEFAULT(clone.alpha);
  FROM_DEFAULT(normal_weight);
  FROM_DEFAULT(fill_threshold);
  FROM_DEFAULT(flag);
  FROM_DEFAULT(sampling_flag);
  FROM_DEFAULT_PTR(rgb);
  FROM_DEFAULT_PTR(secondary_rgb);
  FROM_DEFAULT(spacing);
  FROM_DEFAULT(smooth_stroke_radius);
  FROM_DEFAULT(smooth_stroke_factor);
  FROM_DEFAULT(rate);
  FROM_DEFAULT(jitter);
  FROM_DEFAULT(texture_sample_bias);
  FROM_DEFAULT(texture_overlay_alpha);
  FROM_DEFAULT(mask_overlay_alpha);
  FROM_DEFAULT(cursor_overlay_alpha);
  FROM_DEFAULT(overlay_flags);
  FROM_DEFAULT_PTR(add_col);
  FROM_DEFAULT_PTR(sub_col);
  FROM_DEFAULT(stencil_pos);
  FROM_DEFAULT(stencil_dimension);
  FROM_DEFAULT(mtex);
  FROM_DEFAULT(mask_mtex);

#undef FROM_DEFAULT
#undef FROM_DEFAULT_PTR
}

/* Datablock add/copy/free/make_local */

void BKE_brush_init(Brush *brush)
{
  BLI_assert(MEMCMP_STRUCT_AFTER_IS_ZERO(brush, id));

  MEMCPY_STRUCT_AFTER(brush, DNA_struct_default_get(Brush), id);

  /* enable fake user by default */
  id_fake_user_set(&brush->id);

  /* the default alpha falloff curve */
  BKE_brush_curve_preset(brush, CURVE_PRESET_SMOOTH);
}

/**
 * \note Resulting brush will have two users: one as a fake user,
 * another is assumed to be used by the caller.
 */
Brush *BKE_brush_add(Main *bmain, const char *name, const eObjectMode ob_mode)
{
  Brush *brush;

  brush = BKE_libblock_alloc(bmain, ID_BR, name, 0);

  BKE_brush_init(brush);

  brush->ob_mode = ob_mode;

  return brush;
}

/* add grease pencil settings */
void BKE_brush_init_gpencil_settings(Brush *brush)
{
  if (brush->gpencil_settings == NULL) {
    brush->gpencil_settings = MEM_callocN(sizeof(BrushGpencilSettings), "BrushGpencilSettings");
  }

  brush->gpencil_settings->draw_smoothlvl = 1;
  brush->gpencil_settings->flag = 0;
  brush->gpencil_settings->flag |= GP_BRUSH_USE_PRESSURE;
  brush->gpencil_settings->draw_sensitivity = 1.0f;
  brush->gpencil_settings->draw_strength = 1.0f;
  brush->gpencil_settings->draw_jitter = 0.0f;
  brush->gpencil_settings->flag |= GP_BRUSH_USE_JITTER_PRESSURE;
  brush->gpencil_settings->icon_id = GP_BRUSH_ICON_PEN;
  brush->gpencil_settings->flag |= GP_BRUSH_ENABLE_CURSOR;

  /* curves */
  brush->gpencil_settings->curve_sensitivity = BKE_curvemapping_add(1, 0.0f, 0.0f, 1.0f, 1.0f);
  brush->gpencil_settings->curve_strength = BKE_curvemapping_add(1, 0.0f, 0.0f, 1.0f, 1.0f);
  brush->gpencil_settings->curve_jitter = BKE_curvemapping_add(1, 0.0f, 0.0f, 1.0f, 1.0f);
}

/* add a new gp-brush */
Brush *BKE_brush_add_gpencil(Main *bmain, ToolSettings *ts, const char *name)
{
  Brush *brush;
  Paint *paint = &ts->gp_paint->paint;
  brush = BKE_brush_add(bmain, name, OB_MODE_PAINT_GPENCIL);

  BKE_paint_brush_set(paint, brush);
  id_us_min(&brush->id);

  brush->size = 3;

  /* grease pencil basic settings */
  BKE_brush_init_gpencil_settings(brush);

  /* return brush */
  return brush;
}

/* grease pencil cumapping->preset */
typedef enum eGPCurveMappingPreset {
  GPCURVE_PRESET_PENCIL = 0,
  GPCURVE_PRESET_INK = 1,
  GPCURVE_PRESET_INKNOISE = 2,
  GPCURVE_PRESET_MARKER = 3,
} eGPCurveMappingPreset;

static void brush_gpencil_curvemap_reset(CurveMap *cuma, int tot, int preset)
{
  if (cuma->curve) {
    MEM_freeN(cuma->curve);
  }

  cuma->totpoint = tot;
  cuma->curve = MEM_callocN(cuma->totpoint * sizeof(CurveMapPoint), __func__);

  switch (preset) {
    case GPCURVE_PRESET_PENCIL:
      cuma->curve[0].x = 0.0f;
      cuma->curve[0].y = 0.0f;
      cuma->curve[1].x = 0.75115f;
      cuma->curve[1].y = 0.25f;
      cuma->curve[2].x = 1.0f;
      cuma->curve[2].y = 1.0f;
      break;
    case GPCURVE_PRESET_INK:
      cuma->curve[0].x = 0.0f;
      cuma->curve[0].y = 0.0f;
      cuma->curve[1].x = 0.63448f;
      cuma->curve[1].y = 0.375f;
      cuma->curve[2].x = 1.0f;
      cuma->curve[2].y = 1.0f;
      break;
    case GPCURVE_PRESET_INKNOISE:
      cuma->curve[0].x = 0.0f;
      cuma->curve[0].y = 0.0f;
      cuma->curve[1].x = 0.63134f;
      cuma->curve[1].y = 0.3625f;
      cuma->curve[2].x = 1.0f;
      cuma->curve[2].y = 1.0f;
      break;
    case GPCURVE_PRESET_MARKER:
      cuma->curve[0].x = 0.0f;
      cuma->curve[0].y = 0.0f;
      cuma->curve[1].x = 0.38f;
      cuma->curve[1].y = 0.22f;
      cuma->curve[2].x = 0.65f;
      cuma->curve[2].y = 0.68f;
      cuma->curve[3].x = 1.0f;
      cuma->curve[3].y = 1.0f;
      break;
  }

  if (cuma->table) {
    MEM_freeN(cuma->table);
    cuma->table = NULL;
  }
}

/* create a set of grease pencil presets. */
void BKE_brush_gpencil_presets(Main *bmain, ToolSettings *ts)
{
#define SMOOTH_STROKE_RADIUS 40
#define SMOOTH_STROKE_FACTOR 0.9f

  Paint *paint = &ts->gp_paint->paint;

  Brush *brush, *deft;
  CurveMapping *custom_curve;

  /* Airbrush brush. */
  brush = BLI_findstring(&bmain->brushes, "Airbrush", offsetof(ID, name) + 2);
  if (brush == NULL) {
    brush = BKE_brush_add_gpencil(bmain, ts, "Airbrush");
  }

  brush->size = 300.0f;
  brush->gpencil_settings->flag |= (GP_BRUSH_USE_PRESSURE | GP_BRUSH_ENABLE_CURSOR);

  brush->gpencil_settings->draw_strength = 0.4f;
  brush->gpencil_settings->flag |= GP_BRUSH_USE_STENGTH_PRESSURE;

  brush->gpencil_settings->input_samples = 10;
  brush->gpencil_settings->active_smooth = 0.98f;
  brush->gpencil_settings->draw_angle = 0.0f;
  brush->gpencil_settings->draw_angle_factor = 0.0f;
  brush->gpencil_settings->gradient_f = 0.211f;
  brush->gpencil_settings->gradient_s[0] = 1.0f;
  brush->gpencil_settings->gradient_s[1] = 1.0f;

  brush->gpencil_settings->draw_sensitivity = 1.0f;

  brush->gpencil_tool = GPAINT_TOOL_DRAW;
  brush->gpencil_settings->icon_id = GP_BRUSH_ICON_AIRBRUSH;

  brush->smooth_stroke_radius = SMOOTH_STROKE_RADIUS;
  brush->smooth_stroke_factor = SMOOTH_STROKE_FACTOR;

  /* Create and link Black Dots material to brush.
   * This material is required because the brush uses the material to define how the stroke is
   * drawn. */
  Material *ma = BLI_findstring(&bmain->materials, "Black Dots", offsetof(ID, name) + 2);
  if (ma == NULL) {
    ma = BKE_material_add_gpencil(bmain, "Black Dots");
  }
  brush->gpencil_settings->material = ma;
  /* Pin the matterial to the brush. */
  brush->gpencil_settings->flag |= GP_BRUSH_MATERIAL_PINNED;

  /* Ink Pen brush. */
  brush = BLI_findstring(&bmain->brushes, "Ink Pen", offsetof(ID, name) + 2);
  if (brush == NULL) {
    brush = BKE_brush_add_gpencil(bmain, ts, "Ink Pen");
  }
  brush->size = 60.0f;
  brush->gpencil_settings->flag |= (GP_BRUSH_USE_PRESSURE | GP_BRUSH_ENABLE_CURSOR);

  brush->gpencil_settings->draw_strength = 1.0f;

  brush->gpencil_settings->input_samples = 10;
  brush->gpencil_settings->active_smooth = 0.7f;
  brush->gpencil_settings->draw_angle = 0.0f;
  brush->gpencil_settings->draw_angle_factor = 0.0f;
  brush->gpencil_settings->gradient_f = 1.0f;
  brush->gpencil_settings->gradient_s[0] = 1.0f;
  brush->gpencil_settings->gradient_s[1] = 1.0f;

  brush->gpencil_settings->flag |= GP_BRUSH_GROUP_SETTINGS;
  brush->gpencil_settings->draw_smoothfac = 0.1f;
  brush->gpencil_settings->draw_smoothlvl = 1;
  brush->gpencil_settings->thick_smoothfac = 1.0f;
  brush->gpencil_settings->thick_smoothlvl = 3;
  brush->gpencil_settings->draw_subdivide = 0;
  brush->gpencil_settings->draw_random_sub = 0.0f;
  brush->gpencil_settings->simplify_f = 0.002f;

  brush->gpencil_settings->draw_random_press = 0.0f;
  brush->gpencil_settings->draw_jitter = 0.0f;
  brush->gpencil_settings->flag |= GP_BRUSH_USE_JITTER_PRESSURE;
  brush->gpencil_settings->draw_sensitivity = 1.0f;

  /* Curve. */
  custom_curve = brush->gpencil_settings->curve_sensitivity;
  BKE_curvemapping_set_defaults(custom_curve, 0, 0.0f, 0.0f, 1.0f, 1.0f);
  BKE_curvemapping_initialize(custom_curve);
  brush_gpencil_curvemap_reset(custom_curve->cm, 3, GPCURVE_PRESET_INK);

  brush->gpencil_settings->icon_id = GP_BRUSH_ICON_INK;
  brush->gpencil_tool = GPAINT_TOOL_DRAW;

  brush->smooth_stroke_radius = SMOOTH_STROKE_RADIUS;
  brush->smooth_stroke_factor = SMOOTH_STROKE_FACTOR;

  /* Ink Pen Rough brush. */
  brush = BLI_findstring(&bmain->brushes, "Ink Pen Rough", offsetof(ID, name) + 2);
  if (brush == NULL) {
    brush = BKE_brush_add_gpencil(bmain, ts, "Ink Pen Rough");
  }

  brush->size = 60.0f;
  brush->gpencil_settings->flag |= (GP_BRUSH_USE_PRESSURE | GP_BRUSH_ENABLE_CURSOR);

  brush->gpencil_settings->draw_strength = 1.0f;

  brush->gpencil_settings->input_samples = 10;
  brush->gpencil_settings->active_smooth = 0.5f;
  brush->gpencil_settings->draw_angle = 0.0f;
  brush->gpencil_settings->draw_angle_factor = 0.0f;
  brush->gpencil_settings->gradient_f = 1.0f;
  brush->gpencil_settings->gradient_s[0] = 1.0f;
  brush->gpencil_settings->gradient_s[1] = 1.0f;

  brush->gpencil_settings->flag &= ~GP_BRUSH_GROUP_SETTINGS;
  brush->gpencil_settings->draw_smoothfac = 0.0f;
  brush->gpencil_settings->draw_smoothlvl = 2;
  brush->gpencil_settings->thick_smoothfac = 0.0f;
  brush->gpencil_settings->thick_smoothlvl = 2;
  brush->gpencil_settings->draw_subdivide = 0;
  brush->gpencil_settings->draw_random_sub = 0.0f;
  brush->gpencil_settings->simplify_f = 0.000f;

  brush->gpencil_settings->flag |= GP_BRUSH_GROUP_RANDOM;
  brush->gpencil_settings->draw_random_press = 1.0f;
  brush->gpencil_settings->draw_random_strength = 0.0f;
  brush->gpencil_settings->draw_jitter = 0.0f;
  brush->gpencil_settings->flag |= GP_BRUSH_USE_JITTER_PRESSURE;
  brush->gpencil_settings->draw_sensitivity = 1.0f;

  /* Curve. */
  custom_curve = brush->gpencil_settings->curve_sensitivity;
  BKE_curvemapping_set_defaults(custom_curve, 0, 0.0f, 0.0f, 1.0f, 1.0f);
  BKE_curvemapping_initialize(custom_curve);
  brush_gpencil_curvemap_reset(custom_curve->cm, 3, GPCURVE_PRESET_INKNOISE);

  brush->gpencil_settings->icon_id = GP_BRUSH_ICON_INKNOISE;
  brush->gpencil_tool = GPAINT_TOOL_DRAW;

  brush->smooth_stroke_radius = SMOOTH_STROKE_RADIUS;
  brush->smooth_stroke_factor = SMOOTH_STROKE_FACTOR;

  /* Marker Bold brush. */
  brush = BLI_findstring(&bmain->brushes, "Marker Bold", offsetof(ID, name) + 2);
  if (brush == NULL) {
    brush = BKE_brush_add_gpencil(bmain, ts, "Marker Bold");
  }
  brush->size = 150.0f;
  brush->gpencil_settings->flag &= ~GP_BRUSH_USE_PRESSURE;

  brush->gpencil_settings->draw_strength = 0.3f;

  brush->gpencil_settings->input_samples = 10;
  brush->gpencil_settings->active_smooth = 0.6f;
  brush->gpencil_settings->draw_angle = 0.0f;
  brush->gpencil_settings->draw_angle_factor = 0.0f;
  brush->gpencil_settings->gradient_f = 1.0f;
  brush->gpencil_settings->gradient_s[0] = 1.0f;
  brush->gpencil_settings->gradient_s[1] = 1.0f;

  brush->gpencil_settings->flag |= GP_BRUSH_GROUP_SETTINGS;
  brush->gpencil_settings->draw_smoothfac = 0.1f;
  brush->gpencil_settings->draw_smoothlvl = 1;
  brush->gpencil_settings->thick_smoothfac = 1.0f;
  brush->gpencil_settings->thick_smoothlvl = 3;
  brush->gpencil_settings->draw_subdivide = 0;
  brush->gpencil_settings->draw_random_sub = 0.0f;
  brush->gpencil_settings->simplify_f = 0.002f;

  brush->gpencil_settings->flag &= ~GP_BRUSH_GROUP_RANDOM;
  brush->gpencil_settings->draw_random_press = 0.0f;
  brush->gpencil_settings->draw_random_strength = 0.0f;
  brush->gpencil_settings->draw_jitter = 0.0f;
  brush->gpencil_settings->flag |= GP_BRUSH_USE_JITTER_PRESSURE;
  brush->gpencil_settings->draw_sensitivity = 1.0f;

  /* Curve. */
  custom_curve = brush->gpencil_settings->curve_sensitivity;
  BKE_curvemapping_set_defaults(custom_curve, 0, 0.0f, 0.0f, 1.0f, 1.0f);
  BKE_curvemapping_initialize(custom_curve);
  brush_gpencil_curvemap_reset(custom_curve->cm, 4, GPCURVE_PRESET_MARKER);

  brush->gpencil_settings->icon_id = GP_BRUSH_ICON_MARKER;
  brush->gpencil_tool = GPAINT_TOOL_DRAW;

  brush->smooth_stroke_radius = SMOOTH_STROKE_RADIUS;
  brush->smooth_stroke_factor = SMOOTH_STROKE_FACTOR;

  /* Marker Chisel brush. */
  brush = BLI_findstring(&bmain->brushes, "Marker Chisel", offsetof(ID, name) + 2);
  if (brush == NULL) {
    brush = BKE_brush_add_gpencil(bmain, ts, "Marker Chisel");
  }
  brush->size = 80.0f;
  brush->gpencil_settings->flag |= (GP_BRUSH_USE_PRESSURE | GP_BRUSH_ENABLE_CURSOR);

  brush->gpencil_settings->draw_strength = 1.0f;

  brush->gpencil_settings->input_samples = 10;
  brush->gpencil_settings->active_smooth = 0.5f;
  brush->gpencil_settings->draw_angle = DEG2RAD(20.0f);
  brush->gpencil_settings->draw_angle_factor = 1.0f;
  brush->gpencil_settings->gradient_f = 1.0f;
  brush->gpencil_settings->gradient_s[0] = 1.0f;
  brush->gpencil_settings->gradient_s[1] = 1.0f;

  brush->gpencil_settings->flag |= GP_BRUSH_GROUP_SETTINGS;
  brush->gpencil_settings->draw_smoothfac = 0.0f;
  brush->gpencil_settings->draw_smoothlvl = 1;
  brush->gpencil_settings->thick_smoothfac = 1.0f;
  brush->gpencil_settings->thick_smoothlvl = 3;
  brush->gpencil_settings->draw_subdivide = 0;
  brush->gpencil_settings->draw_random_sub = 0;
  brush->gpencil_settings->simplify_f = 0.002f;

  brush->gpencil_settings->flag &= ~GP_BRUSH_GROUP_RANDOM;
  brush->gpencil_settings->draw_random_press = 0.0f;
  brush->gpencil_settings->draw_jitter = 0.0f;
  brush->gpencil_settings->flag |= GP_BRUSH_USE_JITTER_PRESSURE;
  brush->gpencil_settings->draw_sensitivity = 1.0f;

  brush->gpencil_settings->icon_id = GP_BRUSH_ICON_CHISEL;
  brush->gpencil_tool = GPAINT_TOOL_DRAW;

  brush->smooth_stroke_radius = SMOOTH_STROKE_RADIUS;
  brush->smooth_stroke_factor = SMOOTH_STROKE_FACTOR;

  /* Pen brush. */
  brush = BLI_findstring(&bmain->brushes, "Pen", offsetof(ID, name) + 2);
  if (brush == NULL) {
    brush = BKE_brush_add_gpencil(bmain, ts, "Pen");
  }
  brush->size = 30.0f;
  brush->gpencil_settings->flag |= (GP_BRUSH_USE_PRESSURE | GP_BRUSH_ENABLE_CURSOR);

  brush->gpencil_settings->draw_strength = 1.0f;
  brush->gpencil_settings->flag |= GP_BRUSH_USE_STENGTH_PRESSURE;

  brush->gpencil_settings->input_samples = 10;
  brush->gpencil_settings->active_smooth = 0.3f;
  brush->gpencil_settings->draw_angle = 0.0f;
  brush->gpencil_settings->draw_angle_factor = 0.0f;
  brush->gpencil_settings->gradient_f = 1.0f;
  brush->gpencil_settings->gradient_s[0] = 1.0f;
  brush->gpencil_settings->gradient_s[1] = 1.0f;

  brush->gpencil_settings->flag |= GP_BRUSH_GROUP_SETTINGS;
  brush->gpencil_settings->draw_smoothfac = 0.0f;
  brush->gpencil_settings->draw_smoothlvl = 1;
  brush->gpencil_settings->thick_smoothfac = 1.0f;
  brush->gpencil_settings->thick_smoothlvl = 1;
  brush->gpencil_settings->draw_subdivide = 1;
  brush->gpencil_settings->draw_random_sub = 0.0f;
  brush->gpencil_settings->simplify_f = 0.002f;

  brush->gpencil_settings->draw_random_press = 0.0f;
  brush->gpencil_settings->draw_random_strength = 0.0f;
  brush->gpencil_settings->draw_jitter = 0.0f;
  brush->gpencil_settings->flag |= GP_BRUSH_USE_JITTER_PRESSURE;
  brush->gpencil_settings->draw_sensitivity = 1.0f;

  brush->gpencil_settings->icon_id = GP_BRUSH_ICON_PEN;
  brush->gpencil_tool = GPAINT_TOOL_DRAW;

  brush->smooth_stroke_radius = SMOOTH_STROKE_RADIUS;
  brush->smooth_stroke_factor = SMOOTH_STROKE_FACTOR;

  /* Pencil Soft brush. */
  brush = BLI_findstring(&bmain->brushes, "Pencil Soft", offsetof(ID, name) + 2);
  if (brush == NULL) {
    brush = BKE_brush_add_gpencil(bmain, ts, "Pencil Soft");
  }

  brush->size = 80.0f;
  brush->gpencil_settings->flag |= (GP_BRUSH_USE_PRESSURE | GP_BRUSH_ENABLE_CURSOR);

  brush->gpencil_settings->draw_strength = 0.4f;
  brush->gpencil_settings->flag |= GP_BRUSH_USE_STENGTH_PRESSURE;

  brush->gpencil_settings->input_samples = 10;
  brush->gpencil_settings->active_smooth = 0.64f;
  brush->gpencil_settings->draw_angle = 0.0f;
  brush->gpencil_settings->draw_angle_factor = 0.0f;
  brush->gpencil_settings->gradient_f = 0.8f;
  brush->gpencil_settings->gradient_s[0] = 1.0f;
  brush->gpencil_settings->gradient_s[1] = 1.0f;

  brush->gpencil_settings->flag |= GP_BRUSH_GROUP_SETTINGS;
  brush->gpencil_settings->draw_smoothfac = 0.0f;
  brush->gpencil_settings->draw_smoothlvl = 1;
  brush->gpencil_settings->thick_smoothfac = 1.0f;
  brush->gpencil_settings->thick_smoothlvl = 3;
  brush->gpencil_settings->draw_subdivide = 0;
  brush->gpencil_settings->draw_random_sub = 0.0f;
  brush->gpencil_settings->simplify_f = 0.000f;

  brush->gpencil_settings->draw_random_press = 0.0f;
  brush->gpencil_settings->draw_random_strength = 0.0f;
  brush->gpencil_settings->draw_jitter = 0.0f;
  brush->gpencil_settings->flag |= GP_BRUSH_USE_JITTER_PRESSURE;
  brush->gpencil_settings->draw_sensitivity = 1.0f;

  brush->gpencil_settings->icon_id = GP_BRUSH_ICON_PENCIL;
  brush->gpencil_tool = GPAINT_TOOL_DRAW;

  brush->smooth_stroke_radius = SMOOTH_STROKE_RADIUS;
  brush->smooth_stroke_factor = SMOOTH_STROKE_FACTOR;

  /* Pencil brush. */
  brush = BLI_findstring(&bmain->brushes, "Pencil", offsetof(ID, name) + 2);
  if (brush == NULL) {
    brush = BKE_brush_add_gpencil(bmain, ts, "Pencil");
  }
  deft = brush; /* save default brush. */

  brush->size = 25.0f;
  brush->gpencil_settings->flag |= (GP_BRUSH_USE_PRESSURE | GP_BRUSH_ENABLE_CURSOR);

  brush->gpencil_settings->draw_strength = 0.6f;
  brush->gpencil_settings->flag |= GP_BRUSH_USE_STENGTH_PRESSURE;

  brush->gpencil_settings->input_samples = 10;
  brush->gpencil_settings->active_smooth = 0.55f;
  brush->gpencil_settings->draw_angle = 0.0f;
  brush->gpencil_settings->draw_angle_factor = 0.0f;
  brush->gpencil_settings->gradient_f = 1.0f;
  brush->gpencil_settings->gradient_s[0] = 1.0f;
  brush->gpencil_settings->gradient_s[1] = 1.0f;

  brush->gpencil_settings->flag |= GP_BRUSH_GROUP_SETTINGS;
  brush->gpencil_settings->draw_smoothfac = 0.0f;
  brush->gpencil_settings->draw_smoothlvl = 1;
  brush->gpencil_settings->thick_smoothfac = 1.0f;
  brush->gpencil_settings->thick_smoothlvl = 3;
  brush->gpencil_settings->draw_subdivide = 0;
  brush->gpencil_settings->draw_random_sub = 0.0f;
  brush->gpencil_settings->simplify_f = 0.002f;

  brush->gpencil_settings->draw_random_press = 0.0f;
  brush->gpencil_settings->draw_jitter = 0.0f;
  brush->gpencil_settings->flag |= GP_BRUSH_USE_JITTER_PRESSURE;
  brush->gpencil_settings->draw_sensitivity = 1.0f;

  brush->gpencil_settings->icon_id = GP_BRUSH_ICON_PENCIL;
  brush->gpencil_tool = GPAINT_TOOL_DRAW;

  brush->smooth_stroke_radius = SMOOTH_STROKE_RADIUS;
  brush->smooth_stroke_factor = SMOOTH_STROKE_FACTOR;

  /* Fill brush. */
  brush = BLI_findstring(&bmain->brushes, "Fill Area", offsetof(ID, name) + 2);
  if (brush == NULL) {
    brush = BKE_brush_add_gpencil(bmain, ts, "Fill Area");
  }
  brush->size = 20.0f;
  brush->gpencil_settings->flag |= GP_BRUSH_ENABLE_CURSOR;

  brush->gpencil_settings->fill_leak = 3;
  brush->gpencil_settings->fill_threshold = 0.1f;
  brush->gpencil_settings->fill_simplylvl = 1;
  brush->gpencil_settings->fill_factor = 1;

  brush->gpencil_settings->draw_strength = 1.0f;
  brush->gpencil_settings->gradient_f = 1.0f;
  brush->gpencil_settings->gradient_s[0] = 1.0f;
  brush->gpencil_settings->gradient_s[1] = 1.0f;
  brush->gpencil_settings->draw_smoothfac = 0.1f;
  brush->gpencil_settings->draw_smoothlvl = 1;
  brush->gpencil_settings->thick_smoothfac = 1.0f;
  brush->gpencil_settings->thick_smoothlvl = 3;
  brush->gpencil_settings->draw_subdivide = 1;

  brush->gpencil_settings->draw_sensitivity = 1.0f;

  brush->gpencil_settings->icon_id = GP_BRUSH_ICON_FILL;
  brush->gpencil_tool = GPAINT_TOOL_FILL;

  brush->smooth_stroke_radius = SMOOTH_STROKE_RADIUS;
  brush->smooth_stroke_factor = SMOOTH_STROKE_FACTOR;

  /* Soft Eraser brush. */
  brush = BLI_findstring(&bmain->brushes, "Eraser Soft", offsetof(ID, name) + 2);
  if (brush == NULL) {
    brush = BKE_brush_add_gpencil(bmain, ts, "Eraser Soft");
  }
  brush->size = 30.0f;
  brush->gpencil_settings->draw_strength = 0.5f;
  brush->gpencil_settings->flag |= (GP_BRUSH_ENABLE_CURSOR | GP_BRUSH_DEFAULT_ERASER);
  brush->gpencil_settings->flag |= GP_BRUSH_USE_PRESSURE;
  brush->gpencil_settings->flag |= GP_BRUSH_USE_STENGTH_PRESSURE;
  brush->gpencil_settings->icon_id = GP_BRUSH_ICON_ERASE_SOFT;
  brush->gpencil_tool = GPAINT_TOOL_ERASE;
  brush->gpencil_settings->eraser_mode = GP_BRUSH_ERASER_SOFT;
  brush->gpencil_settings->era_strength_f = 100.0f;
  brush->gpencil_settings->era_thickness_f = 10.0f;

  /* Hard Eraser brush. */
  brush = BLI_findstring(&bmain->brushes, "Eraser Hard", offsetof(ID, name) + 2);
  if (brush == NULL) {
    brush = BKE_brush_add_gpencil(bmain, ts, "Eraser Hard");
  }
  brush->size = 30.0f;
  brush->gpencil_settings->draw_strength = 1.0f;
  brush->gpencil_settings->flag |= (GP_BRUSH_ENABLE_CURSOR | GP_BRUSH_DEFAULT_ERASER);
  brush->gpencil_settings->eraser_mode = GP_BRUSH_ERASER_SOFT;
  brush->gpencil_settings->era_strength_f = 100.0f;
  brush->gpencil_settings->era_thickness_f = 50.0f;

  brush->gpencil_settings->icon_id = GP_BRUSH_ICON_ERASE_HARD;
  brush->gpencil_tool = GPAINT_TOOL_ERASE;

  /* Point Eraser brush. */
  brush = BLI_findstring(&bmain->brushes, "Eraser Point", offsetof(ID, name) + 2);
  if (brush == NULL) {
    brush = BKE_brush_add_gpencil(bmain, ts, "Eraser Point");
  }
  brush->size = 30.0f;
  brush->gpencil_settings->flag |= GP_BRUSH_ENABLE_CURSOR;
  brush->gpencil_settings->eraser_mode = GP_BRUSH_ERASER_HARD;

  brush->gpencil_settings->icon_id = GP_BRUSH_ICON_ERASE_HARD;
  brush->gpencil_tool = GPAINT_TOOL_ERASE;

  /* Stroke Eraser brush. */
  brush = BLI_findstring(&bmain->brushes, "Eraser Stroke", offsetof(ID, name) + 2);
  if (brush == NULL) {
    brush = BKE_brush_add_gpencil(bmain, ts, "Eraser Stroke");
  }
  brush->size = 30.0f;
  brush->gpencil_settings->flag |= GP_BRUSH_ENABLE_CURSOR;
  brush->gpencil_settings->eraser_mode = GP_BRUSH_ERASER_STROKE;

  brush->gpencil_settings->icon_id = GP_BRUSH_ICON_ERASE_STROKE;
  brush->gpencil_tool = GPAINT_TOOL_ERASE;

  /* set default brush. */
  BKE_paint_brush_set(paint, deft);
}

struct Brush *BKE_brush_first_search(struct Main *bmain, const eObjectMode ob_mode)
{
  Brush *brush;

  for (brush = bmain->brushes.first; brush; brush = brush->id.next) {
    if (brush->ob_mode & ob_mode) {
      return brush;
    }
  }
  return NULL;
}

/**
 * Only copy internal data of Brush ID from source
 * to already allocated/initialized destination.
 * You probably never want to use that directly,
 * use #BKE_id_copy or #BKE_id_copy_ex for typical needs.
 *
 * WARNING! This function will not handle ID user count!
 *
 * \param flag: Copying options (see BKE_library.h's LIB_ID_COPY_... flags for more).
 */
void BKE_brush_copy_data(Main *UNUSED(bmain),
                         Brush *brush_dst,
                         const Brush *brush_src,
                         const int flag)
{
  if (brush_src->icon_imbuf) {
    brush_dst->icon_imbuf = IMB_dupImBuf(brush_src->icon_imbuf);
  }

  if ((flag & LIB_ID_COPY_NO_PREVIEW) == 0) {
    BKE_previewimg_id_copy(&brush_dst->id, &brush_src->id);
  }
  else {
    brush_dst->preview = NULL;
  }

  brush_dst->curve = BKE_curvemapping_copy(brush_src->curve);
  if (brush_src->gpencil_settings != NULL) {
    brush_dst->gpencil_settings = MEM_dupallocN(brush_src->gpencil_settings);
    brush_dst->gpencil_settings->curve_sensitivity = BKE_curvemapping_copy(
        brush_src->gpencil_settings->curve_sensitivity);
    brush_dst->gpencil_settings->curve_strength = BKE_curvemapping_copy(
        brush_src->gpencil_settings->curve_strength);
    brush_dst->gpencil_settings->curve_jitter = BKE_curvemapping_copy(
        brush_src->gpencil_settings->curve_jitter);
  }

  /* enable fake user by default */
  id_fake_user_set(&brush_dst->id);
}

Brush *BKE_brush_copy(Main *bmain, const Brush *brush)
{
  Brush *brush_copy;
  BKE_id_copy(bmain, &brush->id, (ID **)&brush_copy);
  return brush_copy;
}

/** Free (or release) any data used by this brush (does not free the brush itself). */
void BKE_brush_free(Brush *brush)
{
  if (brush->icon_imbuf) {
    IMB_freeImBuf(brush->icon_imbuf);
  }
  BKE_curvemapping_free(brush->curve);

  if (brush->gpencil_settings != NULL) {
    BKE_curvemapping_free(brush->gpencil_settings->curve_sensitivity);
    BKE_curvemapping_free(brush->gpencil_settings->curve_strength);
    BKE_curvemapping_free(brush->gpencil_settings->curve_jitter);
    MEM_SAFE_FREE(brush->gpencil_settings);
  }

  MEM_SAFE_FREE(brush->gradient);

  BKE_previewimg_free(&(brush->preview));
}

void BKE_brush_make_local(Main *bmain, Brush *brush, const bool lib_local)
{
  bool is_local = false, is_lib = false;

  /* - only lib users: do nothing (unless force_local is set)
   * - only local users: set flag
   * - mixed: make copy
   */

  if (!ID_IS_LINKED(brush)) {
    return;
  }

  if (brush->clone.image) {
    /* Special case: ima always local immediately. Clone image should only have one user anyway. */
    id_make_local(bmain, &brush->clone.image->id, false, false);
  }

  BKE_library_ID_test_usages(bmain, brush, &is_local, &is_lib);

  if (lib_local || is_local) {
    if (!is_lib) {
      id_clear_lib_data(bmain, &brush->id);
      BKE_id_expand_local(bmain, &brush->id);

      /* enable fake user by default */
      id_fake_user_set(&brush->id);
    }
    else {
      Brush *brush_new = BKE_brush_copy(bmain, brush); /* Ensures FAKE_USER is set */

      brush_new->id.us = 0;

      /* setting newid is mandatory for complex make_lib_local logic... */
      ID_NEW_SET(brush, brush_new);

      if (!lib_local) {
        BKE_libblock_remap(bmain, brush, brush_new, ID_REMAP_SKIP_INDIRECT_USAGE);
      }
    }
  }
}

void BKE_brush_debug_print_state(Brush *br)
{
  /* create a fake brush and set it to the defaults */
  Brush def = {{NULL}};
  brush_defaults(&def);

#define BR_TEST(field, t) \
  if (br->field != def.field) \
  printf("br->" #field " = %" #t ";\n", br->field)

#define BR_TEST_FLAG(_f) \
  if ((br->flag & _f) && !(def.flag & _f)) \
    printf("br->flag |= " #_f ";\n"); \
  else if (!(br->flag & _f) && (def.flag & _f)) \
  printf("br->flag &= ~" #_f ";\n")

#define BR_TEST_FLAG_OVERLAY(_f) \
  if ((br->overlay_flags & _f) && !(def.overlay_flags & _f)) \
    printf("br->overlay_flags |= " #_f ";\n"); \
  else if (!(br->overlay_flags & _f) && (def.overlay_flags & _f)) \
  printf("br->overlay_flags &= ~" #_f ";\n")

  /* print out any non-default brush state */
  BR_TEST(normal_weight, f);

  BR_TEST(blend, d);
  BR_TEST(size, d);

  /* br->flag */
  BR_TEST_FLAG(BRUSH_AIRBRUSH);
  BR_TEST_FLAG(BRUSH_ALPHA_PRESSURE);
  BR_TEST_FLAG(BRUSH_SIZE_PRESSURE);
  BR_TEST_FLAG(BRUSH_JITTER_PRESSURE);
  BR_TEST_FLAG(BRUSH_SPACING_PRESSURE);
  BR_TEST_FLAG(BRUSH_ANCHORED);
  BR_TEST_FLAG(BRUSH_DIR_IN);
  BR_TEST_FLAG(BRUSH_SPACE);
  BR_TEST_FLAG(BRUSH_SMOOTH_STROKE);
  BR_TEST_FLAG(BRUSH_PERSISTENT);
  BR_TEST_FLAG(BRUSH_ACCUMULATE);
  BR_TEST_FLAG(BRUSH_LOCK_ALPHA);
  BR_TEST_FLAG(BRUSH_ORIGINAL_NORMAL);
  BR_TEST_FLAG(BRUSH_OFFSET_PRESSURE);
  BR_TEST_FLAG(BRUSH_SPACE_ATTEN);
  BR_TEST_FLAG(BRUSH_ADAPTIVE_SPACE);
  BR_TEST_FLAG(BRUSH_LOCK_SIZE);
  BR_TEST_FLAG(BRUSH_EDGE_TO_EDGE);
  BR_TEST_FLAG(BRUSH_DRAG_DOT);
  BR_TEST_FLAG(BRUSH_INVERSE_SMOOTH_PRESSURE);
  BR_TEST_FLAG(BRUSH_PLANE_TRIM);
  BR_TEST_FLAG(BRUSH_FRONTFACE);
  BR_TEST_FLAG(BRUSH_CUSTOM_ICON);

  BR_TEST_FLAG_OVERLAY(BRUSH_OVERLAY_CURSOR);
  BR_TEST_FLAG_OVERLAY(BRUSH_OVERLAY_PRIMARY);
  BR_TEST_FLAG_OVERLAY(BRUSH_OVERLAY_SECONDARY);
  BR_TEST_FLAG_OVERLAY(BRUSH_OVERLAY_CURSOR_OVERRIDE_ON_STROKE);
  BR_TEST_FLAG_OVERLAY(BRUSH_OVERLAY_PRIMARY_OVERRIDE_ON_STROKE);
  BR_TEST_FLAG_OVERLAY(BRUSH_OVERLAY_SECONDARY_OVERRIDE_ON_STROKE);

  BR_TEST(jitter, f);
  BR_TEST(spacing, d);
  BR_TEST(smooth_stroke_radius, d);
  BR_TEST(smooth_stroke_factor, f);
  BR_TEST(rate, f);

  BR_TEST(alpha, f);

  BR_TEST(sculpt_plane, d);

  BR_TEST(plane_offset, f);

  BR_TEST(autosmooth_factor, f);

  BR_TEST(topology_rake_factor, f);

  BR_TEST(crease_pinch_factor, f);

  BR_TEST(plane_trim, f);

  BR_TEST(texture_sample_bias, f);
  BR_TEST(texture_overlay_alpha, d);

  BR_TEST(add_col[0], f);
  BR_TEST(add_col[1], f);
  BR_TEST(add_col[2], f);
  BR_TEST(add_col[3], f);
  BR_TEST(sub_col[0], f);
  BR_TEST(sub_col[1], f);
  BR_TEST(sub_col[2], f);
  BR_TEST(sub_col[3], f);

  printf("\n");

#undef BR_TEST
#undef BR_TEST_FLAG
}

void BKE_brush_sculpt_reset(Brush *br)
{
  /* enable this to see any non-default
   * settings used by a brush: */
  // BKE_brush_debug_print_state(br);

  brush_defaults(br);
  BKE_brush_curve_preset(br, CURVE_PRESET_SMOOTH);

  /* Use the curve presets by default */
  br->curve_preset = BRUSH_CURVE_SMOOTH;

  /* Note that sculpt defaults where set when 0.5 was the default (now it's 1.0)
   * assign this so logic below can remain the same. */
  br->alpha = 0.5f;

  /* Brush settings */
  switch (br->sculpt_tool) {
    case SCULPT_TOOL_DRAW_SHARP:
      br->flag |= BRUSH_DIR_IN;
      br->curve_preset = BRUSH_CURVE_POW4;
      br->spacing = 5;
      break;
    case SCULPT_TOOL_TOPOLOGY:
      br->spacing = 10;
      br->alpha = 1.0f;
      break;
    case SCULPT_TOOL_CLAY:
<<<<<<< HEAD
      br->spacing = 6;
=======
      br->flag |= BRUSH_SIZE_PRESSURE;
      br->spacing = 3;
      br->autosmooth_factor = 0.25f;
>>>>>>> fcc6e948
      br->normal_radius_factor = 0.75f;
      break;
    case SCULPT_TOOL_CLAY_STRIPS:
      br->flag |= BRUSH_ACCUMULATE | BRUSH_SIZE_PRESSURE;
      br->flag &= ~BRUSH_SPACE_ATTEN;
      br->alpha = 0.6f;
      br->normal_radius_factor = 1.55f;
      br->curve_preset = BRUSH_CURVE_SPHERE;
      br->spacing = 6;
      break;
    case SCULPT_TOOL_MULTIPLANE_SCRAPE:
      br->flag2 |= BRUSH_MULTIPLANE_SCRAPE_DYNAMIC | BRUSH_MULTIPLANE_SCRAPE_PLANES_PREVIEW;
      br->alpha = 0.7f;
      br->normal_radius_factor = 0.70f;
      br->multiplane_scrape_angle = 60;
      br->curve_preset = BRUSH_CURVE_SMOOTH;
      br->spacing = 5;
      break;
    case SCULPT_TOOL_CREASE:
      br->flag |= BRUSH_DIR_IN;
      br->alpha = 0.25;
      break;
    case SCULPT_TOOL_SCRAPE:
    case SCULPT_TOOL_FILL:
      br->alpha = 1.0f;
      br->spacing = 7;
      br->flag |= BRUSH_ACCUMULATE;
      br->flag |= BRUSH_INVERT_TO_SCRAPE_FILL;
      break;
    case SCULPT_TOOL_ROTATE:
      br->alpha = 1.0;
      break;
    case SCULPT_TOOL_SMOOTH:
      br->flag &= ~BRUSH_SPACE_ATTEN;
      br->spacing = 5;
      br->alpha = 0.7f;
      break;
    case SCULPT_TOOL_SNAKE_HOOK:
      br->alpha = 1.0f;
      br->rake_factor = 1.0f;
      break;
    case SCULPT_TOOL_THUMB:
      br->size = 75;
      br->flag &= ~BRUSH_ALPHA_PRESSURE;
      br->flag &= ~BRUSH_SPACE;
      br->flag &= ~BRUSH_SPACE_ATTEN;
      break;
    case SCULPT_TOOL_ELASTIC_DEFORM:
      br->elastic_deform_volume_preservation = 0.4f;
      br->elastic_deform_type = BRUSH_ELASTIC_DEFORM_GRAB_TRISCALE;
      br->flag &= ~BRUSH_ALPHA_PRESSURE;
      br->flag &= ~BRUSH_SPACE;
      br->flag &= ~BRUSH_SPACE_ATTEN;
      break;
    case SCULPT_TOOL_POSE:
      br->pose_smooth_iterations = 4;
      br->flag &= ~BRUSH_ALPHA_PRESSURE;
      br->flag &= ~BRUSH_SPACE;
      br->flag &= ~BRUSH_SPACE_ATTEN;
      break;
    case SCULPT_TOOL_GRAB:
      br->alpha = 0.4f;
      br->size = 75;
      br->flag &= ~BRUSH_ALPHA_PRESSURE;
      br->flag &= ~BRUSH_SPACE;
      br->flag &= ~BRUSH_SPACE_ATTEN;
      break;
    default:
      break;
  }

  /* Cursor colors */

  /* Default Alpha */
  br->add_col[3] = 0.90f;
  br->sub_col[3] = 0.90f;

  switch (br->sculpt_tool) {
    case SCULPT_TOOL_DRAW:
    case SCULPT_TOOL_DRAW_SHARP:
    case SCULPT_TOOL_CLAY:
    case SCULPT_TOOL_CLAY_STRIPS:
    case SCULPT_TOOL_LAYER:
    case SCULPT_TOOL_INFLATE:
    case SCULPT_TOOL_BLOB:
    case SCULPT_TOOL_CREASE:
      br->add_col[0] = 0.0f;
      br->add_col[1] = 0.5f;
      br->add_col[2] = 1.0f;
      br->sub_col[0] = 0.0f;
      br->sub_col[1] = 0.5f;
      br->sub_col[2] = 1.0f;
      break;

    case SCULPT_TOOL_SMOOTH:
    case SCULPT_TOOL_FLATTEN:
    case SCULPT_TOOL_FILL:
    case SCULPT_TOOL_SCRAPE:
    case SCULPT_TOOL_MULTIPLANE_SCRAPE:
      br->add_col[0] = 1.0f;
      br->add_col[1] = 0.05f;
      br->add_col[2] = 0.01f;
      br->sub_col[0] = 1.0f;
      br->sub_col[1] = 0.05f;
      br->sub_col[2] = 0.01f;
      break;

    case SCULPT_TOOL_PINCH:
    case SCULPT_TOOL_GRAB:
    case SCULPT_TOOL_SNAKE_HOOK:
    case SCULPT_TOOL_THUMB:
    case SCULPT_TOOL_NUDGE:
    case SCULPT_TOOL_ROTATE:
    case SCULPT_TOOL_ELASTIC_DEFORM:
    case SCULPT_TOOL_POSE:
      br->add_col[0] = 1.0f;
      br->add_col[1] = 0.95f;
      br->add_col[2] = 0.005f;
      br->sub_col[0] = 1.0f;
      br->sub_col[1] = 0.95f;
      br->sub_col[2] = 0.005f;
      break;

    case SCULPT_TOOL_SIMPLIFY:
    case SCULPT_TOOL_MASK:
      br->add_col[0] = 0.750000;
      br->add_col[1] = 0.750000;
      br->add_col[2] = 0.750000;
      br->sub_col[0] = 0.750000;
      br->sub_col[1] = 0.750000;
      br->sub_col[2] = 0.750000;
      break;
    default:
      break;
  }
}

/**
 * Library Operations
 */
void BKE_brush_curve_preset(Brush *b, eCurveMappingPreset preset)
{
  CurveMapping *cumap = NULL;
  CurveMap *cuma = NULL;

  if (!b->curve) {
    b->curve = BKE_curvemapping_add(1, 0, 0, 1, 1);
  }
  cumap = b->curve;
  cumap->flag &= ~CUMA_EXTEND_EXTRAPOLATE;
  cumap->preset = preset;

  cuma = b->curve->cm;
  BKE_curvemap_reset(cuma, &cumap->clipr, cumap->preset, CURVEMAP_SLOPE_NEGATIVE);
  BKE_curvemapping_changed(cumap, false);
}

/* Generic texture sampler for 3D painting systems. point has to be either in
 * region space mouse coordinates, or 3d world coordinates for 3D mapping.
 *
 * rgba outputs straight alpha. */
float BKE_brush_sample_tex_3d(const Scene *scene,
                              const Brush *br,
                              const float point[3],
                              float rgba[4],
                              const int thread,
                              struct ImagePool *pool)
{
  UnifiedPaintSettings *ups = &scene->toolsettings->unified_paint_settings;
  const MTex *mtex = &br->mtex;
  float intensity = 1.0;
  bool hasrgb = false;

  if (!mtex->tex) {
    intensity = 1;
  }
  else if (mtex->brush_map_mode == MTEX_MAP_MODE_3D) {
    /* Get strength by feeding the vertex
     * location directly into a texture */
    hasrgb = externtex(
        mtex, point, &intensity, rgba, rgba + 1, rgba + 2, rgba + 3, thread, pool, false, false);
  }
  else if (mtex->brush_map_mode == MTEX_MAP_MODE_STENCIL) {
    float rotation = -mtex->rot;
    float point_2d[2] = {point[0], point[1]};
    float x, y;
    float co[3];

    x = point_2d[0] - br->stencil_pos[0];
    y = point_2d[1] - br->stencil_pos[1];

    if (rotation > 0.001f || rotation < -0.001f) {
      const float angle = atan2f(y, x) + rotation;
      const float flen = sqrtf(x * x + y * y);

      x = flen * cosf(angle);
      y = flen * sinf(angle);
    }

    if (fabsf(x) > br->stencil_dimension[0] || fabsf(y) > br->stencil_dimension[1]) {
      zero_v4(rgba);
      return 0.0f;
    }
    x /= (br->stencil_dimension[0]);
    y /= (br->stencil_dimension[1]);

    co[0] = x;
    co[1] = y;
    co[2] = 0.0f;

    hasrgb = externtex(
        mtex, co, &intensity, rgba, rgba + 1, rgba + 2, rgba + 3, thread, pool, false, false);
  }
  else {
    float rotation = -mtex->rot;
    float point_2d[2] = {point[0], point[1]};
    float x = 0.0f, y = 0.0f; /* Quite warnings */
    float invradius = 1.0f;   /* Quite warnings */
    float co[3];

    if (mtex->brush_map_mode == MTEX_MAP_MODE_VIEW) {
      /* keep coordinates relative to mouse */

      rotation += ups->brush_rotation;

      x = point_2d[0] - ups->tex_mouse[0];
      y = point_2d[1] - ups->tex_mouse[1];

      /* use pressure adjusted size for fixed mode */
      invradius = 1.0f / ups->pixel_radius;
    }
    else if (mtex->brush_map_mode == MTEX_MAP_MODE_TILED) {
      /* leave the coordinates relative to the screen */

      /* use unadjusted size for tiled mode */
      invradius = 1.0f / BKE_brush_size_get(scene, br);

      x = point_2d[0];
      y = point_2d[1];
    }
    else if (mtex->brush_map_mode == MTEX_MAP_MODE_RANDOM) {
      rotation += ups->brush_rotation;
      /* these contain a random coordinate */
      x = point_2d[0] - ups->tex_mouse[0];
      y = point_2d[1] - ups->tex_mouse[1];

      invradius = 1.0f / ups->pixel_radius;
    }

    x *= invradius;
    y *= invradius;

    /* it is probably worth optimizing for those cases where
     * the texture is not rotated by skipping the calls to
     * atan2, sqrtf, sin, and cos. */
    if (rotation > 0.001f || rotation < -0.001f) {
      const float angle = atan2f(y, x) + rotation;
      const float flen = sqrtf(x * x + y * y);

      x = flen * cosf(angle);
      y = flen * sinf(angle);
    }

    co[0] = x;
    co[1] = y;
    co[2] = 0.0f;

    hasrgb = externtex(
        mtex, co, &intensity, rgba, rgba + 1, rgba + 2, rgba + 3, thread, pool, false, false);
  }

  intensity += br->texture_sample_bias;

  if (!hasrgb) {
    rgba[0] = intensity;
    rgba[1] = intensity;
    rgba[2] = intensity;
    rgba[3] = 1.0f;
  }
  /* For consistency, sampling always returns color in linear space */
  else if (ups->do_linear_conversion) {
    IMB_colormanagement_colorspace_to_scene_linear_v3(rgba, ups->colorspace);
  }

  return intensity;
}

float BKE_brush_sample_masktex(
    const Scene *scene, Brush *br, const float point[2], const int thread, struct ImagePool *pool)
{
  UnifiedPaintSettings *ups = &scene->toolsettings->unified_paint_settings;
  MTex *mtex = &br->mask_mtex;
  float rgba[4], intensity;

  if (!mtex->tex) {
    return 1.0f;
  }
  if (mtex->brush_map_mode == MTEX_MAP_MODE_STENCIL) {
    float rotation = -mtex->rot;
    float point_2d[2] = {point[0], point[1]};
    float x, y;
    float co[3];

    x = point_2d[0] - br->mask_stencil_pos[0];
    y = point_2d[1] - br->mask_stencil_pos[1];

    if (rotation > 0.001f || rotation < -0.001f) {
      const float angle = atan2f(y, x) + rotation;
      const float flen = sqrtf(x * x + y * y);

      x = flen * cosf(angle);
      y = flen * sinf(angle);
    }

    if (fabsf(x) > br->mask_stencil_dimension[0] || fabsf(y) > br->mask_stencil_dimension[1]) {
      zero_v4(rgba);
      return 0.0f;
    }
    x /= (br->mask_stencil_dimension[0]);
    y /= (br->mask_stencil_dimension[1]);

    co[0] = x;
    co[1] = y;
    co[2] = 0.0f;

    externtex(
        mtex, co, &intensity, rgba, rgba + 1, rgba + 2, rgba + 3, thread, pool, false, false);
  }
  else {
    float rotation = -mtex->rot;
    float point_2d[2] = {point[0], point[1]};
    float x = 0.0f, y = 0.0f; /* Quite warnings */
    float invradius = 1.0f;   /* Quite warnings */
    float co[3];

    if (mtex->brush_map_mode == MTEX_MAP_MODE_VIEW) {
      /* keep coordinates relative to mouse */

      rotation += ups->brush_rotation_sec;

      x = point_2d[0] - ups->mask_tex_mouse[0];
      y = point_2d[1] - ups->mask_tex_mouse[1];

      /* use pressure adjusted size for fixed mode */
      invradius = 1.0f / ups->pixel_radius;
    }
    else if (mtex->brush_map_mode == MTEX_MAP_MODE_TILED) {
      /* leave the coordinates relative to the screen */

      /* use unadjusted size for tiled mode */
      invradius = 1.0f / BKE_brush_size_get(scene, br);

      x = point_2d[0];
      y = point_2d[1];
    }
    else if (mtex->brush_map_mode == MTEX_MAP_MODE_RANDOM) {
      rotation += ups->brush_rotation_sec;
      /* these contain a random coordinate */
      x = point_2d[0] - ups->mask_tex_mouse[0];
      y = point_2d[1] - ups->mask_tex_mouse[1];

      invradius = 1.0f / ups->pixel_radius;
    }

    x *= invradius;
    y *= invradius;

    /* it is probably worth optimizing for those cases where
     * the texture is not rotated by skipping the calls to
     * atan2, sqrtf, sin, and cos. */
    if (rotation > 0.001f || rotation < -0.001f) {
      const float angle = atan2f(y, x) + rotation;
      const float flen = sqrtf(x * x + y * y);

      x = flen * cosf(angle);
      y = flen * sinf(angle);
    }

    co[0] = x;
    co[1] = y;
    co[2] = 0.0f;

    externtex(
        mtex, co, &intensity, rgba, rgba + 1, rgba + 2, rgba + 3, thread, pool, false, false);
  }

  CLAMP(intensity, 0.0f, 1.0f);

  switch (br->mask_pressure) {
    case BRUSH_MASK_PRESSURE_CUTOFF:
      intensity = ((1.0f - intensity) < ups->size_pressure_value) ? 1.0f : 0.0f;
      break;
    case BRUSH_MASK_PRESSURE_RAMP:
      intensity = ups->size_pressure_value + intensity * (1.0f - ups->size_pressure_value);
      break;
    default:
      break;
  }

  return intensity;
}

/* Unified Size / Strength / Color */

/* XXX: be careful about setting size and unprojected radius
 * because they depend on one another
 * these functions do not set the other corresponding value
 * this can lead to odd behavior if size and unprojected
 * radius become inconsistent.
 * the biggest problem is that it isn't possible to change
 * unprojected radius because a view context is not
 * available.  my usual solution to this is to use the
 * ratio of change of the size to change the unprojected
 * radius.  Not completely convinced that is correct.
 * In any case, a better solution is needed to prevent
 * inconsistency. */

const float *BKE_brush_color_get(const struct Scene *scene, const struct Brush *brush)
{
  UnifiedPaintSettings *ups = &scene->toolsettings->unified_paint_settings;
  return (ups->flag & UNIFIED_PAINT_COLOR) ? ups->rgb : brush->rgb;
}

const float *BKE_brush_secondary_color_get(const struct Scene *scene, const struct Brush *brush)
{
  UnifiedPaintSettings *ups = &scene->toolsettings->unified_paint_settings;
  return (ups->flag & UNIFIED_PAINT_COLOR) ? ups->secondary_rgb : brush->secondary_rgb;
}

void BKE_brush_color_set(struct Scene *scene, struct Brush *brush, const float color[3])
{
  UnifiedPaintSettings *ups = &scene->toolsettings->unified_paint_settings;

  if (ups->flag & UNIFIED_PAINT_COLOR) {
    copy_v3_v3(ups->rgb, color);
  }
  else {
    copy_v3_v3(brush->rgb, color);
  }
}

void BKE_brush_size_set(Scene *scene, Brush *brush, int size)
{
  UnifiedPaintSettings *ups = &scene->toolsettings->unified_paint_settings;

  /* make sure range is sane */
  CLAMP(size, 1, MAX_BRUSH_PIXEL_RADIUS);

  if (ups->flag & UNIFIED_PAINT_SIZE) {
    ups->size = size;
  }
  else {
    brush->size = size;
  }
}

int BKE_brush_size_get(const Scene *scene, const Brush *brush)
{
  UnifiedPaintSettings *ups = &scene->toolsettings->unified_paint_settings;
  int size = (ups->flag & UNIFIED_PAINT_SIZE) ? ups->size : brush->size;

  return size;
}

bool BKE_brush_use_locked_size(const Scene *scene, const Brush *brush)
{
  const short us_flag = scene->toolsettings->unified_paint_settings.flag;

  return (us_flag & UNIFIED_PAINT_SIZE) ? (us_flag & UNIFIED_PAINT_BRUSH_LOCK_SIZE) :
                                          (brush->flag & BRUSH_LOCK_SIZE);
}

bool BKE_brush_use_size_pressure(const Brush *brush)
{
  return brush->flag & BRUSH_SIZE_PRESSURE;
}

bool BKE_brush_use_alpha_pressure(const Brush *brush)
{
  return brush->flag & BRUSH_ALPHA_PRESSURE;
}

bool BKE_brush_sculpt_has_secondary_color(const Brush *brush)
{
  return ELEM(brush->sculpt_tool,
              SCULPT_TOOL_BLOB,
              SCULPT_TOOL_DRAW,
              SCULPT_TOOL_DRAW_SHARP,
              SCULPT_TOOL_INFLATE,
              SCULPT_TOOL_CLAY,
              SCULPT_TOOL_CLAY_STRIPS,
              SCULPT_TOOL_PINCH,
              SCULPT_TOOL_CREASE,
              SCULPT_TOOL_LAYER,
              SCULPT_TOOL_FLATTEN,
              SCULPT_TOOL_FILL,
              SCULPT_TOOL_SCRAPE,
              SCULPT_TOOL_MASK);
}

void BKE_brush_unprojected_radius_set(Scene *scene, Brush *brush, float unprojected_radius)
{
  UnifiedPaintSettings *ups = &scene->toolsettings->unified_paint_settings;

  if (ups->flag & UNIFIED_PAINT_SIZE) {
    ups->unprojected_radius = unprojected_radius;
  }
  else {
    brush->unprojected_radius = unprojected_radius;
  }
}

float BKE_brush_unprojected_radius_get(const Scene *scene, const Brush *brush)
{
  UnifiedPaintSettings *ups = &scene->toolsettings->unified_paint_settings;

  return (ups->flag & UNIFIED_PAINT_SIZE) ? ups->unprojected_radius : brush->unprojected_radius;
}

void BKE_brush_alpha_set(Scene *scene, Brush *brush, float alpha)
{
  UnifiedPaintSettings *ups = &scene->toolsettings->unified_paint_settings;

  if (ups->flag & UNIFIED_PAINT_ALPHA) {
    ups->alpha = alpha;
  }
  else {
    brush->alpha = alpha;
  }
}

float BKE_brush_alpha_get(const Scene *scene, const Brush *brush)
{
  UnifiedPaintSettings *ups = &scene->toolsettings->unified_paint_settings;

  return (ups->flag & UNIFIED_PAINT_ALPHA) ? ups->alpha : brush->alpha;
}

float BKE_brush_weight_get(const Scene *scene, const Brush *brush)
{
  UnifiedPaintSettings *ups = &scene->toolsettings->unified_paint_settings;

  return (ups->flag & UNIFIED_PAINT_WEIGHT) ? ups->weight : brush->weight;
}

void BKE_brush_weight_set(const Scene *scene, Brush *brush, float value)
{
  UnifiedPaintSettings *ups = &scene->toolsettings->unified_paint_settings;

  if (ups->flag & UNIFIED_PAINT_WEIGHT) {
    ups->weight = value;
  }
  else {
    brush->weight = value;
  }
}

/* scale unprojected radius to reflect a change in the brush's 2D size */
void BKE_brush_scale_unprojected_radius(float *unprojected_radius,
                                        int new_brush_size,
                                        int old_brush_size)
{
  float scale = new_brush_size;
  /* avoid division by zero */
  if (old_brush_size != 0) {
    scale /= (float)old_brush_size;
  }
  (*unprojected_radius) *= scale;
}

/* scale brush size to reflect a change in the brush's unprojected radius */
void BKE_brush_scale_size(int *r_brush_size,
                          float new_unprojected_radius,
                          float old_unprojected_radius)
{
  float scale = new_unprojected_radius;
  /* avoid division by zero */
  if (old_unprojected_radius != 0) {
    scale /= new_unprojected_radius;
  }
  (*r_brush_size) = (int)((float)(*r_brush_size) * scale);
}

void BKE_brush_jitter_pos(const Scene *scene, Brush *brush, const float pos[2], float jitterpos[2])
{
  float rand_pos[2];
  float spread;
  int diameter;

  do {
    rand_pos[0] = BLI_rng_get_float(brush_rng) - 0.5f;
    rand_pos[1] = BLI_rng_get_float(brush_rng) - 0.5f;
  } while (len_squared_v2(rand_pos) > SQUARE(0.5f));

  if (brush->flag & BRUSH_ABSOLUTE_JITTER) {
    diameter = 2 * brush->jitter_absolute;
    spread = 1.0;
  }
  else {
    diameter = 2 * BKE_brush_size_get(scene, brush);
    spread = brush->jitter;
  }
  /* find random position within a circle of diameter 1 */
  jitterpos[0] = pos[0] + 2 * rand_pos[0] * diameter * spread;
  jitterpos[1] = pos[1] + 2 * rand_pos[1] * diameter * spread;
}

void BKE_brush_randomize_texture_coords(UnifiedPaintSettings *ups, bool mask)
{
  /* we multiply with brush radius as an optimization for the brush
   * texture sampling functions */
  if (mask) {
    ups->mask_tex_mouse[0] = BLI_rng_get_float(brush_rng) * ups->pixel_radius;
    ups->mask_tex_mouse[1] = BLI_rng_get_float(brush_rng) * ups->pixel_radius;
  }
  else {
    ups->tex_mouse[0] = BLI_rng_get_float(brush_rng) * ups->pixel_radius;
    ups->tex_mouse[1] = BLI_rng_get_float(brush_rng) * ups->pixel_radius;
  }
}

/* Uses the brush curve control to find a strength value */
float BKE_brush_curve_strength(const Brush *br, float p, const float len)
{
  float strength = 1.0f;

  if (p >= len) {
    return 0;
  }
  else {
    p = p / len;
    p = 1.0f - p;
  }

  switch (br->curve_preset) {
    case BRUSH_CURVE_CUSTOM:
      strength = BKE_curvemapping_evaluateF(br->curve, 0, 1.0f - p);
      break;
    case BRUSH_CURVE_SHARP:
      strength = p * p;
      break;
    case BRUSH_CURVE_SMOOTH:
      strength = 3.0f * p * p - 2.0f * p * p * p;
      break;
    case BRUSH_CURVE_SMOOTHER:
      strength = pow3f(p) * (p * (p * 6.0f - 15.0f) + 10.0f);
      break;
    case BRUSH_CURVE_ROOT:
      strength = sqrtf(p);
      break;
    case BRUSH_CURVE_LIN:
      strength = p;
      break;
    case BRUSH_CURVE_CONSTANT:
      strength = 1.0f;
      break;
    case BRUSH_CURVE_SPHERE:
      strength = sqrtf(2 * p - p * p);
      break;
    case BRUSH_CURVE_POW4:
      strength = p * p * p * p;
      break;
    case BRUSH_CURVE_INVSQUARE:
      strength = p * (2.0f - p);
      break;
  }

  return strength;
}

/* Uses the brush curve control to find a strength value between 0 and 1 */
float BKE_brush_curve_strength_clamped(Brush *br, float p, const float len)
{
  float strength = BKE_brush_curve_strength(br, p, len);

  CLAMP(strength, 0.0f, 1.0f);

  return strength;
}

/* TODO: should probably be unified with BrushPainter stuff? */
unsigned int *BKE_brush_gen_texture_cache(Brush *br, int half_side, bool use_secondary)
{
  unsigned int *texcache = NULL;
  MTex *mtex = (use_secondary) ? &br->mask_mtex : &br->mtex;
  float intensity;
  float rgba[4];
  int ix, iy;
  int side = half_side * 2;

  if (mtex->tex) {
    float x, y, step = 2.0 / side, co[3];

    texcache = MEM_callocN(sizeof(int) * side * side, "Brush texture cache");

    /* do normalized canonical view coords for texture */
    for (y = -1.0, iy = 0; iy < side; iy++, y += step) {
      for (x = -1.0, ix = 0; ix < side; ix++, x += step) {
        co[0] = x;
        co[1] = y;
        co[2] = 0.0f;

        /* This is copied from displace modifier code */
        /* TODO(sergey): brush are always caching with CM enabled for now. */
        externtex(mtex, co, &intensity, rgba, rgba + 1, rgba + 2, rgba + 3, 0, NULL, false, false);

        ((char *)texcache)[(iy * side + ix) * 4] = ((char *)texcache)[(iy * side + ix) * 4 + 1] =
            ((char *)texcache)[(iy * side + ix) * 4 + 2] = ((
                char *)texcache)[(iy * side + ix) * 4 + 3] = (char)(intensity * 255.0f);
      }
    }
  }

  return texcache;
}

/**** Radial Control ****/
struct ImBuf *BKE_brush_gen_radial_control_imbuf(Brush *br, bool secondary, bool display_gradient)
{
  ImBuf *im = MEM_callocN(sizeof(ImBuf), "radial control texture");
  unsigned int *texcache;
  int side = 512;
  int half = side / 2;
  int i, j;

  BKE_curvemapping_initialize(br->curve);
  texcache = BKE_brush_gen_texture_cache(br, half, secondary);
  im->rect_float = MEM_callocN(sizeof(float) * side * side, "radial control rect");
  im->x = im->y = side;

  if (display_gradient || texcache) {
    for (i = 0; i < side; i++) {
      for (j = 0; j < side; j++) {
        float magn = sqrtf(pow2f(i - half) + pow2f(j - half));
        im->rect_float[i * side + j] = BKE_brush_curve_strength_clamped(br, magn, half);
      }
    }
  }

  if (texcache) {
    /* Modulate curve with texture */
    for (i = 0; i < side; i++) {
      for (j = 0; j < side; j++) {
        const int col = texcache[i * side + j];
        im->rect_float[i * side + j] *= (((char *)&col)[0] + ((char *)&col)[1] +
                                         ((char *)&col)[2]) /
                                        3.0f / 255.0f;
      }
    }
    MEM_freeN(texcache);
  }

  return im;
}<|MERGE_RESOLUTION|>--- conflicted
+++ resolved
@@ -933,13 +933,9 @@
       br->alpha = 1.0f;
       break;
     case SCULPT_TOOL_CLAY:
-<<<<<<< HEAD
-      br->spacing = 6;
-=======
       br->flag |= BRUSH_SIZE_PRESSURE;
       br->spacing = 3;
       br->autosmooth_factor = 0.25f;
->>>>>>> fcc6e948
       br->normal_radius_factor = 0.75f;
       break;
     case SCULPT_TOOL_CLAY_STRIPS:
