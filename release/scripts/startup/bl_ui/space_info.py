--- conflicted
+++ resolved
@@ -32,168 +32,9 @@
         pass
 
 
-<<<<<<< HEAD
-        INFO_MT_editor_menus.draw_collapsible(context, layout)
-
-        if window.screen.show_fullscreen:
-            layout.operator("screen.back_to_previous", icon='SCREEN_BACK', text="Back to Previous")
-            layout.separator()
-        else:
-            layout.template_ID(context.window, "screen", new="screen.new", unlink="screen.delete")
-            layout.template_ID(context.screen, "scene", new="scene.new", unlink="scene.delete")
-
-        layout.separator()
-
-        if rd.has_multiple_engines:
-            layout.prop(rd, "engine", text="")
-
-        layout.separator()
-
-        layout.template_running_jobs()
-
-        layout.template_reports_banner()
-
-        row = layout.row(align=True)
-
-        if bpy.app.autoexec_fail is True and bpy.app.autoexec_fail_quiet is False:
-            row.label("Auto-run disabled", icon='ERROR')
-            if bpy.data.is_saved:
-                props = row.operator("wm.revert_mainfile", icon='SCREEN_BACK', text="Reload Trusted")
-                props.use_scripts = True
-
-            row.operator("script.autoexec_warn_clear", text="Ignore")
-
-            # include last so text doesn't push buttons out of the header
-            row.label(bpy.app.autoexec_fail_message)
-            return
-
-        row.operator("wm.splash", text="", icon='BLENDER', emboss=False)
-        row.label(text=scene.statistics(), translate=False)
-
-
-class INFO_MT_editor_menus(Menu):
-    bl_idname = "INFO_MT_editor_menus"
-    bl_label = ""
-
-    def draw(self, context):
-        self.draw_menus(self.layout, context)
-
-    @staticmethod
-    def draw_menus(layout, context):
-        scene = context.scene
-        rd = scene.render
-
-        layout.menu("INFO_MT_file")
-
-        if rd.use_game_engine:
-            layout.menu("INFO_MT_game")
-        else:
-            layout.menu("INFO_MT_render")
-
-        layout.menu("INFO_MT_window")
-        layout.menu("INFO_MT_help")
-
-
-class INFO_MT_file(Menu):
-    bl_label = "File"
-
-    def draw(self, context):
-        layout = self.layout
-
-        layout.operator_context = 'INVOKE_AREA'
-        layout.operator("wm.read_homefile", text="New", icon='NEW')
-        layout.operator("wm.open_mainfile", text="Open...", icon='FILE_FOLDER')
-        layout.menu("INFO_MT_file_open_recent", icon='OPEN_RECENT')
-        layout.operator("wm.revert_mainfile", icon='FILE_REFRESH')
-        layout.operator("wm.recover_last_session", icon='RECOVER_LAST')
-        layout.operator("wm.recover_auto_save", text="Recover Auto Save...", icon='RECOVER_AUTO')
-
-        layout.separator()
-
-        layout.operator_context = 'EXEC_AREA' if context.blend_data.is_saved else 'INVOKE_AREA'
-        layout.operator("wm.save_mainfile", text="Save", icon='FILE_TICK')
-
-        layout.operator_context = 'INVOKE_AREA'
-        layout.operator("wm.save_as_mainfile", text="Save As...", icon='SAVE_AS')
-        layout.operator_context = 'INVOKE_AREA'
-        layout.operator("wm.save_as_mainfile", text="Save Copy...", icon='SAVE_COPY').copy = True
-
-        layout.separator()
-
-        layout.operator("screen.userpref_show", text="User Preferences...", icon='PREFERENCES')
-
-        layout.operator_context = 'INVOKE_AREA'
-        layout.operator("wm.save_homefile", icon='SAVE_PREFS')
-        layout.operator("wm.read_factory_settings", icon='LOAD_FACTORY')
-
-        if any(bpy.utils.app_template_paths()):
-            app_template = context.user_preferences.app_template
-            if app_template:
-                layout.operator(
-                    "wm.read_factory_settings",
-                    text="Load Factory Template Settings",
-                    icon='LOAD_FACTORY',
-                ).app_template = app_template
-            del app_template
-
-        layout.menu("USERPREF_MT_app_templates", icon='FILE_BLEND')
-
-        layout.separator()
-
-        layout.operator_context = 'INVOKE_AREA'
-        layout.operator("wm.link", text="Link", icon='LINK_BLEND')
-        layout.operator("wm.append", text="Append", icon='APPEND_BLEND')
-        layout.menu("INFO_MT_file_previews")
-
-        layout.separator()
-
-        layout.menu("INFO_MT_file_import", icon='IMPORT')
-        layout.menu("INFO_MT_file_export", icon='EXPORT')
-
-        layout.separator()
-
-        layout.menu("INFO_MT_file_external_data", icon='EXTERNAL_DATA')
-        layout.operator("wm.blend_strings_utf8_validate", icon='FILE_BLEND')
-
-        layout.separator()
-
-        layout.operator_context = 'EXEC_AREA'
-        if bpy.data.is_dirty and context.user_preferences.view.use_quit_dialog:
-            layout.operator_context = 'INVOKE_SCREEN'  # quit dialog
-        layout.operator("wm.quit_blender", text="Quit", icon='QUIT')
-
-
-class INFO_MT_file_import(Menu):
-    bl_idname = "INFO_MT_file_import"
-    bl_label = "Import"
-
-    def draw(self, context):
-        if bpy.app.build_options.collada:
-            self.layout.operator("wm.collada_import", text="Collada (Default) (.dae)")
-        if bpy.app.build_options.alembic:
-            self.layout.operator("wm.alembic_import", text="Alembic (.abc)")
-        if bpy.app.build_options.openvdb:
-            self.layout.operator("wm.openvdb_import", text="OpenVDB (.vdb)")
-
-
-class INFO_MT_file_export(Menu):
-    bl_idname = "INFO_MT_file_export"
-    bl_label = "Export"
-
-    def draw(self, context):
-        if bpy.app.build_options.collada:
-            self.layout.operator("wm.collada_export", text="Collada (Default) (.dae)")
-        if bpy.app.build_options.alembic:
-            self.layout.operator("wm.alembic_export", text="Alembic (.abc)")
-
-
-class INFO_MT_file_external_data(Menu):
-    bl_label = "External Data"
-=======
 # Not really info, just add to re-usable location.
 class INFO_MT_area(Menu):
     bl_label = "Area"
->>>>>>> c252a7c3
 
     def draw(self, context):
         layout = self.layout
