--- conflicted
+++ resolved
@@ -3335,10 +3335,6 @@
     interp_v4_v4v4(
         pt->vert_color, pt_before->vert_color, pt_prev->vert_color, stepcolor * (i + 1));
 
-<<<<<<< HEAD
-    /* Apply other randomness. */
-    gp_apply_randomness(p, brush_settings, pt, false, false, true);
-=======
     /* Apply angle of stroke to brush size to interpolated points but slightly attenuated.. */
     if (brush_settings->draw_angle_factor != 0.0f) {
       gp_brush_angle_segment(p, pt_step, pt);
@@ -3347,27 +3343,8 @@
       pt_step = pt;
     }
 
-    /* Apply randomness to pressure. */
-    if (brush_settings->draw_random_press > 0.0f) {
-      float rand = BLI_rng_get_float(p->rng) * 2.0f - 1.0f;
-      pt->pressure *= 1.0 + rand * 2.0 * brush_settings->draw_random_press;
-      CLAMP(pt->pressure, GPENCIL_STRENGTH_MIN, 1.0f);
-    }
-    /* Apply randomness to color strength. */
-    if (brush_settings->draw_random_strength) {
-      float rand = BLI_rng_get_float(p->rng) * 2.0f - 1.0f;
-      pt->strength *= 1.0 + rand * brush_settings->draw_random_strength;
-      CLAMP(pt->strength, GPENCIL_STRENGTH_MIN, 1.0f);
-    }
-    /* Apply randomness to uv texture rotation. */
-    if (brush_settings->uv_random > 0.0f) {
-      float rand = BLI_hash_int_01(BLI_hash_int_2d((int)pt->x, gpd->runtime.sbuffer_used + i)) *
-                       2.0f -
-                   1.0f;
-      pt->uv_rot += rand * M_PI_2 * brush_settings->uv_random;
-      CLAMP(pt->uv_rot, -M_PI_2, M_PI_2);
-    }
->>>>>>> 719cff14
+    /* Apply other randomness. */
+    gp_apply_randomness(p, brush_settings, pt, false, false, true);
 
     a += step;
   }
