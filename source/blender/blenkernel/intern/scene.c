--- conflicted
+++ resolved
@@ -695,78 +695,9 @@
   BKE_color_managed_view_settings_init_render(
       &sce->r.bake.im_format.view_settings, &sce->r.bake.im_format.display_settings, "Filmic");
 
-<<<<<<< HEAD
-=======
-  /* GP Sculpt brushes */
-  {
-    GP_Sculpt_Settings *gset = &sce->toolsettings->gp_sculpt;
-    GP_Sculpt_Data *gp_brush;
-    float curcolor_add[3], curcolor_sub[3];
-    ARRAY_SET_ITEMS(curcolor_add, 1.0f, 0.6f, 0.6f);
-    ARRAY_SET_ITEMS(curcolor_sub, 0.6f, 0.6f, 1.0f);
-
-    gp_brush = &gset->brush[GP_SCULPT_TYPE_SMOOTH];
-    gp_brush->size = 25;
-    gp_brush->strength = 0.3f;
-    gp_brush->flag = GP_SCULPT_FLAG_USE_FALLOFF | GP_SCULPT_FLAG_SMOOTH_PRESSURE |
-                     GP_SCULPT_FLAG_ENABLE_CURSOR;
-    copy_v3_v3(gp_brush->curcolor_add, curcolor_add);
-    copy_v3_v3(gp_brush->curcolor_sub, curcolor_sub);
-
-    gp_brush = &gset->brush[GP_SCULPT_TYPE_THICKNESS];
-    gp_brush->size = 25;
-    gp_brush->strength = 0.5f;
-    gp_brush->flag = GP_SCULPT_FLAG_USE_FALLOFF | GP_SCULPT_FLAG_ENABLE_CURSOR;
-    copy_v3_v3(gp_brush->curcolor_add, curcolor_add);
-    copy_v3_v3(gp_brush->curcolor_sub, curcolor_sub);
-
-    gp_brush = &gset->brush[GP_SCULPT_TYPE_STRENGTH];
-    gp_brush->size = 25;
-    gp_brush->strength = 0.5f;
-    gp_brush->flag = GP_SCULPT_FLAG_USE_FALLOFF | GP_SCULPT_FLAG_ENABLE_CURSOR;
-    copy_v3_v3(gp_brush->curcolor_add, curcolor_add);
-    copy_v3_v3(gp_brush->curcolor_sub, curcolor_sub);
-
-    gp_brush = &gset->brush[GP_SCULPT_TYPE_GRAB];
-    gp_brush->size = 50;
-    gp_brush->strength = 0.3f;
-    gp_brush->flag = GP_SCULPT_FLAG_USE_FALLOFF | GP_SCULPT_FLAG_ENABLE_CURSOR;
-    copy_v3_v3(gp_brush->curcolor_add, curcolor_add);
-    copy_v3_v3(gp_brush->curcolor_sub, curcolor_sub);
-
-    gp_brush = &gset->brush[GP_SCULPT_TYPE_PUSH];
-    gp_brush->size = 25;
-    gp_brush->strength = 0.3f;
-    gp_brush->flag = GP_SCULPT_FLAG_USE_FALLOFF | GP_SCULPT_FLAG_ENABLE_CURSOR;
-    copy_v3_v3(gp_brush->curcolor_add, curcolor_add);
-    copy_v3_v3(gp_brush->curcolor_sub, curcolor_sub);
-
-    gp_brush = &gset->brush[GP_SCULPT_TYPE_TWIST];
-    gp_brush->size = 50;
-    gp_brush->strength = 0.3f;
-    gp_brush->flag = GP_SCULPT_FLAG_USE_FALLOFF | GP_SCULPT_FLAG_ENABLE_CURSOR;
-    copy_v3_v3(gp_brush->curcolor_add, curcolor_add);
-    copy_v3_v3(gp_brush->curcolor_sub, curcolor_sub);
-
-    gp_brush = &gset->brush[GP_SCULPT_TYPE_PINCH];
-    gp_brush->size = 50;
-    gp_brush->strength = 0.5f;
-    gp_brush->flag = GP_SCULPT_FLAG_USE_FALLOFF | GP_SCULPT_FLAG_ENABLE_CURSOR;
-    copy_v3_v3(gp_brush->curcolor_add, curcolor_add);
-    copy_v3_v3(gp_brush->curcolor_sub, curcolor_sub);
-
-    gp_brush = &gset->brush[GP_SCULPT_TYPE_RANDOMIZE];
-    gp_brush->size = 25;
-    gp_brush->strength = 0.5f;
-    gp_brush->flag = GP_SCULPT_FLAG_USE_FALLOFF | GP_SCULPT_FLAG_ENABLE_CURSOR;
-    copy_v3_v3(gp_brush->curcolor_add, curcolor_add);
-    copy_v3_v3(gp_brush->curcolor_sub, curcolor_sub);
-  }
-
   /* Curve Profile */
   sce->toolsettings->custom_bevel_profile_preset = BKE_curveprofile_add(PROF_PRESET_LINE);
 
->>>>>>> f9038353
   for (int i = 0; i < ARRAY_SIZE(sce->orientation_slots); i++) {
     sce->orientation_slots[i].index_custom = -1;
   }
