/*
 * ***** BEGIN GPL LICENSE BLOCK *****
 *
 * This program is free software; you can redistribute it and/or
 * modify it under the terms of the GNU General Public License
 * as published by the Free Software Foundation; either version 2
 * of the License, or (at your option) any later version. 
 *
 * This program is distributed in the hope that it will be useful,
 * but WITHOUT ANY WARRANTY; without even the implied warranty of
 * MERCHANTABILITY or FITNESS FOR A PARTICULAR PURPOSE.  See the
 * GNU General Public License for more details.
 *
 * You should have received a copy of the GNU General Public License
 * along with this program; if not, write to the Free Software Foundation,
 * Inc., 51 Franklin Street, Fifth Floor, Boston, MA 02110-1301, USA.
 *
 * The Original Code is Copyright (C) 2008 Blender Foundation.
 * All rights reserved.
 *
 * 
 * Contributor(s): Joshua Leung
 *
 * ***** END GPL LICENSE BLOCK *****
 */

/** \file blender/editors/animation/anim_draw.c
 *  \ingroup edanimation
 */

#include "BLO_sys_types.h"

#include "DNA_anim_types.h"
#include "DNA_object_types.h"
#include "DNA_scene_types.h"
#include "BLI_math.h"

#include "BKE_context.h"
#include "BKE_global.h"
#include "BKE_nla.h"
#include "BKE_object.h"

#include "ED_anim_api.h"
#include "ED_keyframes_edit.h"

#include "RNA_access.h"

#include "GPU_colors.h"
#include "GPU_primitives.h"

#include "BIF_glutil.h"

#include "UI_interface.h"
#include "UI_resources.h"
#include "UI_view2d.h"

#include "GPU_compatibility.h"

/* *************************************************** */
/* TIME CODE FORMATTING */

/* Generate timecode/frame number string and store in the supplied string 
 *  - buffer: must be at least 13 chars long
 *	- power: special setting for View2D grid drawing, 
 *	  used to specify how detailed we need to be
 *	- timecodes: boolean specifying whether timecodes or
 *	  frame numbers get drawn
 *	- cfra: time in frames or seconds, consistent with the values shown by timecodes
 */
// TODO: have this in kernel instead under scene?
void ANIM_timecode_string_from_frame(char *str, Scene *scene, int power, short timecodes, float cfra)
{
	if (timecodes) {
		int hours = 0, minutes = 0, seconds = 0, frames = 0;
		float raw_seconds = cfra;
		char neg[2] = {'\0'};
		
		/* get cframes */
		if (cfra < 0) {
			/* correction for negative cfraues */
			neg[0] = '-';
			cfra = -cfra;
		}
		if (cfra >= 3600) {
			/* hours */
			/* XXX should we only display a single digit for hours since clips are 
			 *     VERY UNLIKELY to be more than 1-2 hours max? However, that would
			 *	   go against conventions...
			 */
			hours = (int)cfra / 3600;
			cfra = (float)fmod(cfra, 3600);
		}
		if (cfra >= 60) {
			/* minutes */
			minutes = (int)cfra / 60;
			cfra = (float)fmod(cfra, 60);
		}
		if (power <= 0) {
			/* seconds + frames
			 *	Frames are derived from 'fraction' of second. We need to perform some additional rounding
			 *	to cope with 'half' frames, etc., which should be fine in most cases
			 */
			seconds = (int)cfra;
			frames = (int)floor( (((double)cfra - (double)seconds) * FPS) + 0.5);
		}
		else {
			/* seconds (with pixel offset rounding) */
			seconds = (int)floor(cfra + GLA_PIXEL_OFS);
		}
		
		switch (U.timecode_style) {
			case USER_TIMECODE_MINIMAL: 
			{
				/*	- In general, minutes and seconds should be shown, as most clips will be
				 *	  within this length. Hours will only be included if relevant.
				 *	- Only show frames when zoomed in enough for them to be relevant 
				 *	  (using separator of '+' for frames).
				 *	  When showing frames, use slightly different display to avoid confusion with mm:ss format
				 */
				if (power <= 0) {
					/* include "frames" in display */
					if (hours) sprintf(str, "%s%02d:%02d:%02d+%02d", neg, hours, minutes, seconds, frames);
					else if (minutes) sprintf(str, "%s%02d:%02d+%02d", neg, minutes, seconds, frames);
					else sprintf(str, "%s%d+%02d", neg, seconds, frames);
				}
				else {
					/* don't include 'frames' in display */
					if (hours) sprintf(str, "%s%02d:%02d:%02d", neg, hours, minutes, seconds);
					else sprintf(str, "%s%02d:%02d", neg, minutes, seconds);
				}
			}
			break;
				
			case USER_TIMECODE_SMPTE_MSF:
			{
				/* reduced SMPTE format that always shows minutes, seconds, frames. Hours only shown as needed. */
				if (hours) sprintf(str, "%s%02d:%02d:%02d:%02d", neg, hours, minutes, seconds, frames);
				else sprintf(str, "%s%02d:%02d:%02d", neg, minutes, seconds, frames);
			}
			break;
			
			case USER_TIMECODE_MILLISECONDS:
			{
				/* reduced SMPTE. Instead of frames, milliseconds are shown */
				int ms_dp = (power <= 0) ? (1 - power) : 1; /* precision of decimal part */
				int s_pad = ms_dp + 3; /* to get 2 digit whole-number part for seconds display (i.e. 3 is for 2 digits + radix, on top of full length) */
				
				if (hours) sprintf(str, "%s%02d:%02d:%0*.*f", neg, hours, minutes, s_pad, ms_dp, cfra);
				else sprintf(str, "%s%02d:%0*.*f", neg, minutes, s_pad,  ms_dp, cfra);
			}
			break;
				
			case USER_TIMECODE_SECONDS_ONLY:
			{
				/* only show the original seconds display */
				/* round to whole numbers if power is >= 1 (i.e. scale is coarse) */
				if (power <= 0) sprintf(str, "%.*f", 1 - power, raw_seconds);
				else sprintf(str, "%d", (int)floor(raw_seconds + GLA_PIXEL_OFS));
			}
			break;
			
			case USER_TIMECODE_SMPTE_FULL:
			default:
			{
				/* full SMPTE format */
				sprintf(str, "%s%02d:%02d:%02d:%02d", neg, hours, minutes, seconds, frames);
			}
			break;
		}
	}
	else {
		/* round to whole numbers if power is >= 1 (i.e. scale is coarse) */
		if (power <= 0) sprintf(str, "%.*f", 1 - power, cfra);
		else sprintf(str, "%d", (int)floor(cfra + GLA_PIXEL_OFS));
	}
} 

/* *************************************************** */
/* CURRENT FRAME DRAWING */

/* Draw current frame number in a little green box beside the current frame indicator */
static void draw_cfra_number(Scene *scene, View2D *v2d, float cfra, short time)
{
	float xscale, yscale, x, y;
	char numstr[32] = "    t";  /* t is the character to start replacing from */
	short slen;
	
	/* because the frame number text is subject to the same scaling as the contents of the view */
	UI_view2d_getscale(v2d, &xscale, &yscale);
	gpuScale(1.0f / xscale, 1.0f, 1.0f);
	
	/* get timecode string 
	 *	- padding on str-buf passed so that it doesn't sit on the frame indicator
	 *	- power = 0, gives 'standard' behavior for time
	 *	  but power = 1 is required for frames (to get integer frames)
	 */
	if (time)
		ANIM_timecode_string_from_frame(&numstr[4], scene, 0, time, FRA2TIME(cfra));
	else
		ANIM_timecode_string_from_frame(&numstr[4], scene, 1, time, cfra);
	slen = (short)UI_GetStringWidth(numstr) - 1;
	
	/* get starting coordinates for drawing */
	x = cfra * xscale;
	y = 18;
	
	/* draw green box around/behind text */
	UI_ThemeColorShade(TH_CFRAME, 0);
	gpuSingleFilledRectf(x, y,  x + slen,  y + 15);
	
	/* draw current frame number - black text */
	UI_ThemeColor(TH_TEXT);
	UI_DrawString(x - 5, y + 3, numstr);
	
	/* restore view transform */
	gpuScale(xscale, 1.0, 1.0);
}

/* General call for drawing current frame indicator in animation editor */
void ANIM_draw_cfra(const bContext *C, View2D *v2d, short flag)
{
	Scene *scene = CTX_data_scene(C);
	float vec[2];

	/* Draw a light green line to indicate current frame */
	vec[0] = (float)(scene->r.cfra * scene->r.framelen);

	UI_ThemeColor(TH_CFRAME);
	if (flag & DRAWCFRA_WIDE)
		glLineWidth(3.0);
	else
		glLineWidth(2.0);

	gpuImmediateFormat_V2();

	gpuBegin(GL_LINE_STRIP);
	vec[1] = v2d->cur.ymin - 500.0f;    /* XXX arbitrary... want it go to bottom */
	gpuVertex2fv(vec);

	vec[1] = v2d->cur.ymax;
	gpuVertex2fv(vec);
	gpuEnd();

	gpuImmediateUnformat();

	glLineWidth(1.0);

	/* Draw current frame number in a little box */
	if (flag & DRAWCFRA_SHOW_NUMBOX) {
		UI_view2d_view_orthoSpecial(CTX_wm_region(C), v2d, 1);
		draw_cfra_number(scene, v2d, vec[0], (flag & DRAWCFRA_UNIT_SECONDS));
	}
}

/* *************************************************** */
/* PREVIEW RANGE 'CURTAINS' */
/* Note: 'Preview Range' tools are defined in anim_ops.c */

/* Draw preview range 'curtains' for highlighting where the animation data is */
void ANIM_draw_previewrange(const bContext *C, View2D *v2d)
{
	Scene *scene = CTX_data_scene(C);
	
	/* only draw this if preview range is set */
	if (PRVRANGEON) {
		glEnable(GL_BLEND);
		gpuCurrentColor4x(CPACK_BLACK, 0.4f);
		
		/* only draw two separate 'curtains' if there's no overlap between them */
		if (PSFRA < PEFRA) {
<<<<<<< HEAD
			gpuSingleFilledRectf(v2d->cur.xmin, v2d->cur.ymin, (float)PSFRA, v2d->cur.ymax);
			gpuSingleFilledRectf((float)PEFRA, v2d->cur.ymin, v2d->cur.xmax, v2d->cur.ymax);	
		} 
=======
			glRectf(v2d->cur.xmin, v2d->cur.ymin, (float)PSFRA, v2d->cur.ymax);
			glRectf((float)PEFRA, v2d->cur.ymin, v2d->cur.xmax, v2d->cur.ymax);
		}
>>>>>>> 83de5cb3
		else {
			gpuSingleFilledRectf(v2d->cur.xmin, v2d->cur.ymin, v2d->cur.xmax, v2d->cur.ymax);
		}
		
		glDisable(GL_BLEND);
	}
}

/* *************************************************** */
/* NLA-MAPPING UTILITIES (required for drawing and also editing keyframes)  */

/* Obtain the AnimData block providing NLA-mapping for the given channel (if applicable) */
// TODO: do not supply return this if the animdata tells us that there is no mapping to perform
AnimData *ANIM_nla_mapping_get(bAnimContext *ac, bAnimListElem *ale)
{
	/* sanity checks */
	if (ac == NULL)
		return NULL;
	
	/* abort if rendering - we may get some race condition issues... */
	if (G.is_rendering) return NULL;
	
	/* handling depends on the type of animation-context we've got */
	if (ale)
		return ale->adt;
	else
		return NULL;
}

/* ------------------- */

/* helper function for ANIM_nla_mapping_apply_fcurve() -> "restore", i.e. mapping points back to action-time */
static short bezt_nlamapping_restore(KeyframeEditData *ked, BezTriple *bezt)
{
	/* AnimData block providing scaling is stored in 'data', only_keys option is stored in i1 */
	AnimData *adt = (AnimData *)ked->data;
	short only_keys = (short)ked->i1;
	
	/* adjust BezTriple handles only if allowed to */
	if (only_keys == 0) {
		bezt->vec[0][0] = BKE_nla_tweakedit_remap(adt, bezt->vec[0][0], NLATIME_CONVERT_UNMAP);
		bezt->vec[2][0] = BKE_nla_tweakedit_remap(adt, bezt->vec[2][0], NLATIME_CONVERT_UNMAP);
	}
	
	bezt->vec[1][0] = BKE_nla_tweakedit_remap(adt, bezt->vec[1][0], NLATIME_CONVERT_UNMAP);
	
	return 0;
}

/* helper function for ANIM_nla_mapping_apply_fcurve() -> "apply", i.e. mapping points to NLA-mapped global time */
static short bezt_nlamapping_apply(KeyframeEditData *ked, BezTriple *bezt)
{
	/* AnimData block providing scaling is stored in 'data', only_keys option is stored in i1 */
	AnimData *adt = (AnimData *)ked->data;
	short only_keys = (short)ked->i1;
	
	/* adjust BezTriple handles only if allowed to */
	if (only_keys == 0) {
		bezt->vec[0][0] = BKE_nla_tweakedit_remap(adt, bezt->vec[0][0], NLATIME_CONVERT_MAP);
		bezt->vec[2][0] = BKE_nla_tweakedit_remap(adt, bezt->vec[2][0], NLATIME_CONVERT_MAP);
	}
	
	bezt->vec[1][0] = BKE_nla_tweakedit_remap(adt, bezt->vec[1][0], NLATIME_CONVERT_MAP);
	
	return 0;
}


/* Apply/Unapply NLA mapping to all keyframes in the nominated F-Curve 
 *	- restore = whether to map points back to non-mapped time 
 *  - only_keys = whether to only adjust the location of the center point of beztriples
 */
void ANIM_nla_mapping_apply_fcurve(AnimData *adt, FCurve *fcu, short restore, short only_keys)
{
	KeyframeEditData ked = {{NULL}};
	KeyframeEditFunc map_cb;
	
	/* init edit data 
	 *	- AnimData is stored in 'data'
	 *	- only_keys is stored in 'i1'
	 */
	ked.data = (void *)adt;
	ked.i1 = (int)only_keys;
	
	/* get editing callback */
	if (restore)
		map_cb = bezt_nlamapping_restore;
	else
		map_cb = bezt_nlamapping_apply;
	
	/* apply to F-Curve */
	ANIM_fcurve_keyframes_loop(&ked, fcu, NULL, map_cb, NULL);
}

/* *************************************************** */
/* UNITS CONVERSION MAPPING (required for drawing and editing keyframes) */

/* Get unit conversion factor for given ID + F-Curve */
float ANIM_unit_mapping_get_factor(Scene *scene, ID *id, FCurve *fcu, short restore)
{
	/* sanity checks */
	if (id && fcu && fcu->rna_path) {
		PointerRNA ptr, id_ptr;
		PropertyRNA *prop;
		
		/* get RNA property that F-Curve affects */
		RNA_id_pointer_create(id, &id_ptr);
		if (RNA_path_resolve(&id_ptr, fcu->rna_path, &ptr, &prop)) {
			/* rotations: radians <-> degrees? */
			if (RNA_SUBTYPE_UNIT(RNA_property_subtype(prop)) == PROP_UNIT_ROTATION) {
				/* if the radians flag is not set, default to using degrees which need conversions */
				if ((scene) && (scene->unit.system_rotation == USER_UNIT_ROT_RADIANS) == 0) {
					if (restore)
						return DEG2RADF(1.0f);  /* degrees to radians */
					else
						return RAD2DEGF(1.0f);  /* radians to degrees */
				}
			}
			
			/* TODO: other rotation types here as necessary */
		}
	}

	/* no mapping needs to occur... */
	return 1.0f;
}

/* ----------------------- */

/* helper function for ANIM_unit_mapping_apply_fcurve -> mapping callback for unit mapping */
static short bezt_unit_mapping_apply(KeyframeEditData *ked, BezTriple *bezt)
{
	/* mapping factor is stored in f1, flags are stored in i1 */
	short only_keys = (ked->i1 & ANIM_UNITCONV_ONLYKEYS);
	short sel_vs = (ked->i1 & ANIM_UNITCONV_SELVERTS);
	float fac = ked->f1;
	
	/* adjust BezTriple handles only if allowed to */
	if (only_keys == 0) {
		if ((sel_vs == 0) || (bezt->f1 & SELECT))
			bezt->vec[0][1] *= fac;
		if ((sel_vs == 0) || (bezt->f3 & SELECT))
			bezt->vec[2][1] *= fac;
	}
	
	if ((sel_vs == 0) || (bezt->f2 & SELECT))
		bezt->vec[1][1] *= fac;
	
	return 0;
}

/* Apply/Unapply units conversions to keyframes */
void ANIM_unit_mapping_apply_fcurve(Scene *scene, ID *id, FCurve *fcu, short flag)
{
	KeyframeEditData ked;
	KeyframeEditFunc sel_cb;
	float fac;
	
	/* abort if rendering - we may get some race condition issues... */
	if (G.is_rendering) return;
	
	/* calculate mapping factor, and abort if nothing to change */
	fac = ANIM_unit_mapping_get_factor(scene, id, fcu, (flag & ANIM_UNITCONV_RESTORE));
	if (fac == 1.0f)
		return;
	
	/* init edit data 
	 *	- mapping factor is stored in f1
	 *	- flags are stored in 'i1'
	 */
	memset(&ked, 0, sizeof(KeyframeEditData));
	ked.f1 = (float)fac;
	ked.i1 = (int)flag;
	
	/* only selected? */
	if (flag & ANIM_UNITCONV_ONLYSEL)
		sel_cb = ANIM_editkeyframes_ok(BEZT_OK_SELECTED);
	else
		sel_cb = NULL;
	
	/* apply to F-Curve */
	ANIM_fcurve_keyframes_loop(&ked, fcu, sel_cb, bezt_unit_mapping_apply, NULL);
	
	// FIXME: loop here for samples should be generalised
	// TODO: only sel?
	if (fcu->fpt) {
		FPoint *fpt;
		unsigned int i;
		
		for (i = 0, fpt = fcu->fpt; i < fcu->totvert; i++, fpt++) {
			/* apply unit mapping */
			fpt->vec[1] *= fac;
		}
	}
}

/* *************************************************** */<|MERGE_RESOLUTION|>--- conflicted
+++ resolved
@@ -268,15 +268,9 @@
 		
 		/* only draw two separate 'curtains' if there's no overlap between them */
 		if (PSFRA < PEFRA) {
-<<<<<<< HEAD
 			gpuSingleFilledRectf(v2d->cur.xmin, v2d->cur.ymin, (float)PSFRA, v2d->cur.ymax);
-			gpuSingleFilledRectf((float)PEFRA, v2d->cur.ymin, v2d->cur.xmax, v2d->cur.ymax);	
-		} 
-=======
-			glRectf(v2d->cur.xmin, v2d->cur.ymin, (float)PSFRA, v2d->cur.ymax);
-			glRectf((float)PEFRA, v2d->cur.ymin, v2d->cur.xmax, v2d->cur.ymax);
-		}
->>>>>>> 83de5cb3
+			gpuSingleFilledRectf((float)PEFRA, v2d->cur.ymin, v2d->cur.xmax, v2d->cur.ymax);
+		}
 		else {
 			gpuSingleFilledRectf(v2d->cur.xmin, v2d->cur.ymin, v2d->cur.xmax, v2d->cur.ymax);
 		}
