/*
 * ***** BEGIN GPL LICENSE BLOCK *****
 *
 * This program is free software; you can redistribute it and/or
 * modify it under the terms of the GNU General Public License
 * as published by the Free Software Foundation; either version 2
 * of the License, or (at your option) any later version.
 *
 * This program is distributed in the hope that it will be useful,
 * but WITHOUT ANY WARRANTY; without even the implied warranty of
 * MERCHANTABILITY or FITNESS FOR A PARTICULAR PURPOSE.  See the
 * GNU General Public License for more details.
 *
 * You should have received a copy of the GNU General Public License
 * along with this program; if not, write to the Free Software Foundation,
 * Inc., 51 Franklin Street, Fifth Floor, Boston, MA 02110-1301, USA.
 *
 * The Original Code is Copyright (C) 2001-2002 by NaN Holding BV.
 * All rights reserved.
 *
 *
 * Contributor(s): Blender Foundation
 *
 * ***** END GPL LICENSE BLOCK *****
 *
 */

/** \file blender/blenloader/intern/readfile.c
 *  \ingroup blenloader
 */


#include "zlib.h"

#include <limits.h>
#include <stdio.h> // for printf fopen fwrite fclose sprintf FILE
#include <stdlib.h> // for getenv atoi
#include <stddef.h> // for offsetof
#include <fcntl.h> // for open
#include <string.h> // for strrchr strncmp strstr
#include <math.h> // for fabs
#include <stdarg.h> /* for va_start/end */
#include <time.h> /* for gmtime */
#include <ctype.h> /* for isdigit */

#include "BLI_utildefines.h"
#ifndef WIN32
#  include <unistd.h> // for read close
#else
#  include <io.h> // for open close read
#  include "winsock2.h"
#  include "BLI_winstuff.h"
#endif

/* allow readfile to use deprecated functionality */
#define DNA_DEPRECATED_ALLOW
/* Allow using DNA struct members that are marked as private for read/write.
 * Note: Each header that uses this needs to define its own way of handling
 * it. There's no generic implementation, direct use does nothing. */
#define DNA_PRIVATE_READ_WRITE_ALLOW

#include "DNA_anim_types.h"
#include "DNA_armature_types.h"
#include "DNA_brush_types.h"
#include "DNA_camera_types.h"
#include "DNA_cachefile_types.h"
#include "DNA_cloth_types.h"
#include "DNA_constraint_types.h"
#include "DNA_dynamicpaint_types.h"
#include "DNA_effect_types.h"
#include "DNA_fileglobal_types.h"
#include "DNA_fracture_types.h"
#include "DNA_genfile.h"
#include "DNA_group_types.h"
#include "DNA_gpencil_types.h"
#include "DNA_gpencil_modifier_types.h"
#include "DNA_shader_fx_types.h"
#include "DNA_ipo_types.h"
#include "DNA_key_types.h"
#include "DNA_lattice_types.h"
#include "DNA_layer_types.h"
#include "DNA_lamp_types.h"
#include "DNA_linestyle_types.h"
#include "DNA_meta_types.h"
#include "DNA_material_types.h"
#include "DNA_mesh_types.h"
#include "DNA_meshdata_types.h"
#include "DNA_nla_types.h"
#include "DNA_node_types.h"
#include "DNA_object_fluidsim_types.h"
#include "DNA_object_types.h"
#include "DNA_packedFile_types.h"
#include "DNA_particle_types.h"
#include "DNA_lightprobe_types.h"
#include "DNA_rigidbody_types.h"
#include "DNA_text_types.h"
#include "DNA_view3d_types.h"
#include "DNA_screen_types.h"
#include "DNA_sdna_types.h"
#include "DNA_scene_types.h"
#include "DNA_sequence_types.h"
#include "DNA_smoke_types.h"
#include "DNA_speaker_types.h"
#include "DNA_sound_types.h"
#include "DNA_space_types.h"
#include "DNA_vfont_types.h"
#include "DNA_workspace_types.h"
#include "DNA_world_types.h"
#include "DNA_movieclip_types.h"
#include "DNA_mask_types.h"

#include "RNA_access.h"

#include "MEM_guardedalloc.h"

#include "BLI_endian_switch.h"
#include "BLI_blenlib.h"
#include "BLI_math.h"
#include "BLI_threads.h"
#include "BLI_mempool.h"

#include "BLT_translation.h"

#include "BKE_action.h"
#include "BKE_armature.h"
#include "BKE_brush.h"
#include "BKE_cachefile.h"
#include "BKE_cloth.h"
#include "BKE_collection.h"
#include "BKE_constraint.h"
#include "BKE_context.h"
#include "BKE_curve.h"
#include "BKE_effect.h"
#include "BKE_fcurve.h"
#include "BKE_global.h" // for G
#include "BKE_gpencil.h"
#include "BKE_gpencil_modifier.h"
#include "BKE_layer.h"
#include "BKE_library.h" // for which_libbase
#include "BKE_library_idmap.h"
#include "BKE_library_override.h"
#include "BKE_library_query.h"
#include "BKE_idcode.h"
#include "BKE_idprop.h"
#include "BKE_material.h"
#include "BKE_main.h" // for Main
#include "BKE_mesh.h" // for ME_ defines (patching)
#include "BKE_mesh_runtime.h"
#include "BKE_modifier.h"
#include "BKE_multires.h"
#include "BKE_node.h" // for tree type defines
#include "BKE_object.h"
#include "BKE_ocean.h"
#include "BKE_paint.h"
#include "BKE_particle.h"
#include "BKE_pointcache.h"
#include "BKE_report.h"
#include "BKE_scene.h"
#include "BKE_screen.h"
#include "BKE_sequencer.h"
#include "BKE_shader_fx.h"
#include "BKE_outliner_treehash.h"
#include "BKE_sound.h"
#include "BKE_colortools.h"
#include "BKE_workspace.h"

#include "DRW_engine.h"

#include "DEG_depsgraph.h"

#include "NOD_common.h"
#include "NOD_socket.h"

#include "BLO_readfile.h"
#include "BLO_undofile.h"
#include "BLO_blend_defs.h"

#include "RE_engine.h"

#include "readfile.h"


#include <errno.h>

/**
 * READ
 * ====
 *
 * - Existing Library (#Main) push or free
 * - allocate new #Main
 * - load file
 * - read #SDNA
 * - for each LibBlock
 *   - read LibBlock
 *   - if a Library
 *     - make a new #Main
 *     - attach ID's to it
 *   - else
 *     - read associated 'direct data'
 *     - link direct data (internal and to LibBlock)
 * - read #FileGlobal
 * - read #USER data, only when indicated (file is ``~/X.XX/startup.blend``)
 * - free file
 * - per Library (per #Main)
 *   - read file
 *   - read #SDNA
 *   - find LibBlocks and attach #ID's to #Main
 *     - if external LibBlock
 *       - search all #Main's
 *         - or it's already read,
 *         - or not read yet
 *         - or make new #Main
 *   - per LibBlock
 *     - read recursive
 *     - read associated direct data
 *     - link direct data (internal and to LibBlock)
 *   - free file
 * - per Library with unread LibBlocks
 *   - read file
 *   - read #SDNA
 *   - per LibBlock
 *     - read recursive
 *     - read associated direct data
 *     - link direct data (internal and to LibBlock)
 *   - free file
 * - join all #Main's
 * - link all LibBlocks and indirect pointers to libblocks
 * - initialize #FileGlobal and copy pointers to #Global
 *
 * \note Still a weak point is the new-address function, that doesnt solve reading from
 * multiple files at the same time.
 * (added remark: oh, i thought that was solved? will look at that... (ton).
 */

/* use GHash for BHead name-based lookups (speeds up linking) */
#define USE_GHASH_BHEAD

/* Use GHash for restoring pointers by name */
#define USE_GHASH_RESTORE_POINTER

/* Define this to have verbose debug prints. */
#define USE_DEBUG_PRINT

#ifdef USE_DEBUG_PRINT
#  define DEBUG_PRINTF(...) printf(__VA_ARGS__)
#else
#  define DEBUG_PRINTF(...)
#endif

/***/

typedef struct OldNew {
	const void *old;
	void *newp;
	int nr;
} OldNew;

typedef struct OldNewMap {
	OldNew *entries;
	int nentries, entriessize;
	bool sorted;
	int lasthit;
} OldNewMap;


/* local prototypes */
static void *read_struct(FileData *fd, BHead *bh, const char *blockname);
static void direct_link_modifiers(FileData *fd, ListBase *lb);
static BHead *find_bhead_from_code_name(FileData *fd, const short idcode, const char *name);
static BHead *find_bhead_from_idname(FileData *fd, const char *idname);

#ifdef USE_COLLECTION_COMPAT_28
static void expand_scene_collection(FileData *fd, Main *mainvar, SceneCollection *sc);
#endif
static void direct_link_animdata(FileData *fd, AnimData *adt);
static void lib_link_animdata(FileData *fd, ID *id, AnimData *adt);

/* this function ensures that reports are printed,
 * in the case of libraray linking errors this is important!
 *
 * bit kludge but better then doubling up on prints,
 * we could alternatively have a versions of a report function which forces printing - campbell
 */

void blo_reportf_wrap(ReportList *reports, ReportType type, const char *format, ...)
{
	char fixed_buf[1024]; /* should be long enough */

	va_list args;

	va_start(args, format);
	vsnprintf(fixed_buf, sizeof(fixed_buf), format, args);
	va_end(args);

	fixed_buf[sizeof(fixed_buf) - 1] = '\0';

	BKE_report(reports, type, fixed_buf);

	if (G.background == 0) {
		printf("%s: %s\n", BKE_report_type_str(type), fixed_buf);
	}
}

/* for reporting linking messages */
static const char *library_parent_filepath(Library *lib)
{
	return lib->parent ? lib->parent->filepath : "<direct>";
}

static OldNewMap *oldnewmap_new(void)
{
	OldNewMap *onm= MEM_callocN(sizeof(*onm), "OldNewMap");

	onm->entriessize = 1024;
	onm->entries = MEM_malloc_arrayN(onm->entriessize, sizeof(*onm->entries), "OldNewMap.entries");

	return onm;
}

static int verg_oldnewmap(const void *v1, const void *v2)
{
	const struct OldNew *x1=v1, *x2=v2;

	if (x1->old > x2->old) return 1;
	else if (x1->old < x2->old) return -1;
	return 0;
}


static void oldnewmap_sort(FileData *fd)
{
	BLI_assert(fd->libmap->sorted == false);
	qsort(fd->libmap->entries, fd->libmap->nentries, sizeof(OldNew), verg_oldnewmap);
	fd->libmap->sorted = 1;
}

/* nr is zero for data, and ID code for libdata */
static void oldnewmap_insert(OldNewMap *onm, const void *oldaddr, void *newaddr, int nr)
{
	OldNew *entry;

	if (oldaddr==NULL || newaddr==NULL) return;

	for (int i = 0; i < onm->nentries; i++) {
		if (onm->entries[i].old == oldaddr && onm->entries[i].newp != newaddr) {
			abort();
		}
	}

	if (UNLIKELY(onm->nentries == onm->entriessize)) {
		onm->entriessize *= 2;
		onm->entries = MEM_reallocN(onm->entries, sizeof(*onm->entries) * onm->entriessize);
	}

	entry = &onm->entries[onm->nentries++];
	entry->old = oldaddr;
	entry->newp = newaddr;
	entry->nr = nr;
}

void blo_do_versions_oldnewmap_insert(OldNewMap *onm, const void *oldaddr, void *newaddr, int nr)
{
	oldnewmap_insert(onm, oldaddr, newaddr, nr);
}

/**
 * Do a full search (no state).
 *
 * \param lasthit: Use as a reference position to avoid a full search
 * from either end of the array, giving more efficient lookups.
 *
 * \note This would seem an ideal case for hash or btree lookups.
 * However the data is written in-order, using the \a lasthit will normally avoid calling this function.
 * Creating a btree/hash structure adds overhead for the common-case to optimize the corner-case
 * (since most entries will never be retrieved).
 * So just keep full lookups as a fall-back.
 */
static int oldnewmap_lookup_entry_full(const OldNewMap *onm, const void *addr, int lasthit)
{
	const int nentries = onm->nentries;
	const OldNew *entries = onm->entries;
	int i;

	/* search relative to lasthit where possible */
	if (lasthit >= 0 && lasthit < nentries) {

		/* search forwards */
		i = lasthit;
		while (++i != nentries) {
			if (entries[i].old == addr) {
				return i;
			}
		}

		/* search backwards */
		i = lasthit + 1;
		while (i--) {
			if (entries[i].old == addr) {
				return i;
			}
		}
	}
	else {
		/* search backwards (full) */
		i = nentries;
		while (i--) {
			if (entries[i].old == addr) {
				return i;
			}
		}
	}

	return -1;
}

static void *oldnewmap_lookup_and_inc(OldNewMap *onm, const void *addr, bool increase_users)
{
	int i;

	if (addr == NULL) return NULL;

	if (onm->lasthit < onm->nentries-1) {
		OldNew *entry = &onm->entries[++onm->lasthit];

		if (entry->old == addr) {
			if (increase_users)
				entry->nr++;
			return entry->newp;
		}
	}

	i = oldnewmap_lookup_entry_full(onm, addr, onm->lasthit);
	if (i != -1) {
		OldNew *entry = &onm->entries[i];
		BLI_assert(entry->old == addr);
		onm->lasthit = i;
		if (increase_users)
			entry->nr++;
		return entry->newp;
	}

	return NULL;
}

/* for libdata, nr has ID code, no increment */
static void *oldnewmap_liblookup(OldNewMap *onm, const void *addr, const void *lib)
{
	if (addr == NULL) {
		return NULL;
	}

	/* lasthit works fine for non-libdata, linking there is done in same sequence as writing */
	if (onm->sorted) {
		const OldNew entry_s = {.old = addr};
		OldNew *entry = bsearch(&entry_s, onm->entries, onm->nentries, sizeof(OldNew), verg_oldnewmap);
		if (entry) {
			ID *id = entry->newp;

			if (id && (!lib || id->lib)) {
				return id;
			}
		}
	}
	else {
		/* note, this can be a bottle neck when loading some files */
		const int i = oldnewmap_lookup_entry_full(onm, addr, -1);
		if (i != -1) {
			OldNew *entry = &onm->entries[i];
			ID *id = entry->newp;
			BLI_assert(entry->old == addr);
			if (id && (!lib || id->lib)) {
				return id;
			}
		}
	}

	return NULL;
}

static void oldnewmap_free_unused(OldNewMap *onm)
{
	int i;

	for (i = 0; i < onm->nentries; i++) {
		OldNew *entry = &onm->entries[i];
		if (entry->nr == 0) {
			MEM_freeN(entry->newp);
			entry->newp = NULL;
		}
	}
}

static void oldnewmap_clear(OldNewMap *onm)
{
	onm->nentries = 0;
	onm->lasthit = 0;
}

static void oldnewmap_free(OldNewMap *onm)
{
	MEM_freeN(onm->entries);
	MEM_freeN(onm);
}

/***/

static void read_libraries(FileData *basefd, ListBase *mainlist);

/* ************ help functions ***************** */

static void add_main_to_main(Main *mainvar, Main *from)
{
	ListBase *lbarray[MAX_LIBARRAY], *fromarray[MAX_LIBARRAY];
	int a;

	set_listbasepointers(mainvar, lbarray);
	a = set_listbasepointers(from, fromarray);
	while (a--) {
		BLI_movelisttolist(lbarray[a], fromarray[a]);
	}
}

void blo_join_main(ListBase *mainlist)
{
	Main *tojoin, *mainl;

	mainl = mainlist->first;
	while ((tojoin = mainl->next)) {
		add_main_to_main(mainl, tojoin);
		BLI_remlink(mainlist, tojoin);
		BKE_main_free(tojoin);
	}
}

static void split_libdata(ListBase *lb_src, Main **lib_main_array, const unsigned int lib_main_array_len)
{
	for (ID *id = lb_src->first, *idnext; id; id = idnext) {
		idnext = id->next;

		if (id->lib) {
			if (((unsigned int)id->lib->temp_index < lib_main_array_len) &&
			    /* this check should never fail, just incase 'id->lib' is a dangling pointer. */
			    (lib_main_array[id->lib->temp_index]->curlib == id->lib))
			{
				Main *mainvar = lib_main_array[id->lib->temp_index];
				ListBase *lb_dst = which_libbase(mainvar, GS(id->name));
				BLI_remlink(lb_src, id);
				BLI_addtail(lb_dst, id);
			}
			else {
				printf("%s: invalid library for '%s'\n", __func__, id->name);
				BLI_assert(0);
			}
		}
	}
}

void blo_split_main(ListBase *mainlist, Main *main)
{
	mainlist->first = mainlist->last = main;
	main->next = NULL;

	if (BLI_listbase_is_empty(&main->library))
		return;

	/* (Library.temp_index -> Main), lookup table */
	const unsigned int lib_main_array_len = BLI_listbase_count(&main->library);
	Main             **lib_main_array     = MEM_malloc_arrayN(lib_main_array_len, sizeof(*lib_main_array), __func__);

	int i = 0;
	for (Library *lib = main->library.first; lib; lib = lib->id.next, i++) {
		Main *libmain = BKE_main_new();
		libmain->curlib = lib;
		libmain->versionfile = lib->versionfile;
		libmain->subversionfile = lib->subversionfile;
		BLI_addtail(mainlist, libmain);
		lib->temp_index = i;
		lib_main_array[i] = libmain;
	}

	ListBase *lbarray[MAX_LIBARRAY];
	i = set_listbasepointers(main, lbarray);
	while (i--) {
		ID *id = lbarray[i]->first;
		if (id == NULL || GS(id->name) == ID_LI) {
			continue;  /* no ID_LI datablock should ever be linked anyway, but just in case, better be explicit. */
		}
		split_libdata(lbarray[i], lib_main_array, lib_main_array_len);
	}

	MEM_freeN(lib_main_array);
}

static void read_file_version(FileData *fd, Main *main)
{
	BHead *bhead;

	for (bhead= blo_firstbhead(fd); bhead; bhead= blo_nextbhead(fd, bhead)) {
		if (bhead->code == GLOB) {
			FileGlobal *fg= read_struct(fd, bhead, "Global");
			if (fg) {
				main->subversionfile= fg->subversion;
				main->minversionfile= fg->minversion;
				main->minsubversionfile= fg->minsubversion;
				MEM_freeN(fg);
			}
			else if (bhead->code == ENDB)
				break;
		}
	}
	if (main->curlib) {
		main->curlib->versionfile = main->versionfile;
		main->curlib->subversionfile = main->subversionfile;
	}
}

#ifdef USE_GHASH_BHEAD
static void read_file_bhead_idname_map_create(FileData *fd)
{
	BHead *bhead;

	/* dummy values */
	bool is_link = false;
	int code_prev = ENDB;
	unsigned int reserve = 0;

	for (bhead = blo_firstbhead(fd); bhead; bhead = blo_nextbhead(fd, bhead)) {
		if (code_prev != bhead->code) {
			code_prev = bhead->code;
			is_link = BKE_idcode_is_valid(code_prev) ? BKE_idcode_is_linkable(code_prev) : false;
		}

		if (is_link) {
			reserve += 1;
		}
	}

	BLI_assert(fd->bhead_idname_hash == NULL);

	fd->bhead_idname_hash = BLI_ghash_str_new_ex(__func__, reserve);

	for (bhead = blo_firstbhead(fd); bhead; bhead = blo_nextbhead(fd, bhead)) {
		if (code_prev != bhead->code) {
			code_prev = bhead->code;
			is_link = BKE_idcode_is_valid(code_prev) ? BKE_idcode_is_linkable(code_prev) : false;
		}

		if (is_link) {
			BLI_ghash_insert(fd->bhead_idname_hash, (void *)bhead_id_name(fd, bhead), bhead);
		}
	}
}
#endif


static Main *blo_find_main(FileData *fd, const char *filepath, const char *relabase)
{
	ListBase *mainlist = fd->mainlist;
	Main *m;
	Library *lib;
	char name1[FILE_MAX];

	BLI_strncpy(name1, filepath, sizeof(name1));
	BLI_cleanup_path(relabase, name1);

//	printf("blo_find_main: relabase  %s\n", relabase);
//	printf("blo_find_main: original in  %s\n", filepath);
//	printf("blo_find_main: converted to %s\n", name1);

	for (m = mainlist->first; m; m = m->next) {
		const char *libname = (m->curlib) ? m->curlib->filepath : m->name;

		if (BLI_path_cmp(name1, libname) == 0) {
			if (G.debug & G_DEBUG) printf("blo_find_main: found library %s\n", libname);
			return m;
		}
	}

	m = BKE_main_new();
	BLI_addtail(mainlist, m);

	/* Add library datablock itself to 'main' Main, since libraries are **never** linked data.
	 * Fixes bug where you could end with all ID_LI datablocks having the same name... */
	lib = BKE_libblock_alloc(mainlist->first, ID_LI, "Lib", 0);
	lib->id.us = ID_FAKE_USERS(lib);  /* Important, consistency with main ID reading code from read_libblock(). */
	BLI_strncpy(lib->name, filepath, sizeof(lib->name));
	BLI_strncpy(lib->filepath, name1, sizeof(lib->filepath));

	m->curlib = lib;

	read_file_version(fd, m);

	if (G.debug & G_DEBUG) printf("blo_find_main: added new lib %s\n", filepath);
	return m;
}


/* ************ FILE PARSING ****************** */

static void switch_endian_bh4(BHead4 *bhead)
{
	/* the ID_.. codes */
	if ((bhead->code & 0xFFFF)==0) bhead->code >>= 16;

	if (bhead->code != ENDB) {
		BLI_endian_switch_int32(&bhead->len);
		BLI_endian_switch_int32(&bhead->SDNAnr);
		BLI_endian_switch_int32(&bhead->nr);
	}
}

static void switch_endian_bh8(BHead8 *bhead)
{
	/* the ID_.. codes */
	if ((bhead->code & 0xFFFF)==0) bhead->code >>= 16;

	if (bhead->code != ENDB) {
		BLI_endian_switch_int32(&bhead->len);
		BLI_endian_switch_int32(&bhead->SDNAnr);
		BLI_endian_switch_int32(&bhead->nr);
	}
}

static void bh4_from_bh8(BHead *bhead, BHead8 *bhead8, int do_endian_swap)
{
	BHead4 *bhead4 = (BHead4 *) bhead;
	int64_t old;

	bhead4->code = bhead8->code;
	bhead4->len = bhead8->len;

	if (bhead4->code != ENDB) {
		/* perform a endian swap on 64bit pointers, otherwise the pointer might map to zero
		 * 0x0000000000000000000012345678 would become 0x12345678000000000000000000000000
		 */
		if (do_endian_swap) {
			BLI_endian_switch_int64(&bhead8->old);
		}

		/* this patch is to avoid a long long being read from not-eight aligned positions
		 * is necessary on any modern 64bit architecture) */
		memcpy(&old, &bhead8->old, 8);
		bhead4->old = (int) (old >> 3);

		bhead4->SDNAnr = bhead8->SDNAnr;
		bhead4->nr = bhead8->nr;
	}
}

static void bh8_from_bh4(BHead *bhead, BHead4 *bhead4)
{
	BHead8 *bhead8 = (BHead8 *) bhead;

	bhead8->code = bhead4->code;
	bhead8->len = bhead4->len;

	if (bhead8->code != ENDB) {
		bhead8->old = bhead4->old;
		bhead8->SDNAnr = bhead4->SDNAnr;
		bhead8->nr= bhead4->nr;
	}
}

static BHeadN *get_bhead(FileData *fd)
{
	BHeadN *new_bhead = NULL;
	int readsize;

	if (fd) {
		if (!fd->eof) {
			/* initializing to zero isn't strictly needed but shuts valgrind up
			 * since uninitialized memory gets compared */
			BHead8 bhead8 = {0};
			BHead4 bhead4 = {0};
			BHead  bhead = {0};

			/* First read the bhead structure.
			 * Depending on the platform the file was written on this can
			 * be a big or little endian BHead4 or BHead8 structure.
			 *
			 * As usual 'ENDB' (the last *partial* bhead of the file)
			 * needs some special handling. We don't want to EOF just yet.
			 */
			if (fd->flags & FD_FLAGS_FILE_POINTSIZE_IS_4) {
				bhead4.code = DATA;
				readsize = fd->read(fd, &bhead4, sizeof(bhead4));

				if (readsize == sizeof(bhead4) || bhead4.code == ENDB) {
					if (fd->flags & FD_FLAGS_SWITCH_ENDIAN) {
						switch_endian_bh4(&bhead4);
					}

					if (fd->flags & FD_FLAGS_POINTSIZE_DIFFERS) {
						bh8_from_bh4(&bhead, &bhead4);
					}
					else {
						/* MIN2 is only to quiet '-Warray-bounds' compiler warning. */
						BLI_assert(sizeof(bhead) == sizeof(bhead4));
						memcpy(&bhead, &bhead4, MIN2(sizeof(bhead), sizeof(bhead4)));
					}
				}
				else {
					fd->eof = 1;
					bhead.len= 0;
				}
			}
			else {
				bhead8.code = DATA;
				readsize = fd->read(fd, &bhead8, sizeof(bhead8));

				if (readsize == sizeof(bhead8) || bhead8.code == ENDB) {
					if (fd->flags & FD_FLAGS_SWITCH_ENDIAN) {
						switch_endian_bh8(&bhead8);
					}

					if (fd->flags & FD_FLAGS_POINTSIZE_DIFFERS) {
						bh4_from_bh8(&bhead, &bhead8, (fd->flags & FD_FLAGS_SWITCH_ENDIAN));
					}
					else {
						/* MIN2 is only to quiet '-Warray-bounds' compiler warning. */
						BLI_assert(sizeof(bhead) == sizeof(bhead8));
						memcpy(&bhead, &bhead8, MIN2(sizeof(bhead), sizeof(bhead8)));
					}
				}
				else {
					fd->eof = 1;
					bhead.len= 0;
				}
			}

			/* make sure people are not trying to pass bad blend files */
			if (bhead.len < 0) fd->eof = 1;

			/* bhead now contains the (converted) bhead structure. Now read
			 * the associated data and put everything in a BHeadN (creative naming !)
			 */
			if (!fd->eof) {
				new_bhead = MEM_mallocN(sizeof(BHeadN) + bhead.len, "new_bhead");
				if (new_bhead) {
					new_bhead->next = new_bhead->prev = NULL;
					new_bhead->bhead = bhead;

					readsize = fd->read(fd, new_bhead + 1, bhead.len);

					if (readsize != bhead.len) {
						fd->eof = 1;
						MEM_freeN(new_bhead);
						new_bhead = NULL;
					}
				}
				else {
					fd->eof = 1;
				}
			}
		}
	}

	/* We've read a new block. Now add it to the list
	 * of blocks.
	 */
	if (new_bhead) {
		BLI_addtail(&fd->listbase, new_bhead);
	}

	return(new_bhead);
}

BHead *blo_firstbhead(FileData *fd)
{
	BHeadN *new_bhead;
	BHead *bhead = NULL;

	/* Rewind the file
	 * Read in a new block if necessary
	 */
	new_bhead = fd->listbase.first;
	if (new_bhead == NULL) {
		new_bhead = get_bhead(fd);
	}

	if (new_bhead) {
		bhead = &new_bhead->bhead;
	}

	return(bhead);
}

BHead *blo_prevbhead(FileData *UNUSED(fd), BHead *thisblock)
{
	BHeadN *bheadn = (BHeadN *)POINTER_OFFSET(thisblock, -offsetof(BHeadN, bhead));
	BHeadN *prev = bheadn->prev;

	return (prev) ? &prev->bhead : NULL;
}

BHead *blo_nextbhead(FileData *fd, BHead *thisblock)
{
	BHeadN *new_bhead = NULL;
	BHead *bhead = NULL;

	if (thisblock) {
		/* bhead is actually a sub part of BHeadN
		 * We calculate the BHeadN pointer from the BHead pointer below */
		new_bhead = (BHeadN *)POINTER_OFFSET(thisblock, -offsetof(BHeadN, bhead));

		/* get the next BHeadN. If it doesn't exist we read in the next one */
		new_bhead = new_bhead->next;
		if (new_bhead == NULL) {
			new_bhead = get_bhead(fd);
		}
	}

	if (new_bhead) {
		/* here we do the reverse:
		 * go from the BHeadN pointer to the BHead pointer */
		bhead = &new_bhead->bhead;
	}

	return(bhead);
}

/* Warning! Caller's responsibility to ensure given bhead **is** and ID one! */
const char *bhead_id_name(const FileData *fd, const BHead *bhead)
{
	return (const char *)POINTER_OFFSET(bhead, sizeof(*bhead) + fd->id_name_offs);
}

static void decode_blender_header(FileData *fd)
{
	char header[SIZEOFBLENDERHEADER], num[4];
	int readsize;

	/* read in the header data */
	readsize = fd->read(fd, header, sizeof(header));

	if (readsize == sizeof(header) &&
	    STREQLEN(header, "BLENDER", 7) &&
	    ELEM(header[7], '_', '-') &&
	    ELEM(header[8], 'v', 'V') &&
	    (isdigit(header[9]) && isdigit(header[10]) && isdigit(header[11])))
	{
		fd->flags |= FD_FLAGS_FILE_OK;

		/* what size are pointers in the file ? */
		if (header[7] == '_') {
			fd->flags |= FD_FLAGS_FILE_POINTSIZE_IS_4;
			if (sizeof(void *) != 4) {
				fd->flags |= FD_FLAGS_POINTSIZE_DIFFERS;
			}
		}
		else {
			if (sizeof(void *) != 8) {
				fd->flags |= FD_FLAGS_POINTSIZE_DIFFERS;
			}
		}

		/* is the file saved in a different endian
		 * than we need ?
		 */
		if (((header[8] == 'v') ? L_ENDIAN : B_ENDIAN) != ENDIAN_ORDER) {
			fd->flags |= FD_FLAGS_SWITCH_ENDIAN;
		}

		/* get the version number */
		memcpy(num, header + 9, 3);
		num[3] = 0;
		fd->fileversion = atoi(num);
	}
}

/**
 * \return Success if the file is read correctly, else set \a r_error_message.
 */
static bool read_file_dna(FileData *fd, const char **r_error_message)
{
	BHead *bhead;

	for (bhead = blo_firstbhead(fd); bhead; bhead = blo_nextbhead(fd, bhead)) {
		if (bhead->code == DNA1) {
			const bool do_endian_swap = (fd->flags & FD_FLAGS_SWITCH_ENDIAN) != 0;

			fd->filesdna = DNA_sdna_from_data(&bhead[1], bhead->len, do_endian_swap, true, r_error_message);
			if (fd->filesdna) {
				fd->compflags = DNA_struct_get_compareflags(fd->filesdna, fd->memsdna);
				/* used to retrieve ID names from (bhead+1) */
				fd->id_name_offs = DNA_elem_offset(fd->filesdna, "ID", "char", "name[]");

				return true;
			}
			else {
				return false;
			}

		}
		else if (bhead->code == ENDB)
			break;
	}

	*r_error_message = "Missing DNA block";
	return false;
}

static int *read_file_thumbnail(FileData *fd)
{
	BHead *bhead;
	int *blend_thumb = NULL;

	for (bhead = blo_firstbhead(fd); bhead; bhead = blo_nextbhead(fd, bhead)) {
		if (bhead->code == TEST) {
			const bool do_endian_swap = (fd->flags & FD_FLAGS_SWITCH_ENDIAN) != 0;
			int *data = (int *)(bhead + 1);

			if (bhead->len < (2 * sizeof(int))) {
				break;
			}

			if (do_endian_swap) {
				BLI_endian_switch_int32(&data[0]);
				BLI_endian_switch_int32(&data[1]);
			}

			int width = data[0];
			int height = data[1];

			if (!BLEN_THUMB_SAFE_MEMSIZE(width, height)) {
				break;
			}
			if (bhead->len < BLEN_THUMB_MEMSIZE_FILE(width, height)) {
				break;
			}

			blend_thumb = data;
			break;
		}
		else if (bhead->code != REND) {
			/* Thumbnail is stored in TEST immediately after first REND... */
			break;
		}
	}

	return blend_thumb;
}

static int fd_read_gzip_from_file(FileData *filedata, void *buffer, unsigned int size)
{
	int readsize = gzread(filedata->gzfiledes, buffer, size);

	if (readsize < 0) {
		readsize = EOF;
	}
	else {
		filedata->seek += readsize;
	}

	return (readsize);
}

static int fd_read_from_memory(FileData *filedata, void *buffer, unsigned int size)
{
	/* don't read more bytes then there are available in the buffer */
	int readsize = (int)MIN2(size, (unsigned int)(filedata->buffersize - filedata->seek));

	memcpy(buffer, filedata->buffer + filedata->seek, readsize);
	filedata->seek += readsize;

	return (readsize);
}

static int fd_read_from_memfile(FileData *filedata, void *buffer, unsigned int size)
{
	static unsigned int seek = (1<<30);	/* the current position */
	static unsigned int offset = 0;		/* size of previous chunks */
	static MemFileChunk *chunk = NULL;
	unsigned int chunkoffset, readsize, totread;

	if (size == 0) return 0;

	if (seek != (unsigned int)filedata->seek) {
		chunk = filedata->memfile->chunks.first;
		seek = 0;

		while (chunk) {
			if (seek + chunk->size > (unsigned) filedata->seek) break;
			seek += chunk->size;
			chunk = chunk->next;
		}
		offset = seek;
		seek = filedata->seek;
	}

	if (chunk) {
		totread = 0;

		do {
			/* first check if it's on the end if current chunk */
			if (seek-offset == chunk->size) {
				offset += chunk->size;
				chunk = chunk->next;
			}

			/* debug, should never happen */
			if (chunk == NULL) {
				printf("illegal read, chunk zero\n");
				return 0;
			}

			chunkoffset = seek-offset;
			readsize = size-totread;

			/* data can be spread over multiple chunks, so clamp size
			 * to within this chunk, and then it will read further in
			 * the next chunk */
			if (chunkoffset+readsize > chunk->size)
				readsize= chunk->size-chunkoffset;

			memcpy(POINTER_OFFSET(buffer, totread), chunk->buf + chunkoffset, readsize);
			totread += readsize;
			filedata->seek += readsize;
			seek += readsize;
		} while (totread < size);

		return totread;
	}

	return 0;
}

static FileData *filedata_new(void)
{
	FileData *fd = MEM_callocN(sizeof(FileData), "FileData");

	fd->filedes = -1;
	fd->gzfiledes = NULL;

	fd->memsdna = DNA_sdna_current_get();

	fd->datamap = oldnewmap_new();
	fd->globmap = oldnewmap_new();
	fd->libmap = oldnewmap_new();

	return fd;
}

static FileData *blo_decode_and_check(FileData *fd, ReportList *reports)
{
	decode_blender_header(fd);

	if (fd->flags & FD_FLAGS_FILE_OK) {
		const char *error_message = NULL;
		if (read_file_dna(fd, &error_message) == false) {
			BKE_reportf(reports, RPT_ERROR,
			            "Failed to read blend file '%s': %s",
			            fd->relabase, error_message);
			blo_freefiledata(fd);
			fd = NULL;
		}
	}
	else {
		BKE_reportf(reports, RPT_ERROR, "Failed to read blend file '%s', not a blend file", fd->relabase);
		blo_freefiledata(fd);
		fd = NULL;
	}

	return fd;
}

/* cannot be called with relative paths anymore! */
/* on each new library added, it now checks for the current FileData and expands relativeness */
FileData *blo_openblenderfile(const char *filepath, ReportList *reports)
{
	gzFile gzfile;
	errno = 0;
	gzfile = BLI_gzopen(filepath, "rb");

	if (gzfile == (gzFile)Z_NULL) {
		BKE_reportf(reports, RPT_WARNING, "Unable to open '%s': %s",
		            filepath, errno ? strerror(errno) : TIP_("unknown error reading file"));
		return NULL;
	}
	else {
		FileData *fd = filedata_new();
		fd->gzfiledes = gzfile;
		fd->read = fd_read_gzip_from_file;

		/* needed for library_append and read_libraries */
		BLI_strncpy(fd->relabase, filepath, sizeof(fd->relabase));

		return blo_decode_and_check(fd, reports);
	}
}

/**
 * Same as blo_openblenderfile(), but does not reads DNA data, only header. Use it for light access
 * (e.g. thumbnail reading).
 */
static FileData *blo_openblenderfile_minimal(const char *filepath)
{
	gzFile gzfile;
	errno = 0;
	gzfile = BLI_gzopen(filepath, "rb");

	if (gzfile != (gzFile)Z_NULL) {
		FileData *fd = filedata_new();
		fd->gzfiledes = gzfile;
		fd->read = fd_read_gzip_from_file;

		decode_blender_header(fd);

		if (fd->flags & FD_FLAGS_FILE_OK) {
			return fd;
		}

		blo_freefiledata(fd);
	}

	return NULL;
}

static int fd_read_gzip_from_memory(FileData *filedata, void *buffer, unsigned int size)
{
	int err;

	filedata->strm.next_out = (Bytef *) buffer;
	filedata->strm.avail_out = size;

	// Inflate another chunk.
	err = inflate (&filedata->strm, Z_SYNC_FLUSH);

	if (err == Z_STREAM_END) {
		return 0;
	}
	else if (err != Z_OK) {
		printf("fd_read_gzip_from_memory: zlib error\n");
		return 0;
	}

	filedata->seek += size;

	return (size);
}

static int fd_read_gzip_from_memory_init(FileData *fd)
{

	fd->strm.next_in = (Bytef *) fd->buffer;
	fd->strm.avail_in = fd->buffersize;
	fd->strm.total_out = 0;
	fd->strm.zalloc = Z_NULL;
	fd->strm.zfree = Z_NULL;

	if (inflateInit2(&fd->strm, (16+MAX_WBITS)) != Z_OK)
		return 0;

	fd->read = fd_read_gzip_from_memory;

	return 1;
}

FileData *blo_openblendermemory(const void *mem, int memsize, ReportList *reports)
{
	if (!mem || memsize<SIZEOFBLENDERHEADER) {
		BKE_report(reports, RPT_WARNING, (mem) ? TIP_("Unable to read"): TIP_("Unable to open"));
		return NULL;
	}
	else {
		FileData *fd = filedata_new();
		const char *cp = mem;

		fd->buffer = mem;
		fd->buffersize = memsize;

		/* test if gzip */
		if (cp[0] == 0x1f && cp[1] == 0x8b) {
			if (0 == fd_read_gzip_from_memory_init(fd)) {
				blo_freefiledata(fd);
				return NULL;
			}
		}
		else
			fd->read = fd_read_from_memory;

		fd->flags |= FD_FLAGS_NOT_MY_BUFFER;

		return blo_decode_and_check(fd, reports);
	}
}

FileData *blo_openblendermemfile(MemFile *memfile, ReportList *reports)
{
	if (!memfile) {
		BKE_report(reports, RPT_WARNING, "Unable to open blend <memory>");
		return NULL;
	}
	else {
		FileData *fd = filedata_new();
		fd->memfile = memfile;

		fd->read = fd_read_from_memfile;
		fd->flags |= FD_FLAGS_NOT_MY_BUFFER;

		return blo_decode_and_check(fd, reports);
	}
}


void blo_freefiledata(FileData *fd)
{
	if (fd) {
		if (fd->filedes != -1) {
			close(fd->filedes);
		}

		if (fd->gzfiledes != NULL) {
			gzclose(fd->gzfiledes);
		}

		if (fd->strm.next_in) {
			if (inflateEnd(&fd->strm) != Z_OK) {
				printf("close gzip stream error\n");
			}
		}

		if (fd->buffer && !(fd->flags & FD_FLAGS_NOT_MY_BUFFER)) {
			MEM_freeN((void *)fd->buffer);
			fd->buffer = NULL;
		}

		// Free all BHeadN data blocks
		BLI_freelistN(&fd->listbase);

		if (fd->filesdna)
			DNA_sdna_free(fd->filesdna);
		if (fd->compflags)
			MEM_freeN((void *)fd->compflags);

		if (fd->datamap)
			oldnewmap_free(fd->datamap);
		if (fd->globmap)
			oldnewmap_free(fd->globmap);
		if (fd->imamap)
			oldnewmap_free(fd->imamap);
		if (fd->movieclipmap)
			oldnewmap_free(fd->movieclipmap);
		if (fd->scenemap)
			oldnewmap_free(fd->scenemap);
		if (fd->soundmap)
			oldnewmap_free(fd->soundmap);
		if (fd->packedmap)
			oldnewmap_free(fd->packedmap);
		if (fd->libmap && !(fd->flags & FD_FLAGS_NOT_MY_LIBMAP))
			oldnewmap_free(fd->libmap);
		if (fd->bheadmap)
			MEM_freeN(fd->bheadmap);

#ifdef USE_GHASH_BHEAD
		if (fd->bhead_idname_hash) {
			BLI_ghash_free(fd->bhead_idname_hash, NULL, NULL);
		}
#endif

		MEM_freeN(fd);
	}
}

/* ************ DIV ****************** */

/**
 * Check whether given path ends with a blend file compatible extension (.blend, .ble or .blend.gz).
 *
 * \param str The path to check.
 * \return true is this path ends with a blender file extension.
 */
bool BLO_has_bfile_extension(const char *str)
{
	const char *ext_test[4] = {".blend", ".ble", ".blend.gz", NULL};
	return BLI_path_extension_check_array(str, ext_test);
}

/**
 * Try to explode given path into its 'library components' (i.e. a .blend file, id type/group, and datablock itself).
 *
 * \param path the full path to explode.
 * \param r_dir the string that'll contain path up to blend file itself ('library' path).
 *              WARNING! Must be FILE_MAX_LIBEXTRA long (it also stores group and name strings)!
 * \param r_group the string that'll contain 'group' part of the path, if any. May be NULL.
 * \param r_name the string that'll contain data's name part of the path, if any. May be NULL.
 * \return true if path contains a blend file.
 */
bool BLO_library_path_explode(const char *path, char *r_dir, char **r_group, char **r_name)
{
	/* We might get some data names with slashes, so we have to go up in path until we find blend file itself,
	 * then we now next path item is group, and everything else is data name. */
	char *slash = NULL, *prev_slash = NULL, c = '\0';

	r_dir[0] = '\0';
	if (r_group) {
		*r_group = NULL;
	}
	if (r_name) {
		*r_name = NULL;
	}

	/* if path leads to an existing directory, we can be sure we're not (in) a library */
	if (BLI_is_dir(path)) {
		return false;
	}

	strcpy(r_dir, path);

	while ((slash = (char *)BLI_last_slash(r_dir))) {
		char tc = *slash;
		*slash = '\0';
		if (BLO_has_bfile_extension(r_dir) && BLI_is_file(r_dir)) {
			break;
		}
		else if (STREQ(r_dir, BLO_EMBEDDED_STARTUP_BLEND)) {
			break;
		}

		if (prev_slash) {
			*prev_slash = c;
		}
		prev_slash = slash;
		c = tc;
	}

	if (!slash) {
		return false;
	}

	if (slash[1] != '\0') {
		BLI_assert(strlen(slash + 1) < BLO_GROUP_MAX);
		if (r_group) {
			*r_group = slash + 1;
		}
	}

	if (prev_slash && (prev_slash[1] != '\0')) {
		BLI_assert(strlen(prev_slash + 1) < MAX_ID_NAME - 2);
		if (r_name) {
			*r_name = prev_slash + 1;
		}
	}

	return true;
}

/**
 * Does a very light reading of given .blend file to extract its stored thumbnail.
 *
 * \param filepath The path of the file to extract thumbnail from.
 * \return The raw thumbnail
 *         (MEM-allocated, as stored in file, use BKE_main_thumbnail_to_imbuf() to convert it to ImBuf image).
 */
BlendThumbnail *BLO_thumbnail_from_file(const char *filepath)
{
	FileData *fd;
	BlendThumbnail *data = NULL;
	int *fd_data;

	fd = blo_openblenderfile_minimal(filepath);
	fd_data = fd ? read_file_thumbnail(fd) : NULL;

	if (fd_data) {
		int width = fd_data[0];
		int height = fd_data[1];

		/* Protect against buffer overflow vulnerability. */
		if (BLEN_THUMB_SAFE_MEMSIZE(width, height)) {
			const size_t sz = BLEN_THUMB_MEMSIZE(width, height);
			data = MEM_mallocN(sz, __func__);

			if (data) {
				BLI_assert((sz - sizeof(*data)) == (BLEN_THUMB_MEMSIZE_FILE(width, height) - (sizeof(*fd_data) * 2)));
				data->width = width;
				data->height = height;
				memcpy(data->rect, &fd_data[2], sz - sizeof(*data));
			}
		}
	}

	blo_freefiledata(fd);

	return data;
}

/* ************** OLD POINTERS ******************* */

static void *newdataadr(FileData *fd, const void *adr)		/* only direct databocks */
{
	return oldnewmap_lookup_and_inc(fd->datamap, adr, true);
}

/* This is a special version of newdataadr() which allows us to keep lasthit of
 * map unchanged. In certain cases this makes file loading time significantly
 * faster.
 *
 * Use this function in cases like restoring pointer from one list element to
 * another list element, but keep lasthit value so we can continue restoring
 * pointers efficiently.
 *
 * Example of this could be found in direct_link_fcurves() which restores the
 * fcurve group pointer and keeps lasthit optimal for linking all further
 * fcurves.
 */
static void *newdataadr_ex(FileData *fd, const void *adr, bool increase_lasthit)		/* only direct databocks */
{
	if (increase_lasthit) {
		return newdataadr(fd, adr);
	}
	else {
		int lasthit = fd->datamap->lasthit;
		void *newadr = newdataadr(fd, adr);
		fd->datamap->lasthit = lasthit;
		return newadr;
	}
}

static void *newdataadr_no_us(FileData *fd, const void *adr)		/* only direct databocks */
{
	return oldnewmap_lookup_and_inc(fd->datamap, adr, false);
}

static void *newglobadr(FileData *fd, const void *adr)	    /* direct datablocks with global linking */
{
	return oldnewmap_lookup_and_inc(fd->globmap, adr, true);
}

static void *newimaadr(FileData *fd, const void *adr)		    /* used to restore image data after undo */
{
	if (fd->imamap && adr)
		return oldnewmap_lookup_and_inc(fd->imamap, adr, true);
	return NULL;
}

static void *newsceadr(FileData *fd, const void *adr)		    /* used to restore scene data after undo */
{
	if (fd->scenemap && adr)
		return oldnewmap_lookup_and_inc(fd->scenemap, adr, true);
	return NULL;
}

static void *newmclipadr(FileData *fd, const void *adr)      /* used to restore movie clip data after undo */
{
	if (fd->movieclipmap && adr)
		return oldnewmap_lookup_and_inc(fd->movieclipmap, adr, true);
	return NULL;
}

static void *newsoundadr(FileData *fd, const void *adr)      /* used to restore sound data after undo */
{
	if (fd->soundmap && adr)
		return oldnewmap_lookup_and_inc(fd->soundmap, adr, true);
	return NULL;
}

static void *newpackedadr(FileData *fd, const void *adr)      /* used to restore packed data after undo */
{
	if (fd->packedmap && adr)
		return oldnewmap_lookup_and_inc(fd->packedmap, adr, true);

	return oldnewmap_lookup_and_inc(fd->datamap, adr, true);
}


static void *newlibadr(FileData *fd, const void *lib, const void *adr)		/* only lib data */
{
	return oldnewmap_liblookup(fd->libmap, adr, lib);
}

void *blo_do_versions_newlibadr(FileData *fd, const void *lib, const void *adr)		/* only lib data */
{
	return newlibadr(fd, lib, adr);
}

static void *newlibadr_us(FileData *fd, const void *lib, const void *adr)	/* increases user number */
{
	ID *id = newlibadr(fd, lib, adr);

	id_us_plus_no_lib(id);

	return id;
}

void *blo_do_versions_newlibadr_us(FileData *fd, const void *lib, const void *adr)	/* increases user number */
{
	return newlibadr_us(fd, lib, adr);
}

static void *newlibadr_real_us(FileData *fd, const void *lib, const void *adr)	/* ensures real user */
{
	ID *id = newlibadr(fd, lib, adr);

	id_us_ensure_real(id);

	return id;
}

static void change_idid_adr_fd(FileData *fd, const void *old, void *new)
{
	int i;

	/* use a binary search if we have a sorted libmap, for now it's not needed. */
	BLI_assert(fd->libmap->sorted == false);

	for (i = 0; i < fd->libmap->nentries; i++) {
		OldNew *entry = &fd->libmap->entries[i];

		if (old==entry->newp && entry->nr==ID_ID) {
			entry->newp = new;
			if (new) entry->nr = GS( ((ID *)new)->name );
		}
	}
}

static void change_idid_adr(ListBase *mainlist, FileData *basefd, void *old, void *new)
{
	Main *mainptr;

	for (mainptr = mainlist->first; mainptr; mainptr = mainptr->next) {
		FileData *fd;

		if (mainptr->curlib)
			fd = mainptr->curlib->filedata;
		else
			fd = basefd;

		if (fd) {
			change_idid_adr_fd(fd, old, new);
		}
	}
}

/* lib linked proxy objects point to our local data, we need
 * to clear that pointer before reading the undo memfile since
 * the object might be removed, it is set again in reading
 * if the local object still exists */
void blo_clear_proxy_pointers_from_lib(Main *oldmain)
{
	Object *ob = oldmain->object.first;

	for (; ob; ob= ob->id.next) {
		if (ob->id.lib)
			ob->proxy_from = NULL;
	}
}

void blo_make_scene_pointer_map(FileData *fd, Main *oldmain)
{
	Scene *sce = oldmain->scene.first;

	fd->scenemap = oldnewmap_new();

	for (; sce; sce = sce->id.next) {
		if (sce->eevee.light_cache) {
			struct LightCache *light_cache = sce->eevee.light_cache;
			oldnewmap_insert(fd->scenemap, light_cache, light_cache, 0);
		}
	}
}

void blo_end_scene_pointer_map(FileData *fd, Main *oldmain)
{
	OldNew *entry = fd->scenemap->entries;
	Scene *sce = oldmain->scene.first;
	int i;

	/* used entries were restored, so we put them to zero */
	for (i = 0; i < fd->scenemap->nentries; i++, entry++) {
		if (entry->nr > 0)
			entry->newp = NULL;
	}

	for (; sce; sce = sce->id.next) {
		sce->eevee.light_cache = newsceadr(fd, sce->eevee.light_cache);
	}
}

void blo_make_image_pointer_map(FileData *fd, Main *oldmain)
{
	Image *ima = oldmain->image.first;
	Scene *sce = oldmain->scene.first;
	int a;

	fd->imamap = oldnewmap_new();

	for (; ima; ima = ima->id.next) {
		if (ima->cache)
			oldnewmap_insert(fd->imamap, ima->cache, ima->cache, 0);
		for (a = 0; a < TEXTARGET_COUNT; a++)
			if (ima->gputexture[a])
				oldnewmap_insert(fd->imamap, ima->gputexture[a], ima->gputexture[a], 0);
		if (ima->rr)
			oldnewmap_insert(fd->imamap, ima->rr, ima->rr, 0);
			LISTBASE_FOREACH(RenderSlot *, slot, &ima->renderslots)
				if (slot->render)
					oldnewmap_insert(fd->imamap, slot->render, slot->render, 0);
	}
	for (; sce; sce = sce->id.next) {
		if (sce->nodetree && sce->nodetree->previews) {
			bNodeInstanceHashIterator iter;
			NODE_INSTANCE_HASH_ITER(iter, sce->nodetree->previews) {
				bNodePreview *preview = BKE_node_instance_hash_iterator_get_value(&iter);
				oldnewmap_insert(fd->imamap, preview, preview, 0);
			}
		}
	}
}

/* set old main image ibufs to zero if it has been restored */
/* this works because freeing old main only happens after this call */
void blo_end_image_pointer_map(FileData *fd, Main *oldmain)
{
	OldNew *entry = fd->imamap->entries;
	Image *ima = oldmain->image.first;
	Scene *sce = oldmain->scene.first;
	int i;

	/* used entries were restored, so we put them to zero */
	for (i = 0; i < fd->imamap->nentries; i++, entry++) {
		if (entry->nr > 0)
			entry->newp = NULL;
	}

	for (; ima; ima = ima->id.next) {
		ima->cache = newimaadr(fd, ima->cache);
		if (ima->cache == NULL) {
			ima->tpageflag &= ~IMA_GLBIND_IS_DATA;
			for (i = 0; i < TEXTARGET_COUNT; i++) {
				ima->gputexture[i] = NULL;
			}
			ima->rr = NULL;
		}
		LISTBASE_FOREACH(RenderSlot *, slot, &ima->renderslots)
			slot->render = newimaadr(fd, slot->render);

		for (i = 0; i < TEXTARGET_COUNT; i++)
			ima->gputexture[i] = newimaadr(fd, ima->gputexture[i]);
		ima->rr = newimaadr(fd, ima->rr);
	}
	for (; sce; sce = sce->id.next) {
		if (sce->nodetree && sce->nodetree->previews) {
			bNodeInstanceHash *new_previews = BKE_node_instance_hash_new("node previews");
			bNodeInstanceHashIterator iter;

			/* reconstruct the preview hash, only using remaining pointers */
			NODE_INSTANCE_HASH_ITER(iter, sce->nodetree->previews) {
				bNodePreview *preview = BKE_node_instance_hash_iterator_get_value(&iter);
				if (preview) {
					bNodePreview *new_preview = newimaadr(fd, preview);
					if (new_preview) {
						bNodeInstanceKey key = BKE_node_instance_hash_iterator_get_key(&iter);
						BKE_node_instance_hash_insert(new_previews, key, new_preview);
					}
				}
			}
			BKE_node_instance_hash_free(sce->nodetree->previews, NULL);
			sce->nodetree->previews = new_previews;
		}
	}
}

void blo_make_movieclip_pointer_map(FileData *fd, Main *oldmain)
{
	MovieClip *clip = oldmain->movieclip.first;
	Scene *sce = oldmain->scene.first;

	fd->movieclipmap = oldnewmap_new();

	for (; clip; clip = clip->id.next) {
		if (clip->cache)
			oldnewmap_insert(fd->movieclipmap, clip->cache, clip->cache, 0);

		if (clip->tracking.camera.intrinsics)
			oldnewmap_insert(fd->movieclipmap, clip->tracking.camera.intrinsics, clip->tracking.camera.intrinsics, 0);
	}

	for (; sce; sce = sce->id.next) {
		if (sce->nodetree) {
			bNode *node;
			for (node = sce->nodetree->nodes.first; node; node = node->next)
				if (node->type == CMP_NODE_MOVIEDISTORTION)
					oldnewmap_insert(fd->movieclipmap, node->storage, node->storage, 0);
		}
	}
}

/* set old main movie clips caches to zero if it has been restored */
/* this works because freeing old main only happens after this call */
void blo_end_movieclip_pointer_map(FileData *fd, Main *oldmain)
{
	OldNew *entry = fd->movieclipmap->entries;
	MovieClip *clip = oldmain->movieclip.first;
	Scene *sce = oldmain->scene.first;
	int i;

	/* used entries were restored, so we put them to zero */
	for (i=0; i < fd->movieclipmap->nentries; i++, entry++) {
		if (entry->nr > 0)
			entry->newp = NULL;
	}

	for (; clip; clip = clip->id.next) {
		clip->cache = newmclipadr(fd, clip->cache);
		clip->tracking.camera.intrinsics = newmclipadr(fd, clip->tracking.camera.intrinsics);
	}

	for (; sce; sce = sce->id.next) {
		if (sce->nodetree) {
			bNode *node;
			for (node = sce->nodetree->nodes.first; node; node = node->next)
				if (node->type == CMP_NODE_MOVIEDISTORTION)
					node->storage = newmclipadr(fd, node->storage);
		}
	}
}

void blo_make_sound_pointer_map(FileData *fd, Main *oldmain)
{
	bSound *sound = oldmain->sound.first;

	fd->soundmap = oldnewmap_new();

	for (; sound; sound = sound->id.next) {
		if (sound->waveform)
			oldnewmap_insert(fd->soundmap, sound->waveform, sound->waveform, 0);
	}
}

/* set old main sound caches to zero if it has been restored */
/* this works because freeing old main only happens after this call */
void blo_end_sound_pointer_map(FileData *fd, Main *oldmain)
{
	OldNew *entry = fd->soundmap->entries;
	bSound *sound = oldmain->sound.first;
	int i;

	/* used entries were restored, so we put them to zero */
	for (i = 0; i < fd->soundmap->nentries; i++, entry++) {
		if (entry->nr > 0)
			entry->newp = NULL;
	}

	for (; sound; sound = sound->id.next) {
		sound->waveform = newsoundadr(fd, sound->waveform);
	}
}

/* XXX disabled this feature - packed files also belong in temp saves and quit.blend, to make restore work */

static void insert_packedmap(FileData *fd, PackedFile *pf)
{
	oldnewmap_insert(fd->packedmap, pf, pf, 0);
	oldnewmap_insert(fd->packedmap, pf->data, pf->data, 0);
}

void blo_make_packed_pointer_map(FileData *fd, Main *oldmain)
{
	Image *ima;
	VFont *vfont;
	bSound *sound;
	Library *lib;

	fd->packedmap = oldnewmap_new();

	for (ima = oldmain->image.first; ima; ima = ima->id.next) {
		ImagePackedFile *imapf;

		if (ima->packedfile)
			insert_packedmap(fd, ima->packedfile);

		for (imapf = ima->packedfiles.first; imapf; imapf = imapf->next)
			if (imapf->packedfile)
				insert_packedmap(fd, imapf->packedfile);
	}

	for (vfont = oldmain->vfont.first; vfont; vfont = vfont->id.next)
		if (vfont->packedfile)
			insert_packedmap(fd, vfont->packedfile);

	for (sound = oldmain->sound.first; sound; sound = sound->id.next)
		if (sound->packedfile)
			insert_packedmap(fd, sound->packedfile);

	for (lib = oldmain->library.first; lib; lib = lib->id.next)
		if (lib->packedfile)
			insert_packedmap(fd, lib->packedfile);

}

/* set old main packed data to zero if it has been restored */
/* this works because freeing old main only happens after this call */
void blo_end_packed_pointer_map(FileData *fd, Main *oldmain)
{
	Image *ima;
	VFont *vfont;
	bSound *sound;
	Library *lib;
	OldNew *entry = fd->packedmap->entries;
	int i;

	/* used entries were restored, so we put them to zero */
	for (i=0; i < fd->packedmap->nentries; i++, entry++) {
		if (entry->nr > 0)
			entry->newp = NULL;
	}

	for (ima = oldmain->image.first; ima; ima = ima->id.next) {
		ImagePackedFile *imapf;

		ima->packedfile = newpackedadr(fd, ima->packedfile);

		for (imapf = ima->packedfiles.first; imapf; imapf = imapf->next)
			imapf->packedfile = newpackedadr(fd, imapf->packedfile);
	}

	for (vfont = oldmain->vfont.first; vfont; vfont = vfont->id.next)
		vfont->packedfile = newpackedadr(fd, vfont->packedfile);

	for (sound = oldmain->sound.first; sound; sound = sound->id.next)
		sound->packedfile = newpackedadr(fd, sound->packedfile);

	for (lib = oldmain->library.first; lib; lib = lib->id.next)
		lib->packedfile = newpackedadr(fd, lib->packedfile);
}


/* undo file support: add all library pointers in lookup */
void blo_add_library_pointer_map(ListBase *old_mainlist, FileData *fd)
{
	Main *ptr = old_mainlist->first;
	ListBase *lbarray[MAX_LIBARRAY];

	for (ptr = ptr->next; ptr; ptr = ptr->next) {
		int i = set_listbasepointers(ptr, lbarray);
		while (i--) {
			ID *id;
			for (id = lbarray[i]->first; id; id = id->next)
				oldnewmap_insert(fd->libmap, id, id, GS(id->name));
		}
	}

	fd->old_mainlist = old_mainlist;
}


/* ********** END OLD POINTERS ****************** */
/* ********** READ FILE ****************** */

static void switch_endian_structs(const struct SDNA *filesdna, BHead *bhead)
{
	int blocksize, nblocks;
	char *data;

	data = (char *)(bhead+1);
	blocksize = filesdna->typelens[ filesdna->structs[bhead->SDNAnr][0] ];

	nblocks = bhead->nr;
	while (nblocks--) {
		DNA_struct_switch_endian(filesdna, bhead->SDNAnr, data);

		data += blocksize;
	}
}

static void *read_struct(FileData *fd, BHead *bh, const char *blockname)
{
	void *temp = NULL;

	if (bh->len) {
		/* switch is based on file dna */
		if (bh->SDNAnr && (fd->flags & FD_FLAGS_SWITCH_ENDIAN))
			switch_endian_structs(fd->filesdna, bh);

		if (fd->compflags[bh->SDNAnr] != SDNA_CMP_REMOVED) {
			if (fd->compflags[bh->SDNAnr] == SDNA_CMP_NOT_EQUAL) {
				temp = DNA_struct_reconstruct(fd->memsdna, fd->filesdna, fd->compflags, bh->SDNAnr, bh->nr, (bh+1));
			}
			else {
				/* SDNA_CMP_EQUAL */
				temp = MEM_mallocN(bh->len, blockname);
				memcpy(temp, (bh+1), bh->len);
			}
		}
	}

	return temp;
}

typedef void (*link_list_cb)(FileData *fd, void *data);

static void link_list_ex(FileData *fd, ListBase *lb, link_list_cb callback)		/* only direct data */
{
	Link *ln, *prev;

	if (BLI_listbase_is_empty(lb)) return;

	lb->first = newdataadr(fd, lb->first);
	if (callback != NULL) {
		callback(fd, lb->first);
	}
	ln = lb->first;
	prev = NULL;
	while (ln) {
		ln->next = newdataadr(fd, ln->next);
		if (ln->next != NULL && callback != NULL) {
			callback(fd, ln->next);
		}
		ln->prev = prev;
		prev = ln;
		ln = ln->next;
	}
	lb->last = prev;
}

static void link_list(FileData *fd, ListBase *lb)		/* only direct data */
{
	link_list_ex(fd, lb, NULL);
}

static void link_glob_list(FileData *fd, ListBase *lb)		/* for glob data */
{
	Link *ln, *prev;
	void *poin;

	if (BLI_listbase_is_empty(lb)) return;
	poin = newdataadr(fd, lb->first);
	if (lb->first) {
		oldnewmap_insert(fd->globmap, lb->first, poin, 0);
	}
	lb->first = poin;

	ln = lb->first;
	prev = NULL;
	while (ln) {
		poin = newdataadr(fd, ln->next);
		if (ln->next) {
			oldnewmap_insert(fd->globmap, ln->next, poin, 0);
		}
		ln->next = poin;
		ln->prev = prev;
		prev = ln;
		ln = ln->next;
	}
	lb->last = prev;
}

static void test_pointer_array(FileData *fd, void **mat)
{
	int64_t *lpoin, *lmat;
	int *ipoin, *imat;
	size_t len;

		/* manually convert the pointer array in
		 * the old dna format to a pointer array in
		 * the new dna format.
		 */
	if (*mat) {
		len = MEM_allocN_len(*mat)/fd->filesdna->pointerlen;

		if (fd->filesdna->pointerlen==8 && fd->memsdna->pointerlen==4) {
			ipoin=imat= MEM_malloc_arrayN(len, 4, "newmatar");
			lpoin= *mat;

			while (len-- > 0) {
				if ((fd->flags & FD_FLAGS_SWITCH_ENDIAN))
					BLI_endian_switch_int64(lpoin);
				*ipoin = (int)((*lpoin) >> 3);
				ipoin++;
				lpoin++;
			}
			MEM_freeN(*mat);
			*mat = imat;
		}

		if (fd->filesdna->pointerlen==4 && fd->memsdna->pointerlen==8) {
			lpoin = lmat = MEM_malloc_arrayN(len, 8, "newmatar");
			ipoin = *mat;

			while (len-- > 0) {
				*lpoin = *ipoin;
				ipoin++;
				lpoin++;
			}
			MEM_freeN(*mat);
			*mat= lmat;
		}
	}
}

/* ************ READ ID Properties *************** */

static void IDP_DirectLinkProperty(IDProperty *prop, int switch_endian, FileData *fd);
static void IDP_LibLinkProperty(IDProperty *prop, FileData *fd);

static void IDP_DirectLinkIDPArray(IDProperty *prop, int switch_endian, FileData *fd)
{
	IDProperty *array;
	int i;

	/* since we didn't save the extra buffer, set totallen to len */
	prop->totallen = prop->len;
	prop->data.pointer = newdataadr(fd, prop->data.pointer);

	array = (IDProperty *)prop->data.pointer;

	/* note!, idp-arrays didn't exist in 2.4x, so the pointer will be cleared
	 * theres not really anything we can do to correct this, at least don't crash */
	if (array == NULL) {
		prop->len = 0;
		prop->totallen = 0;
	}


	for (i = 0; i < prop->len; i++)
		IDP_DirectLinkProperty(&array[i], switch_endian, fd);
}

static void IDP_DirectLinkArray(IDProperty *prop, int switch_endian, FileData *fd)
{
	IDProperty **array;
	int i;

	/* since we didn't save the extra buffer, set totallen to len */
	prop->totallen = prop->len;
	prop->data.pointer = newdataadr(fd, prop->data.pointer);

	if (prop->subtype == IDP_GROUP) {
		test_pointer_array(fd, prop->data.pointer);
		array = prop->data.pointer;

		for (i = 0; i < prop->len; i++)
			IDP_DirectLinkProperty(array[i], switch_endian, fd);
	}
	else if (prop->subtype == IDP_DOUBLE) {
		if (switch_endian) {
			BLI_endian_switch_double_array(prop->data.pointer, prop->len);
		}
	}
	else {
		if (switch_endian) {
			/* also used for floats */
			BLI_endian_switch_int32_array(prop->data.pointer, prop->len);
		}
	}
}

static void IDP_DirectLinkString(IDProperty *prop, FileData *fd)
{
	/*since we didn't save the extra string buffer, set totallen to len.*/
	prop->totallen = prop->len;
	prop->data.pointer = newdataadr(fd, prop->data.pointer);
}

static void IDP_DirectLinkGroup(IDProperty *prop, int switch_endian, FileData *fd)
{
	ListBase *lb = &prop->data.group;
	IDProperty *loop;

	link_list(fd, lb);

	/*Link child id properties now*/
	for (loop=prop->data.group.first; loop; loop=loop->next) {
		IDP_DirectLinkProperty(loop, switch_endian, fd);
	}
}

static void IDP_DirectLinkProperty(IDProperty *prop, int switch_endian, FileData *fd)
{
	switch (prop->type) {
		case IDP_GROUP:
			IDP_DirectLinkGroup(prop, switch_endian, fd);
			break;
		case IDP_STRING:
			IDP_DirectLinkString(prop, fd);
			break;
		case IDP_ARRAY:
			IDP_DirectLinkArray(prop, switch_endian, fd);
			break;
		case IDP_IDPARRAY:
			IDP_DirectLinkIDPArray(prop, switch_endian, fd);
			break;
		case IDP_DOUBLE:
			/* erg, stupid doubles.  since I'm storing them
			 * in the same field as int val; val2 in the
			 * IDPropertyData struct, they have to deal with
			 * endianness specifically
			 *
			 * in theory, val and val2 would've already been swapped
			 * if switch_endian is true, so we have to first unswap
			 * them then reswap them as a single 64-bit entity.
			 */

			if (switch_endian) {
				BLI_endian_switch_int32(&prop->data.val);
				BLI_endian_switch_int32(&prop->data.val2);
				BLI_endian_switch_int64((int64_t *)&prop->data.val);
			}
			break;
		case IDP_INT:
		case IDP_FLOAT:
		case IDP_ID:
			break;  /* Nothing special to do here. */
		default:
			/* Unknown IDP type, nuke it (we cannot handle unknown types everywhere in code,
			 * IDP are way too polymorphic to do it safely. */
			printf("%s: found unknown IDProperty type %d, reset to Integer one !\n", __func__, prop->type);
			/* Note: we do not attempt to free unknown prop, we have no way to know how to do that! */
			prop->type = IDP_INT;
			prop->subtype = 0;
			IDP_Int(prop) = 0;
	}
}

#define IDP_DirectLinkGroup_OrFree(prop, switch_endian, fd) \
       _IDP_DirectLinkGroup_OrFree(prop, switch_endian, fd, __func__)

static void _IDP_DirectLinkGroup_OrFree(IDProperty **prop, int switch_endian, FileData *fd,
                                        const char *caller_func_id)
{
	if (*prop) {
		if ((*prop)->type == IDP_GROUP) {
			IDP_DirectLinkGroup(*prop, switch_endian, fd);
		}
		else {
			/* corrupt file! */
			printf("%s: found non group data, freeing type %d!\n",
			       caller_func_id, (*prop)->type);
			/* don't risk id, data's likely corrupt. */
			// IDP_FreeProperty(*prop);
			*prop = NULL;
		}
	}
}

static void IDP_LibLinkProperty(IDProperty *prop, FileData *fd)
{
	if (!prop)
		return;

	switch (prop->type) {
		case IDP_ID: /* PointerProperty */
		{
			void *newaddr = newlibadr_us(fd, NULL, IDP_Id(prop));
			if (IDP_Id(prop) && !newaddr && G.debug) {
				printf("Error while loading \"%s\". Data not found in file!\n", prop->name);
			}
			prop->data.pointer = newaddr;
			break;
		}
		case IDP_IDPARRAY: /* CollectionProperty */
		{
			IDProperty *idp_array = IDP_IDPArray(prop);
			for (int i = 0; i < prop->len; i++) {
				IDP_LibLinkProperty(&(idp_array[i]), fd);
			}
			break;
		}
		case IDP_GROUP: /* PointerProperty */
		{
			for (IDProperty *loop = prop->data.group.first; loop; loop = loop->next) {
				IDP_LibLinkProperty(loop, fd);
			}
			break;
		}
		default:
			break;  /* Nothing to do for other IDProps. */
	}
}

/* ************ READ IMAGE PREVIEW *************** */

static PreviewImage *direct_link_preview_image(FileData *fd, PreviewImage *old_prv)
{
	PreviewImage *prv = newdataadr(fd, old_prv);

	if (prv) {
		int i;
		for (i = 0; i < NUM_ICON_SIZES; ++i) {
			if (prv->rect[i]) {
				prv->rect[i] = newdataadr(fd, prv->rect[i]);
			}
			prv->gputexture[i] = NULL;
		}
		prv->icon_id = 0;
		prv->tag = 0;
	}

	return prv;
}

/* ************ READ ID *************** */

static void lib_link_id(FileData *fd, Main *main)
{
	ListBase *lbarray[MAX_LIBARRAY];
	int base_count, i;

	base_count = set_listbasepointers(main, lbarray);

	for (i = 0; i < base_count; i++) {
		ListBase *lb = lbarray[i];
		ID *id;

		for (id = lb->first; id; id = id->next) {
			if (id->override_static) {
				id->override_static->reference = newlibadr_us(fd, id->lib, id->override_static->reference);
				id->override_static->storage = newlibadr_us(fd, id->lib, id->override_static->storage);
			}
		}
	}
}

static void direct_link_id_override_property_operation_cb(FileData *fd, void *data)
{
	IDOverrideStaticPropertyOperation *opop = data;

	opop->subitem_reference_name = newdataadr(fd, opop->subitem_reference_name);
	opop->subitem_local_name = newdataadr(fd, opop->subitem_local_name);
}

static void direct_link_id_override_property_cb(FileData *fd, void *data)
{
	IDOverrideStaticProperty *op = data;

	op->rna_path = newdataadr(fd, op->rna_path);
	link_list_ex(fd, &op->operations, direct_link_id_override_property_operation_cb);
}

static void direct_link_id(FileData *fd, ID *id)
{
	/*link direct data of ID properties*/
	if (id->properties) {
		id->properties = newdataadr(fd, id->properties);
		/* this case means the data was written incorrectly, it should not happen */
		IDP_DirectLinkGroup_OrFree(&id->properties, (fd->flags & FD_FLAGS_SWITCH_ENDIAN), fd);
	}
	id->py_instance = NULL;

	/* That way datablock reading not going through main read_libblock() function are still in a clear tag state.
	 * (glowering at certain nodetree fake datablock here...). */
	id->tag = 0;

	/* Link direct data of overrides. */
	if (id->override_static) {
		id->override_static = newdataadr(fd, id->override_static);
		link_list_ex(fd, &id->override_static->properties, direct_link_id_override_property_cb);
	}

	DrawDataList *drawdata = DRW_drawdatalist_from_id(id);
	if (drawdata) {
		BLI_listbase_clear((ListBase *)drawdata);
	}
}

/* ************ READ CurveMapping *************** */

/* cuma itself has been read! */
static void direct_link_curvemapping(FileData *fd, CurveMapping *cumap)
{
	int a;

	/* flag seems to be able to hang? Maybe old files... not bad to clear anyway */
	cumap->flag &= ~CUMA_PREMULLED;

	for (a = 0; a < CM_TOT; a++) {
		cumap->cm[a].curve = newdataadr(fd, cumap->cm[a].curve);
		cumap->cm[a].table = NULL;
		cumap->cm[a].premultable = NULL;
	}
}

/* ************ READ Brush *************** */

/* library brush linking after fileread */
static void lib_link_brush(FileData *fd, Main *main)
{
	/* only link ID pointers */
	for (Brush *brush = main->brush.first; brush; brush = brush->id.next) {
		if (brush->id.tag & LIB_TAG_NEED_LINK) {
			IDP_LibLinkProperty(brush->id.properties, fd);

			/* brush->(mask_)mtex.obj is ignored on purpose? */
			brush->mtex.tex = newlibadr_us(fd, brush->id.lib, brush->mtex.tex);
			brush->mask_mtex.tex = newlibadr_us(fd, brush->id.lib, brush->mask_mtex.tex);
			brush->clone.image = newlibadr(fd, brush->id.lib, brush->clone.image);
			brush->toggle_brush = newlibadr(fd, brush->id.lib, brush->toggle_brush);
			brush->paint_curve = newlibadr_us(fd, brush->id.lib, brush->paint_curve);

			/* link default grease pencil palette */
			if (brush->gpencil_settings != NULL) {
				brush->gpencil_settings->material = newlibadr_us(fd, brush->id.lib, brush->gpencil_settings->material);
			}

			brush->id.tag &= ~LIB_TAG_NEED_LINK;
		}
	}
}

static void direct_link_brush(FileData *fd, Brush *brush)
{
	/* brush itself has been read */

	/* fallof curve */
	brush->curve = newdataadr(fd, brush->curve);

	brush->gradient = newdataadr(fd, brush->gradient);

	if (brush->curve)
		direct_link_curvemapping(fd, brush->curve);
	else
		BKE_brush_curve_preset(brush, CURVE_PRESET_SHARP);

	/* grease pencil */
	brush->gpencil_settings = newdataadr(fd, brush->gpencil_settings);
	if (brush->gpencil_settings != NULL) {
		brush->gpencil_settings->curve_sensitivity = newdataadr(fd, brush->gpencil_settings->curve_sensitivity);
		brush->gpencil_settings->curve_strength = newdataadr(fd, brush->gpencil_settings->curve_strength);
		brush->gpencil_settings->curve_jitter = newdataadr(fd, brush->gpencil_settings->curve_jitter);

		if (brush->gpencil_settings->curve_sensitivity)
			direct_link_curvemapping(fd, brush->gpencil_settings->curve_sensitivity);

		if (brush->gpencil_settings->curve_strength)
			direct_link_curvemapping(fd, brush->gpencil_settings->curve_strength);

		if (brush->gpencil_settings->curve_jitter)
			direct_link_curvemapping(fd, brush->gpencil_settings->curve_jitter);
	}

	brush->preview = NULL;
	brush->icon_imbuf = NULL;
}

/* ************ READ Palette *************** */

static void lib_link_palette(FileData *fd, Main *main)
{
	/* only link ID pointers */
	for (Palette *palette = main->palettes.first; palette; palette = palette->id.next) {
		if (palette->id.tag & LIB_TAG_NEED_LINK) {
			IDP_LibLinkProperty(palette->id.properties, fd);

			palette->id.tag &= ~LIB_TAG_NEED_LINK;
		}
	}
}

static void direct_link_palette(FileData *fd, Palette *palette)
{

	/* palette itself has been read */
	link_list(fd, &palette->colors);
}

static void lib_link_paint_curve(FileData *fd, Main *main)
{
	/* only link ID pointers */
	for (PaintCurve *pc = main->paintcurves.first; pc; pc = pc->id.next) {
		if (pc->id.tag & LIB_TAG_NEED_LINK) {
			IDP_LibLinkProperty(pc->id.properties, fd);

			pc->id.tag &= ~LIB_TAG_NEED_LINK;
		}
	}
}

static void direct_link_paint_curve(FileData *fd, PaintCurve *pc)
{
	pc->points = newdataadr(fd, pc->points);
}

/* ************ READ PACKEDFILE *************** */

static PackedFile *direct_link_packedfile(FileData *fd, PackedFile *oldpf)
{
	PackedFile *pf = newpackedadr(fd, oldpf);

	if (pf) {
		pf->data = newpackedadr(fd, pf->data);
	}

	return pf;
}

/* ************ READ ANIMATION STUFF ***************** */

/* Legacy Data Support (for Version Patching) ----------------------------- */

// XXX deprecated - old animation system
static void lib_link_ipo(FileData *fd, Main *main)
{
	Ipo *ipo;

	for (ipo = main->ipo.first; ipo; ipo = ipo->id.next) {
		if (ipo->id.tag & LIB_TAG_NEED_LINK) {
			IpoCurve *icu;
			for (icu = ipo->curve.first; icu; icu = icu->next) {
				if (icu->driver)
					icu->driver->ob = newlibadr(fd, ipo->id.lib, icu->driver->ob);
			}
			ipo->id.tag &= ~LIB_TAG_NEED_LINK;
		}
	}
}

// XXX deprecated - old animation system
static void direct_link_ipo(FileData *fd, Ipo *ipo)
{
	IpoCurve *icu;

	link_list(fd, &(ipo->curve));

	for (icu = ipo->curve.first; icu; icu = icu->next) {
		icu->bezt = newdataadr(fd, icu->bezt);
		icu->bp = newdataadr(fd, icu->bp);
		icu->driver = newdataadr(fd, icu->driver);
	}
}

// XXX deprecated - old animation system
static void lib_link_nlastrips(FileData *fd, ID *id, ListBase *striplist)
{
	bActionStrip *strip;
	bActionModifier *amod;

	for (strip=striplist->first; strip; strip=strip->next) {
		strip->object = newlibadr(fd, id->lib, strip->object);
		strip->act = newlibadr_us(fd, id->lib, strip->act);
		strip->ipo = newlibadr(fd, id->lib, strip->ipo);
		for (amod = strip->modifiers.first; amod; amod = amod->next)
			amod->ob = newlibadr(fd, id->lib, amod->ob);
	}
}

// XXX deprecated - old animation system
static void direct_link_nlastrips(FileData *fd, ListBase *strips)
{
	bActionStrip *strip;

	link_list(fd, strips);

	for (strip = strips->first; strip; strip = strip->next)
		link_list(fd, &strip->modifiers);
}

// XXX deprecated - old animation system
static void lib_link_constraint_channels(FileData *fd, ID *id, ListBase *chanbase)
{
	bConstraintChannel *chan;

	for (chan=chanbase->first; chan; chan=chan->next) {
		chan->ipo = newlibadr_us(fd, id->lib, chan->ipo);
	}
}

/* Data Linking ----------------------------- */

static void lib_link_fmodifiers(FileData *fd, ID *id, ListBase *list)
{
	FModifier *fcm;

	for (fcm = list->first; fcm; fcm = fcm->next) {
		/* data for specific modifiers */
		switch (fcm->type) {
			case FMODIFIER_TYPE_PYTHON:
			{
				FMod_Python *data = (FMod_Python *)fcm->data;
				data->script = newlibadr(fd, id->lib, data->script);

				break;
			}
		}
	}
}

static void lib_link_fcurves(FileData *fd, ID *id, ListBase *list)
{
	FCurve *fcu;

	if (list == NULL)
		return;

	/* relink ID-block references... */
	for (fcu = list->first; fcu; fcu = fcu->next) {
		/* driver data */
		if (fcu->driver) {
			ChannelDriver *driver = fcu->driver;
			DriverVar *dvar;

			for (dvar= driver->variables.first; dvar; dvar= dvar->next) {
				DRIVER_TARGETS_LOOPER(dvar)
				{
					/* only relink if still used */
					if (tarIndex < dvar->num_targets)
						dtar->id = newlibadr(fd, id->lib, dtar->id);
					else
						dtar->id = NULL;
				}
				DRIVER_TARGETS_LOOPER_END
			}
		}

		/* modifiers */
		lib_link_fmodifiers(fd, id, &fcu->modifiers);
	}
}


/* NOTE: this assumes that link_list has already been called on the list */
static void direct_link_fmodifiers(FileData *fd, ListBase *list, FCurve *curve)
{
	FModifier *fcm;

	for (fcm = list->first; fcm; fcm = fcm->next) {
		/* relink general data */
		fcm->data  = newdataadr(fd, fcm->data);
		fcm->curve = curve;

		/* do relinking of data for specific types */
		switch (fcm->type) {
			case FMODIFIER_TYPE_GENERATOR:
			{
				FMod_Generator *data = (FMod_Generator *)fcm->data;

				data->coefficients = newdataadr(fd, data->coefficients);

				if (fd->flags & FD_FLAGS_SWITCH_ENDIAN) {
					BLI_endian_switch_float_array(data->coefficients, data->arraysize);
				}

				break;
			}
			case FMODIFIER_TYPE_ENVELOPE:
			{
				FMod_Envelope *data=  (FMod_Envelope *)fcm->data;

				data->data= newdataadr(fd, data->data);

				break;
			}
			case FMODIFIER_TYPE_PYTHON:
			{
				FMod_Python *data = (FMod_Python *)fcm->data;

				data->prop = newdataadr(fd, data->prop);
				IDP_DirectLinkGroup_OrFree(&data->prop, (fd->flags & FD_FLAGS_SWITCH_ENDIAN), fd);

				break;
			}
		}
	}
}

/* NOTE: this assumes that link_list has already been called on the list */
static void direct_link_fcurves(FileData *fd, ListBase *list)
{
	FCurve *fcu;

	/* link F-Curve data to F-Curve again (non ID-libs) */
	for (fcu = list->first; fcu; fcu = fcu->next) {
		/* curve data */
		fcu->bezt = newdataadr(fd, fcu->bezt);
		fcu->fpt = newdataadr(fd, fcu->fpt);

		/* rna path */
		fcu->rna_path = newdataadr(fd, fcu->rna_path);

		/* group */
		fcu->grp = newdataadr_ex(fd, fcu->grp, false);

		/* clear disabled flag - allows disabled drivers to be tried again ([#32155]),
		 * but also means that another method for "reviving disabled F-Curves" exists
		 */
		fcu->flag &= ~FCURVE_DISABLED;

		/* driver */
		fcu->driver= newdataadr(fd, fcu->driver);
		if (fcu->driver) {
			ChannelDriver *driver= fcu->driver;
			DriverVar *dvar;

			/* compiled expression data will need to be regenerated (old pointer may still be set here) */
			driver->expr_comp = NULL;

			/* give the driver a fresh chance - the operating environment may be different now
			 * (addons, etc. may be different) so the driver namespace may be sane now [#32155]
			 */
			driver->flag &= ~DRIVER_FLAG_INVALID;

			/* relink variables, targets and their paths */
			link_list(fd, &driver->variables);
			for (dvar= driver->variables.first; dvar; dvar= dvar->next) {
				DRIVER_TARGETS_LOOPER(dvar)
				{
					/* only relink the targets being used */
					if (tarIndex < dvar->num_targets)
						dtar->rna_path = newdataadr(fd, dtar->rna_path);
					else
						dtar->rna_path = NULL;
				}
				DRIVER_TARGETS_LOOPER_END
			}
		}

		/* modifiers */
		link_list(fd, &fcu->modifiers);
		direct_link_fmodifiers(fd, &fcu->modifiers, fcu);
	}
}


static void lib_link_action(FileData *fd, Main *main)
{
	for (bAction *act = main->action.first; act; act = act->id.next) {
		if (act->id.tag & LIB_TAG_NEED_LINK) {
			IDP_LibLinkProperty(act->id.properties, fd);

// XXX deprecated - old animation system <<<
			for (bActionChannel *chan = act->chanbase.first; chan; chan = chan->next) {
				chan->ipo = newlibadr_us(fd, act->id.lib, chan->ipo);
				lib_link_constraint_channels(fd, &act->id, &chan->constraintChannels);
			}
// >>> XXX deprecated - old animation system

			lib_link_fcurves(fd, &act->id, &act->curves);

			for (TimeMarker *marker = act->markers.first; marker; marker = marker->next) {
				if (marker->camera) {
					marker->camera = newlibadr(fd, act->id.lib, marker->camera);
				}
			}

			act->id.tag &= ~LIB_TAG_NEED_LINK;
		}
	}
}

static void direct_link_action(FileData *fd, bAction *act)
{
	bActionChannel *achan; // XXX deprecated - old animation system
	bActionGroup *agrp;

	link_list(fd, &act->curves);
	link_list(fd, &act->chanbase); // XXX deprecated - old animation system
	link_list(fd, &act->groups);
	link_list(fd, &act->markers);

// XXX deprecated - old animation system <<<
	for (achan = act->chanbase.first; achan; achan=achan->next) {
		achan->grp = newdataadr(fd, achan->grp);

		link_list(fd, &achan->constraintChannels);
	}
// >>> XXX deprecated - old animation system

	direct_link_fcurves(fd, &act->curves);

	for (agrp = act->groups.first; agrp; agrp= agrp->next) {
		agrp->channels.first= newdataadr(fd, agrp->channels.first);
		agrp->channels.last= newdataadr(fd, agrp->channels.last);
	}
}

static void lib_link_nladata_strips(FileData *fd, ID *id, ListBase *list)
{
	NlaStrip *strip;

	for (strip = list->first; strip; strip = strip->next) {
		/* check strip's children */
		lib_link_nladata_strips(fd, id, &strip->strips);

		/* check strip's F-Curves */
		lib_link_fcurves(fd, id, &strip->fcurves);

		/* reassign the counted-reference to action */
		strip->act = newlibadr_us(fd, id->lib, strip->act);

		/* fix action id-root (i.e. if it comes from a pre 2.57 .blend file) */
		if ((strip->act) && (strip->act->idroot == 0))
			strip->act->idroot = GS(id->name);
	}
}

static void lib_link_nladata(FileData *fd, ID *id, ListBase *list)
{
	NlaTrack *nlt;

	/* we only care about the NLA strips inside the tracks */
	for (nlt = list->first; nlt; nlt = nlt->next) {
		lib_link_nladata_strips(fd, id, &nlt->strips);
	}
}

/* This handles Animato NLA-Strips linking
 * NOTE: this assumes that link_list has already been called on the list
 */
static void direct_link_nladata_strips(FileData *fd, ListBase *list)
{
	NlaStrip *strip;

	for (strip = list->first; strip; strip = strip->next) {
		/* strip's child strips */
		link_list(fd, &strip->strips);
		direct_link_nladata_strips(fd, &strip->strips);

		/* strip's F-Curves */
		link_list(fd, &strip->fcurves);
		direct_link_fcurves(fd, &strip->fcurves);

		/* strip's F-Modifiers */
		link_list(fd, &strip->modifiers);
		direct_link_fmodifiers(fd, &strip->modifiers, NULL);
	}
}

/* NOTE: this assumes that link_list has already been called on the list */
static void direct_link_nladata(FileData *fd, ListBase *list)
{
	NlaTrack *nlt;

	for (nlt = list->first; nlt; nlt = nlt->next) {
		/* relink list of strips */
		link_list(fd, &nlt->strips);

		/* relink strip data */
		direct_link_nladata_strips(fd, &nlt->strips);
	}
}

/* ------- */

static void lib_link_keyingsets(FileData *fd, ID *id, ListBase *list)
{
	KeyingSet *ks;
	KS_Path *ksp;

	/* here, we're only interested in the ID pointer stored in some of the paths */
	for (ks = list->first; ks; ks = ks->next) {
		for (ksp = ks->paths.first; ksp; ksp = ksp->next) {
			ksp->id= newlibadr(fd, id->lib, ksp->id);
		}
	}
}

/* NOTE: this assumes that link_list has already been called on the list */
static void direct_link_keyingsets(FileData *fd, ListBase *list)
{
	KeyingSet *ks;
	KS_Path *ksp;

	/* link KeyingSet data to KeyingSet again (non ID-libs) */
	for (ks = list->first; ks; ks = ks->next) {
		/* paths */
		link_list(fd, &ks->paths);

		for (ksp = ks->paths.first; ksp; ksp = ksp->next) {
			/* rna path */
			ksp->rna_path= newdataadr(fd, ksp->rna_path);
		}
	}
}

/* ------- */

static void lib_link_animdata(FileData *fd, ID *id, AnimData *adt)
{
	if (adt == NULL)
		return;

	/* link action data */
	adt->action= newlibadr_us(fd, id->lib, adt->action);
	adt->tmpact= newlibadr_us(fd, id->lib, adt->tmpact);

	/* fix action id-roots (i.e. if they come from a pre 2.57 .blend file) */
	if ((adt->action) && (adt->action->idroot == 0))
		adt->action->idroot = GS(id->name);
	if ((adt->tmpact) && (adt->tmpact->idroot == 0))
		adt->tmpact->idroot = GS(id->name);

	/* link drivers */
	lib_link_fcurves(fd, id, &adt->drivers);

	/* overrides don't have lib-link for now, so no need to do anything */

	/* link NLA-data */
	lib_link_nladata(fd, id, &adt->nla_tracks);
}

static void direct_link_animdata(FileData *fd, AnimData *adt)
{
	/* NOTE: must have called newdataadr already before doing this... */
	if (adt == NULL)
		return;

	/* link drivers */
	link_list(fd, &adt->drivers);
	direct_link_fcurves(fd, &adt->drivers);
	adt->driver_array = NULL;

	/* link overrides */
	// TODO...

	/* link NLA-data */
	link_list(fd, &adt->nla_tracks);
	direct_link_nladata(fd, &adt->nla_tracks);

	/* relink active track/strip - even though strictly speaking this should only be used
	 * if we're in 'tweaking mode', we need to be able to have this loaded back for
	 * undo, but also since users may not exit tweakmode before saving (#24535)
	 */
	// TODO: it's not really nice that anyone should be able to save the file in this
	//		state, but it's going to be too hard to enforce this single case...
	adt->act_track = newdataadr(fd, adt->act_track);
	adt->actstrip = newdataadr(fd, adt->actstrip);
}

/* ************ READ CACHEFILES *************** */

static void lib_link_cachefiles(FileData *fd, Main *bmain)
{
	/* only link ID pointers */
	for (CacheFile *cache_file = bmain->cachefiles.first; cache_file; cache_file = cache_file->id.next) {
		if (cache_file->id.tag & LIB_TAG_NEED_LINK) {
			IDP_LibLinkProperty(cache_file->id.properties, fd);
			lib_link_animdata(fd, &cache_file->id, cache_file->adt);

			cache_file->id.tag &= ~LIB_TAG_NEED_LINK;
		}
	}
}

static void direct_link_cachefile(FileData *fd, CacheFile *cache_file)
{
	BLI_listbase_clear(&cache_file->object_paths);
	cache_file->handle = NULL;
	cache_file->handle_mutex = NULL;

	/* relink animdata */
	cache_file->adt = newdataadr(fd, cache_file->adt);
	direct_link_animdata(fd, cache_file->adt);
}

/* ************ READ WORKSPACES *************** */

static void lib_link_workspaces(FileData *fd, Main *bmain)
{
	for (WorkSpace *workspace = bmain->workspaces.first; workspace; workspace = workspace->id.next) {
		ListBase *layouts = BKE_workspace_layouts_get(workspace);
		ID *id = (ID *)workspace;

		if ((id->tag & LIB_TAG_NEED_LINK) == 0) {
			continue;
		}
		IDP_LibLinkProperty(id->properties, fd);
		id_us_ensure_real(id);

		for (WorkSpaceLayout *layout = layouts->first, *layout_next; layout; layout = layout_next) {
			bScreen *screen = newlibadr(fd, id->lib, BKE_workspace_layout_screen_get(layout));

			layout_next = layout->next;
			if (screen) {
				BKE_workspace_layout_screen_set(layout, screen);

				if (ID_IS_LINKED(id)) {
					screen->winid = 0;
					if (screen->temp) {
						/* delete temp layouts when appending */
						BKE_workspace_layout_remove(bmain, workspace, layout);
					}
				}
			}
		}

		id->tag &= ~LIB_TAG_NEED_LINK;
	}
}

static void direct_link_workspace(FileData *fd, WorkSpace *workspace, const Main *main)
{
	link_list(fd, BKE_workspace_layouts_get(workspace));
	link_list(fd, &workspace->hook_layout_relations);
	link_list(fd, &workspace->owner_ids);
	link_list(fd, &workspace->tools);

	for (WorkSpaceDataRelation *relation = workspace->hook_layout_relations.first;
	     relation;
	     relation = relation->next)
	{
		relation->parent = newglobadr(fd, relation->parent); /* data from window - need to access through global oldnew-map */
		relation->value = newdataadr(fd, relation->value);
	}

	/* Same issue/fix as in direct_link_workspace_link_scene_data: Can't read workspace data
	 * when reading windows, so have to update windows after/when reading workspaces. */
	for (wmWindowManager *wm = main->wm.first; wm; wm = wm->id.next) {
		for (wmWindow *win = wm->windows.first; win; win = win->next) {
			WorkSpaceLayout *act_layout = newdataadr(fd, BKE_workspace_active_layout_get(win->workspace_hook));
			if (act_layout) {
				BKE_workspace_active_layout_set(win->workspace_hook, act_layout);
			}
		}
	}

	for (bToolRef *tref = workspace->tools.first; tref; tref = tref->next) {
		tref->runtime = NULL;
		tref->properties = newdataadr(fd, tref->properties);
		IDP_DirectLinkGroup_OrFree(&tref->properties, (fd->flags & FD_FLAGS_SWITCH_ENDIAN), fd);
	}

	workspace->status_text = NULL;
}

static void lib_link_workspace_instance_hook(FileData *fd, WorkSpaceInstanceHook *hook, ID *id)
{
	WorkSpace *workspace = BKE_workspace_active_get(hook);
	BKE_workspace_active_set(hook, newlibadr(fd, id->lib, workspace));
}


/* ************ READ MOTION PATHS *************** */

/* direct data for cache */
static void direct_link_motionpath(FileData *fd, bMotionPath *mpath)
{
	/* sanity check */
	if (mpath == NULL)
		return;

	/* relink points cache */
	mpath->points = newdataadr(fd, mpath->points);

	mpath->points_vbo = NULL;
	mpath->batch_line = NULL;
	mpath->batch_points = NULL;
}

/* ************ READ NODE TREE *************** */

/* Single node tree (also used for material/scene trees), ntree is not NULL */
static void lib_link_ntree(FileData *fd, ID *id, bNodeTree *ntree)
{
	bNode *node;
	bNodeSocket *sock;

	IDP_LibLinkProperty(ntree->id.properties, fd);
	lib_link_animdata(fd, &ntree->id, ntree->adt);

	ntree->gpd = newlibadr_us(fd, id->lib, ntree->gpd);

	for (node = ntree->nodes.first; node; node = node->next) {
		/* Link ID Properties -- and copy this comment EXACTLY for easy finding
		 * of library blocks that implement this.*/
		IDP_LibLinkProperty(node->prop, fd);

		node->id = newlibadr_us(fd, id->lib, node->id);

		for (sock = node->inputs.first; sock; sock = sock->next) {
			IDP_LibLinkProperty(sock->prop, fd);
		}
		for (sock = node->outputs.first; sock; sock = sock->next) {
			IDP_LibLinkProperty(sock->prop, fd);
		}
	}

	for (sock = ntree->inputs.first; sock; sock = sock->next) {
		IDP_LibLinkProperty(sock->prop, fd);
	}
	for (sock = ntree->outputs.first; sock; sock = sock->next) {
		IDP_LibLinkProperty(sock->prop, fd);
	}
}

/* library ntree linking after fileread */
static void lib_link_nodetree(FileData *fd, Main *main)
{
	/* only link ID pointers */
	for (bNodeTree *ntree = main->nodetree.first; ntree; ntree = ntree->id.next) {
		if (ntree->id.tag & LIB_TAG_NEED_LINK) {
			lib_link_ntree(fd, &ntree->id, ntree);

			ntree->id.tag &= ~LIB_TAG_NEED_LINK;
		}
	}
}

/* updates group node socket identifier so that
 * external links to/from the group node are preserved.
 */
static void lib_node_do_versions_group_indices(bNode *gnode)
{
	bNodeTree *ngroup = (bNodeTree*)gnode->id;
	bNodeSocket *sock;
	bNodeLink *link;

	for (sock=gnode->outputs.first; sock; sock = sock->next) {
		int old_index = sock->to_index;

		for (link = ngroup->links.first; link; link = link->next) {
			if (link->tonode == NULL && link->fromsock->own_index == old_index) {
				strcpy(sock->identifier, link->fromsock->identifier);
				/* deprecated */
				sock->own_index = link->fromsock->own_index;
				sock->to_index = 0;
				sock->groupsock = NULL;
			}
		}
	}
	for (sock=gnode->inputs.first; sock; sock = sock->next) {
		int old_index = sock->to_index;

		for (link = ngroup->links.first; link; link = link->next) {
			if (link->fromnode == NULL && link->tosock->own_index == old_index) {
				strcpy(sock->identifier, link->tosock->identifier);
				/* deprecated */
				sock->own_index = link->tosock->own_index;
				sock->to_index = 0;
				sock->groupsock = NULL;
			}
		}
	}
}

/* verify types for nodes and groups, all data has to be read */
/* open = 0: appending/linking, open = 1: open new file (need to clean out dynamic
 * typedefs */
static void lib_verify_nodetree(Main *main, int UNUSED(open))
{
	/* this crashes blender on undo/redo */
#if 0
		if (open == 1) {
			reinit_nodesystem();
		}
#endif

	/* set node->typeinfo pointers */
	FOREACH_NODETREE(main, ntree, id) {
		ntreeSetTypes(NULL, ntree);
	} FOREACH_NODETREE_END

	/* verify static socket templates */
	FOREACH_NODETREE(main, ntree, id) {
		bNode *node;
		for (node=ntree->nodes.first; node; node=node->next)
			node_verify_socket_templates(ntree, node);
	} FOREACH_NODETREE_END

	{
		bool has_old_groups = false;
		/* XXX this should actually be part of do_versions, but since we need
		 * finished library linking, it is not possible there. Instead in do_versions
		 * we have set the NTREE_DO_VERSIONS_GROUP_EXPOSE_2_56_2 flag, so at this point we can do the
		 * actual group node updates.
		 */
		for (bNodeTree *ntree = main->nodetree.first; ntree; ntree = ntree->id.next) {
			if (ntree->flag & NTREE_DO_VERSIONS_GROUP_EXPOSE_2_56_2) {
				has_old_groups = 1;
			}
		}

		if (has_old_groups) {
			FOREACH_NODETREE(main, ntree, id) {
				/* updates external links for all group nodes in a tree */
				bNode *node;
				for (node = ntree->nodes.first; node; node = node->next) {
					if (node->type == NODE_GROUP) {
						bNodeTree *ngroup = (bNodeTree*)node->id;
						if (ngroup && (ngroup->flag & NTREE_DO_VERSIONS_GROUP_EXPOSE_2_56_2))
							lib_node_do_versions_group_indices(node);
					}
				}
			} FOREACH_NODETREE_END
		}

		for (bNodeTree *ntree = main->nodetree.first; ntree; ntree = ntree->id.next) {
			ntree->flag &= ~NTREE_DO_VERSIONS_GROUP_EXPOSE_2_56_2;
		}
	}

	{
		/* Convert the previously used ntree->inputs/ntree->outputs lists to interface nodes.
		 * Pre 2.56.2 node trees automatically have all unlinked sockets exposed already
		 * (see NTREE_DO_VERSIONS_GROUP_EXPOSE_2_56_2).
		 *
		 * XXX this should actually be part of do_versions,
		 * but needs valid typeinfo pointers to create interface nodes.
		 *
		 * Note: theoretically only needed in node groups (main->nodetree),
		 * but due to a temporary bug such links could have been added in all trees,
		 * so have to clean up all of them ...
		 */

		FOREACH_NODETREE(main, ntree, id) {
			if (ntree->flag & NTREE_DO_VERSIONS_CUSTOMNODES_GROUP) {
				bNode *input_node = NULL, *output_node = NULL;
				int num_inputs = 0, num_outputs = 0;
				bNodeLink *link, *next_link;
				/* Only create new interface nodes for actual older files.
				 * New file versions already have input/output nodes with duplicate links,
				 * in that case just remove the invalid links.
				 */
				const bool create_io_nodes = (ntree->flag & NTREE_DO_VERSIONS_CUSTOMNODES_GROUP_CREATE_INTERFACE) != 0;

				float input_locx = 1000000.0f, input_locy = 0.0f;
				float output_locx = -1000000.0f, output_locy = 0.0f;
				/* rough guess, not nice but we don't have access to UI constants here ... */
				static const float offsetx = 42 + 3*20 + 20;
				/*static const float offsety = 0.0f;*/

				if (create_io_nodes) {
					if (ntree->inputs.first)
						input_node = nodeAddStaticNode(NULL, ntree, NODE_GROUP_INPUT);

					if (ntree->outputs.first)
						output_node = nodeAddStaticNode(NULL, ntree, NODE_GROUP_OUTPUT);
				}

				/* Redirect links from/to the node tree interface to input/output node.
				 * If the fromnode/tonode pointers are NULL, this means a link from/to
				 * the ntree interface sockets, which need to be redirected to new interface nodes.
				 */
				for (link = ntree->links.first; link; link = next_link) {
					bool free_link = false;
					next_link = link->next;

					if (link->fromnode == NULL) {
						if (input_node) {
							link->fromnode = input_node;
							link->fromsock = node_group_input_find_socket(input_node, link->fromsock->identifier);
							++num_inputs;

							if (link->tonode) {
								if (input_locx > link->tonode->locx - offsetx)
									input_locx = link->tonode->locx - offsetx;
								input_locy += link->tonode->locy;
							}
						}
						else {
							free_link = true;
						}
					}

					if (link->tonode == NULL) {
						if (output_node) {
							link->tonode = output_node;
							link->tosock = node_group_output_find_socket(output_node, link->tosock->identifier);
							++num_outputs;

							if (link->fromnode) {
								if (output_locx < link->fromnode->locx + offsetx)
									output_locx = link->fromnode->locx + offsetx;
								output_locy += link->fromnode->locy;
							}
						}
						else {
							free_link = true;
						}
					}

					if (free_link)
						nodeRemLink(ntree, link);
				}

				if (num_inputs > 0) {
					input_locy /= num_inputs;
					input_node->locx = input_locx;
					input_node->locy = input_locy;
				}
				if (num_outputs > 0) {
					output_locy /= num_outputs;
					output_node->locx = output_locx;
					output_node->locy = output_locy;
				}

				/* clear do_versions flags */
				ntree->flag &= ~(NTREE_DO_VERSIONS_CUSTOMNODES_GROUP | NTREE_DO_VERSIONS_CUSTOMNODES_GROUP_CREATE_INTERFACE);
			}
		}
		FOREACH_NODETREE_END
	}

	/* verify all group user nodes */
	for (bNodeTree *ntree = main->nodetree.first; ntree; ntree = ntree->id.next) {
		ntreeVerifyNodes(main, &ntree->id);
	}

	/* make update calls where necessary */
	{
		FOREACH_NODETREE(main, ntree, id) {
			/* make an update call for the tree */
			ntreeUpdateTree(main, ntree);
		} FOREACH_NODETREE_END
	}
}

static void direct_link_node_socket(FileData *fd, bNodeSocket *sock)
{
	sock->prop = newdataadr(fd, sock->prop);
	IDP_DirectLinkGroup_OrFree(&sock->prop, (fd->flags & FD_FLAGS_SWITCH_ENDIAN), fd);

	sock->link = newdataadr(fd, sock->link);
	sock->typeinfo = NULL;
	sock->storage = newdataadr(fd, sock->storage);
	sock->default_value = newdataadr(fd, sock->default_value);
	sock->cache = NULL;
}

/* ntree itself has been read! */
static void direct_link_nodetree(FileData *fd, bNodeTree *ntree)
{
	/* note: writing and reading goes in sync, for speed */
	bNode *node;
	bNodeSocket *sock;
	bNodeLink *link;

	ntree->init = 0;		/* to set callbacks and force setting types */
	ntree->is_updating = false;
	ntree->typeinfo= NULL;
	ntree->interface_type = NULL;

	ntree->progress = NULL;
	ntree->execdata = NULL;
	ntree->duplilock = NULL;

	ntree->adt = newdataadr(fd, ntree->adt);
	direct_link_animdata(fd, ntree->adt);

	ntree->id.recalc &= ~ID_RECALC_ALL;

	link_list(fd, &ntree->nodes);
	for (node = ntree->nodes.first; node; node = node->next) {
		node->typeinfo = NULL;

		link_list(fd, &node->inputs);
		link_list(fd, &node->outputs);

		node->prop = newdataadr(fd, node->prop);
		IDP_DirectLinkGroup_OrFree(&node->prop, (fd->flags & FD_FLAGS_SWITCH_ENDIAN), fd);

		link_list(fd, &node->internal_links);
		for (link = node->internal_links.first; link; link = link->next) {
			link->fromnode = newdataadr(fd, link->fromnode);
			link->fromsock = newdataadr(fd, link->fromsock);
			link->tonode = newdataadr(fd, link->tonode);
			link->tosock = newdataadr(fd, link->tosock);
		}

		if (node->type == CMP_NODE_MOVIEDISTORTION) {
			node->storage = newmclipadr(fd, node->storage);
		}
		else {
			node->storage = newdataadr(fd, node->storage);
		}

		if (node->storage) {
			/* could be handlerized at some point */
			if (ntree->type==NTREE_SHADER) {
				if (node->type==SH_NODE_CURVE_VEC || node->type==SH_NODE_CURVE_RGB) {
					direct_link_curvemapping(fd, node->storage);
				}
				else if (node->type==SH_NODE_SCRIPT) {
					NodeShaderScript *nss = (NodeShaderScript *) node->storage;
					nss->bytecode = newdataadr(fd, nss->bytecode);
				}
				else if (node->type==SH_NODE_TEX_POINTDENSITY) {
					NodeShaderTexPointDensity *npd = (NodeShaderTexPointDensity *) node->storage;
					memset(&npd->pd, 0, sizeof(npd->pd));
				}
			}
			else if (ntree->type==NTREE_COMPOSIT) {
				if (ELEM(node->type, CMP_NODE_TIME, CMP_NODE_CURVE_VEC, CMP_NODE_CURVE_RGB, CMP_NODE_HUECORRECT))
					direct_link_curvemapping(fd, node->storage);
				else if (ELEM(node->type, CMP_NODE_IMAGE, CMP_NODE_R_LAYERS, CMP_NODE_VIEWER, CMP_NODE_SPLITVIEWER))
					((ImageUser *)node->storage)->ok = 1;
				else if (node->type==CMP_NODE_CRYPTOMATTE) {
					NodeCryptomatte *nc = (NodeCryptomatte *) node->storage;
					nc->matte_id = newdataadr(fd, nc->matte_id);
				}
			}
			else if ( ntree->type==NTREE_TEXTURE) {
				if (node->type==TEX_NODE_CURVE_RGB || node->type==TEX_NODE_CURVE_TIME)
					direct_link_curvemapping(fd, node->storage);
				else if (node->type==TEX_NODE_IMAGE)
					((ImageUser *)node->storage)->ok = 1;
			}
		}
	}
	link_list(fd, &ntree->links);

	/* and we connect the rest */
	for (node = ntree->nodes.first; node; node = node->next) {
		node->parent = newdataadr(fd, node->parent);
		node->lasty = 0;

		for (sock = node->inputs.first; sock; sock = sock->next)
			direct_link_node_socket(fd, sock);
		for (sock = node->outputs.first; sock; sock = sock->next)
			direct_link_node_socket(fd, sock);
	}

	/* interface socket lists */
	link_list(fd, &ntree->inputs);
	link_list(fd, &ntree->outputs);
	for (sock = ntree->inputs.first; sock; sock = sock->next)
		direct_link_node_socket(fd, sock);
	for (sock = ntree->outputs.first; sock; sock = sock->next)
		direct_link_node_socket(fd, sock);

	for (link = ntree->links.first; link; link= link->next) {
		link->fromnode = newdataadr(fd, link->fromnode);
		link->tonode = newdataadr(fd, link->tonode);
		link->fromsock = newdataadr(fd, link->fromsock);
		link->tosock = newdataadr(fd, link->tosock);
	}

#if 0
	if (ntree->previews) {
		bNodeInstanceHash *new_previews = BKE_node_instance_hash_new("node previews");
		bNodeInstanceHashIterator iter;

		NODE_INSTANCE_HASH_ITER(iter, ntree->previews) {
			bNodePreview *preview = BKE_node_instance_hash_iterator_get_value(&iter);
			if (preview) {
				bNodePreview *new_preview = newimaadr(fd, preview);
				if (new_preview) {
					bNodeInstanceKey key = BKE_node_instance_hash_iterator_get_key(&iter);
					BKE_node_instance_hash_insert(new_previews, key, new_preview);
				}
			}
		}
		BKE_node_instance_hash_free(ntree->previews, NULL);
		ntree->previews = new_previews;
	}
#else
	/* XXX TODO */
	ntree->previews = NULL;
#endif

	/* type verification is in lib-link */
}

/* ************ READ ARMATURE ***************** */

/* temp struct used to transport needed info to lib_link_constraint_cb() */
typedef struct tConstraintLinkData {
	FileData *fd;
	ID *id;
} tConstraintLinkData;
/* callback function used to relink constraint ID-links */
static void lib_link_constraint_cb(bConstraint *UNUSED(con), ID **idpoin, bool is_reference, void *userdata)
{
	tConstraintLinkData *cld= (tConstraintLinkData *)userdata;

	/* for reference types, we need to increment the usercounts on load... */
	if (is_reference) {
		/* reference type - with usercount */
		*idpoin = newlibadr_us(cld->fd, cld->id->lib, *idpoin);
	}
	else {
		/* target type - no usercount needed */
		*idpoin = newlibadr(cld->fd, cld->id->lib, *idpoin);
	}
}

static void lib_link_constraints(FileData *fd, ID *id, ListBase *conlist)
{
	tConstraintLinkData cld;
	bConstraint *con;

	/* legacy fixes */
	for (con = conlist->first; con; con=con->next) {
		/* patch for error introduced by changing constraints (dunno how) */
		/* if con->data type changes, dna cannot resolve the pointer! (ton) */
		if (con->data == NULL) {
			con->type = CONSTRAINT_TYPE_NULL;
		}
		/* own ipo, all constraints have it */
		con->ipo = newlibadr_us(fd, id->lib, con->ipo); // XXX deprecated - old animation system

		/* If linking from a library, clear 'local' static override flag. */
		if (id->lib != NULL) {
			con->flag &= ~CONSTRAINT_STATICOVERRIDE_LOCAL;
		}
	}

	/* relink all ID-blocks used by the constraints */
	cld.fd = fd;
	cld.id = id;

	BKE_constraints_id_loop(conlist, lib_link_constraint_cb, &cld);
}

static void direct_link_constraints(FileData *fd, ListBase *lb)
{
	bConstraint *con;

	link_list(fd, lb);
	for (con=lb->first; con; con=con->next) {
		con->data = newdataadr(fd, con->data);

		switch (con->type) {
			case CONSTRAINT_TYPE_PYTHON:
			{
				bPythonConstraint *data= con->data;

				link_list(fd, &data->targets);

				data->prop = newdataadr(fd, data->prop);
				IDP_DirectLinkGroup_OrFree(&data->prop, (fd->flags & FD_FLAGS_SWITCH_ENDIAN), fd);
				break;
			}
			case CONSTRAINT_TYPE_SPLINEIK:
			{
				bSplineIKConstraint *data= con->data;

				data->points= newdataadr(fd, data->points);
				break;
			}
			case CONSTRAINT_TYPE_KINEMATIC:
			{
				bKinematicConstraint *data = con->data;

				con->lin_error = 0.f;
				con->rot_error = 0.f;

				/* version patch for runtime flag, was not cleared in some case */
				data->flag &= ~CONSTRAINT_IK_AUTO;
				break;
			}
			case CONSTRAINT_TYPE_CHILDOF:
			{
				/* XXX version patch, in older code this flag wasn't always set, and is inherent to type */
				if (con->ownspace == CONSTRAINT_SPACE_POSE)
					con->flag |= CONSTRAINT_SPACEONCE;
				break;
			}
			case CONSTRAINT_TYPE_TRANSFORM_CACHE:
			{
				bTransformCacheConstraint *data = con->data;
				data->reader = NULL;
			}
		}
	}
}

static void lib_link_pose(FileData *fd, Main *bmain, Object *ob, bPose *pose)
{
	bArmature *arm = ob->data;

	if (!pose || !arm)
		return;

	/* always rebuild to match proxy or lib changes, but on Undo */
	bool rebuild = false;

	if (fd->memfile == NULL) {
		if (ob->proxy || (ob->id.lib==NULL && arm->id.lib)) {
			rebuild = true;
		}
	}

	/* avoid string */
	GHash *bone_hash = BKE_armature_bone_from_name_map(arm);

	if (ob->proxy) {
		/* sync proxy layer */
		if (pose->proxy_layer)
			arm->layer = pose->proxy_layer;

		/* sync proxy active bone */
		if (pose->proxy_act_bone[0]) {
			Bone *bone = BLI_ghash_lookup(bone_hash, pose->proxy_act_bone);
			if (bone) {
				arm->act_bone = bone;
			}
		}
	}

	for (bPoseChannel *pchan = pose->chanbase.first; pchan; pchan = pchan->next) {
		lib_link_constraints(fd, (ID *)ob, &pchan->constraints);

		pchan->bone = BLI_ghash_lookup(bone_hash, pchan->name);

		IDP_LibLinkProperty(pchan->prop, fd);

		pchan->custom = newlibadr_us(fd, arm->id.lib, pchan->custom);
		if (UNLIKELY(pchan->bone == NULL)) {
			rebuild = true;
		}
		else if ((ob->id.lib == NULL) && arm->id.lib) {
			/* local pose selection copied to armature, bit hackish */
			pchan->bone->flag &= ~BONE_SELECTED;
			pchan->bone->flag |= pchan->selectflag;
		}
	}

	BLI_ghash_free(bone_hash, NULL, NULL);


	if (rebuild) {
		DEG_id_tag_update_ex(bmain, &ob->id, OB_RECALC_OB | OB_RECALC_DATA | OB_RECALC_TIME);
		BKE_pose_tag_recalc(bmain, pose);
	}
}

static void lib_link_bones(FileData *fd, Bone *bone)
{
	IDP_LibLinkProperty(bone->prop, fd);

	for (Bone *curbone = bone->childbase.first; curbone; curbone = curbone->next) {
		lib_link_bones(fd, curbone);
	}
}

static void lib_link_armature(FileData *fd, Main *main)
{
	for (bArmature *arm = main->armature.first; arm; arm = arm->id.next) {
		if (arm->id.tag & LIB_TAG_NEED_LINK) {
			IDP_LibLinkProperty(arm->id.properties, fd);
			lib_link_animdata(fd, &arm->id, arm->adt);

			for (Bone *curbone = arm->bonebase.first; curbone; curbone = curbone->next) {
				lib_link_bones(fd, curbone);
			}

			arm->id.tag &= ~LIB_TAG_NEED_LINK;
		}
	}
}

static void direct_link_bones(FileData *fd, Bone *bone)
{
	Bone *child;

	bone->parent = newdataadr(fd, bone->parent);
	bone->prop = newdataadr(fd, bone->prop);
	IDP_DirectLinkGroup_OrFree(&bone->prop, (fd->flags & FD_FLAGS_SWITCH_ENDIAN), fd);

	bone->flag &= ~BONE_DRAW_ACTIVE;

	link_list(fd, &bone->childbase);

	for (child=bone->childbase.first; child; child=child->next)
		direct_link_bones(fd, child);
}

static void direct_link_armature(FileData *fd, bArmature *arm)
{
	Bone *bone;

	link_list(fd, &arm->bonebase);
	arm->edbo = NULL;

	arm->adt = newdataadr(fd, arm->adt);
	direct_link_animdata(fd, arm->adt);

	for (bone = arm->bonebase.first; bone; bone = bone->next) {
		direct_link_bones(fd, bone);
	}

	arm->act_bone = newdataadr(fd, arm->act_bone);
	arm->act_edbone = NULL;
}

/* ************ READ CAMERA ***************** */

static void lib_link_camera(FileData *fd, Main *main)
{
	for (Camera *ca = main->camera.first; ca; ca = ca->id.next) {
		if (ca->id.tag & LIB_TAG_NEED_LINK) {
			IDP_LibLinkProperty(ca->id.properties, fd);
			lib_link_animdata(fd, &ca->id, ca->adt);

			ca->ipo = newlibadr_us(fd, ca->id.lib, ca->ipo); // XXX deprecated - old animation system

			ca->dof_ob = newlibadr(fd, ca->id.lib, ca->dof_ob);

			for (CameraBGImage *bgpic = ca->bg_images.first; bgpic; bgpic = bgpic->next) {
				bgpic->ima = newlibadr_us(fd, ca->id.lib, bgpic->ima);
				bgpic->clip = newlibadr_us(fd, ca->id.lib, bgpic->clip);
			}

			ca->id.tag &= ~LIB_TAG_NEED_LINK;
		}
	}
}

static void direct_link_camera(FileData *fd, Camera *ca)
{
	ca->adt = newdataadr(fd, ca->adt);
	direct_link_animdata(fd, ca->adt);

	link_list(fd, &ca->bg_images);

	for (CameraBGImage *bgpic = ca->bg_images.first; bgpic; bgpic = bgpic->next) {
		bgpic->iuser.ok = 1;
	}
}


/* ************ READ LAMP ***************** */

static void lib_link_lamp(FileData *fd, Main *main)
{
	for (Lamp *la = main->lamp.first; la; la = la->id.next) {
		if (la->id.tag & LIB_TAG_NEED_LINK) {
			IDP_LibLinkProperty(la->id.properties, fd);
			lib_link_animdata(fd, &la->id, la->adt);

			la->ipo = newlibadr_us(fd, la->id.lib, la->ipo); // XXX deprecated - old animation system

			if (la->nodetree) {
				lib_link_ntree(fd, &la->id, la->nodetree);
				la->nodetree->id.lib = la->id.lib;
			}

			la->id.tag &= ~LIB_TAG_NEED_LINK;
		}
	}
}

static void direct_link_lamp(FileData *fd, Lamp *la)
{
	la->adt = newdataadr(fd, la->adt);
	direct_link_animdata(fd, la->adt);

	la->curfalloff = newdataadr(fd, la->curfalloff);
	if (la->curfalloff)
		direct_link_curvemapping(fd, la->curfalloff);

	la->nodetree= newdataadr(fd, la->nodetree);
	if (la->nodetree) {
		direct_link_id(fd, &la->nodetree->id);
		direct_link_nodetree(fd, la->nodetree);
	}

	la->preview = direct_link_preview_image(fd, la->preview);
}

/* ************ READ keys ***************** */

void blo_do_versions_key_uidgen(Key *key)
{
	KeyBlock *block;

	key->uidgen = 1;
	for (block = key->block.first; block; block = block->next) {
		block->uid = key->uidgen++;
	}
}

static void lib_link_key(FileData *fd, Main *main)
{
	for (Key *key = main->key.first; key; key = key->id.next) {
		BLI_assert((key->id.tag & LIB_TAG_EXTERN) == 0);

		if (key->id.tag & LIB_TAG_NEED_LINK) {
			IDP_LibLinkProperty(key->id.properties, fd);
			lib_link_animdata(fd, &key->id, key->adt);

			key->ipo = newlibadr_us(fd, key->id.lib, key->ipo); // XXX deprecated - old animation system
			key->from = newlibadr(fd, key->id.lib, key->from);

			key->id.tag &= ~LIB_TAG_NEED_LINK;
		}
	}
}

static void switch_endian_keyblock(Key *key, KeyBlock *kb)
{
	int elemsize, a, b;
	char *data;

	elemsize = key->elemsize;
	data = kb->data;

	for (a = 0; a < kb->totelem; a++) {
		const char *cp = key->elemstr;
		char *poin = data;

		while (cp[0]) {  /* cp[0] == amount */
			switch (cp[1]) {  /* cp[1] = type */
				case IPO_FLOAT:
				case IPO_BPOINT:
				case IPO_BEZTRIPLE:
					b = cp[0];
					BLI_endian_switch_float_array((float *)poin, b);
					poin += sizeof(float) * b;
					break;
			}

			cp += 2;
		}
		data += elemsize;
	}
}

static void direct_link_key(FileData *fd, Key *key)
{
	KeyBlock *kb;

	link_list(fd, &(key->block));

	key->adt = newdataadr(fd, key->adt);
	direct_link_animdata(fd, key->adt);

	key->refkey= newdataadr(fd, key->refkey);

	for (kb = key->block.first; kb; kb = kb->next) {
		kb->data = newdataadr(fd, kb->data);

		if (fd->flags & FD_FLAGS_SWITCH_ENDIAN)
			switch_endian_keyblock(key, kb);
	}
}

/* ************ READ mball ***************** */

static void lib_link_mball(FileData *fd, Main *main)
{
	for (MetaBall *mb = main->mball.first; mb; mb = mb->id.next) {
		if (mb->id.tag & LIB_TAG_NEED_LINK) {
			IDP_LibLinkProperty(mb->id.properties, fd);
			lib_link_animdata(fd, &mb->id, mb->adt);

			for (int a = 0; a < mb->totcol; a++) {
				mb->mat[a] = newlibadr_us(fd, mb->id.lib, mb->mat[a]);
			}

			mb->ipo = newlibadr_us(fd, mb->id.lib, mb->ipo); // XXX deprecated - old animation system

			mb->id.tag &= ~LIB_TAG_NEED_LINK;
		}
	}
}

static void direct_link_mball(FileData *fd, MetaBall *mb)
{
	mb->adt = newdataadr(fd, mb->adt);
	direct_link_animdata(fd, mb->adt);

	mb->mat = newdataadr(fd, mb->mat);
	test_pointer_array(fd, (void **)&mb->mat);

	link_list(fd, &(mb->elems));

	BLI_listbase_clear(&mb->disp);
	mb->editelems = NULL;
/*	mb->edit_elems.first= mb->edit_elems.last= NULL;*/
	mb->lastelem = NULL;
	mb->batch_cache = NULL;
}

/* ************ READ WORLD ***************** */

static void lib_link_world(FileData *fd, Main *main)
{
	for (World *wrld = main->world.first; wrld; wrld = wrld->id.next) {
		if (wrld->id.tag & LIB_TAG_NEED_LINK) {
			IDP_LibLinkProperty(wrld->id.properties, fd);
			lib_link_animdata(fd, &wrld->id, wrld->adt);

			wrld->ipo = newlibadr_us(fd, wrld->id.lib, wrld->ipo); // XXX deprecated - old animation system

			if (wrld->nodetree) {
				lib_link_ntree(fd, &wrld->id, wrld->nodetree);
				wrld->nodetree->id.lib = wrld->id.lib;
			}

			wrld->id.tag &= ~LIB_TAG_NEED_LINK;
		}
	}
}

static void direct_link_world(FileData *fd, World *wrld)
{
	wrld->adt = newdataadr(fd, wrld->adt);
	direct_link_animdata(fd, wrld->adt);

	wrld->nodetree = newdataadr(fd, wrld->nodetree);
	if (wrld->nodetree) {
		direct_link_id(fd, &wrld->nodetree->id);
		direct_link_nodetree(fd, wrld->nodetree);
	}

	wrld->preview = direct_link_preview_image(fd, wrld->preview);
	BLI_listbase_clear(&wrld->gpumaterial);
}


/* ************ READ VFONT ***************** */

static void lib_link_vfont(FileData *fd, Main *main)
{
	for (VFont *vf = main->vfont.first; vf; vf = vf->id.next) {
		if (vf->id.tag & LIB_TAG_NEED_LINK) {
			IDP_LibLinkProperty(vf->id.properties, fd);

			vf->id.tag &= ~LIB_TAG_NEED_LINK;
		}
	}
}

static void direct_link_vfont(FileData *fd, VFont *vf)
{
	vf->data = NULL;
	vf->temp_pf = NULL;
	vf->packedfile = direct_link_packedfile(fd, vf->packedfile);
}

/* ************ READ TEXT ****************** */

static void lib_link_text(FileData *fd, Main *main)
{
	for (Text *text = main->text.first; text; text = text->id.next) {
		if (text->id.tag & LIB_TAG_NEED_LINK) {
			IDP_LibLinkProperty(text->id.properties, fd);

			text->id.tag &= ~LIB_TAG_NEED_LINK;
		}
	}
}

static void direct_link_text(FileData *fd, Text *text)
{
	TextLine *ln;

	text->name = newdataadr(fd, text->name);

	text->compiled = NULL;

#if 0
	if (text->flags & TXT_ISEXT) {
		BKE_text_reload(text);
	}
	/* else { */
#endif

	link_list(fd, &text->lines);

	text->curl = newdataadr(fd, text->curl);
	text->sell = newdataadr(fd, text->sell);

	for (ln = text->lines.first; ln; ln = ln->next) {
		ln->line = newdataadr(fd, ln->line);
		ln->format = NULL;

		if (ln->len != (int) strlen(ln->line)) {
			printf("Error loading text, line lengths differ\n");
			ln->len = strlen(ln->line);
		}
	}

	text->flags = (text->flags) & ~TXT_ISEXT;

	id_us_ensure_real(&text->id);
}

/* ************ READ IMAGE ***************** */

static void lib_link_image(FileData *fd, Main *main)
{
	for (Image *ima = main->image.first; ima; ima = ima->id.next) {
		if (ima->id.tag & LIB_TAG_NEED_LINK) {
			IDP_LibLinkProperty(ima->id.properties, fd);

			ima->id.tag &= ~LIB_TAG_NEED_LINK;
		}
	}
}

static void direct_link_image(FileData *fd, Image *ima)
{
	ImagePackedFile *imapf;

	/* for undo system, pointers could be restored */
	if (fd->imamap)
		ima->cache = newimaadr(fd, ima->cache);
	else
		ima->cache = NULL;

	/* if not restored, we keep the binded opengl index */
	if (!ima->cache) {
		ima->tpageflag &= ~IMA_GLBIND_IS_DATA;
		for (int i = 0; i < TEXTARGET_COUNT; i++) {
			ima->gputexture[i] = NULL;
		}
		ima->rr = NULL;
	}

	/* undo system, try to restore render buffers */
	link_list(fd, &(ima->renderslots));
	if (fd->imamap) {
		LISTBASE_FOREACH(RenderSlot *, slot, &ima->renderslots) {
			slot->render = newimaadr(fd, slot->render);
		}
	}
	else {
		LISTBASE_FOREACH(RenderSlot *, slot, &ima->renderslots) {
			slot->render = NULL;
		}
		ima->last_render_slot = ima->render_slot;
	}

	link_list(fd, &(ima->views));
	link_list(fd, &(ima->packedfiles));

	if (ima->packedfiles.first) {
		for (imapf = ima->packedfiles.first; imapf; imapf = imapf->next) {
			imapf->packedfile = direct_link_packedfile(fd, imapf->packedfile);
		}
		ima->packedfile = NULL;
	}
	else {
		ima->packedfile = direct_link_packedfile(fd, ima->packedfile);
	}

	BLI_listbase_clear(&ima->anims);
	ima->preview = direct_link_preview_image(fd, ima->preview);
	ima->stereo3d_format = newdataadr(fd, ima->stereo3d_format);
	ima->ok = 1;
}


/* ************ READ CURVE ***************** */

static void lib_link_curve(FileData *fd, Main *main)
{
	for (Curve *cu = main->curve.first; cu; cu = cu->id.next) {
		if (cu->id.tag & LIB_TAG_NEED_LINK) {
			IDP_LibLinkProperty(cu->id.properties, fd);
			lib_link_animdata(fd, &cu->id, cu->adt);

			for (int a = 0; a < cu->totcol; a++) {
				cu->mat[a] = newlibadr_us(fd, cu->id.lib, cu->mat[a]);
			}

			cu->bevobj = newlibadr(fd, cu->id.lib, cu->bevobj);
			cu->taperobj = newlibadr(fd, cu->id.lib, cu->taperobj);
			cu->textoncurve = newlibadr(fd, cu->id.lib, cu->textoncurve);
			cu->vfont = newlibadr_us(fd, cu->id.lib, cu->vfont);
			cu->vfontb = newlibadr_us(fd, cu->id.lib, cu->vfontb);
			cu->vfonti = newlibadr_us(fd, cu->id.lib, cu->vfonti);
			cu->vfontbi = newlibadr_us(fd, cu->id.lib, cu->vfontbi);

			cu->ipo = newlibadr_us(fd, cu->id.lib, cu->ipo); // XXX deprecated - old animation system
			cu->key = newlibadr_us(fd, cu->id.lib, cu->key);

			cu->id.tag &= ~LIB_TAG_NEED_LINK;
		}
	}
}


static void switch_endian_knots(Nurb *nu)
{
	if (nu->knotsu) {
		BLI_endian_switch_float_array(nu->knotsu, KNOTSU(nu));
	}
	if (nu->knotsv) {
		BLI_endian_switch_float_array(nu->knotsv, KNOTSV(nu));
	}
}

static void direct_link_curve(FileData *fd, Curve *cu)
{
	Nurb *nu;
	TextBox *tb;

	cu->adt= newdataadr(fd, cu->adt);
	direct_link_animdata(fd, cu->adt);

	/* Protect against integer overflow vulnerability. */
	CLAMP(cu->len_wchar, 0, INT_MAX - 4);

	cu->mat = newdataadr(fd, cu->mat);
	test_pointer_array(fd, (void **)&cu->mat);
	cu->str = newdataadr(fd, cu->str);
	cu->strinfo= newdataadr(fd, cu->strinfo);
	cu->tb = newdataadr(fd, cu->tb);

	if (cu->vfont == NULL) {
		link_list(fd, &(cu->nurb));
	}
	else {
		cu->nurb.first=cu->nurb.last= NULL;

		tb = MEM_calloc_arrayN(MAXTEXTBOX, sizeof(TextBox), "TextBoxread");
		if (cu->tb) {
			memcpy(tb, cu->tb, cu->totbox*sizeof(TextBox));
			MEM_freeN(cu->tb);
			cu->tb = tb;
		}
		else {
			cu->totbox = 1;
			cu->actbox = 1;
			cu->tb = tb;
			cu->tb[0].w = cu->linewidth;
		}
		if (cu->wordspace == 0.0f) cu->wordspace = 1.0f;
	}

	cu->editnurb = NULL;
	cu->editfont = NULL;
	cu->batch_cache = NULL;

	for (nu = cu->nurb.first; nu; nu = nu->next) {
		nu->bezt = newdataadr(fd, nu->bezt);
		nu->bp = newdataadr(fd, nu->bp);
		nu->knotsu = newdataadr(fd, nu->knotsu);
		nu->knotsv = newdataadr(fd, nu->knotsv);
		if (cu->vfont == NULL) nu->charidx = 0;

		if (fd->flags & FD_FLAGS_SWITCH_ENDIAN) {
			switch_endian_knots(nu);
		}
	}
	cu->bb = NULL;
}

/* ************ READ TEX ***************** */

static void lib_link_texture(FileData *fd, Main *main)
{
	for (Tex *tex = main->tex.first; tex; tex = tex->id.next) {
		if (tex->id.tag & LIB_TAG_NEED_LINK) {
			IDP_LibLinkProperty(tex->id.properties, fd);
			lib_link_animdata(fd, &tex->id, tex->adt);

			tex->ima = newlibadr_us(fd, tex->id.lib, tex->ima);
			tex->ipo = newlibadr_us(fd, tex->id.lib, tex->ipo);  // XXX deprecated - old animation system

			if (tex->nodetree) {
				lib_link_ntree(fd, &tex->id, tex->nodetree);
				tex->nodetree->id.lib = tex->id.lib;
			}

			tex->id.tag &= ~LIB_TAG_NEED_LINK;
		}
	}
}

static void direct_link_texture(FileData *fd, Tex *tex)
{
	tex->adt = newdataadr(fd, tex->adt);
	direct_link_animdata(fd, tex->adt);

	tex->coba = newdataadr(fd, tex->coba);

	tex->nodetree = newdataadr(fd, tex->nodetree);
	if (tex->nodetree) {
		direct_link_id(fd, &tex->nodetree->id);
		direct_link_nodetree(fd, tex->nodetree);
	}

	tex->preview = direct_link_preview_image(fd, tex->preview);

	tex->iuser.ok = 1;
}



/* ************ READ MATERIAL ***************** */

static void lib_link_material(FileData *fd, Main *main)
{
	for (Material *ma = main->mat.first; ma; ma = ma->id.next) {
		if (ma->id.tag & LIB_TAG_NEED_LINK) {
			IDP_LibLinkProperty(ma->id.properties, fd);
			lib_link_animdata(fd, &ma->id, ma->adt);

			ma->ipo = newlibadr_us(fd, ma->id.lib, ma->ipo);  // XXX deprecated - old animation system

			if (ma->nodetree) {
				lib_link_ntree(fd, &ma->id, ma->nodetree);
				ma->nodetree->id.lib = ma->id.lib;
			}

			/* relink grease pencil settings */
			if (ma->gp_style != NULL) {
				MaterialGPencilStyle *gp_style = ma->gp_style;
				if (gp_style->sima != NULL) {
					gp_style->sima = newlibadr_us(fd, ma->id.lib, gp_style->sima);
				}
				if (gp_style->ima != NULL) {
					gp_style->ima = newlibadr_us(fd, ma->id.lib, gp_style->ima);
				}
			}

			ma->id.tag &= ~LIB_TAG_NEED_LINK;
		}
	}
}

static void direct_link_material(FileData *fd, Material *ma)
{
	ma->adt = newdataadr(fd, ma->adt);
	direct_link_animdata(fd, ma->adt);

	ma->texpaintslot = NULL;

	ma->nodetree = newdataadr(fd, ma->nodetree);
	if (ma->nodetree) {
		direct_link_id(fd, &ma->nodetree->id);
		direct_link_nodetree(fd, ma->nodetree);
	}

	ma->preview = direct_link_preview_image(fd, ma->preview);
	BLI_listbase_clear(&ma->gpumaterial);

	ma->gp_style = newdataadr(fd, ma->gp_style);
}

/* ************ READ PARTICLE SETTINGS ***************** */
/* update this also to writefile.c */
static const char *ptcache_data_struct[] = {
	"", // BPHYS_DATA_INDEX
	"", // BPHYS_DATA_LOCATION
	"", // BPHYS_DATA_VELOCITY
	"", // BPHYS_DATA_ROTATION
	"", // BPHYS_DATA_AVELOCITY / BPHYS_DATA_XCONST */
	"", // BPHYS_DATA_SIZE:
	"", // BPHYS_DATA_TIMES:
	"BoidData" // case BPHYS_DATA_BOIDS:
};

static void direct_link_pointcache_cb(FileData *fd, void *data)
{
	PTCacheMem *pm = data;
	PTCacheExtra *extra;
	int i;
	for (i = 0; i < BPHYS_TOT_DATA; i++) {
		pm->data[i] = newdataadr(fd, pm->data[i]);

		/* the cache saves non-struct data without DNA */
		if (pm->data[i] && ptcache_data_struct[i][0]=='\0' && (fd->flags & FD_FLAGS_SWITCH_ENDIAN)) {
			int tot = (BKE_ptcache_data_size(i) * pm->totpoint) / sizeof(int);  /* data_size returns bytes */
			int *poin = pm->data[i];

			BLI_endian_switch_int32_array(poin, tot);
		}
	}

	link_list(fd, &pm->extradata);

	for (extra=pm->extradata.first; extra; extra=extra->next)
		extra->data = newdataadr(fd, extra->data);
}

static void direct_link_pointcache(FileData *fd, PointCache *cache)
{
	if ((cache->flag & PTCACHE_DISK_CACHE)==0) {
		link_list_ex(fd, &cache->mem_cache, direct_link_pointcache_cb);
	}
	else
		BLI_listbase_clear(&cache->mem_cache);

	cache->flag &= ~PTCACHE_SIMULATION_VALID;
	cache->simframe = 0;
	cache->edit = NULL;
	cache->free_edit = NULL;
	cache->cached_frames = NULL;
}

static void direct_link_pointcache_list(FileData *fd, ListBase *ptcaches, PointCache **ocache, int force_disk)
{
	if (ptcaches->first) {
		PointCache *cache= NULL;
		link_list(fd, ptcaches);
		for (cache=ptcaches->first; cache; cache=cache->next) {
			direct_link_pointcache(fd, cache);
			if (force_disk) {
				cache->flag |= PTCACHE_DISK_CACHE;
				cache->step = 1;
			}
		}

		*ocache = newdataadr(fd, *ocache);
	}
	else if (*ocache) {
		/* old "single" caches need to be linked too */
		*ocache = newdataadr(fd, *ocache);
		direct_link_pointcache(fd, *ocache);
		if (force_disk) {
			(*ocache)->flag |= PTCACHE_DISK_CACHE;
			(*ocache)->step = 1;
		}

		ptcaches->first = ptcaches->last = *ocache;
	}
}

static void lib_link_partdeflect(FileData *fd, ID *id, PartDeflect *pd)
{
	if (pd && pd->tex)
		pd->tex = newlibadr_us(fd, id->lib, pd->tex);
	if (pd && pd->f_source)
		pd->f_source = newlibadr(fd, id->lib, pd->f_source);
}

static void lib_link_particlesettings(FileData *fd, Main *main)
{
	for (ParticleSettings *part = main->particle.first; part; part = part->id.next) {
		if (part->id.tag & LIB_TAG_NEED_LINK) {
			IDP_LibLinkProperty(part->id.properties, fd);
			lib_link_animdata(fd, &part->id, part->adt);

			part->ipo = newlibadr_us(fd, part->id.lib, part->ipo); // XXX deprecated - old animation system

			part->dup_ob = newlibadr(fd, part->id.lib, part->dup_ob);
			part->dup_group = newlibadr(fd, part->id.lib, part->dup_group);
			part->eff_group = newlibadr(fd, part->id.lib, part->eff_group);
			part->bb_ob = newlibadr(fd, part->id.lib, part->bb_ob);
			part->collision_group = newlibadr(fd, part->id.lib, part->collision_group);

			lib_link_partdeflect(fd, &part->id, part->pd);
			lib_link_partdeflect(fd, &part->id, part->pd2);

			if (part->effector_weights) {
				part->effector_weights->group = newlibadr(fd, part->id.lib, part->effector_weights->group);
			}
			else {
				part->effector_weights = BKE_add_effector_weights(part->eff_group);
			}

			if (part->dupliweights.first && part->dup_group) {
				for (ParticleDupliWeight *dw = part->dupliweights.first; dw; dw = dw->next) {
					dw->ob = newlibadr(fd, part->id.lib, dw->ob);
				}
			}
			else {
				BLI_listbase_clear(&part->dupliweights);
			}

			if (part->boids) {
				BoidState *state = part->boids->states.first;
				BoidRule *rule;
				for (; state; state=state->next) {
					rule = state->rules.first;
					for (; rule; rule=rule->next) {
						switch (rule->type) {
							case eBoidRuleType_Goal:
							case eBoidRuleType_Avoid:
							{
								BoidRuleGoalAvoid *brga = (BoidRuleGoalAvoid*)rule;
								brga->ob = newlibadr(fd, part->id.lib, brga->ob);
								break;
							}
							case eBoidRuleType_FollowLeader:
							{
								BoidRuleFollowLeader *brfl = (BoidRuleFollowLeader*)rule;
								brfl->ob = newlibadr(fd, part->id.lib, brfl->ob);
								break;
							}
						}
					}
				}
			}

			for (int a = 0; a < MAX_MTEX; a++) {
				MTex *mtex= part->mtex[a];
				if (mtex) {
					mtex->tex = newlibadr_us(fd, part->id.lib, mtex->tex);
					mtex->object = newlibadr(fd, part->id.lib, mtex->object);
				}
			}

			part->id.tag &= ~LIB_TAG_NEED_LINK;
		}
	}
}

static void direct_link_partdeflect(PartDeflect *pd)
{
	if (pd) pd->rng = NULL;
}

static void direct_link_particlesettings(FileData *fd, ParticleSettings *part)
{
	int a;

	part->adt = newdataadr(fd, part->adt);
	part->pd = newdataadr(fd, part->pd);
	part->pd2 = newdataadr(fd, part->pd2);

	direct_link_animdata(fd, part->adt);
	direct_link_partdeflect(part->pd);
	direct_link_partdeflect(part->pd2);

	part->clumpcurve = newdataadr(fd, part->clumpcurve);
	if (part->clumpcurve)
		direct_link_curvemapping(fd, part->clumpcurve);
	part->roughcurve = newdataadr(fd, part->roughcurve);
	if (part->roughcurve)
		direct_link_curvemapping(fd, part->roughcurve);
	part->twistcurve = newdataadr(fd, part->twistcurve);
	if (part->twistcurve)
		direct_link_curvemapping(fd, part->twistcurve);

	part->effector_weights = newdataadr(fd, part->effector_weights);
	if (!part->effector_weights)
		part->effector_weights = BKE_add_effector_weights(part->eff_group);

	link_list(fd, &part->dupliweights);

	part->boids = newdataadr(fd, part->boids);
	part->fluid = newdataadr(fd, part->fluid);

	if (part->boids) {
		BoidState *state;
		link_list(fd, &part->boids->states);

		for (state=part->boids->states.first; state; state=state->next) {
			link_list(fd, &state->rules);
			link_list(fd, &state->conditions);
			link_list(fd, &state->actions);
		}
	}
	for (a = 0; a < MAX_MTEX; a++) {
		part->mtex[a] = newdataadr(fd, part->mtex[a]);
	}

	/* Protect against integer overflow vulnerability. */
	CLAMP(part->trail_count, 1, 100000);
}

static void lib_link_particlesystems(FileData *fd, Object *ob, ID *id, ListBase *particles)
{
	ParticleSystem *psys, *psysnext;

	for (psys=particles->first; psys; psys=psysnext) {
		psysnext = psys->next;

		psys->part = newlibadr_us(fd, id->lib, psys->part);
		if (psys->part) {
			ParticleTarget *pt = psys->targets.first;

			for (; pt; pt=pt->next)
				pt->ob=newlibadr(fd, id->lib, pt->ob);

			psys->parent = newlibadr(fd, id->lib, psys->parent);
			psys->target_ob = newlibadr(fd, id->lib, psys->target_ob);

			if (psys->clmd) {
				/* XXX - from reading existing code this seems correct but intended usage of
				 * pointcache /w cloth should be added in 'ParticleSystem' - campbell */
				psys->clmd->point_cache = psys->pointcache;
				psys->clmd->ptcaches.first = psys->clmd->ptcaches.last= NULL;
				psys->clmd->coll_parms->group = newlibadr(fd, id->lib, psys->clmd->coll_parms->group);
				psys->clmd->modifier.error = NULL;
			}
		}
		else {
			/* particle modifier must be removed before particle system */
			ParticleSystemModifierData *psmd = psys_get_modifier(ob, psys);
			BLI_remlink(&ob->modifiers, psmd);
			modifier_free((ModifierData *)psmd);

			BLI_remlink(particles, psys);
			MEM_freeN(psys);
		}
	}
}
static void direct_link_particlesystems(FileData *fd, ListBase *particles)
{
	ParticleSystem *psys;
	ParticleData *pa;
	int a;

	for (psys=particles->first; psys; psys=psys->next) {
		psys->particles=newdataadr(fd, psys->particles);

		if (psys->particles && psys->particles->hair) {
			for (a=0, pa=psys->particles; a<psys->totpart; a++, pa++)
				pa->hair=newdataadr(fd, pa->hair);
		}

		if (psys->particles && psys->particles->keys) {
			for (a=0, pa=psys->particles; a<psys->totpart; a++, pa++) {
				pa->keys= NULL;
				pa->totkey= 0;
			}

			psys->flag &= ~PSYS_KEYED;
		}

		if (psys->particles && psys->particles->boid) {
			pa = psys->particles;
			pa->boid = newdataadr(fd, pa->boid);
			pa->boid->ground = NULL;  /* This is purely runtime data, but still can be an issue if left dangling. */
			for (a = 1, pa++; a < psys->totpart; a++, pa++) {
				pa->boid = (pa - 1)->boid + 1;
				pa->boid->ground = NULL;
			}
		}
		else if (psys->particles) {
			for (a=0, pa=psys->particles; a<psys->totpart; a++, pa++)
				pa->boid = NULL;
		}

		psys->fluid_springs = newdataadr(fd, psys->fluid_springs);

		psys->child = newdataadr(fd, psys->child);
		psys->effectors = NULL;

		link_list(fd, &psys->targets);

		psys->edit = NULL;
		psys->free_edit = NULL;
		psys->pathcache = NULL;
		psys->childcache = NULL;
		BLI_listbase_clear(&psys->pathcachebufs);
		BLI_listbase_clear(&psys->childcachebufs);
		psys->pdd = NULL;

		if (psys->clmd) {
			psys->clmd = newdataadr(fd, psys->clmd);
			psys->clmd->clothObject = NULL;
			psys->clmd->hairdata = NULL;

			psys->clmd->sim_parms= newdataadr(fd, psys->clmd->sim_parms);
			psys->clmd->coll_parms= newdataadr(fd, psys->clmd->coll_parms);

			if (psys->clmd->sim_parms) {
				psys->clmd->sim_parms->effector_weights = NULL;
				if (psys->clmd->sim_parms->presets > 10)
					psys->clmd->sim_parms->presets = 0;
			}

			psys->hair_in_mesh = psys->hair_out_mesh = NULL;
			psys->clmd->solver_result = NULL;
		}

		direct_link_pointcache_list(fd, &psys->ptcaches, &psys->pointcache, 0);
		if (psys->clmd) {
			psys->clmd->point_cache = psys->pointcache;
		}

		psys->tree = NULL;
		psys->bvhtree = NULL;

		psys->orig_psys = NULL;
		psys->batch_cache = NULL;
	}
	return;
}

/* ************ READ MESH ***************** */

static void lib_link_mesh(FileData *fd, Main *main)
{
	Mesh *me;

	for (me = main->mesh.first; me; me = me->id.next) {
		if (me->id.tag & LIB_TAG_NEED_LINK) {
			int i;

			/* Link ID Properties -- and copy this comment EXACTLY for easy finding
			 * of library blocks that implement this.*/
			IDP_LibLinkProperty(me->id.properties, fd);
			lib_link_animdata(fd, &me->id, me->adt);

			/* this check added for python created meshes */
			if (me->mat) {
				for (i = 0; i < me->totcol; i++) {
					me->mat[i] = newlibadr_us(fd, me->id.lib, me->mat[i]);
				}
			}
			else {
				me->totcol = 0;
			}

			me->ipo = newlibadr_us(fd, me->id.lib, me->ipo); // XXX: deprecated: old anim sys
			me->key = newlibadr_us(fd, me->id.lib, me->key);
			me->texcomesh = newlibadr_us(fd, me->id.lib, me->texcomesh);
		}
	}

	for (me = main->mesh.first; me; me = me->id.next) {
		if (me->id.tag & LIB_TAG_NEED_LINK) {
			/*check if we need to convert mfaces to mpolys*/
			if (me->totface && !me->totpoly) {
				/* temporarily switch main so that reading from
				 * external CustomData works */
				Main *gmain = G_MAIN;
				G_MAIN = main;

				BKE_mesh_do_versions_convert_mfaces_to_mpolys(me);

				G_MAIN = gmain;
			}

			/*
			 * Re-tessellate, even if the polys were just created from tessfaces, this
			 * is important because it:
			 *  - fill the CD_ORIGINDEX layer
			 *  - gives consistency of tessface between loading from a file and
			 *    converting an edited BMesh back into a mesh (i.e. it replaces
			 *    quad tessfaces in a loaded mesh immediately, instead of lazily
			 *    waiting until edit mode has been entered/exited, making it easier
			 *    to recognize problems that would otherwise only show up after edits).
			 */
#ifdef USE_TESSFACE_DEFAULT
			BKE_mesh_tessface_calc(me);
#else
			BKE_mesh_tessface_clear(me);
#endif

			me->id.tag &= ~LIB_TAG_NEED_LINK;
		}
	}
}

static void direct_link_dverts(FileData *fd, int count, MDeformVert *mdverts)
{
	int i;

	if (mdverts == NULL) {
		return;
	}

	for (i = count; i > 0; i--, mdverts++) {
		/*convert to vgroup allocation system*/
		MDeformWeight *dw;
		if (mdverts->dw && (dw = newdataadr(fd, mdverts->dw))) {
			const ssize_t dw_len = mdverts->totweight * sizeof(MDeformWeight);
			void *dw_tmp = MEM_mallocN(dw_len, "direct_link_dverts");
			memcpy(dw_tmp, dw, dw_len);
			mdverts->dw = dw_tmp;
			MEM_freeN(dw);
		}
		else {
			mdverts->dw = NULL;
			mdverts->totweight = 0;
		}
	}
}

static void direct_link_mdisps(FileData *fd, int count, MDisps *mdisps, int external)
{
	if (mdisps) {
		int i;

		for (i = 0; i < count; ++i) {
			mdisps[i].disps = newdataadr(fd, mdisps[i].disps);
			mdisps[i].hidden = newdataadr(fd, mdisps[i].hidden);

			if (mdisps[i].totdisp && !mdisps[i].level) {
				/* this calculation is only correct for loop mdisps;
				 * if loading pre-BMesh face mdisps this will be
				 * overwritten with the correct value in
				 * bm_corners_to_loops() */
				float gridsize = sqrtf(mdisps[i].totdisp);
				mdisps[i].level = (int)(logf(gridsize - 1.0f) / (float)M_LN2) + 1;
			}

			if ((fd->flags & FD_FLAGS_SWITCH_ENDIAN) && (mdisps[i].disps)) {
				/* DNA_struct_switch_endian doesn't do endian swap for (*disps)[] */
				/* this does swap for data written at write_mdisps() - readfile.c */
				BLI_endian_switch_float_array(*mdisps[i].disps, mdisps[i].totdisp * 3);
			}
			if (!external && !mdisps[i].disps)
				mdisps[i].totdisp = 0;
		}
	}
}

static void direct_link_grid_paint_mask(FileData *fd, int count, GridPaintMask *grid_paint_mask)
{
	if (grid_paint_mask) {
		int i;

		for (i = 0; i < count; ++i) {
			GridPaintMask *gpm = &grid_paint_mask[i];
			if (gpm->data)
				gpm->data = newdataadr(fd, gpm->data);
		}
	}
}

/*this isn't really a public api function, so prototyped here*/
static void direct_link_customdata(FileData *fd, CustomData *data, int count)
{
	int i = 0;

	data->layers = newdataadr(fd, data->layers);

	/* annoying workaround for bug [#31079] loading legacy files with
	 * no polygons _but_ have stale customdata */
	if (UNLIKELY(count == 0 && data->layers == NULL && data->totlayer != 0)) {
		CustomData_reset(data);
		return;
	}

	data->external = newdataadr(fd, data->external);

	while (i < data->totlayer) {
		CustomDataLayer *layer = &data->layers[i];

		if (layer->flag & CD_FLAG_EXTERNAL)
			layer->flag &= ~CD_FLAG_IN_MEMORY;

		layer->flag &= ~CD_FLAG_NOFREE;

		if (CustomData_verify_versions(data, i)) {
			layer->data = newdataadr(fd, layer->data);
			if (layer->type == CD_MDISPS)
				direct_link_mdisps(fd, count, layer->data, layer->flag & CD_FLAG_EXTERNAL);
			else if (layer->type == CD_GRID_PAINT_MASK)
				direct_link_grid_paint_mask(fd, count, layer->data);
			i++;
		}
	}

	CustomData_update_typemap(data);
}

static void direct_link_mesh(FileData *fd, Mesh *mesh)
{
	mesh->mat= newdataadr(fd, mesh->mat);
	test_pointer_array(fd, (void **)&mesh->mat);

	mesh->mvert = newdataadr(fd, mesh->mvert);
	mesh->medge = newdataadr(fd, mesh->medge);
	mesh->mface = newdataadr(fd, mesh->mface);
	mesh->mloop = newdataadr(fd, mesh->mloop);
	mesh->mpoly = newdataadr(fd, mesh->mpoly);
	mesh->tface = newdataadr(fd, mesh->tface);
	mesh->mtface = newdataadr(fd, mesh->mtface);
	mesh->mcol = newdataadr(fd, mesh->mcol);
	mesh->dvert = newdataadr(fd, mesh->dvert);
	mesh->mloopcol = newdataadr(fd, mesh->mloopcol);
	mesh->mloopuv = newdataadr(fd, mesh->mloopuv);
	mesh->mselect = newdataadr(fd, mesh->mselect);

	/* animdata */
	mesh->adt = newdataadr(fd, mesh->adt);
	direct_link_animdata(fd, mesh->adt);

	/* normally direct_link_dverts should be called in direct_link_customdata,
	 * but for backwards compat in do_versions to work we do it here */
	direct_link_dverts(fd, mesh->totvert, mesh->dvert);

	direct_link_customdata(fd, &mesh->vdata, mesh->totvert);
	direct_link_customdata(fd, &mesh->edata, mesh->totedge);
	direct_link_customdata(fd, &mesh->fdata, mesh->totface);
	direct_link_customdata(fd, &mesh->ldata, mesh->totloop);
	direct_link_customdata(fd, &mesh->pdata, mesh->totpoly);

	mesh->bb = NULL;
	mesh->edit_btmesh = NULL;
	BKE_mesh_runtime_reset(mesh);

	/* happens with old files */
	if (mesh->mselect == NULL) {
		mesh->totselect = 0;
	}

	/* Multires data */
	mesh->mr= newdataadr(fd, mesh->mr);
	if (mesh->mr) {
		MultiresLevel *lvl;

		link_list(fd, &mesh->mr->levels);
		lvl = mesh->mr->levels.first;

		direct_link_customdata(fd, &mesh->mr->vdata, lvl->totvert);
		direct_link_dverts(fd, lvl->totvert, CustomData_get(&mesh->mr->vdata, 0, CD_MDEFORMVERT));
		direct_link_customdata(fd, &mesh->mr->fdata, lvl->totface);

		mesh->mr->edge_flags = newdataadr(fd, mesh->mr->edge_flags);
		mesh->mr->edge_creases = newdataadr(fd, mesh->mr->edge_creases);

		mesh->mr->verts = newdataadr(fd, mesh->mr->verts);

		/* If mesh has the same number of vertices as the
		 * highest multires level, load the current mesh verts
		 * into multires and discard the old data. Needed
		 * because some saved files either do not have a verts
		 * array, or the verts array contains out-of-date
		 * data. */
		if (mesh->totvert == ((MultiresLevel*)mesh->mr->levels.last)->totvert) {
			if (mesh->mr->verts)
				MEM_freeN(mesh->mr->verts);
			mesh->mr->verts = MEM_dupallocN(mesh->mvert);
		}

		for (; lvl; lvl = lvl->next) {
			lvl->verts = newdataadr(fd, lvl->verts);
			lvl->faces = newdataadr(fd, lvl->faces);
			lvl->edges = newdataadr(fd, lvl->edges);
			lvl->colfaces = newdataadr(fd, lvl->colfaces);
		}
	}

	/* if multires is present but has no valid vertex data,
	 * there's no way to recover it; silently remove multires */
	if (mesh->mr && !mesh->mr->verts) {
		multires_free(mesh->mr);
		mesh->mr = NULL;
	}

	if ((fd->flags & FD_FLAGS_SWITCH_ENDIAN) && mesh->tface) {
		TFace *tf = mesh->tface;
		int i;

		for (i = 0; i < mesh->totface; i++, tf++) {
			BLI_endian_switch_uint32_array(tf->col, 4);
		}
	}
}

/* ************ READ LATTICE ***************** */

static void lib_link_latt(FileData *fd, Main *main)
{
	for (Lattice *lt = main->latt.first; lt; lt = lt->id.next) {
		if (lt->id.tag & LIB_TAG_NEED_LINK) {
			IDP_LibLinkProperty(lt->id.properties, fd);
			lib_link_animdata(fd, &lt->id, lt->adt);

			lt->ipo = newlibadr_us(fd, lt->id.lib, lt->ipo); // XXX deprecated - old animation system
			lt->key = newlibadr_us(fd, lt->id.lib, lt->key);

			lt->id.tag &= ~LIB_TAG_NEED_LINK;
		}
	}
}

static void direct_link_latt(FileData *fd, Lattice *lt)
{
	lt->def = newdataadr(fd, lt->def);

	lt->dvert = newdataadr(fd, lt->dvert);
	direct_link_dverts(fd, lt->pntsu*lt->pntsv*lt->pntsw, lt->dvert);

	lt->editlatt = NULL;
	lt->batch_cache = NULL;

	lt->adt = newdataadr(fd, lt->adt);
	direct_link_animdata(fd, lt->adt);
}


/* ************ READ OBJECT ***************** */

static void lib_link_modifiers_common(
        void *userData, Object *ob, ID **idpoin, int cb_flag)
{
	FileData *fd = userData;

	*idpoin = newlibadr(fd, ob->id.lib, *idpoin);
	if (*idpoin != NULL && (cb_flag & IDWALK_CB_USER) != 0) {
		id_us_plus_no_lib(*idpoin);
	}
}

static void lib_link_modifiers(FileData *fd, Object *ob)
{
	modifiers_foreachIDLink(ob, lib_link_modifiers_common, fd);

	/* If linking from a library, clear 'local' static override flag. */
	if (ob->id.lib != NULL) {
		for (ModifierData *mod = ob->modifiers.first; mod != NULL; mod = mod->next) {
			mod->flag &= ~eModifierFlag_StaticOverride_Local;
		}
	}

}

static void lib_link_gpencil_modifiers(FileData *fd, Object *ob)
{
	BKE_gpencil_modifiers_foreachIDLink(ob, lib_link_modifiers_common, fd);

	/* If linking from a library, clear 'local' static override flag. */
	if (ob->id.lib != NULL) {
		for (GpencilModifierData *mod = ob->greasepencil_modifiers.first; mod != NULL; mod = mod->next) {
			mod->flag &= ~eGpencilModifierFlag_StaticOverride_Local;
		}
	}
}

static void lib_link_shaderfxs(FileData *fd, Object *ob)
{
	BKE_shaderfx_foreachIDLink(ob, lib_link_modifiers_common, fd);

	/* If linking from a library, clear 'local' static override flag. */
	if (ob->id.lib != NULL) {
		for (ShaderFxData *fx = ob->shader_fx.first; fx != NULL; fx = fx->next) {
			fx->flag &= ~eShaderFxFlag_StaticOverride_Local;
		}
	}
}

static void lib_link_object(FileData *fd, Main *main)
{
	bool warn = false;

	for (Object *ob = main->object.first; ob; ob = ob->id.next) {
		if (ob->id.tag & LIB_TAG_NEED_LINK) {
			int a;

			IDP_LibLinkProperty(ob->id.properties, fd);
			lib_link_animdata(fd, &ob->id, ob->adt);

// XXX deprecated - old animation system <<<
			ob->ipo = newlibadr_us(fd, ob->id.lib, ob->ipo);
			ob->action = newlibadr_us(fd, ob->id.lib, ob->action);
// >>> XXX deprecated - old animation system

			ob->parent = newlibadr(fd, ob->id.lib, ob->parent);
			ob->track = newlibadr(fd, ob->id.lib, ob->track);
			ob->poselib = newlibadr_us(fd, ob->id.lib, ob->poselib);

			/* 2.8x drops support for non-empty dupli instances. */
			if (ob->type == OB_EMPTY) {
				ob->dup_group = newlibadr_us(fd, ob->id.lib, ob->dup_group);
			}
			else {
				ob->dup_group = NULL;
				ob->transflag &= ~OB_DUPLICOLLECTION;
			}

			ob->proxy = newlibadr_us(fd, ob->id.lib, ob->proxy);
			if (ob->proxy) {
				/* paranoia check, actually a proxy_from pointer should never be written... */
				if (ob->proxy->id.lib == NULL) {
					ob->proxy->proxy_from = NULL;
					ob->proxy = NULL;

					if (ob->id.lib)
						printf("Proxy lost from  object %s lib %s\n", ob->id.name + 2, ob->id.lib->name);
					else
						printf("Proxy lost from  object %s lib <NONE>\n", ob->id.name + 2);
				}
				else {
					/* this triggers object_update to always use a copy */
					ob->proxy->proxy_from = ob;
				}
			}
			ob->proxy_group = newlibadr(fd, ob->id.lib, ob->proxy_group);

			void *poin = ob->data;
			ob->data = newlibadr_us(fd, ob->id.lib, ob->data);

			if (ob->data == NULL && poin != NULL) {
				if (ob->id.lib)
					printf("Can't find obdata of %s lib %s\n", ob->id.name + 2, ob->id.lib->name);
				else
					printf("Object %s lost data.\n", ob->id.name + 2);

				ob->type = OB_EMPTY;
				warn = true;

				if (ob->pose) {
					/* we can't call #BKE_pose_free() here because of library linking
					 * freeing will recurse down into every pose constraints ID pointers
					 * which are not always valid, so for now free directly and suffer
					 * some leaked memory rather then crashing immediately
					 * while bad this _is_ an exceptional case - campbell */
#if 0
					BKE_pose_free(ob->pose);
#else
					MEM_freeN(ob->pose);
#endif
					ob->pose= NULL;
					ob->mode &= ~OB_MODE_POSE;
				}
			}
			for (a=0; a < ob->totcol; a++)
				ob->mat[a] = newlibadr_us(fd, ob->id.lib, ob->mat[a]);

			/* When the object is local and the data is library its possible
			 * the material list size gets out of sync. [#22663] */
			if (ob->data && ob->id.lib != ((ID *)ob->data)->lib) {
				const short *totcol_data = give_totcolp(ob);
				/* Only expand so as not to loose any object materials that might be set. */
				if (totcol_data && (*totcol_data > ob->totcol)) {
					/* printf("'%s' %d -> %d\n", ob->id.name, ob->totcol, *totcol_data); */
					BKE_material_resize_object(main, ob, *totcol_data, false);
				}
			}

			ob->gpd = newlibadr_us(fd, ob->id.lib, ob->gpd);

			ob->id.tag &= ~LIB_TAG_NEED_LINK;
			/* if id.us==0 a new base will be created later on */

			/* WARNING! Also check expand_object(), should reflect the stuff below. */
			lib_link_pose(fd, main, ob, ob->pose);
			lib_link_constraints(fd, &ob->id, &ob->constraints);

// XXX deprecated - old animation system <<<
			lib_link_constraint_channels(fd, &ob->id, &ob->constraintChannels);
			lib_link_nlastrips(fd, &ob->id, &ob->nlastrips);
// >>> XXX deprecated - old animation system

			for (PartEff *paf = ob->effect.first; paf; paf = paf->next) {
				if (paf->type == EFF_PARTICLE) {
					paf->group = newlibadr_us(fd, ob->id.lib, paf->group);
				}
			}

			{
				FluidsimModifierData *fluidmd = (FluidsimModifierData *)modifiers_findByType(ob, eModifierType_Fluidsim);

				if (fluidmd && fluidmd->fss)
					fluidmd->fss->ipo = newlibadr_us(fd, ob->id.lib, fluidmd->fss->ipo);  // XXX deprecated - old animation system
			}

			{
				SmokeModifierData *smd = (SmokeModifierData *)modifiers_findByType(ob, eModifierType_Smoke);

				if (smd && (smd->type == MOD_SMOKE_TYPE_DOMAIN) && smd->domain) {
					smd->domain->flags |= MOD_SMOKE_FILE_LOAD; /* flag for refreshing the simulation after loading */
				}
			}

			/* texture field */
			if (ob->pd)
				lib_link_partdeflect(fd, &ob->id, ob->pd);

			if (ob->soft) {
				ob->soft->collision_group = newlibadr(fd, ob->id.lib, ob->soft->collision_group);

				ob->soft->effector_weights->group = newlibadr(fd, ob->id.lib, ob->soft->effector_weights->group);
			}

			lib_link_particlesystems(fd, ob, &ob->id, &ob->particlesystem);
			lib_link_modifiers(fd, ob);
			lib_link_gpencil_modifiers(fd, ob);
			lib_link_shaderfxs(fd, ob);

			if (ob->rigidbody_constraint) {
				ob->rigidbody_constraint->ob1 = newlibadr(fd, ob->id.lib, ob->rigidbody_constraint->ob1);
				ob->rigidbody_constraint->ob2 = newlibadr(fd, ob->id.lib, ob->rigidbody_constraint->ob2);
			}

			{
				LodLevel *level;
				for (level = ob->lodlevels.first; level; level = level->next) {
					level->source = newlibadr(fd, ob->id.lib, level->source);

					if (!level->source && level == ob->lodlevels.first)
						level->source = ob;
				}
			}
		}
	}

	if (warn) {
		BKE_report(fd->reports, RPT_WARNING, "Warning in console");
	}
}


static void direct_link_pose(FileData *fd, bPose *pose)
{
	bPoseChannel *pchan;

	if (!pose)
		return;

	link_list(fd, &pose->chanbase);
	link_list(fd, &pose->agroups);

	pose->chanhash = NULL;
	pose->chan_array = NULL;

	for (pchan = pose->chanbase.first; pchan; pchan=pchan->next) {
		pchan->bone = NULL;
		pchan->parent = newdataadr(fd, pchan->parent);
		pchan->child = newdataadr(fd, pchan->child);
		pchan->custom_tx = newdataadr(fd, pchan->custom_tx);

		pchan->bbone_prev = newdataadr(fd, pchan->bbone_prev);
		pchan->bbone_next = newdataadr(fd, pchan->bbone_next);

		direct_link_constraints(fd, &pchan->constraints);

		pchan->prop = newdataadr(fd, pchan->prop);
		IDP_DirectLinkGroup_OrFree(&pchan->prop, (fd->flags & FD_FLAGS_SWITCH_ENDIAN), fd);

		pchan->mpath = newdataadr(fd, pchan->mpath);
		if (pchan->mpath)
			direct_link_motionpath(fd, pchan->mpath);

		BLI_listbase_clear(&pchan->iktree);
		BLI_listbase_clear(&pchan->siktree);

		/* in case this value changes in future, clamp else we get undefined behavior */
		CLAMP(pchan->rotmode, ROT_MODE_MIN, ROT_MODE_MAX);

		pchan->draw_data = NULL;
	}
	pose->ikdata = NULL;
	if (pose->ikparam != NULL) {
		pose->ikparam = newdataadr(fd, pose->ikparam);
	}
}

static void direct_link_modifiers(FileData *fd, ListBase *lb)
{
	ModifierData *md;

	link_list(fd, lb);

	for (md=lb->first; md; md=md->next) {
		md->error = NULL;

		/* if modifiers disappear, or for upward compatibility */
		if (NULL == modifierType_getInfo(md->type))
			md->type = eModifierType_None;

		if (md->type == eModifierType_Subsurf) {
			SubsurfModifierData *smd = (SubsurfModifierData *)md;

			smd->emCache = smd->mCache = NULL;
		}
		else if (md->type == eModifierType_Armature) {
			ArmatureModifierData *amd = (ArmatureModifierData *)md;

			amd->prevCos = NULL;
		}
		else if (md->type == eModifierType_Cloth) {
			ClothModifierData *clmd = (ClothModifierData *)md;

			clmd->clothObject = NULL;
			clmd->hairdata = NULL;

			clmd->sim_parms= newdataadr(fd, clmd->sim_parms);
			clmd->coll_parms= newdataadr(fd, clmd->coll_parms);

			direct_link_pointcache_list(fd, &clmd->ptcaches, &clmd->point_cache, 0);

			if (clmd->sim_parms) {
				if (clmd->sim_parms->presets > 10)
					clmd->sim_parms->presets = 0;

				clmd->sim_parms->reset = 0;

				clmd->sim_parms->effector_weights = newdataadr(fd, clmd->sim_parms->effector_weights);

				if (!clmd->sim_parms->effector_weights) {
					clmd->sim_parms->effector_weights = BKE_add_effector_weights(NULL);
				}
			}

			clmd->solver_result = NULL;
		}
		else if (md->type == eModifierType_Fluidsim) {
			FluidsimModifierData *fluidmd = (FluidsimModifierData *)md;

			fluidmd->fss = newdataadr(fd, fluidmd->fss);
			if (fluidmd->fss) {
				fluidmd->fss->fmd = fluidmd;
				fluidmd->fss->meshVelocities = NULL;
			}
		}
		else if (md->type == eModifierType_Smoke) {
			SmokeModifierData *smd = (SmokeModifierData *)md;

			if (smd->type == MOD_SMOKE_TYPE_DOMAIN) {
				smd->flow = NULL;
				smd->coll = NULL;
				smd->domain = newdataadr(fd, smd->domain);
				smd->domain->smd = smd;

				smd->domain->fluid = NULL;
				smd->domain->fluid_mutex = BLI_rw_mutex_alloc();
				smd->domain->wt = NULL;
				smd->domain->shadow = NULL;
				smd->domain->tex = NULL;
				smd->domain->tex_shadow = NULL;
				smd->domain->tex_flame = NULL;
				smd->domain->tex_velocity_x = NULL;
				smd->domain->tex_velocity_y = NULL;
				smd->domain->tex_velocity_z = NULL;
				smd->domain->tex_wt = NULL;
				smd->domain->coba = newdataadr(fd, smd->domain->coba);

				smd->domain->effector_weights = newdataadr(fd, smd->domain->effector_weights);
				if (!smd->domain->effector_weights)
					smd->domain->effector_weights = BKE_add_effector_weights(NULL);

				direct_link_pointcache_list(fd, &(smd->domain->ptcaches[0]), &(smd->domain->point_cache[0]), 1);

				/* Smoke uses only one cache from now on, so store pointer convert */
				if (smd->domain->ptcaches[1].first || smd->domain->point_cache[1]) {
					if (smd->domain->point_cache[1]) {
						PointCache *cache = newdataadr(fd, smd->domain->point_cache[1]);
						if (cache->flag & PTCACHE_FAKE_SMOKE) {
							/* Smoke was already saved in "new format" and this cache is a fake one. */
						}
						else {
							printf("High resolution smoke cache not available due to pointcache update. Please reset the simulation.\n");
						}
						BKE_ptcache_free(cache);
					}
					BLI_listbase_clear(&smd->domain->ptcaches[1]);
					smd->domain->point_cache[1] = NULL;
				}
			}
			else if (smd->type == MOD_SMOKE_TYPE_FLOW) {
				smd->domain = NULL;
				smd->coll = NULL;
				smd->flow = newdataadr(fd, smd->flow);
				smd->flow->smd = smd;
				smd->flow->dm = NULL;
				smd->flow->verts_old = NULL;
				smd->flow->numverts = 0;
				smd->flow->psys = newdataadr(fd, smd->flow->psys);
			}
			else if (smd->type == MOD_SMOKE_TYPE_COLL) {
				smd->flow = NULL;
				smd->domain = NULL;
				smd->coll = newdataadr(fd, smd->coll);
				if (smd->coll) {
					smd->coll->smd = smd;
					smd->coll->verts_old = NULL;
					smd->coll->numverts = 0;
					smd->coll->dm = NULL;
				}
				else {
					smd->type = 0;
					smd->flow = NULL;
					smd->domain = NULL;
					smd->coll = NULL;
				}
			}
		}
		else if (md->type == eModifierType_DynamicPaint) {
			DynamicPaintModifierData *pmd = (DynamicPaintModifierData *)md;

			if (pmd->canvas) {
				pmd->canvas = newdataadr(fd, pmd->canvas);
				pmd->canvas->pmd = pmd;
				pmd->canvas->dm = NULL;
				pmd->canvas->flags &= ~MOD_DPAINT_BAKING; /* just in case */

				if (pmd->canvas->surfaces.first) {
					DynamicPaintSurface *surface;
					link_list(fd, &pmd->canvas->surfaces);

					for (surface=pmd->canvas->surfaces.first; surface; surface=surface->next) {
						surface->canvas = pmd->canvas;
						surface->data = NULL;
						direct_link_pointcache_list(fd, &(surface->ptcaches), &(surface->pointcache), 1);

						if (!(surface->effector_weights = newdataadr(fd, surface->effector_weights)))
							surface->effector_weights = BKE_add_effector_weights(NULL);
					}
				}
			}
			if (pmd->brush) {
				pmd->brush = newdataadr(fd, pmd->brush);
				pmd->brush->pmd = pmd;
				pmd->brush->psys = newdataadr(fd, pmd->brush->psys);
				pmd->brush->paint_ramp = newdataadr(fd, pmd->brush->paint_ramp);
				pmd->brush->vel_ramp = newdataadr(fd, pmd->brush->vel_ramp);
				pmd->brush->dm = NULL;
			}
		}
		else if (md->type == eModifierType_Collision) {
			CollisionModifierData *collmd = (CollisionModifierData *)md;
#if 0
			// TODO: CollisionModifier should use pointcache
			// + have proper reset events before enabling this
			collmd->x = newdataadr(fd, collmd->x);
			collmd->xnew = newdataadr(fd, collmd->xnew);
			collmd->mfaces = newdataadr(fd, collmd->mfaces);

			collmd->current_x = MEM_calloc_arrayN(collmd->numverts, sizeof(MVert), "current_x");
			collmd->current_xnew = MEM_calloc_arrayN(collmd->numverts, sizeof(MVert), "current_xnew");
			collmd->current_v = MEM_calloc_arrayN(collmd->numverts, sizeof(MVert), "current_v");
#endif

			collmd->x = NULL;
			collmd->xnew = NULL;
			collmd->current_x = NULL;
			collmd->current_xnew = NULL;
			collmd->current_v = NULL;
			collmd->time_x = collmd->time_xnew = -1000;
			collmd->mvert_num = 0;
			collmd->tri_num = 0;
			collmd->is_static = false;
			collmd->bvhtree = NULL;
			collmd->tri = NULL;

		}
		else if (md->type == eModifierType_Surface) {
			SurfaceModifierData *surmd = (SurfaceModifierData *)md;

			surmd->mesh = NULL;
			surmd->bvhtree = NULL;
			surmd->x = NULL;
			surmd->v = NULL;
			surmd->numverts = 0;
		}
		else if (md->type == eModifierType_Hook) {
			HookModifierData *hmd = (HookModifierData *)md;

			hmd->indexar = newdataadr(fd, hmd->indexar);
			if (fd->flags & FD_FLAGS_SWITCH_ENDIAN) {
				BLI_endian_switch_int32_array(hmd->indexar, hmd->totindex);
			}

			hmd->curfalloff = newdataadr(fd, hmd->curfalloff);
			if (hmd->curfalloff) {
				direct_link_curvemapping(fd, hmd->curfalloff);
			}
		}
		else if (md->type == eModifierType_ParticleSystem) {
			ParticleSystemModifierData *psmd = (ParticleSystemModifierData *)md;

			psmd->mesh_final = NULL;
			psmd->mesh_original = NULL;
			psmd->psys= newdataadr(fd, psmd->psys);
			psmd->flag &= ~eParticleSystemFlag_psys_updated;
			psmd->flag |= eParticleSystemFlag_file_loaded;
		}
		else if (md->type == eModifierType_Explode) {
			ExplodeModifierData *psmd = (ExplodeModifierData *)md;

			psmd->facepa = NULL;
		}
		else if (md->type == eModifierType_MeshDeform) {
			MeshDeformModifierData *mmd = (MeshDeformModifierData *)md;

			mmd->bindinfluences = newdataadr(fd, mmd->bindinfluences);
			mmd->bindoffsets = newdataadr(fd, mmd->bindoffsets);
			mmd->bindcagecos = newdataadr(fd, mmd->bindcagecos);
			mmd->dyngrid = newdataadr(fd, mmd->dyngrid);
			mmd->dyninfluences = newdataadr(fd, mmd->dyninfluences);
			mmd->dynverts = newdataadr(fd, mmd->dynverts);

			mmd->bindweights = newdataadr(fd, mmd->bindweights);
			mmd->bindcos = newdataadr(fd, mmd->bindcos);

			if (fd->flags & FD_FLAGS_SWITCH_ENDIAN) {
				if (mmd->bindoffsets)  BLI_endian_switch_int32_array(mmd->bindoffsets, mmd->totvert + 1);
				if (mmd->bindcagecos)  BLI_endian_switch_float_array(mmd->bindcagecos, mmd->totcagevert * 3);
				if (mmd->dynverts)     BLI_endian_switch_int32_array(mmd->dynverts, mmd->totvert);
				if (mmd->bindweights)  BLI_endian_switch_float_array(mmd->bindweights, mmd->totvert);
				if (mmd->bindcos)      BLI_endian_switch_float_array(mmd->bindcos, mmd->totcagevert * 3);
			}
		}
		else if (md->type == eModifierType_Ocean) {
			OceanModifierData *omd = (OceanModifierData *)md;
			omd->oceancache = NULL;
			omd->ocean = NULL;
		}
		else if (md->type == eModifierType_Warp) {
			WarpModifierData *tmd = (WarpModifierData *)md;

			tmd->curfalloff= newdataadr(fd, tmd->curfalloff);
			if (tmd->curfalloff)
				direct_link_curvemapping(fd, tmd->curfalloff);
		}
		else if (md->type == eModifierType_WeightVGEdit) {
			WeightVGEditModifierData *wmd = (WeightVGEditModifierData *)md;

			wmd->cmap_curve = newdataadr(fd, wmd->cmap_curve);
			if (wmd->cmap_curve)
				direct_link_curvemapping(fd, wmd->cmap_curve);
		}
		else if (md->type == eModifierType_LaplacianDeform) {
			LaplacianDeformModifierData *lmd = (LaplacianDeformModifierData *)md;

			lmd->vertexco = newdataadr(fd, lmd->vertexco);
			if (fd->flags & FD_FLAGS_SWITCH_ENDIAN) {
				BLI_endian_switch_float_array(lmd->vertexco, lmd->total_verts * 3);
			}
			lmd->cache_system = NULL;
		}
		else if (md->type == eModifierType_CorrectiveSmooth) {
			CorrectiveSmoothModifierData *csmd = (CorrectiveSmoothModifierData*)md;

			if (csmd->bind_coords) {
				csmd->bind_coords = newdataadr(fd, csmd->bind_coords);
				if (fd->flags & FD_FLAGS_SWITCH_ENDIAN) {
					BLI_endian_switch_float_array((float *)csmd->bind_coords, csmd->bind_coords_num * 3);
				}
			}

			/* runtime only */
			csmd->delta_cache = NULL;
			csmd->delta_cache_num = 0;
		}
		else if (md->type == eModifierType_MeshSequenceCache) {
			MeshSeqCacheModifierData *msmcd = (MeshSeqCacheModifierData *)md;
			msmcd->reader = NULL;
		}
		else if (md->type == eModifierType_SurfaceDeform) {
			SurfaceDeformModifierData *smd = (SurfaceDeformModifierData *)md;

			smd->verts = newdataadr(fd, smd->verts);

			if (smd->verts) {
				for (int i = 0; i < smd->numverts; i++) {
					smd->verts[i].binds = newdataadr(fd, smd->verts[i].binds);

					if (smd->verts[i].binds) {
						for (int j = 0; j < smd->verts[i].numbinds; j++) {
							smd->verts[i].binds[j].vert_inds = newdataadr(fd, smd->verts[i].binds[j].vert_inds);
							smd->verts[i].binds[j].vert_weights = newdataadr(fd, smd->verts[i].binds[j].vert_weights);

							if (fd->flags & FD_FLAGS_SWITCH_ENDIAN) {
								if (smd->verts[i].binds[j].vert_inds)
									BLI_endian_switch_uint32_array(smd->verts[i].binds[j].vert_inds, smd->verts[i].binds[j].numverts);

								if (smd->verts[i].binds[j].vert_weights) {
									if (smd->verts[i].binds[j].mode == MOD_SDEF_MODE_CENTROID ||
									    smd->verts[i].binds[j].mode == MOD_SDEF_MODE_LOOPTRI)
										BLI_endian_switch_float_array(smd->verts[i].binds[j].vert_weights, 3);
									else
										BLI_endian_switch_float_array(smd->verts[i].binds[j].vert_weights, smd->verts[i].binds[j].numverts);
								}
							}
						}
					}
				}
			}
		}
<<<<<<< HEAD
		else if (md->type == eModifierType_Fracture) {
			FractureModifierData *fmd = (FractureModifierData *)md;

			/*No storage at all as first "cheap" solution", and re-init after load */
			fmd->shared = newdataadr(fd, fmd->shared);

			if (!fmd->shared) {
				fmd->shared = MEM_callocN(sizeof(FractureModifierData_Shared), "shared");
				/* initialize with halfway sane defaults here atleast*/
				fmd->shared->last_cache_start = 0;
				fmd->shared->last_cache_end = 250;
				fmd->shared->refresh = true;
				fmd->shared->reset_shards = true;
			}
=======
		else if (md->type == eModifierType_Bevel) {
			BevelModifierData *bmd = (BevelModifierData *)md;
			bmd->clnordata.faceHash = NULL;
>>>>>>> 9b41ad28
		}
	}
}

static void direct_link_gpencil_modifiers(FileData *fd, ListBase *lb)
{
	GpencilModifierData *md;

	link_list(fd, lb);

	for (md = lb->first; md; md = md->next) {
		md->error = NULL;

		/* if modifiers disappear, or for upward compatibility */
		if (NULL == BKE_gpencil_modifierType_getInfo(md->type))
			md->type = eModifierType_None;

		if (md->type == eGpencilModifierType_Lattice) {
			LatticeGpencilModifierData *gpmd = (LatticeGpencilModifierData*)md;
			gpmd->cache_data = NULL;
		}
		else if (md->type == eGpencilModifierType_Hook) {
			HookGpencilModifierData *hmd = (HookGpencilModifierData *)md;

			hmd->curfalloff = newdataadr(fd, hmd->curfalloff);
			if (hmd->curfalloff) {
				direct_link_curvemapping(fd, hmd->curfalloff);
			}
		}
		else if (md->type == eGpencilModifierType_Thick) {
			ThickGpencilModifierData *gpmd = (ThickGpencilModifierData *)md;

			gpmd->curve_thickness = newdataadr(fd, gpmd->curve_thickness);
			if (gpmd->curve_thickness) {
				direct_link_curvemapping(fd, gpmd->curve_thickness);
				/* initialize the curve. Maybe this could be moved to modififer logic */
				curvemapping_initialize(gpmd->curve_thickness);
			}
		}

	}
}

static void direct_link_shaderfxs(FileData *fd, ListBase *lb)
{
	ShaderFxData *fx;

	link_list(fd, lb);

	for (fx = lb->first; fx; fx = fx->next) {
		fx->error = NULL;

		/* if shader disappear, or for upward compatibility */
		if (NULL == BKE_shaderfxType_getInfo(fx->type))
			fx->type = eShaderFxType_None;

	}
}

static void direct_link_object(FileData *fd, Object *ob)
{
	PartEff *paf;

	/* XXX This should not be needed - but seems like it can happen in some cases, so for now play safe... */
	ob->proxy_from = NULL;

	/* loading saved files with editmode enabled works, but for undo we like
	 * to stay in object mode during undo presses so keep editmode disabled.
	 *
	 * Also when linking in a file don't allow edit and pose modes.
	 * See [#34776, #42780] for more information.
	 */
	if (fd->memfile || (ob->id.tag & (LIB_TAG_EXTERN | LIB_TAG_INDIRECT))) {
		ob->mode &= ~(OB_MODE_EDIT | OB_MODE_PARTICLE_EDIT);
		if (!fd->memfile) {
			ob->mode &= ~OB_MODE_POSE;
		}
	}

	ob->adt = newdataadr(fd, ob->adt);
	direct_link_animdata(fd, ob->adt);

	ob->pose = newdataadr(fd, ob->pose);
	direct_link_pose(fd, ob->pose);

	ob->mpath = newdataadr(fd, ob->mpath);
	if (ob->mpath)
		direct_link_motionpath(fd, ob->mpath);

	link_list(fd, &ob->defbase);
	link_list(fd, &ob->fmaps);
// XXX deprecated - old animation system <<<
	direct_link_nlastrips(fd, &ob->nlastrips);
	link_list(fd, &ob->constraintChannels);
// >>> XXX deprecated - old animation system

	ob->mat= newdataadr(fd, ob->mat);
	test_pointer_array(fd, (void **)&ob->mat);
	ob->matbits= newdataadr(fd, ob->matbits);

	/* do it here, below old data gets converted */
	direct_link_modifiers(fd, &ob->modifiers);
	direct_link_gpencil_modifiers(fd, &ob->greasepencil_modifiers);
	direct_link_shaderfxs(fd, &ob->shader_fx);

	link_list(fd, &ob->effect);
	paf= ob->effect.first;
	while (paf) {
		if (paf->type == EFF_PARTICLE) {
			paf->keys = NULL;
		}
		if (paf->type == EFF_WAVE) {
			WaveEff *wav = (WaveEff*) paf;
			PartEff *next = paf->next;
			WaveModifierData *wmd = (WaveModifierData*) modifier_new(eModifierType_Wave);

			wmd->damp = wav->damp;
			wmd->flag = wav->flag;
			wmd->height = wav->height;
			wmd->lifetime = wav->lifetime;
			wmd->narrow = wav->narrow;
			wmd->speed = wav->speed;
			wmd->startx = wav->startx;
			wmd->starty = wav->startx;
			wmd->timeoffs = wav->timeoffs;
			wmd->width = wav->width;

			BLI_addtail(&ob->modifiers, wmd);

			BLI_remlink(&ob->effect, paf);
			MEM_freeN(paf);

			paf = next;
			continue;
		}
		if (paf->type == EFF_BUILD) {
			BuildEff *baf = (BuildEff*) paf;
			PartEff *next = paf->next;
			BuildModifierData *bmd = (BuildModifierData*) modifier_new(eModifierType_Build);

			bmd->start = baf->sfra;
			bmd->length = baf->len;
			bmd->randomize = 0;
			bmd->seed = 1;

			BLI_addtail(&ob->modifiers, bmd);

			BLI_remlink(&ob->effect, paf);
			MEM_freeN(paf);

			paf = next;
			continue;
		}
		paf = paf->next;
	}

	ob->pd= newdataadr(fd, ob->pd);
	direct_link_partdeflect(ob->pd);
	ob->soft= newdataadr(fd, ob->soft);
	if (ob->soft) {
		SoftBody *sb = ob->soft;

		sb->bpoint = NULL;	// init pointers so it gets rebuilt nicely
		sb->bspring = NULL;
		sb->scratch = NULL;
		/* although not used anymore */
		/* still have to be loaded to be compatible with old files */
		sb->keys = newdataadr(fd, sb->keys);
		test_pointer_array(fd, (void **)&sb->keys);
		if (sb->keys) {
			int a;
			for (a = 0; a < sb->totkey; a++) {
				sb->keys[a] = newdataadr(fd, sb->keys[a]);
			}
		}

		sb->effector_weights = newdataadr(fd, sb->effector_weights);
		if (!sb->effector_weights)
			sb->effector_weights = BKE_add_effector_weights(NULL);

		sb->shared = newdataadr(fd, sb->shared);
		if (sb->shared == NULL) {
			/* Link deprecated caches if they exist, so we can use them for versioning.
			 * We should only do this when sb->shared == NULL, because those pointers
			 * are always set (for compatibility with older Blenders). We mustn't link
			 * the same pointcache twice. */
			direct_link_pointcache_list(fd, &sb->ptcaches, &sb->pointcache, false);
		}
		else {
			/* link caches */
			direct_link_pointcache_list(fd, &sb->shared->ptcaches, &sb->shared->pointcache, false);
		}
	}
	ob->fluidsimSettings= newdataadr(fd, ob->fluidsimSettings); /* NT */

	ob->rigidbody_object = newdataadr(fd, ob->rigidbody_object);
	if (ob->rigidbody_object) {
		RigidBodyOb *rbo = ob->rigidbody_object;
		/* Allocate runtime-only struct */
		rbo->shared = MEM_callocN(sizeof(*rbo->shared), "RigidBodyObShared");
	}
	ob->rigidbody_constraint = newdataadr(fd, ob->rigidbody_constraint);
	if (ob->rigidbody_constraint)
		ob->rigidbody_constraint->physics_constraint = NULL;

	link_list(fd, &ob->particlesystem);
	direct_link_particlesystems(fd, &ob->particlesystem);

	direct_link_constraints(fd, &ob->constraints);

	link_list(fd, &ob->hooks);
	while (ob->hooks.first) {
		ObHook *hook = ob->hooks.first;
		HookModifierData *hmd = (HookModifierData *)modifier_new(eModifierType_Hook);

		hook->indexar= newdataadr(fd, hook->indexar);
		if (fd->flags & FD_FLAGS_SWITCH_ENDIAN) {
			BLI_endian_switch_int32_array(hook->indexar, hook->totindex);
		}

		/* Do conversion here because if we have loaded
		 * a hook we need to make sure it gets converted
		 * and freed, regardless of version.
		 */
		copy_v3_v3(hmd->cent, hook->cent);
		hmd->falloff = hook->falloff;
		hmd->force = hook->force;
		hmd->indexar = hook->indexar;
		hmd->object = hook->parent;
		memcpy(hmd->parentinv, hook->parentinv, sizeof(hmd->parentinv));
		hmd->totindex = hook->totindex;

		BLI_addhead(&ob->modifiers, hmd);
		BLI_remlink(&ob->hooks, hook);

		modifier_unique_name(&ob->modifiers, (ModifierData*)hmd);

		MEM_freeN(hook);
	}

	ob->iuser = newdataadr(fd, ob->iuser);
	if (ob->type == OB_EMPTY && ob->empty_drawtype == OB_EMPTY_IMAGE && !ob->iuser) {
		BKE_object_empty_draw_type_set(ob, ob->empty_drawtype);
	}

	ob->customdata_mask = 0;
	ob->bb = NULL;
	ob->derivedDeform = NULL;
	ob->derivedFinal = NULL;
	BKE_object_runtime_reset(ob);
	link_list(fd, &ob->pc_ids);

	/* in case this value changes in future, clamp else we get undefined behavior */
	CLAMP(ob->rotmode, ROT_MODE_MIN, ROT_MODE_MAX);

	if (ob->sculpt) {
		ob->sculpt = MEM_callocN(sizeof(SculptSession), "reload sculpt session");
	}

	link_list(fd, &ob->lodlevels);
	ob->currentlod = ob->lodlevels.first;

	ob->preview = direct_link_preview_image(fd, ob->preview);
}

static void direct_link_view_settings(FileData *fd, ColorManagedViewSettings *view_settings)
{
	view_settings->curve_mapping = newdataadr(fd, view_settings->curve_mapping);

	if (view_settings->curve_mapping)
		direct_link_curvemapping(fd, view_settings->curve_mapping);
}

/* ***************** READ VIEW LAYER *************** */

static void direct_link_layer_collections(FileData *fd, ListBase *lb, bool master)
{
	link_list(fd, lb);
	for (LayerCollection *lc = lb->first; lc; lc = lc->next) {
#ifdef USE_COLLECTION_COMPAT_28
		lc->scene_collection = newdataadr(fd, lc->scene_collection);
#endif

		/* Master collection is not a real datablock. */
		if (master) {
			lc->collection = newdataadr(fd, lc->collection);
		}

		direct_link_layer_collections(fd, &lc->layer_collections, false);
	}
}

static void direct_link_view_layer(FileData *fd, ViewLayer *view_layer)
{
	view_layer->stats = NULL;
	link_list(fd, &view_layer->object_bases);
	view_layer->basact = newdataadr(fd, view_layer->basact);

	direct_link_layer_collections(fd, &view_layer->layer_collections, true);
	view_layer->active_collection = newdataadr(fd, view_layer->active_collection);

	view_layer->id_properties = newdataadr(fd, view_layer->id_properties);
	IDP_DirectLinkGroup_OrFree(&view_layer->id_properties, (fd->flags & FD_FLAGS_SWITCH_ENDIAN), fd);

	link_list(fd, &(view_layer->freestyle_config.modules));
	link_list(fd, &(view_layer->freestyle_config.linesets));

	BLI_listbase_clear(&view_layer->drawdata);
	view_layer->object_bases_array = NULL;
	view_layer->object_bases_hash = NULL;
}

static void lib_link_layer_collection(FileData *fd, Library *lib, LayerCollection *layer_collection, bool master)
{
	/* Master collection is not a real datablock. */
	if (!master) {
		layer_collection->collection = newlibadr(fd, lib, layer_collection->collection);
	}

	for (LayerCollection *layer_collection_nested = layer_collection->layer_collections.first;
	     layer_collection_nested != NULL;
	     layer_collection_nested = layer_collection_nested->next)
	{
		lib_link_layer_collection(fd, lib, layer_collection_nested, false);
	}
}

static void lib_link_view_layer(FileData *fd, Library *lib, ViewLayer *view_layer)
{
	for (FreestyleModuleConfig *fmc = view_layer->freestyle_config.modules.first; fmc; fmc = fmc->next) {
		fmc->script = newlibadr(fd, lib, fmc->script);
	}

	for (FreestyleLineSet *fls = view_layer->freestyle_config.linesets.first; fls; fls = fls->next) {
		fls->linestyle = newlibadr_us(fd, lib, fls->linestyle);
		fls->group = newlibadr_us(fd, lib, fls->group);
	}

	for (Base *base = view_layer->object_bases.first, *base_next = NULL; base; base = base_next) {
		base_next = base->next;

		/* we only bump the use count for the collection objects */
		base->object = newlibadr(fd, lib, base->object);

		if (base->object == NULL) {
			/* Free in case linked object got lost. */
			BLI_freelinkN(&view_layer->object_bases, base);
		}
	}

	for (LayerCollection *layer_collection = view_layer->layer_collections.first;
	     layer_collection != NULL;
	     layer_collection = layer_collection->next)
	{
		lib_link_layer_collection(fd, lib, layer_collection, true);
	}

	IDP_LibLinkProperty(view_layer->id_properties, fd);
}

/* ***************** READ COLLECTION *************** */

#ifdef USE_COLLECTION_COMPAT_28
static void direct_link_scene_collection(FileData *fd, SceneCollection *sc)
{
	link_list(fd, &sc->objects);
	link_list(fd, &sc->scene_collections);

	for (SceneCollection *nsc = sc->scene_collections.first; nsc; nsc = nsc->next) {
		direct_link_scene_collection(fd, nsc);
	}
}

static void lib_link_scene_collection(FileData *fd, Library *lib, SceneCollection *sc)
{
	for (LinkData *link = sc->objects.first; link; link = link->next) {
		link->data = newlibadr_us(fd, lib, link->data);
		BLI_assert(link->data);
	}

	for (SceneCollection *nsc = sc->scene_collections.first; nsc; nsc = nsc->next) {
		lib_link_scene_collection(fd, lib, nsc);
	}
}
#endif

static void direct_link_collection(FileData *fd, Collection *collection)
{
	link_list(fd, &collection->gobject);
	link_list(fd, &collection->children);

	collection->preview = direct_link_preview_image(fd, collection->preview);

	collection->flag &= ~COLLECTION_HAS_OBJECT_CACHE;
	BLI_listbase_clear(&collection->object_cache);
	BLI_listbase_clear(&collection->parents);

#ifdef USE_COLLECTION_COMPAT_28
	/* This runs before the very first doversion. */
	collection->collection = newdataadr(fd, collection->collection);
	if (collection->collection != NULL) {
		direct_link_scene_collection(fd, collection->collection);
	}

	collection->view_layer = newdataadr(fd, collection->view_layer);
	if (collection->view_layer != NULL) {
		direct_link_view_layer(fd, collection->view_layer);
	}
#endif
}

static void lib_link_collection_data(FileData *fd, Library *lib, Collection *collection)
{
	for (CollectionObject *cob = collection->gobject.first, *cob_next = NULL; cob; cob = cob_next) {
		cob_next = cob->next;
		cob->ob = newlibadr_us(fd, lib, cob->ob);

		if (cob->ob == NULL) {
			BLI_freelinkN(&collection->gobject, cob);
		}
	}

	for (CollectionChild *child = collection->children.first, *child_next = NULL; child; child = child_next) {
		child_next = child->next;
		child->collection = newlibadr_us(fd, lib, child->collection);

		if (child->collection == NULL ||
		    BKE_collection_find_cycle(collection, child->collection))
		{
			BLI_freelinkN(&collection->children, child);
		}
		else {
			CollectionParent *cparent = MEM_callocN(sizeof(CollectionParent), "CollectionParent");
			cparent->collection = collection;
			BLI_addtail(&child->collection->parents, cparent);
		}
	}
}

static void lib_link_collection(FileData *fd, Main *main)
{
	for (Collection *collection = main->collection.first; collection; collection = collection->id.next) {
		if (collection->id.tag & LIB_TAG_NEED_LINK) {
			collection->id.tag &= ~LIB_TAG_NEED_LINK;
			IDP_LibLinkProperty(collection->id.properties, fd);

#ifdef USE_COLLECTION_COMPAT_28
			if (collection->collection) {
				lib_link_scene_collection(fd, collection->id.lib, collection->collection);
			}

			if (collection->view_layer) {
				lib_link_view_layer(fd, collection->id.lib, collection->view_layer);
			}
#endif

			lib_link_collection_data(fd, collection->id.lib, collection);
		}
	}
}

/* ************ READ SCENE ***************** */

/* patch for missing scene IDs, can't be in do-versions */
static void composite_patch(bNodeTree *ntree, Scene *scene)
{
	bNode *node;

	for (node = ntree->nodes.first; node; node = node->next) {
		if (node->id==NULL && node->type == CMP_NODE_R_LAYERS)
			node->id = &scene->id;
	}
}

static void link_paint(FileData *fd, Scene *sce, Paint *p)
{
	if (p) {
		p->brush = newlibadr_us(fd, sce->id.lib, p->brush);
		p->palette = newlibadr_us(fd, sce->id.lib, p->palette);
		p->paint_cursor = NULL;
	}
}

static void lib_link_sequence_modifiers(FileData *fd, Scene *scene, ListBase *lb)
{
	SequenceModifierData *smd;

	for (smd = lb->first; smd; smd = smd->next) {
		if (smd->mask_id)
			smd->mask_id = newlibadr_us(fd, scene->id.lib, smd->mask_id);
	}
}

static void direct_link_lightcache_texture(FileData *fd, LightCacheTexture *lctex)
{
	lctex->tex = NULL;

	if (lctex->data) {
		lctex->data = newdataadr(fd, lctex->data);
		if (fd->flags & FD_FLAGS_SWITCH_ENDIAN) {
			int data_size = lctex->components * lctex->tex_size[0] * lctex->tex_size[1] * lctex->tex_size[2];

			if (lctex->data_type == LIGHTCACHETEX_FLOAT) {
				BLI_endian_switch_float_array((float *)lctex->data, data_size * sizeof(float));
			}
			else if (lctex->data_type == LIGHTCACHETEX_UINT) {
				BLI_endian_switch_uint32_array((unsigned int *)lctex->data, data_size * sizeof(unsigned int));
			}
		}
	}
}

static void direct_link_lightcache(FileData *fd, LightCache *cache)
{
	direct_link_lightcache_texture(fd, &cache->cube_tx);
	direct_link_lightcache_texture(fd, &cache->grid_tx);

	if (cache->cube_mips) {
		cache->cube_mips = newdataadr(fd, cache->cube_mips);
		for (int i = 0; i < cache->mips_len; ++i) {
			direct_link_lightcache_texture(fd, &cache->cube_mips[i]);
		}
	}

	cache->cube_data = newdataadr(fd, cache->cube_data);
	cache->grid_data = newdataadr(fd, cache->grid_data);
}

/* check for cyclic set-scene,
 * libs can cause this case which is normally prevented, see (T#####) */
#define USE_SETSCENE_CHECK

#ifdef USE_SETSCENE_CHECK
/**
 * A version of #BKE_scene_validate_setscene with special checks for linked libs.
 */
static bool scene_validate_setscene__liblink(Scene *sce, const int totscene)
{
	Scene *sce_iter;
	int a;

	if (sce->set == NULL) return 1;

	for (a = 0, sce_iter = sce; sce_iter->set; sce_iter = sce_iter->set, a++) {
		if (sce_iter->id.tag & LIB_TAG_NEED_LINK) {
			return 1;
		}

		if (a > totscene) {
			sce->set = NULL;
			return 0;
		}
	}

	return 1;
}
#endif

static void lib_link_scene(FileData *fd, Main *main)
{
#ifdef USE_SETSCENE_CHECK
	bool need_check_set = false;
	int totscene = 0;
#endif

	for (Scene *sce = main->scene.first; sce; sce = sce->id.next) {
		if (sce->id.tag & LIB_TAG_NEED_LINK) {
			/* Link ID Properties -- and copy this comment EXACTLY for easy finding
			 * of library blocks that implement this.*/
			IDP_LibLinkProperty(sce->id.properties, fd);
			lib_link_animdata(fd, &sce->id, sce->adt);

			lib_link_keyingsets(fd, &sce->id, &sce->keyingsets);

			sce->camera = newlibadr(fd, sce->id.lib, sce->camera);
			sce->world = newlibadr_us(fd, sce->id.lib, sce->world);
			sce->set = newlibadr(fd, sce->id.lib, sce->set);
			sce->gpd = newlibadr_us(fd, sce->id.lib, sce->gpd);

			link_paint(fd, sce, &sce->toolsettings->sculpt->paint);
			link_paint(fd, sce, &sce->toolsettings->vpaint->paint);
			link_paint(fd, sce, &sce->toolsettings->wpaint->paint);
			link_paint(fd, sce, &sce->toolsettings->imapaint.paint);
			link_paint(fd, sce, &sce->toolsettings->uvsculpt->paint);
			link_paint(fd, sce, &sce->toolsettings->gp_paint->paint);

			if (sce->toolsettings->sculpt)
				sce->toolsettings->sculpt->gravity_object =
						newlibadr(fd, sce->id.lib, sce->toolsettings->sculpt->gravity_object);

			if (sce->toolsettings->imapaint.stencil)
				sce->toolsettings->imapaint.stencil =
				        newlibadr_us(fd, sce->id.lib, sce->toolsettings->imapaint.stencil);

			if (sce->toolsettings->imapaint.clone)
				sce->toolsettings->imapaint.clone =
				        newlibadr_us(fd, sce->id.lib, sce->toolsettings->imapaint.clone);

			if (sce->toolsettings->imapaint.canvas)
				sce->toolsettings->imapaint.canvas =
				        newlibadr_us(fd, sce->id.lib, sce->toolsettings->imapaint.canvas);

			sce->toolsettings->particle.shape_object = newlibadr(fd, sce->id.lib, sce->toolsettings->particle.shape_object);

			for (Base *base_legacy_next, *base_legacy = sce->base.first; base_legacy; base_legacy = base_legacy_next) {
				base_legacy_next = base_legacy->next;

				base_legacy->object = newlibadr_us(fd, sce->id.lib, base_legacy->object);

				if (base_legacy->object == NULL) {
					blo_reportf_wrap(fd->reports, RPT_WARNING, TIP_("LIB: object lost from scene: '%s'"),
					                 sce->id.name + 2);
					BLI_remlink(&sce->base, base_legacy);
					if (base_legacy == sce->basact) sce->basact = NULL;
					MEM_freeN(base_legacy);
				}
			}

			Sequence *seq;
			SEQ_BEGIN (sce->ed, seq)
			{
				IDP_LibLinkProperty(seq->prop, fd);

				if (seq->ipo) seq->ipo = newlibadr_us(fd, sce->id.lib, seq->ipo);  // XXX deprecated - old animation system
				seq->scene_sound = NULL;
				if (seq->scene) {
					seq->scene = newlibadr(fd, sce->id.lib, seq->scene);
					if (seq->scene) {
						seq->scene_sound = BKE_sound_scene_add_scene_sound_defaults(sce, seq);
					}
				}
				if (seq->clip) {
					seq->clip = newlibadr_us(fd, sce->id.lib, seq->clip);
				}
				if (seq->mask) {
					seq->mask = newlibadr_us(fd, sce->id.lib, seq->mask);
				}
				if (seq->scene_camera) {
					seq->scene_camera = newlibadr(fd, sce->id.lib, seq->scene_camera);
				}
				if (seq->sound) {
					seq->scene_sound = NULL;
					if (seq->type == SEQ_TYPE_SOUND_HD) {
						seq->type = SEQ_TYPE_SOUND_RAM;
					}
					else {
						seq->sound = newlibadr(fd, sce->id.lib, seq->sound);
					}
					if (seq->sound) {
						id_us_plus_no_lib((ID *)seq->sound);
						seq->scene_sound = BKE_sound_add_scene_sound_defaults(sce, seq);
					}
				}
				BLI_listbase_clear(&seq->anims);

				lib_link_sequence_modifiers(fd, sce, &seq->modifiers);
			}
			SEQ_END

			for (TimeMarker *marker = sce->markers.first; marker; marker = marker->next) {
				if (marker->camera) {
					marker->camera = newlibadr(fd, sce->id.lib, marker->camera);
				}
			}

			BKE_sequencer_update_muting(sce->ed);
			BKE_sequencer_update_sound_bounds_all(sce);


			/* rigidbody world relies on it's linked collections */
			if (sce->rigidbody_world) {
				RigidBodyWorld *rbw = sce->rigidbody_world;
				if (rbw->group)
					rbw->group = newlibadr(fd, sce->id.lib, rbw->group);
				if (rbw->constraints)
					rbw->constraints = newlibadr(fd, sce->id.lib, rbw->constraints);
				if (rbw->effector_weights)
					rbw->effector_weights->group = newlibadr(fd, sce->id.lib, rbw->effector_weights->group);
			}

			if (sce->nodetree) {
				lib_link_ntree(fd, &sce->id, sce->nodetree);
				sce->nodetree->id.lib = sce->id.lib;
				composite_patch(sce->nodetree, sce);
			}

			for (SceneRenderLayer *srl = sce->r.layers.first; srl; srl = srl->next) {
				srl->mat_override = newlibadr_us(fd, sce->id.lib, srl->mat_override);
				for (FreestyleModuleConfig *fmc = srl->freestyleConfig.modules.first; fmc; fmc = fmc->next) {
					fmc->script = newlibadr(fd, sce->id.lib, fmc->script);
				}
				for (FreestyleLineSet *fls = srl->freestyleConfig.linesets.first; fls; fls = fls->next) {
					fls->linestyle = newlibadr_us(fd, sce->id.lib, fls->linestyle);
					fls->group = newlibadr_us(fd, sce->id.lib, fls->group);
				}
			}
			/* Motion Tracking */
			sce->clip = newlibadr_us(fd, sce->id.lib, sce->clip);

#ifdef USE_COLLECTION_COMPAT_28
			if (sce->collection) {
				lib_link_scene_collection(fd, sce->id.lib, sce->collection);
			}
#endif

			if (sce->master_collection) {
				lib_link_collection_data(fd, sce->id.lib, sce->master_collection);
			}

			for (ViewLayer *view_layer = sce->view_layers.first; view_layer; view_layer = view_layer->next) {
				lib_link_view_layer(fd, sce->id.lib, view_layer);
			}

#ifdef USE_SETSCENE_CHECK
			if (sce->set != NULL) {
				/* link flag for scenes with set would be reset later,
				 * so this way we only check cyclic for newly linked scenes.
				 */
				need_check_set = true;
			}
			else {
				/* postpone un-setting the flag until we've checked the set-scene */
				sce->id.tag &= ~LIB_TAG_NEED_LINK;
			}
#else
			sce->id.tag &= ~LIB_TAG_NEED_LINK;
#endif
		}

#ifdef USE_SETSCENE_CHECK
		totscene++;
#endif
	}

#ifdef USE_SETSCENE_CHECK
	if (need_check_set) {
		for (Scene *sce = main->scene.first; sce; sce = sce->id.next) {
			if (sce->id.tag & LIB_TAG_NEED_LINK) {
				sce->id.tag &= ~LIB_TAG_NEED_LINK;
				if (!scene_validate_setscene__liblink(sce, totscene)) {
					printf("Found cyclic background scene when linking %s\n", sce->id.name + 2);
				}
			}
		}
	}
#endif
}

#undef USE_SETSCENE_CHECK


static void link_recurs_seq(FileData *fd, ListBase *lb)
{
	Sequence *seq;

	link_list(fd, lb);

	for (seq = lb->first; seq; seq = seq->next) {
		if (seq->seqbase.first)
			link_recurs_seq(fd, &seq->seqbase);
	}
}

static void direct_link_paint(FileData *fd, Paint *p)
{
	if (p->num_input_samples < 1)
		p->num_input_samples = 1;

	p->cavity_curve = newdataadr(fd, p->cavity_curve);
	if (p->cavity_curve)
		direct_link_curvemapping(fd, p->cavity_curve);
	else
		BKE_paint_cavity_curve_preset(p, CURVE_PRESET_LINE);
}

static void direct_link_paint_helper(FileData *fd, Paint **paint)
{
	/* TODO. is this needed */
	(*paint) = newdataadr(fd, (*paint));

	if (*paint) {
		direct_link_paint(fd, *paint);
	}
}

static void direct_link_sequence_modifiers(FileData *fd, ListBase *lb)
{
	SequenceModifierData *smd;

	link_list(fd, lb);

	for (smd = lb->first; smd; smd = smd->next) {
		if (smd->mask_sequence)
			smd->mask_sequence = newdataadr(fd, smd->mask_sequence);

		if (smd->type == seqModifierType_Curves) {
			CurvesModifierData *cmd = (CurvesModifierData *) smd;

			direct_link_curvemapping(fd, &cmd->curve_mapping);
		}
		else if (smd->type == seqModifierType_HueCorrect) {
			HueCorrectModifierData *hcmd = (HueCorrectModifierData *) smd;

			direct_link_curvemapping(fd, &hcmd->curve_mapping);
		}
	}
}

static void direct_link_scene(FileData *fd, Scene *sce)
{
	Editing *ed;
	Sequence *seq;
	MetaStack *ms;
	RigidBodyWorld *rbw;
	ViewLayer *view_layer;
	SceneRenderLayer *srl;

	sce->depsgraph_hash = NULL;
	sce->fps_info = NULL;
	sce->customdata_mask_modal = 0;
	sce->lay_updated = 0;

	BKE_sound_create_scene(sce);

	/* set users to one by default, not in lib-link, this will increase it for compo nodes */
	id_us_ensure_real(&sce->id);

	link_list(fd, &(sce->base));

	sce->adt = newdataadr(fd, sce->adt);
	direct_link_animdata(fd, sce->adt);

	link_list(fd, &sce->keyingsets);
	direct_link_keyingsets(fd, &sce->keyingsets);

	sce->basact = newdataadr(fd, sce->basact);

	sce->toolsettings= newdataadr(fd, sce->toolsettings);
	if (sce->toolsettings) {
		direct_link_paint_helper(fd, (Paint**)&sce->toolsettings->sculpt);
		direct_link_paint_helper(fd, (Paint**)&sce->toolsettings->vpaint);
		direct_link_paint_helper(fd, (Paint**)&sce->toolsettings->wpaint);
		direct_link_paint_helper(fd, (Paint**)&sce->toolsettings->uvsculpt);
		direct_link_paint_helper(fd, (Paint**)&sce->toolsettings->gp_paint);

		direct_link_paint(fd, &sce->toolsettings->imapaint.paint);

		sce->toolsettings->imapaint.paintcursor = NULL;
		sce->toolsettings->particle.paintcursor = NULL;
		sce->toolsettings->particle.scene = NULL;
		sce->toolsettings->particle.object = NULL;
		sce->toolsettings->gp_sculpt.paintcursor = NULL;

		/* relink grease pencil interpolation curves */
		sce->toolsettings->gp_interpolate.custom_ipo = newdataadr(fd, sce->toolsettings->gp_interpolate.custom_ipo);
		if (sce->toolsettings->gp_interpolate.custom_ipo) {
			direct_link_curvemapping(fd, sce->toolsettings->gp_interpolate.custom_ipo);
		}
		/* relink grease pencil multiframe falloff curve */
		sce->toolsettings->gp_sculpt.cur_falloff = newdataadr(fd, sce->toolsettings->gp_sculpt.cur_falloff);
		if (sce->toolsettings->gp_sculpt.cur_falloff) {
			direct_link_curvemapping(fd, sce->toolsettings->gp_sculpt.cur_falloff);
		}
	}

	if (sce->ed) {
		ListBase *old_seqbasep = &sce->ed->seqbase;

		ed = sce->ed = newdataadr(fd, sce->ed);

		ed->act_seq = newdataadr(fd, ed->act_seq);

		/* recursive link sequences, lb will be correctly initialized */
		link_recurs_seq(fd, &ed->seqbase);

		SEQ_BEGIN (ed, seq)
		{
			seq->seq1= newdataadr(fd, seq->seq1);
			seq->seq2= newdataadr(fd, seq->seq2);
			seq->seq3= newdataadr(fd, seq->seq3);

			/* a patch: after introduction of effects with 3 input strips */
			if (seq->seq3 == NULL) seq->seq3 = seq->seq2;

			seq->effectdata = newdataadr(fd, seq->effectdata);
			seq->stereo3d_format = newdataadr(fd, seq->stereo3d_format);

			if (seq->type & SEQ_TYPE_EFFECT)
				seq->flag |= SEQ_EFFECT_NOT_LOADED;

			if (seq->type == SEQ_TYPE_SPEED) {
				SpeedControlVars *s = seq->effectdata;
				s->frameMap = NULL;
			}

			seq->prop = newdataadr(fd, seq->prop);
			IDP_DirectLinkGroup_OrFree(&seq->prop, (fd->flags & FD_FLAGS_SWITCH_ENDIAN), fd);

			seq->strip = newdataadr(fd, seq->strip);
			if (seq->strip && seq->strip->done==0) {
				seq->strip->done = true;

				if (ELEM(seq->type, SEQ_TYPE_IMAGE, SEQ_TYPE_MOVIE, SEQ_TYPE_SOUND_RAM, SEQ_TYPE_SOUND_HD)) {
					seq->strip->stripdata = newdataadr(fd, seq->strip->stripdata);
				}
				else {
					seq->strip->stripdata = NULL;
				}
				if (seq->flag & SEQ_USE_CROP) {
					seq->strip->crop = newdataadr(
						fd, seq->strip->crop);
				}
				else {
					seq->strip->crop = NULL;
				}
				if (seq->flag & SEQ_USE_TRANSFORM) {
					seq->strip->transform = newdataadr(
						fd, seq->strip->transform);
				}
				else {
					seq->strip->transform = NULL;
				}
				if (seq->flag & SEQ_USE_PROXY) {
					seq->strip->proxy = newdataadr(fd, seq->strip->proxy);
					if (seq->strip->proxy) {
						seq->strip->proxy->anim = NULL;
					}
					else {
						BKE_sequencer_proxy_set(seq, true);
					}
				}
				else {
					seq->strip->proxy = NULL;
				}

				/* need to load color balance to it could be converted to modifier */
				seq->strip->color_balance = newdataadr(fd, seq->strip->color_balance);
			}

			direct_link_sequence_modifiers(fd, &seq->modifiers);
		}
		SEQ_END

		/* link metastack, slight abuse of structs here, have to restore pointer to internal part in struct */
		{
			Sequence temp;
			void *poin;
			intptr_t offset;

			offset = ((intptr_t)&(temp.seqbase)) - ((intptr_t)&temp);

			/* root pointer */
			if (ed->seqbasep == old_seqbasep) {
				ed->seqbasep = &ed->seqbase;
			}
			else {
				poin = POINTER_OFFSET(ed->seqbasep, -offset);

				poin = newdataadr(fd, poin);
				if (poin)
					ed->seqbasep = (ListBase *)POINTER_OFFSET(poin, offset);
				else
					ed->seqbasep = &ed->seqbase;
			}
			/* stack */
			link_list(fd, &(ed->metastack));

			for (ms = ed->metastack.first; ms; ms= ms->next) {
				ms->parseq = newdataadr(fd, ms->parseq);

				if (ms->oldbasep == old_seqbasep)
					ms->oldbasep= &ed->seqbase;
				else {
					poin = POINTER_OFFSET(ms->oldbasep, -offset);
					poin = newdataadr(fd, poin);
					if (poin)
						ms->oldbasep = (ListBase *)POINTER_OFFSET(poin, offset);
					else
						ms->oldbasep = &ed->seqbase;
				}
			}
		}
	}

	sce->r.avicodecdata = newdataadr(fd, sce->r.avicodecdata);
	if (sce->r.avicodecdata) {
		sce->r.avicodecdata->lpFormat = newdataadr(fd, sce->r.avicodecdata->lpFormat);
		sce->r.avicodecdata->lpParms = newdataadr(fd, sce->r.avicodecdata->lpParms);
	}
	if (sce->r.ffcodecdata.properties) {
		sce->r.ffcodecdata.properties = newdataadr(fd, sce->r.ffcodecdata.properties);
		IDP_DirectLinkGroup_OrFree(&sce->r.ffcodecdata.properties, (fd->flags & FD_FLAGS_SWITCH_ENDIAN), fd);
	}

	link_list(fd, &(sce->markers));
	link_list(fd, &(sce->transform_spaces));
	link_list(fd, &(sce->r.layers));
	link_list(fd, &(sce->r.views));


	for (srl = sce->r.layers.first; srl; srl = srl->next) {
		srl->prop = newdataadr(fd, srl->prop);
		IDP_DirectLinkGroup_OrFree(&srl->prop, (fd->flags & FD_FLAGS_SWITCH_ENDIAN), fd);
		link_list(fd, &(srl->freestyleConfig.modules));
		link_list(fd, &(srl->freestyleConfig.linesets));
	}

	sce->nodetree = newdataadr(fd, sce->nodetree);
	if (sce->nodetree) {
		direct_link_id(fd, &sce->nodetree->id);
		direct_link_nodetree(fd, sce->nodetree);
	}

	direct_link_view_settings(fd, &sce->view_settings);

	sce->rigidbody_world = newdataadr(fd, sce->rigidbody_world);
	rbw = sce->rigidbody_world;
	if (rbw) {
		rbw->shared = newdataadr(fd, rbw->shared);

		if (rbw->shared == NULL) {
			/* Link deprecated caches if they exist, so we can use them for versioning.
			 * We should only do this when rbw->shared == NULL, because those pointers
			 * are always set (for compatibility with older Blenders). We mustn't link
			 * the same pointcache twice. */
			direct_link_pointcache_list(fd, &rbw->ptcaches, &rbw->pointcache, false);

			/* make sure simulation starts from the beginning after loading file */
			if (rbw->pointcache) {
				rbw->ltime = (float)rbw->pointcache->startframe;
			}
		}
		else {
			/* must nullify the reference to physics sim object, since it no-longer exist
			 * (and will need to be recalculated)
			 */
			rbw->shared->physics_world = NULL;

			/* link caches */
			direct_link_pointcache_list(fd, &rbw->shared->ptcaches, &rbw->shared->pointcache, false);

			/* make sure simulation starts from the beginning after loading file */
			if (rbw->shared->pointcache) {
				rbw->ltime = (float)rbw->shared->pointcache->startframe;
			}
		}
		rbw->objects = NULL;
		rbw->numbodies = 0;

		/* set effector weights */
		rbw->effector_weights = newdataadr(fd, rbw->effector_weights);
		if (!rbw->effector_weights)
			rbw->effector_weights = BKE_add_effector_weights(NULL);
	}

	sce->preview = direct_link_preview_image(fd, sce->preview);

	direct_link_curvemapping(fd, &sce->r.mblur_shutter_curve);

#ifdef USE_COLLECTION_COMPAT_28
	/* this runs before the very first doversion */
	if (sce->collection) {
		sce->collection = newdataadr(fd, sce->collection);
		direct_link_scene_collection(fd, sce->collection);
	}
#endif

	if (sce->master_collection) {
		sce->master_collection = newdataadr(fd, sce->master_collection);
		direct_link_collection(fd, sce->master_collection);
		/* Needed because this is an ID outside of Main. */
		sce->master_collection->id.py_instance = NULL;
	}

	/* insert into global old-new map for reading without UI (link_global accesses it again) */
	link_glob_list(fd, &sce->view_layers);
	for (view_layer = sce->view_layers.first; view_layer; view_layer = view_layer->next) {
		direct_link_view_layer(fd, view_layer);
	}

	if (fd->memfile) {
		/* If it's undo try to recover the cache. */
		if (fd->scenemap) sce->eevee.light_cache = newsceadr(fd, sce->eevee.light_cache);
		else sce->eevee.light_cache = NULL;
	}
	else {
		/* else read the cache from file. */
		if (sce->eevee.light_cache) {
			sce->eevee.light_cache = newdataadr(fd, sce->eevee.light_cache);
			direct_link_lightcache(fd, sce->eevee.light_cache);
		}
	}

	sce->layer_properties = newdataadr(fd, sce->layer_properties);
	IDP_DirectLinkGroup_OrFree(&sce->layer_properties, (fd->flags & FD_FLAGS_SWITCH_ENDIAN), fd);
}

/* ****************** READ GREASE PENCIL ***************** */

/* relink's grease pencil data's refs */
static void lib_link_gpencil(FileData *fd, Main *main)
{
	/* Relink all datablock linked by GP datablock */
	for (bGPdata *gpd = main->gpencil.first; gpd; gpd = gpd->id.next) {
		if (gpd->id.tag & LIB_TAG_NEED_LINK) {
			/* Layers */
			for (bGPDlayer *gpl = gpd->layers.first; gpl; gpl = gpl->next) {
				/* Layer -> Parent References */
				gpl->parent = newlibadr(fd, gpd->id.lib, gpl->parent);
			}

			/* Datablock Stuff */
			IDP_LibLinkProperty(gpd->id.properties, fd);
			lib_link_animdata(fd, &gpd->id, gpd->adt);

			/* materials */
			for (int a = 0; a < gpd->totcol; a++) {
				gpd->mat[a] = newlibadr_us(fd, gpd->id.lib, gpd->mat[a]);
			}

			gpd->id.tag &= ~LIB_TAG_NEED_LINK;
		}
	}
}

/* relinks grease-pencil data - used for direct_link and old file linkage */
static void direct_link_gpencil(FileData *fd, bGPdata *gpd)
{
	bGPDlayer *gpl;
	bGPDframe *gpf;
	bGPDstroke *gps;
	bGPDpalette *palette;

	/* we must firstly have some grease-pencil data to link! */
	if (gpd == NULL)
		return;

	/* relink animdata */
	gpd->adt = newdataadr(fd, gpd->adt);
	direct_link_animdata(fd, gpd->adt);

	/* relink palettes (old palettes deprecated, only to convert old files) */
	link_list(fd, &gpd->palettes);
	if (gpd->palettes.first != NULL) {
		for (palette = gpd->palettes.first; palette; palette = palette->next) {
			link_list(fd, &palette->colors);
		}
	}

	/* clear drawing cache */
	gpd->runtime.batch_cache_data = NULL;

	/* materials */
	gpd->mat = newdataadr(fd, gpd->mat);
	test_pointer_array(fd, (void **)&gpd->mat);

	/* relink layers */
	link_list(fd, &gpd->layers);

	for (gpl = gpd->layers.first; gpl; gpl = gpl->next) {
		/* relink frames */
		link_list(fd, &gpl->frames);

		gpl->actframe = newdataadr(fd, gpl->actframe);

		gpl->runtime.derived_data = NULL;
		gpl->runtime.icon_id = 0;

		for (gpf = gpl->frames.first; gpf; gpf = gpf->next) {
			/* relink strokes (and their points) */
			link_list(fd, &gpf->strokes);

			for (gps = gpf->strokes.first; gps; gps = gps->next) {
				/* relink stroke points array */
				gps->points = newdataadr(fd, gps->points);

				/* relink weight data */
				gps->dvert = newdataadr(fd, gps->dvert);
				direct_link_dverts(fd, gps->totpoints, gps->dvert);

				/* the triangulation is not saved, so need to be recalculated */
				gps->triangles = NULL;
				gps->tot_triangles = 0;
				gps->flag |= GP_STROKE_RECALC_CACHES;
			}
		}
	}
}

/* *********** READ AREA **************** */

static void direct_link_panel_list(FileData *fd, ListBase *lb)
{
	link_list(fd, lb);

	for (Panel *pa = lb->first; pa; pa = pa->next) {
		pa->paneltab = newdataadr(fd, pa->paneltab);
		pa->runtime_flag = 0;
		pa->activedata = NULL;
		pa->type = NULL;
		direct_link_panel_list(fd, &pa->children);
	}
}

static void direct_link_region(FileData *fd, ARegion *ar, int spacetype)
{
	uiList *ui_list;

	direct_link_panel_list(fd, &ar->panels);

	link_list(fd, &ar->panels_category_active);

	link_list(fd, &ar->ui_lists);

	for (ui_list = ar->ui_lists.first; ui_list; ui_list = ui_list->next) {
		ui_list->type = NULL;
		ui_list->dyn_data = NULL;
		ui_list->properties = newdataadr(fd, ui_list->properties);
		IDP_DirectLinkGroup_OrFree(&ui_list->properties, (fd->flags & FD_FLAGS_SWITCH_ENDIAN), fd);
	}

	link_list(fd, &ar->ui_previews);

	if (spacetype == SPACE_EMPTY) {
		/* unkown space type, don't leak regiondata */
		ar->regiondata = NULL;
	}
	else if (ar->flag & RGN_FLAG_TEMP_REGIONDATA) {
		/* Runtime data, don't use. */
		ar->regiondata = NULL;
	}
	else {
		ar->regiondata = newdataadr(fd, ar->regiondata);
		if (ar->regiondata) {
			if (spacetype == SPACE_VIEW3D) {
				RegionView3D *rv3d = ar->regiondata;

				rv3d->localvd = newdataadr(fd, rv3d->localvd);
				rv3d->clipbb = newdataadr(fd, rv3d->clipbb);

				rv3d->depths = NULL;
				rv3d->gpuoffscreen = NULL;
				rv3d->render_engine = NULL;
				rv3d->sms = NULL;
				rv3d->smooth_timer = NULL;
			}
		}
	}

	ar->v2d.tab_offset = NULL;
	ar->v2d.tab_num = 0;
	ar->v2d.tab_cur = 0;
	ar->v2d.sms = NULL;
	ar->v2d.alpha_hor = ar->v2d.alpha_vert = 255; /* visible by default */
	BLI_listbase_clear(&ar->panels_category);
	BLI_listbase_clear(&ar->handlers);
	BLI_listbase_clear(&ar->uiblocks);
	ar->headerstr = NULL;
	ar->visible = 0;
	ar->type = NULL;
	ar->do_draw = 0;
	ar->gizmo_map = NULL;
	ar->regiontimer = NULL;
	ar->draw_buffer = NULL;
	memset(&ar->drawrct, 0, sizeof(ar->drawrct));
}

static void direct_link_area(FileData *fd, ScrArea *area)
{
	SpaceLink *sl;
	ARegion *ar;

	link_list(fd, &(area->spacedata));
	link_list(fd, &(area->regionbase));

	BLI_listbase_clear(&area->handlers);
	area->type = NULL;	/* spacetype callbacks */
	area->butspacetype = SPACE_EMPTY; /* Should always be unset so that rna_Area_type_get works correctly */
	area->region_active_win = -1;

	area->global = newdataadr(fd, area->global);

	/* if we do not have the spacetype registered we cannot
	 * free it, so don't allocate any new memory for such spacetypes. */
	if (!BKE_spacetype_exists(area->spacetype)) {
		area->butspacetype = area->spacetype; /* Hint for versioning code to replace deprecated space types. */
		area->spacetype = SPACE_EMPTY;
	}

	for (ar = area->regionbase.first; ar; ar = ar->next) {
		direct_link_region(fd, ar, area->spacetype);
	}

	/* accident can happen when read/save new file with older version */
	/* 2.50: we now always add spacedata for info */
	if (area->spacedata.first == NULL) {
		SpaceInfo *sinfo= MEM_callocN(sizeof(SpaceInfo), "spaceinfo");
		area->spacetype= sinfo->spacetype= SPACE_INFO;
		BLI_addtail(&area->spacedata, sinfo);
	}
	/* add local view3d too */
	else if (area->spacetype == SPACE_VIEW3D) {
		blo_do_versions_view3d_split_250(area->spacedata.first, &area->regionbase);
	}

	for (sl = area->spacedata.first; sl; sl = sl->next) {
		link_list(fd, &(sl->regionbase));

		/* if we do not have the spacetype registered we cannot
		 * free it, so don't allocate any new memory for such spacetypes. */
		if (!BKE_spacetype_exists(sl->spacetype))
			sl->spacetype = SPACE_EMPTY;

		for (ar = sl->regionbase.first; ar; ar = ar->next)
			direct_link_region(fd, ar, sl->spacetype);

		if (sl->spacetype == SPACE_VIEW3D) {
			View3D *v3d= (View3D*) sl;

			v3d->flag |= V3D_INVALID_BACKBUF;

			if (v3d->gpd) {
				v3d->gpd = newdataadr(fd, v3d->gpd);
				direct_link_gpencil(fd, v3d->gpd);
			}
			v3d->localvd = newdataadr(fd, v3d->localvd);
			v3d->properties_storage = NULL;

			/* render can be quite heavy, set to solid on load */
			if (v3d->shading.type == OB_RENDER) {
				v3d->shading.type = OB_SOLID;
			}
			v3d->shading.prev_type = OB_SOLID;

			if (v3d->fx_settings.dof)
				v3d->fx_settings.dof = newdataadr(fd, v3d->fx_settings.dof);
			if (v3d->fx_settings.ssao)
				v3d->fx_settings.ssao = newdataadr(fd, v3d->fx_settings.ssao);

			blo_do_versions_view3d_split_250(v3d, &sl->regionbase);
		}
		else if (sl->spacetype == SPACE_IPO) {
			SpaceIpo *sipo = (SpaceIpo *)sl;

			sipo->ads = newdataadr(fd, sipo->ads);
			BLI_listbase_clear(&sipo->ghostCurves);
		}
		else if (sl->spacetype == SPACE_NLA) {
			SpaceNla *snla = (SpaceNla *)sl;

			snla->ads = newdataadr(fd, snla->ads);
		}
		else if (sl->spacetype == SPACE_OUTLINER) {
			SpaceOops *soops = (SpaceOops *) sl;

			/* use newdataadr_no_us and do not free old memory avoiding double
			 * frees and use of freed memory. this could happen because of a
			 * bug fixed in revision 58959 where the treestore memory address
			 * was not unique */
			TreeStore *ts = newdataadr_no_us(fd, soops->treestore);
			soops->treestore = NULL;
			if (ts) {
				TreeStoreElem *elems = newdataadr_no_us(fd, ts->data);

				soops->treestore = BLI_mempool_create(sizeof(TreeStoreElem), ts->usedelem,
				                                      512, BLI_MEMPOOL_ALLOW_ITER);
				if (ts->usedelem && elems) {
					int i;
					for (i = 0; i < ts->usedelem; i++) {
						TreeStoreElem *new_elem = BLI_mempool_alloc(soops->treestore);
						*new_elem = elems[i];
					}
				}
				/* we only saved what was used */
				soops->storeflag |= SO_TREESTORE_CLEANUP;	// at first draw
			}
			soops->treehash = NULL;
			soops->tree.first = soops->tree.last= NULL;
		}
		else if (sl->spacetype == SPACE_IMAGE) {
			SpaceImage *sima = (SpaceImage *)sl;

			sima->iuser.scene = NULL;
			sima->iuser.ok = 1;
			sima->scopes.waveform_1 = NULL;
			sima->scopes.waveform_2 = NULL;
			sima->scopes.waveform_3 = NULL;
			sima->scopes.vecscope = NULL;
			sima->scopes.ok = 0;

			/* WARNING: gpencil data is no longer stored directly in sima after 2.5
			 * so sacrifice a few old files for now to avoid crashes with new files!
			 * committed: r28002 */
#if 0
			sima->gpd = newdataadr(fd, sima->gpd);
			if (sima->gpd)
				direct_link_gpencil(fd, sima->gpd);
#endif
		}
		else if (sl->spacetype == SPACE_NODE) {
			SpaceNode *snode = (SpaceNode *)sl;

			if (snode->gpd) {
				snode->gpd = newdataadr(fd, snode->gpd);
				direct_link_gpencil(fd, snode->gpd);
			}

			link_list(fd, &snode->treepath);
			snode->edittree = NULL;
			snode->iofsd = NULL;
			BLI_listbase_clear(&snode->linkdrag);
		}
		else if (sl->spacetype == SPACE_TEXT) {
			SpaceText *st= (SpaceText *)sl;

			st->drawcache = NULL;
			st->scroll_accum[0] = 0.0f;
			st->scroll_accum[1] = 0.0f;
		}
		else if (sl->spacetype == SPACE_SEQ) {
			SpaceSeq *sseq = (SpaceSeq *)sl;

			/* grease pencil data is not a direct data and can't be linked from direct_link*
			 * functions, it should be linked from lib_link* functions instead
			 *
			 * otherwise it'll lead to lost grease data on open because it'll likely be
			 * read from file after all other users of grease pencil and newdataadr would
			 * simple return NULL here (sergey)
			 */
#if 0
			if (sseq->gpd) {
				sseq->gpd = newdataadr(fd, sseq->gpd);
				direct_link_gpencil(fd, sseq->gpd);
			}
#endif
			sseq->scopes.reference_ibuf = NULL;
			sseq->scopes.zebra_ibuf = NULL;
			sseq->scopes.waveform_ibuf = NULL;
			sseq->scopes.sep_waveform_ibuf = NULL;
			sseq->scopes.vector_ibuf = NULL;
			sseq->scopes.histogram_ibuf = NULL;
			sseq->compositor = NULL;
		}
		else if (sl->spacetype == SPACE_BUTS) {
			SpaceButs *sbuts = (SpaceButs *)sl;

			sbuts->path= NULL;
			sbuts->texuser= NULL;
			sbuts->mainbo = sbuts->mainb;
			sbuts->mainbuser = sbuts->mainb;
		}
		else if (sl->spacetype == SPACE_CONSOLE) {
			SpaceConsole *sconsole = (SpaceConsole *)sl;
			ConsoleLine *cl, *cl_next;

			link_list(fd, &sconsole->scrollback);
			link_list(fd, &sconsole->history);

			//for (cl= sconsole->scrollback.first; cl; cl= cl->next)
			//	cl->line= newdataadr(fd, cl->line);

			/* comma expressions, (e.g. expr1, expr2, expr3) evaluate each expression,
			 * from left to right.  the right-most expression sets the result of the comma
			 * expression as a whole*/
			for (cl = sconsole->history.first; cl; cl = cl_next) {
				cl_next = cl->next;
				cl->line = newdataadr(fd, cl->line);
				if (cl->line) {
					/* the allocted length is not written, so reset here */
					cl->len_alloc = cl->len + 1;
				}
				else {
					BLI_remlink(&sconsole->history, cl);
					MEM_freeN(cl);
				}
			}
		}
		else if (sl->spacetype == SPACE_FILE) {
			SpaceFile *sfile = (SpaceFile *)sl;

			/* this sort of info is probably irrelevant for reloading...
			 * plus, it isn't saved to files yet!
			 */
			sfile->folders_prev = sfile->folders_next = NULL;
			sfile->files = NULL;
			sfile->layout = NULL;
			sfile->op = NULL;
			sfile->previews_timer = NULL;
			sfile->params = newdataadr(fd, sfile->params);
		}
		else if (sl->spacetype == SPACE_CLIP) {
			SpaceClip *sclip = (SpaceClip *)sl;

			sclip->scopes.track_search = NULL;
			sclip->scopes.track_preview = NULL;
			sclip->scopes.ok = 0;
		}
	}

	BLI_listbase_clear(&area->actionzones);

	area->v1 = newdataadr(fd, area->v1);
	area->v2 = newdataadr(fd, area->v2);
	area->v3 = newdataadr(fd, area->v3);
	area->v4 = newdataadr(fd, area->v4);
}

static void lib_link_area(FileData *fd, ID *parent_id, ScrArea *area)
{
	area->full = newlibadr(fd, parent_id->lib, area->full);

	memset(&area->runtime, 0x0, sizeof(area->runtime));

	for (SpaceLink *sl = area->spacedata.first; sl; sl= sl->next) {
		switch (sl->spacetype) {
			case SPACE_VIEW3D:
			{
				View3D *v3d = (View3D*) sl;

				v3d->camera= newlibadr(fd, parent_id->lib, v3d->camera);
				v3d->ob_centre= newlibadr(fd, parent_id->lib, v3d->ob_centre);

				if (v3d->localvd) {
					v3d->localvd->camera = newlibadr(fd, parent_id->lib, v3d->localvd->camera);
				}
				break;
			}
			case SPACE_IPO:
			{
				SpaceIpo *sipo = (SpaceIpo *)sl;
				bDopeSheet *ads = sipo->ads;

				if (ads) {
					ads->source = newlibadr(fd, parent_id->lib, ads->source);
					ads->filter_grp = newlibadr(fd, parent_id->lib, ads->filter_grp);
				}
				break;
			}
			case SPACE_BUTS:
			{
				SpaceButs *sbuts = (SpaceButs *)sl;
				sbuts->pinid = newlibadr(fd, parent_id->lib, sbuts->pinid);
				if (sbuts->pinid == NULL) {
					sbuts->flag &= ~SB_PIN_CONTEXT;
				}
				break;
			}
			case SPACE_FILE:
				break;
			case SPACE_ACTION:
			{
				SpaceAction *saction = (SpaceAction *)sl;
				bDopeSheet *ads = &saction->ads;

				if (ads) {
					ads->source = newlibadr(fd, parent_id->lib, ads->source);
					ads->filter_grp = newlibadr(fd, parent_id->lib, ads->filter_grp);
				}

				saction->action = newlibadr(fd, parent_id->lib, saction->action);
				break;
			}
			case SPACE_IMAGE:
			{
				SpaceImage *sima = (SpaceImage *)sl;

				sima->image = newlibadr_real_us(fd, parent_id->lib, sima->image);
				sima->mask_info.mask = newlibadr_real_us(fd, parent_id->lib, sima->mask_info.mask);

				/* NOTE: pre-2.5, this was local data not lib data, but now we need this as lib data
				 * so fingers crossed this works fine!
				 */
				sima->gpd = newlibadr_us(fd, parent_id->lib, sima->gpd);
				break;
			}
			case SPACE_SEQ:
			{
				SpaceSeq *sseq = (SpaceSeq *)sl;

				/* NOTE: pre-2.5, this was local data not lib data, but now we need this as lib data
				 * so fingers crossed this works fine!
				 */
				sseq->gpd = newlibadr_us(fd, parent_id->lib, sseq->gpd);
				break;
			}
			case SPACE_NLA:
			{
				SpaceNla *snla= (SpaceNla *)sl;
				bDopeSheet *ads= snla->ads;

				if (ads) {
					ads->source = newlibadr(fd, parent_id->lib, ads->source);
					ads->filter_grp = newlibadr(fd, parent_id->lib, ads->filter_grp);
				}
				break;
			}
			case SPACE_TEXT:
			{
				SpaceText *st= (SpaceText *)sl;

				st->text= newlibadr(fd, parent_id->lib, st->text);
				break;
			}
			case SPACE_SCRIPT:
			{
				SpaceScript *scpt = (SpaceScript *)sl;
				/*scpt->script = NULL; - 2.45 set to null, better re-run the script */
				if (scpt->script) {
					scpt->script = newlibadr(fd, parent_id->lib, scpt->script);
					if (scpt->script) {
						SCRIPT_SET_NULL(scpt->script);
					}
				}
				break;
			}
			case SPACE_OUTLINER:
			{
				SpaceOops *so= (SpaceOops *)sl;
				so->search_tse.id = newlibadr(fd, NULL, so->search_tse.id);

				if (so->treestore) {
					TreeStoreElem *tselem;
					BLI_mempool_iter iter;

					BLI_mempool_iternew(so->treestore, &iter);
					while ((tselem = BLI_mempool_iterstep(&iter))) {
						tselem->id = newlibadr(fd, NULL, tselem->id);
					}
					if (so->treehash) {
						/* rebuild hash table, because it depends on ids too */
						so->storeflag |= SO_TREESTORE_REBUILD;
					}
				}
				break;
			}
			case SPACE_NODE:
			{
				SpaceNode *snode = (SpaceNode *)sl;
				bNodeTreePath *path, *path_next;
				bNodeTree *ntree;

				/* node tree can be stored locally in id too, link this first */
				snode->id = newlibadr(fd, parent_id->lib, snode->id);
				snode->from = newlibadr(fd, parent_id->lib, snode->from);

				ntree = snode->id ? ntreeFromID(snode->id) : NULL;
				snode->nodetree = ntree ? ntree : newlibadr_us(fd, parent_id->lib, snode->nodetree);

				for (path = snode->treepath.first; path; path = path->next) {
					if (path == snode->treepath.first) {
						/* first nodetree in path is same as snode->nodetree */
						path->nodetree = snode->nodetree;
					}
					else
						path->nodetree = newlibadr_us(fd, parent_id->lib, path->nodetree);

					if (!path->nodetree)
						break;
				}

				/* remaining path entries are invalid, remove */
				for (; path; path = path_next) {
					path_next = path->next;

					BLI_remlink(&snode->treepath, path);
					MEM_freeN(path);
				}

				/* edittree is just the last in the path,
				 * set this directly since the path may have been shortened above */
				if (snode->treepath.last) {
					path = snode->treepath.last;
					snode->edittree = path->nodetree;
				}
				else {
					snode->edittree = NULL;
				}
				break;
			}
			case SPACE_CLIP:
			{
				SpaceClip *sclip = (SpaceClip *)sl;
				sclip->clip = newlibadr_real_us(fd, parent_id->lib, sclip->clip);
				sclip->mask_info.mask = newlibadr_real_us(fd, parent_id->lib, sclip->mask_info.mask);
				break;
			}
			default:
				break;
		}
	}
}

/**
 * \return false on error.
 */
static bool direct_link_area_map(FileData *fd, ScrAreaMap *area_map)
{
	link_list(fd, &area_map->vertbase);
	link_list(fd, &area_map->edgebase);
	link_list(fd, &area_map->areabase);
	for (ScrArea *area = area_map->areabase.first; area; area = area->next) {
		direct_link_area(fd, area);
	}

	/* edges */
	for (ScrEdge *se = area_map->edgebase.first; se; se = se->next) {
		se->v1 = newdataadr(fd, se->v1);
		se->v2 = newdataadr(fd, se->v2);
		BKE_screen_sort_scrvert(&se->v1, &se->v2);

		if (se->v1 == NULL) {
			BLI_remlink(&area_map->edgebase, se);

			return false;
		}
	}

	return true;
}

/* ************ READ WM ***************** */

static void direct_link_windowmanager(FileData *fd, wmWindowManager *wm)
{
	wmWindow *win;

	id_us_ensure_real(&wm->id);
	link_list(fd, &wm->windows);

	for (win = wm->windows.first; win; win = win->next) {
		win->parent = newdataadr(fd, win->parent);

		WorkSpaceInstanceHook *hook = win->workspace_hook;
		win->workspace_hook = newdataadr(fd, hook);

		/* we need to restore a pointer to this later when reading workspaces, so store in global oldnew-map */
		oldnewmap_insert(fd->globmap, hook, win->workspace_hook, 0);

		direct_link_area_map(fd, &win->global_areas);

		win->ghostwin = NULL;
		win->gpuctx = NULL;
		win->eventstate = NULL;
		win->cursor_keymap_status = NULL;
		win->tweak = NULL;
#ifdef WIN32
		win->ime_data = NULL;
#endif

		BLI_listbase_clear(&win->queue);
		BLI_listbase_clear(&win->handlers);
		BLI_listbase_clear(&win->modalhandlers);
		BLI_listbase_clear(&win->gesture);

		win->active = 0;

		win->cursor       = 0;
		win->lastcursor   = 0;
		win->modalcursor  = 0;
		win->grabcursor   = 0;
		win->addmousemove = true;
		win->stereo3d_format = newdataadr(fd, win->stereo3d_format);

		/* multiview always fallback to anaglyph at file opening
		 * otherwise quadbuffer saved files can break Blender */
		if (win->stereo3d_format) {
			win->stereo3d_format->display_mode = S3D_DISPLAY_ANAGLYPH;
		}
	}

	BLI_listbase_clear(&wm->timers);
	BLI_listbase_clear(&wm->operators);
	BLI_listbase_clear(&wm->paintcursors);
	BLI_listbase_clear(&wm->queue);
	BKE_reports_init(&wm->reports, RPT_STORE);

	BLI_listbase_clear(&wm->keyconfigs);
	wm->defaultconf = NULL;
	wm->addonconf = NULL;
	wm->userconf = NULL;
	wm->undo_stack = NULL;

	wm->message_bus = NULL;

	BLI_listbase_clear(&wm->jobs);
	BLI_listbase_clear(&wm->drags);

	wm->windrawable = NULL;
	wm->winactive = NULL;
	wm->initialized = 0;
	wm->op_undo_depth = 0;
	wm->is_interface_locked = 0;
}

static void lib_link_windowmanager(FileData *fd, Main *main)
{
	wmWindowManager *wm;
	wmWindow *win;

	for (wm = main->wm.first; wm; wm = wm->id.next) {
		if (wm->id.tag & LIB_TAG_NEED_LINK) {
			/* Note: WM IDProperties are never written to file, hence no need to read/link them here. */
			for (win = wm->windows.first; win; win = win->next) {
				if (win->workspace_hook) { /* NULL for old files */
					lib_link_workspace_instance_hook(fd, win->workspace_hook, &wm->id);
				}
				win->scene = newlibadr(fd, wm->id.lib, win->scene);
				/* deprecated, but needed for versioning (will be NULL'ed then) */
				win->screen = newlibadr(fd, NULL, win->screen);

				for (ScrArea *area = win->global_areas.areabase.first; area; area = area->next) {
					lib_link_area(fd, &wm->id, area);
				}
			}

			wm->id.tag &= ~LIB_TAG_NEED_LINK;
		}
	}
}

/* ****************** READ SCREEN ***************** */

/* note: file read without screens option G_FILE_NO_UI;
 * check lib pointers in call below */
static void lib_link_screen(FileData *fd, Main *main)
{
	for (bScreen *sc = main->screen.first; sc; sc = sc->id.next) {
		if (sc->id.tag & LIB_TAG_NEED_LINK) {
			IDP_LibLinkProperty(sc->id.properties, fd);
			id_us_ensure_real(&sc->id);

			/* deprecated, but needed for versioning (will be NULL'ed then) */
			sc->scene = newlibadr(fd, sc->id.lib, sc->scene);

			sc->animtimer = NULL; /* saved in rare cases */
			sc->tool_tip = NULL;
			sc->scrubbing = false;

			for (ScrArea *area = sc->areabase.first; area; area = area->next) {
				lib_link_area(fd, &sc->id, area);
			}
			sc->id.tag &= ~LIB_TAG_NEED_LINK;
		}
	}
}

/* how to handle user count on pointer restore */
typedef enum ePointerUserMode {
	USER_IGNORE = 0,  /* ignore user count */
	USER_REAL   = 1,  /* ensure at least one real user (fake user ignored) */
} ePointerUserMode;

static void restore_pointer_user(ID *id, ID *newid, ePointerUserMode user)
{
	BLI_assert(STREQ(newid->name + 2, id->name + 2));
	BLI_assert(newid->lib == id->lib);
	UNUSED_VARS_NDEBUG(id);

	if (user == USER_REAL) {
		id_us_ensure_real(newid);
	}
}

#ifndef USE_GHASH_RESTORE_POINTER
/**
 * A version of #restore_pointer_by_name that performs a full search (slow!).
 * Use only for limited lookups, when the overhead of
 * creating a #IDNameLib_Map for a single lookup isn't worthwhile.
 */
static void *restore_pointer_by_name_main(Main *mainp, ID *id, ePointerUserMode user)
{
	if (id) {
		ListBase *lb = which_libbase(mainp, GS(id->name));
		if (lb) {  /* there's still risk of checking corrupt mem (freed Ids in oops) */
			ID *idn = lb->first;
			for (; idn; idn = idn->next) {
				if (STREQ(idn->name + 2, id->name + 2)) {
					if (idn->lib == id->lib) {
						restore_pointer_user(id, idn, user);
						break;
					}
				}
			}
			return idn;
		}
	}
	return NULL;
}
#endif

/**
 * Only for undo files, or to restore a screen after reading without UI...
 *
 * \param user:
 * - USER_IGNORE: no usercount change
 * - USER_REAL: ensure a real user (even if a fake one is set)
 * \param id_map: lookup table, use when performing many lookups.
 * this could be made an optional argument (falling back to a full lookup),
 * however at the moment it's always available.
 */
static void *restore_pointer_by_name(struct IDNameLib_Map *id_map, ID *id, ePointerUserMode user)
{
#ifdef USE_GHASH_RESTORE_POINTER
	if (id) {
		/* use fast lookup when available */
		ID *idn = BKE_main_idmap_lookup_id(id_map, id);
		if (idn) {
			restore_pointer_user(id, idn, user);
		}
		return idn;
	}
	return NULL;
#else
	Main *mainp = BKE_main_idmap_main_get(id_map);
	return restore_pointer_by_name_main(mainp, id, user);
#endif
}

static void lib_link_seq_clipboard_pt_restore(ID *id, struct IDNameLib_Map *id_map)
{
	if (id) {
		/* clipboard must ensure this */
		BLI_assert(id->newid != NULL);
		id->newid = restore_pointer_by_name(id_map, id->newid, USER_REAL);
	}
}
static int lib_link_seq_clipboard_cb(Sequence *seq, void *arg_pt)
{
	struct IDNameLib_Map *id_map = arg_pt;

	lib_link_seq_clipboard_pt_restore((ID *)seq->scene, id_map);
	lib_link_seq_clipboard_pt_restore((ID *)seq->scene_camera, id_map);
	lib_link_seq_clipboard_pt_restore((ID *)seq->clip, id_map);
	lib_link_seq_clipboard_pt_restore((ID *)seq->mask, id_map);
	lib_link_seq_clipboard_pt_restore((ID *)seq->sound, id_map);
	return 1;
}

static void lib_link_clipboard_restore(struct IDNameLib_Map *id_map)
{
	/* update IDs stored in sequencer clipboard */
	BKE_sequencer_base_recursive_apply(&seqbase_clipboard, lib_link_seq_clipboard_cb, id_map);
}

static void lib_link_window_scene_data_restore(wmWindow *win, Scene *scene)
{
	bScreen *screen = BKE_workspace_active_screen_get(win->workspace_hook);

	for (ScrArea *area = screen->areabase.first; area; area = area->next) {
		for (SpaceLink *sl = area->spacedata.first; sl; sl = sl->next) {
			if (sl->spacetype == SPACE_VIEW3D) {
				View3D *v3d = (View3D *)sl;

				if (v3d->camera == NULL || v3d->scenelock) {
					v3d->camera = scene->camera;
				}

				if (v3d->localvd) {
					/*Base *base;*/

					v3d->localvd->camera = scene->camera;

					/* localview can become invalid during undo/redo steps, so we exit it when no could be found */
#if 0				/* XXX  regionlocalview ? */
					for (base= sc->scene->base.first; base; base= base->next) {
						if (base->lay & v3d->lay) break;
					}
					if (base==NULL) {
						v3d->lay= v3d->localvd->lay;
						v3d->layact= v3d->localvd->layact;
						MEM_freeN(v3d->localvd);
						v3d->localvd= NULL;
					}
#endif
				}
				else if (v3d->scenelock) {
					v3d->lay = scene->lay;
				}
			}
		}
	}
}

static void lib_link_workspace_layout_restore(struct IDNameLib_Map *id_map, Main *newmain, WorkSpaceLayout *layout)
{
	bScreen *screen = BKE_workspace_layout_screen_get(layout);

	/* avoid conflicts with 2.8x branch */
	{
		for (ScrArea *sa = screen->areabase.first; sa; sa = sa->next) {
			for (SpaceLink *sl = sa->spacedata.first; sl; sl = sl->next) {
				if (sl->spacetype == SPACE_VIEW3D) {
					View3D *v3d = (View3D *)sl;
					ARegion *ar;

					v3d->camera = restore_pointer_by_name(id_map, (ID *)v3d->camera, USER_REAL);
					v3d->ob_centre = restore_pointer_by_name(id_map, (ID *)v3d->ob_centre, USER_REAL);

					/* not very nice, but could help */
					if ((v3d->layact & v3d->lay) == 0) v3d->layact = v3d->lay;

					/* free render engines for now */
					for (ar = sa->regionbase.first; ar; ar = ar->next) {
						if (ar->regiontype == RGN_TYPE_WINDOW) {
							RegionView3D *rv3d = ar->regiondata;
							if (rv3d && rv3d->render_engine) {
								RE_engine_free(rv3d->render_engine);
								rv3d->render_engine = NULL;
							}
						}
					}
				}
				else if (sl->spacetype == SPACE_IPO) {
					SpaceIpo *sipo = (SpaceIpo *)sl;
					bDopeSheet *ads = sipo->ads;

					if (ads) {
						ads->source = restore_pointer_by_name(id_map, (ID *)ads->source, USER_REAL);

						if (ads->filter_grp)
							ads->filter_grp = restore_pointer_by_name(id_map, (ID *)ads->filter_grp, USER_IGNORE);
					}

					/* force recalc of list of channels (i.e. includes calculating F-Curve colors)
					 * thus preventing the "black curves" problem post-undo
					 */
					sipo->flag |= SIPO_TEMP_NEEDCHANSYNC;
				}
				else if (sl->spacetype == SPACE_BUTS) {
					SpaceButs *sbuts = (SpaceButs *)sl;
					sbuts->pinid = restore_pointer_by_name(id_map, sbuts->pinid, USER_IGNORE);
					if (sbuts->pinid == NULL) {
						sbuts->flag &= ~SB_PIN_CONTEXT;
					}

					/* TODO: restore path pointers: T40046
					 * (complicated because this contains data pointers too, not just ID)*/
					MEM_SAFE_FREE(sbuts->path);
				}
				else if (sl->spacetype == SPACE_FILE) {
					SpaceFile *sfile = (SpaceFile *)sl;
					sfile->op = NULL;
					sfile->previews_timer = NULL;
				}
				else if (sl->spacetype == SPACE_ACTION) {
					SpaceAction *saction = (SpaceAction *)sl;

					saction->action = restore_pointer_by_name(id_map, (ID *)saction->action, USER_REAL);
					saction->ads.source = restore_pointer_by_name(id_map, (ID *)saction->ads.source, USER_REAL);

					if (saction->ads.filter_grp)
						saction->ads.filter_grp = restore_pointer_by_name(id_map, (ID *)saction->ads.filter_grp, USER_IGNORE);


					/* force recalc of list of channels, potentially updating the active action
					 * while we're at it (as it can only be updated that way) [#28962]
					 */
					saction->flag |= SACTION_TEMP_NEEDCHANSYNC;
				}
				else if (sl->spacetype == SPACE_IMAGE) {
					SpaceImage *sima = (SpaceImage *)sl;

					sima->image = restore_pointer_by_name(id_map, (ID *)sima->image, USER_REAL);

					/* this will be freed, not worth attempting to find same scene,
					 * since it gets initialized later */
					sima->iuser.scene = NULL;

#if 0
					/* Those are allocated and freed by space code, no need to handle them here. */
					MEM_SAFE_FREE(sima->scopes.waveform_1);
					MEM_SAFE_FREE(sima->scopes.waveform_2);
					MEM_SAFE_FREE(sima->scopes.waveform_3);
					MEM_SAFE_FREE(sima->scopes.vecscope);
#endif
					sima->scopes.ok = 0;

					/* NOTE: pre-2.5, this was local data not lib data, but now we need this as lib data
					 * so assume that here we're doing for undo only...
					 */
					sima->gpd = restore_pointer_by_name(id_map, (ID *)sima->gpd, USER_REAL);
					sima->mask_info.mask = restore_pointer_by_name(id_map, (ID *)sima->mask_info.mask, USER_REAL);
				}
				else if (sl->spacetype == SPACE_SEQ) {
					SpaceSeq *sseq = (SpaceSeq *)sl;

					/* NOTE: pre-2.5, this was local data not lib data, but now we need this as lib data
					 * so assume that here we're doing for undo only...
					 */
					sseq->gpd = restore_pointer_by_name(id_map, (ID *)sseq->gpd, USER_REAL);
				}
				else if (sl->spacetype == SPACE_NLA) {
					SpaceNla *snla = (SpaceNla *)sl;
					bDopeSheet *ads = snla->ads;

					if (ads) {
						ads->source = restore_pointer_by_name(id_map, (ID *)ads->source, USER_REAL);

						if (ads->filter_grp)
							ads->filter_grp = restore_pointer_by_name(id_map, (ID *)ads->filter_grp, USER_IGNORE);
					}
				}
				else if (sl->spacetype == SPACE_TEXT) {
					SpaceText *st = (SpaceText *)sl;

					st->text = restore_pointer_by_name(id_map, (ID *)st->text, USER_REAL);
					if (st->text == NULL) st->text = newmain->text.first;
				}
				else if (sl->spacetype == SPACE_SCRIPT) {
					SpaceScript *scpt = (SpaceScript *)sl;

					scpt->script = restore_pointer_by_name(id_map, (ID *)scpt->script, USER_REAL);

					/*sc->script = NULL; - 2.45 set to null, better re-run the script */
					if (scpt->script) {
						SCRIPT_SET_NULL(scpt->script);
					}
				}
				else if (sl->spacetype == SPACE_OUTLINER) {
					SpaceOops *so= (SpaceOops *)sl;

					so->search_tse.id = restore_pointer_by_name(id_map, so->search_tse.id, USER_IGNORE);

					if (so->treestore) {
						TreeStoreElem *tselem;
						BLI_mempool_iter iter;

						BLI_mempool_iternew(so->treestore, &iter);
						while ((tselem = BLI_mempool_iterstep(&iter))) {
							/* Do not try to restore pointers to drivers/sequence/etc., can crash in undo case! */
							if (TSE_IS_REAL_ID(tselem)) {
								tselem->id = restore_pointer_by_name(id_map, tselem->id, USER_IGNORE);
							}
							else {
								tselem->id = NULL;
							}
						}
						if (so->treehash) {
							/* rebuild hash table, because it depends on ids too */
							so->storeflag |= SO_TREESTORE_REBUILD;
						}
					}
				}
				else if (sl->spacetype == SPACE_NODE) {
					SpaceNode *snode= (SpaceNode *)sl;
					bNodeTreePath *path, *path_next;
					bNodeTree *ntree;

					/* node tree can be stored locally in id too, link this first */
					snode->id = restore_pointer_by_name(id_map, snode->id, USER_REAL);
					snode->from = restore_pointer_by_name(id_map, snode->from, USER_IGNORE);

					ntree = snode->id ? ntreeFromID(snode->id) : NULL;
					snode->nodetree = ntree ? ntree : restore_pointer_by_name(id_map, (ID *)snode->nodetree, USER_REAL);

					for (path = snode->treepath.first; path; path = path->next) {
						if (path == snode->treepath.first) {
							/* first nodetree in path is same as snode->nodetree */
							path->nodetree = snode->nodetree;
						}
						else
							path->nodetree= restore_pointer_by_name(id_map, (ID*)path->nodetree, USER_REAL);

						if (!path->nodetree)
							break;
					}

					/* remaining path entries are invalid, remove */
					for (; path; path = path_next) {
						path_next = path->next;

						BLI_remlink(&snode->treepath, path);
						MEM_freeN(path);
					}

					/* edittree is just the last in the path,
					 * set this directly since the path may have been shortened above */
					if (snode->treepath.last) {
						path = snode->treepath.last;
						snode->edittree = path->nodetree;
					}
					else
						snode->edittree = NULL;
				}
				else if (sl->spacetype == SPACE_CLIP) {
					SpaceClip *sclip = (SpaceClip *)sl;

					sclip->clip = restore_pointer_by_name(id_map, (ID *)sclip->clip, USER_REAL);
					sclip->mask_info.mask = restore_pointer_by_name(id_map, (ID *)sclip->mask_info.mask, USER_REAL);

					sclip->scopes.ok = 0;
				}
			}
		}
	}
}

/**
 * Used to link a file (without UI) to the current UI.
 * Note that it assumes the old pointers in UI are still valid, so old Main is not freed.
 */
void blo_lib_link_restore(Main *newmain, wmWindowManager *curwm, Scene *curscene, ViewLayer *cur_view_layer)
{
	struct IDNameLib_Map *id_map = BKE_main_idmap_create(newmain);

	for (WorkSpace *workspace = newmain->workspaces.first; workspace; workspace = workspace->id.next) {
		ListBase *layouts = BKE_workspace_layouts_get(workspace);

		for (WorkSpaceLayout *layout = layouts->first; layout; layout = layout->next) {
			lib_link_workspace_layout_restore(id_map, newmain, layout);
		}
	}

	for (wmWindow *win = curwm->windows.first; win; win = win->next) {
		WorkSpace *workspace = BKE_workspace_active_get(win->workspace_hook);
		ID *workspace_id = (ID *)workspace;
		Scene *oldscene = win->scene;

		workspace = restore_pointer_by_name(id_map, workspace_id, USER_REAL);
		BKE_workspace_active_set(win->workspace_hook, workspace);
		win->scene = restore_pointer_by_name(id_map, (ID *)win->scene, USER_REAL);
		if (win->scene == NULL) {
			win->scene = curscene;
		}
		if (BKE_view_layer_find(win->scene, win->view_layer_name) == NULL) {
			STRNCPY(win->view_layer_name, cur_view_layer->name);
		}
		BKE_workspace_active_set(win->workspace_hook, workspace);

		/* keep cursor location through undo */
		copy_v3_v3(win->scene->cursor.location, oldscene->cursor.location);
		copy_qt_qt(win->scene->cursor.rotation, oldscene->cursor.rotation);
		lib_link_window_scene_data_restore(win, win->scene);

		BLI_assert(win->screen == NULL);
	}

	/* update IDs stored in all possible clipboards */
	lib_link_clipboard_restore(id_map);

	BKE_main_idmap_destroy(id_map);
}

/* for the saved 2.50 files without regiondata */
/* and as patch for 2.48 and older */
void blo_do_versions_view3d_split_250(View3D *v3d, ListBase *regions)
{
	ARegion *ar;

	for (ar = regions->first; ar; ar = ar->next) {
		if (ar->regiontype==RGN_TYPE_WINDOW && ar->regiondata==NULL) {
			RegionView3D *rv3d;

			rv3d = ar->regiondata = MEM_callocN(sizeof(RegionView3D), "region v3d patch");
			rv3d->persp = (char)v3d->persp;
			rv3d->view = (char)v3d->view;
			rv3d->dist = v3d->dist;
			copy_v3_v3(rv3d->ofs, v3d->ofs);
			copy_qt_qt(rv3d->viewquat, v3d->viewquat);
		}
	}

	/* this was not initialized correct always */
	if (v3d->gridsubdiv == 0)
		v3d->gridsubdiv = 10;
}

static bool direct_link_screen(FileData *fd, bScreen *sc)
{
	bool wrong_id = false;

	sc->regionbase.first = sc->regionbase.last= NULL;
	sc->context = NULL;
	sc->active_region = NULL;

	sc->preview = direct_link_preview_image(fd, sc->preview);

	if (!direct_link_area_map(fd, AREAMAP_FROM_SCREEN(sc))) {
		printf("Error reading Screen %s... removing it.\n", sc->id.name + 2);
		wrong_id = true;
	}

	return wrong_id;
}

/* ********** READ LIBRARY *************** */


static void direct_link_library(FileData *fd, Library *lib, Main *main)
{
	Main *newmain;

	/* check if the library was already read */
	for (newmain = fd->mainlist->first; newmain; newmain = newmain->next) {
		if (newmain->curlib) {
			if (BLI_path_cmp(newmain->curlib->filepath, lib->filepath) == 0) {
				blo_reportf_wrap(fd->reports, RPT_WARNING,
				                 TIP_("Library '%s', '%s' had multiple instances, save and reload!"),
				                 lib->name, lib->filepath);

				change_idid_adr(fd->mainlist, fd, lib, newmain->curlib);
/*				change_idid_adr_fd(fd, lib, newmain->curlib); */

				BLI_remlink(&main->library, lib);
				MEM_freeN(lib);

				/* Now, since Blender always expect **latest** Main pointer from fd->mainlist to be the active library
				 * Main pointer, where to add all non-library data-blocks found in file next, we have to switch that
				 * 'dupli' found Main to latest position in the list!
				 * Otherwise, you get weird disappearing linked data on a rather unconsistant basis.
				 * See also T53977 for reproducible case. */
				BLI_remlink(fd->mainlist, newmain);
				BLI_addtail(fd->mainlist, newmain);

				return;
			}
		}
	}

	/* make sure we have full path in lib->filepath */
	BLI_strncpy(lib->filepath, lib->name, sizeof(lib->name));
	BLI_cleanup_path(fd->relabase, lib->filepath);

//	printf("direct_link_library: name %s\n", lib->name);
//	printf("direct_link_library: filepath %s\n", lib->filepath);

	lib->packedfile = direct_link_packedfile(fd, lib->packedfile);

	/* new main */
	newmain = BKE_main_new();
	BLI_addtail(fd->mainlist, newmain);
	newmain->curlib = lib;

	lib->parent = NULL;
}

static void lib_link_library(FileData *UNUSED(fd), Main *main)
{
	Library *lib;
	for (lib = main->library.first; lib; lib = lib->id.next) {
		id_us_ensure_real(&lib->id);
	}
}

/* Always call this once you have loaded new library data to set the relative paths correctly in relation to the blend file */
static void fix_relpaths_library(const char *basepath, Main *main)
{
	Library *lib;
	/* BLO_read_from_memory uses a blank filename */
	if (basepath == NULL || basepath[0] == '\0') {
		for (lib = main->library.first; lib; lib= lib->id.next) {
			/* when loading a linked lib into a file which has not been saved,
			 * there is nothing we can be relative to, so instead we need to make
			 * it absolute. This can happen when appending an object with a relative
			 * link into an unsaved blend file. See [#27405].
			 * The remap relative option will make it relative again on save - campbell */
			if (BLI_path_is_rel(lib->name)) {
				BLI_strncpy(lib->name, lib->filepath, sizeof(lib->name));
			}
		}
	}
	else {
		for (lib = main->library.first; lib; lib = lib->id.next) {
			/* Libraries store both relative and abs paths, recreate relative paths,
			 * relative to the blend file since indirectly linked libs will be relative to their direct linked library */
			if (BLI_path_is_rel(lib->name)) {  /* if this is relative to begin with? */
				BLI_strncpy(lib->name, lib->filepath, sizeof(lib->name));
				BLI_path_rel(lib->name, basepath);
			}
		}
	}
}

/* ************ READ PROBE ***************** */

static void lib_link_lightprobe(FileData *fd, Main *main)
{
	for (LightProbe *prb = main->lightprobe.first; prb; prb = prb->id.next) {
		if (prb->id.tag & LIB_TAG_NEED_LINK) {
			IDP_LibLinkProperty(prb->id.properties, fd);
			lib_link_animdata(fd, &prb->id, prb->adt);

			prb->visibility_grp = newlibadr(fd, prb->id.lib, prb->visibility_grp);

			prb->id.tag &= ~LIB_TAG_NEED_LINK;
		}
	}
}

static void direct_link_lightprobe(FileData *fd, LightProbe *prb)
{
	prb->adt = newdataadr(fd, prb->adt);
	direct_link_animdata(fd, prb->adt);
}

/* ************ READ SPEAKER ***************** */

static void lib_link_speaker(FileData *fd, Main *main)
{
	for (Speaker *spk = main->speaker.first; spk; spk = spk->id.next) {
		if (spk->id.tag & LIB_TAG_NEED_LINK) {
			IDP_LibLinkProperty(spk->id.properties, fd);
			lib_link_animdata(fd, &spk->id, spk->adt);

			spk->sound = newlibadr_us(fd, spk->id.lib, spk->sound);

			spk->id.tag &= ~LIB_TAG_NEED_LINK;
		}
	}
}

static void direct_link_speaker(FileData *fd, Speaker *spk)
{
	spk->adt = newdataadr(fd, spk->adt);
	direct_link_animdata(fd, spk->adt);

#if 0
	spk->sound = newdataadr(fd, spk->sound);
	direct_link_sound(fd, spk->sound);
#endif
}

/* ************** READ SOUND ******************* */

static void direct_link_sound(FileData *fd, bSound *sound)
{
	sound->tags = 0;
	sound->handle = NULL;
	sound->playback_handle = NULL;

	/* versioning stuff, if there was a cache, then we enable caching: */
	if (sound->cache) {
		sound->flags |= SOUND_FLAGS_CACHING;
		sound->cache = NULL;
	}

	if (fd->soundmap) {
		sound->waveform = newsoundadr(fd, sound->waveform);
		sound->tags |= SOUND_TAGS_WAVEFORM_NO_RELOAD;
	}
	else {
		sound->waveform = NULL;
	}

	if (sound->spinlock) {
		sound->spinlock = MEM_mallocN(sizeof(SpinLock), "sound_spinlock");
		BLI_spin_init(sound->spinlock);
	}
	/* clear waveform loading flag */
	sound->tags &= ~SOUND_TAGS_WAVEFORM_LOADING;

	sound->packedfile = direct_link_packedfile(fd, sound->packedfile);
	sound->newpackedfile = direct_link_packedfile(fd, sound->newpackedfile);
}

static void lib_link_sound(FileData *fd, Main *main)
{
	for (bSound *sound = main->sound.first; sound; sound = sound->id.next) {
		if (sound->id.tag & LIB_TAG_NEED_LINK) {
			IDP_LibLinkProperty(sound->id.properties, fd);

			sound->ipo = newlibadr_us(fd, sound->id.lib, sound->ipo); // XXX deprecated - old animation system

			BKE_sound_load(main, sound);

			sound->id.tag &= ~LIB_TAG_NEED_LINK;
		}
	}
}

/* ***************** READ MOVIECLIP *************** */

static void direct_link_movieReconstruction(FileData *fd, MovieTrackingReconstruction *reconstruction)
{
	reconstruction->cameras = newdataadr(fd, reconstruction->cameras);
}

static void direct_link_movieTracks(FileData *fd, ListBase *tracksbase)
{
	MovieTrackingTrack *track;

	link_list(fd, tracksbase);

	for (track = tracksbase->first; track; track = track->next) {
		track->markers = newdataadr(fd, track->markers);
	}
}

static void direct_link_moviePlaneTracks(FileData *fd, ListBase *plane_tracks_base)
{
	MovieTrackingPlaneTrack *plane_track;

	link_list(fd, plane_tracks_base);

	for (plane_track = plane_tracks_base->first;
	     plane_track;
	     plane_track = plane_track->next)
	{
		int i;

		plane_track->point_tracks = newdataadr(fd, plane_track->point_tracks);
		test_pointer_array(fd, (void **)&plane_track->point_tracks);
		for (i = 0; i < plane_track->point_tracksnr; i++) {
			plane_track->point_tracks[i] = newdataadr(fd, plane_track->point_tracks[i]);
		}

		plane_track->markers = newdataadr(fd, plane_track->markers);
	}
}

static void direct_link_movieclip(FileData *fd, MovieClip *clip)
{
	MovieTracking *tracking = &clip->tracking;
	MovieTrackingObject *object;

	clip->adt= newdataadr(fd, clip->adt);

	if (fd->movieclipmap) clip->cache = newmclipadr(fd, clip->cache);
	else clip->cache = NULL;

	if (fd->movieclipmap) clip->tracking.camera.intrinsics = newmclipadr(fd, clip->tracking.camera.intrinsics);
	else clip->tracking.camera.intrinsics = NULL;

	direct_link_movieTracks(fd, &tracking->tracks);
	direct_link_moviePlaneTracks(fd, &tracking->plane_tracks);
	direct_link_movieReconstruction(fd, &tracking->reconstruction);

	clip->tracking.act_track = newdataadr(fd, clip->tracking.act_track);
	clip->tracking.act_plane_track = newdataadr(fd, clip->tracking.act_plane_track);

	clip->anim = NULL;
	clip->tracking_context = NULL;
	clip->tracking.stats = NULL;

	/* Needed for proper versioning, will be NULL for all newer files anyway. */
	clip->tracking.stabilization.rot_track = newdataadr(fd, clip->tracking.stabilization.rot_track);

	clip->tracking.dopesheet.ok = 0;
	BLI_listbase_clear(&clip->tracking.dopesheet.channels);
	BLI_listbase_clear(&clip->tracking.dopesheet.coverage_segments);

	link_list(fd, &tracking->objects);

	for (object = tracking->objects.first; object; object = object->next) {
		direct_link_movieTracks(fd, &object->tracks);
		direct_link_moviePlaneTracks(fd, &object->plane_tracks);
		direct_link_movieReconstruction(fd, &object->reconstruction);
	}
}

static void lib_link_movieTracks(FileData *fd, MovieClip *clip, ListBase *tracksbase)
{
	MovieTrackingTrack *track;

	for (track = tracksbase->first; track; track = track->next) {
		track->gpd = newlibadr_us(fd, clip->id.lib, track->gpd);
	}
}

static void lib_link_moviePlaneTracks(FileData *fd, MovieClip *clip, ListBase *tracksbase)
{
	MovieTrackingPlaneTrack *plane_track;

	for (plane_track = tracksbase->first; plane_track; plane_track = plane_track->next) {
		plane_track->image = newlibadr_us(fd, clip->id.lib, plane_track->image);
	}
}

static void lib_link_movieclip(FileData *fd, Main *main)
{
	for (MovieClip *clip = main->movieclip.first; clip; clip = clip->id.next) {
		if (clip->id.tag & LIB_TAG_NEED_LINK) {
			MovieTracking *tracking = &clip->tracking;

			IDP_LibLinkProperty(clip->id.properties, fd);
			lib_link_animdata(fd, &clip->id, clip->adt);

			clip->gpd = newlibadr_us(fd, clip->id.lib, clip->gpd);

			lib_link_movieTracks(fd, clip, &tracking->tracks);
			lib_link_moviePlaneTracks(fd, clip, &tracking->plane_tracks);

			for (MovieTrackingObject *object = tracking->objects.first; object; object = object->next) {
				lib_link_movieTracks(fd, clip, &object->tracks);
				lib_link_moviePlaneTracks(fd, clip, &object->plane_tracks);
			}

			clip->id.tag &= ~LIB_TAG_NEED_LINK;
		}
	}
}

/* ***************** READ MOVIECLIP *************** */

static void direct_link_mask(FileData *fd, Mask *mask)
{
	MaskLayer *masklay;

	mask->adt = newdataadr(fd, mask->adt);

	link_list(fd, &mask->masklayers);

	for (masklay = mask->masklayers.first; masklay; masklay = masklay->next) {
		MaskSpline *spline;
		MaskLayerShape *masklay_shape;

		/* can't use newdataadr since it's a pointer within an array */
		MaskSplinePoint *act_point_search = NULL;

		link_list(fd, &masklay->splines);

		for (spline = masklay->splines.first; spline; spline = spline->next) {
			MaskSplinePoint *points_old = spline->points;
			int i;

			spline->points = newdataadr(fd, spline->points);

			for (i = 0; i < spline->tot_point; i++) {
				MaskSplinePoint *point = &spline->points[i];

				if (point->tot_uw)
					point->uw = newdataadr(fd, point->uw);
			}

			/* detect active point */
			if ((act_point_search == NULL) &&
			    (masklay->act_point >= points_old) &&
			    (masklay->act_point <  points_old + spline->tot_point))
			{
				act_point_search = &spline->points[masklay->act_point - points_old];
			}
		}

		link_list(fd, &masklay->splines_shapes);

		for (masklay_shape = masklay->splines_shapes.first; masklay_shape; masklay_shape = masklay_shape->next) {
			masklay_shape->data = newdataadr(fd, masklay_shape->data);

			if (masklay_shape->tot_vert) {
				if (fd->flags & FD_FLAGS_SWITCH_ENDIAN) {
					BLI_endian_switch_float_array(masklay_shape->data,
					                              masklay_shape->tot_vert * sizeof(float) * MASK_OBJECT_SHAPE_ELEM_SIZE);

				}
			}
		}

		masklay->act_spline = newdataadr(fd, masklay->act_spline);
		masklay->act_point = act_point_search;
	}
}

static void lib_link_mask_parent(FileData *fd, Mask *mask, MaskParent *parent)
{
	parent->id = newlibadr_us(fd, mask->id.lib, parent->id);
}

static void lib_link_mask(FileData *fd, Main *main)
{
	for (Mask *mask = main->mask.first; mask; mask = mask->id.next) {
		if (mask->id.tag & LIB_TAG_NEED_LINK) {
			IDP_LibLinkProperty(mask->id.properties, fd);
			lib_link_animdata(fd, &mask->id, mask->adt);

			for (MaskLayer *masklay = mask->masklayers.first; masklay; masklay = masklay->next) {
				MaskSpline *spline;

				spline = masklay->splines.first;
				while (spline) {
					int i;

					for (i = 0; i < spline->tot_point; i++) {
						MaskSplinePoint *point = &spline->points[i];

						lib_link_mask_parent(fd, mask, &point->parent);
					}

					lib_link_mask_parent(fd, mask, &spline->parent);

					spline = spline->next;
				}
			}

			mask->id.tag &= ~LIB_TAG_NEED_LINK;
		}
	}
}

/* ************ READ LINE STYLE ***************** */

static void lib_link_linestyle(FileData *fd, Main *main)
{
	for (FreestyleLineStyle *linestyle = main->linestyle.first; linestyle; linestyle = linestyle->id.next) {
		if (linestyle->id.tag & LIB_TAG_NEED_LINK) {
			LineStyleModifier *m;

			IDP_LibLinkProperty(linestyle->id.properties, fd);
			lib_link_animdata(fd, &linestyle->id, linestyle->adt);

			for (m = linestyle->color_modifiers.first; m; m = m->next) {
				switch (m->type) {
				case LS_MODIFIER_DISTANCE_FROM_OBJECT:
					{
						LineStyleColorModifier_DistanceFromObject *cm = (LineStyleColorModifier_DistanceFromObject *)m;
						cm->target = newlibadr(fd, linestyle->id.lib, cm->target);
					}
					break;
				}
			}
			for (m = linestyle->alpha_modifiers.first; m; m = m->next) {
				switch (m->type) {
				case LS_MODIFIER_DISTANCE_FROM_OBJECT:
					{
						LineStyleAlphaModifier_DistanceFromObject *am = (LineStyleAlphaModifier_DistanceFromObject *)m;
						am->target = newlibadr(fd, linestyle->id.lib, am->target);
					}
					break;
				}
			}
			for (m = linestyle->thickness_modifiers.first; m; m = m->next) {
				switch (m->type) {
				case LS_MODIFIER_DISTANCE_FROM_OBJECT:
					{
						LineStyleThicknessModifier_DistanceFromObject *tm = (LineStyleThicknessModifier_DistanceFromObject *)m;
						tm->target = newlibadr(fd, linestyle->id.lib, tm->target);
					}
					break;
				}
			}
			for (int a = 0; a < MAX_MTEX; a++) {
				MTex *mtex = linestyle->mtex[a];
				if (mtex) {
					mtex->tex = newlibadr_us(fd, linestyle->id.lib, mtex->tex);
					mtex->object = newlibadr(fd, linestyle->id.lib, mtex->object);
				}
			}
			if (linestyle->nodetree) {
				lib_link_ntree(fd, &linestyle->id, linestyle->nodetree);
				linestyle->nodetree->id.lib = linestyle->id.lib;
			}

			linestyle->id.tag &= ~LIB_TAG_NEED_LINK;
		}
	}
}

static void direct_link_linestyle_color_modifier(FileData *fd, LineStyleModifier *modifier)
{
	switch (modifier->type) {
	case LS_MODIFIER_ALONG_STROKE:
		{
			LineStyleColorModifier_AlongStroke *m = (LineStyleColorModifier_AlongStroke *)modifier;
			m->color_ramp = newdataadr(fd, m->color_ramp);
		}
		break;
	case LS_MODIFIER_DISTANCE_FROM_CAMERA:
		{
			LineStyleColorModifier_DistanceFromCamera *m = (LineStyleColorModifier_DistanceFromCamera *)modifier;
			m->color_ramp = newdataadr(fd, m->color_ramp);
		}
		break;
	case LS_MODIFIER_DISTANCE_FROM_OBJECT:
		{
			LineStyleColorModifier_DistanceFromObject *m = (LineStyleColorModifier_DistanceFromObject *)modifier;
			m->color_ramp = newdataadr(fd, m->color_ramp);
		}
		break;
	case LS_MODIFIER_MATERIAL:
		{
			LineStyleColorModifier_Material *m = (LineStyleColorModifier_Material *)modifier;
			m->color_ramp = newdataadr(fd, m->color_ramp);
		}
		break;
	case LS_MODIFIER_TANGENT:
		{
			LineStyleColorModifier_Tangent *m = (LineStyleColorModifier_Tangent *)modifier;
			m->color_ramp = newdataadr(fd, m->color_ramp);
		}
		break;
	case LS_MODIFIER_NOISE:
		{
			LineStyleColorModifier_Noise *m = (LineStyleColorModifier_Noise *)modifier;
			m->color_ramp = newdataadr(fd, m->color_ramp);
		}
		break;
	case LS_MODIFIER_CREASE_ANGLE:
		{
			LineStyleColorModifier_CreaseAngle *m = (LineStyleColorModifier_CreaseAngle *)modifier;
			m->color_ramp = newdataadr(fd, m->color_ramp);
		}
		break;
	case LS_MODIFIER_CURVATURE_3D:
		{
			LineStyleColorModifier_Curvature_3D *m = (LineStyleColorModifier_Curvature_3D *)modifier;
			m->color_ramp = newdataadr(fd, m->color_ramp);
		}
		break;
	}
}

static void direct_link_linestyle_alpha_modifier(FileData *fd, LineStyleModifier *modifier)
{
	switch (modifier->type) {
	case LS_MODIFIER_ALONG_STROKE:
		{
			LineStyleAlphaModifier_AlongStroke *m = (LineStyleAlphaModifier_AlongStroke *)modifier;
			m->curve = newdataadr(fd, m->curve);
			direct_link_curvemapping(fd, m->curve);
		}
		break;
	case LS_MODIFIER_DISTANCE_FROM_CAMERA:
		{
			LineStyleAlphaModifier_DistanceFromCamera *m = (LineStyleAlphaModifier_DistanceFromCamera *)modifier;
			m->curve = newdataadr(fd, m->curve);
			direct_link_curvemapping(fd, m->curve);
		}
		break;
	case LS_MODIFIER_DISTANCE_FROM_OBJECT:
		{
			LineStyleAlphaModifier_DistanceFromObject *m = (LineStyleAlphaModifier_DistanceFromObject *)modifier;
			m->curve = newdataadr(fd, m->curve);
			direct_link_curvemapping(fd, m->curve);
		}
		break;
	case LS_MODIFIER_MATERIAL:
		{
			LineStyleAlphaModifier_Material *m = (LineStyleAlphaModifier_Material *)modifier;
			m->curve = newdataadr(fd, m->curve);
			direct_link_curvemapping(fd, m->curve);
		}
		break;
	case LS_MODIFIER_TANGENT:
		{
			LineStyleAlphaModifier_Tangent *m = (LineStyleAlphaModifier_Tangent *)modifier;
			m->curve = newdataadr(fd, m->curve);
			direct_link_curvemapping(fd, m->curve);
		}
		break;
	case LS_MODIFIER_NOISE:
		{
			LineStyleAlphaModifier_Noise *m = (LineStyleAlphaModifier_Noise *)modifier;
			m->curve = newdataadr(fd, m->curve);
			direct_link_curvemapping(fd, m->curve);
		}
		break;
	case LS_MODIFIER_CREASE_ANGLE:
		{
			LineStyleAlphaModifier_CreaseAngle *m = (LineStyleAlphaModifier_CreaseAngle *)modifier;
			m->curve = newdataadr(fd, m->curve);
			direct_link_curvemapping(fd, m->curve);
		}
		break;
	case LS_MODIFIER_CURVATURE_3D:
		{
			LineStyleAlphaModifier_Curvature_3D *m = (LineStyleAlphaModifier_Curvature_3D *)modifier;
			m->curve = newdataadr(fd, m->curve);
			direct_link_curvemapping(fd, m->curve);
		}
		break;
	}
}

static void direct_link_linestyle_thickness_modifier(FileData *fd, LineStyleModifier *modifier)
{
	switch (modifier->type) {
	case LS_MODIFIER_ALONG_STROKE:
		{
			LineStyleThicknessModifier_AlongStroke *m = (LineStyleThicknessModifier_AlongStroke *)modifier;
			m->curve = newdataadr(fd, m->curve);
			direct_link_curvemapping(fd, m->curve);
		}
		break;
	case LS_MODIFIER_DISTANCE_FROM_CAMERA:
		{
			LineStyleThicknessModifier_DistanceFromCamera *m = (LineStyleThicknessModifier_DistanceFromCamera *)modifier;
			m->curve = newdataadr(fd, m->curve);
			direct_link_curvemapping(fd, m->curve);
		}
		break;
	case LS_MODIFIER_DISTANCE_FROM_OBJECT:
		{
			LineStyleThicknessModifier_DistanceFromObject *m = (LineStyleThicknessModifier_DistanceFromObject *)modifier;
			m->curve = newdataadr(fd, m->curve);
			direct_link_curvemapping(fd, m->curve);
		}
		break;
	case LS_MODIFIER_MATERIAL:
		{
			LineStyleThicknessModifier_Material *m = (LineStyleThicknessModifier_Material *)modifier;
			m->curve = newdataadr(fd, m->curve);
			direct_link_curvemapping(fd, m->curve);
		}
		break;
	case LS_MODIFIER_TANGENT:
		{
			LineStyleThicknessModifier_Tangent *m = (LineStyleThicknessModifier_Tangent *)modifier;
			m->curve = newdataadr(fd, m->curve);
			direct_link_curvemapping(fd, m->curve);
		}
		break;
	case LS_MODIFIER_CREASE_ANGLE:
		{
			LineStyleThicknessModifier_CreaseAngle *m = (LineStyleThicknessModifier_CreaseAngle *)modifier;
			m->curve = newdataadr(fd, m->curve);
			direct_link_curvemapping(fd, m->curve);
		}
		break;
	case LS_MODIFIER_CURVATURE_3D:
		{
			LineStyleThicknessModifier_Curvature_3D *m = (LineStyleThicknessModifier_Curvature_3D *)modifier;
			m->curve = newdataadr(fd, m->curve);
			direct_link_curvemapping(fd, m->curve);
		}
		break;
	}
}

static void direct_link_linestyle_geometry_modifier(FileData *UNUSED(fd), LineStyleModifier *UNUSED(modifier))
{
}

static void direct_link_linestyle(FileData *fd, FreestyleLineStyle *linestyle)
{
	int a;
	LineStyleModifier *modifier;

	linestyle->adt= newdataadr(fd, linestyle->adt);
	direct_link_animdata(fd, linestyle->adt);
	link_list(fd, &linestyle->color_modifiers);
	for (modifier = linestyle->color_modifiers.first; modifier; modifier = modifier->next)
		direct_link_linestyle_color_modifier(fd, modifier);
	link_list(fd, &linestyle->alpha_modifiers);
	for (modifier = linestyle->alpha_modifiers.first; modifier; modifier = modifier->next)
		direct_link_linestyle_alpha_modifier(fd, modifier);
	link_list(fd, &linestyle->thickness_modifiers);
	for (modifier = linestyle->thickness_modifiers.first; modifier; modifier = modifier->next)
		direct_link_linestyle_thickness_modifier(fd, modifier);
	link_list(fd, &linestyle->geometry_modifiers);
	for (modifier = linestyle->geometry_modifiers.first; modifier; modifier = modifier->next)
		direct_link_linestyle_geometry_modifier(fd, modifier);
	for (a = 0; a < MAX_MTEX; a++) {
		linestyle->mtex[a] = newdataadr(fd, linestyle->mtex[a]);
	}
	linestyle->nodetree = newdataadr(fd, linestyle->nodetree);
	if (linestyle->nodetree) {
		direct_link_id(fd, &linestyle->nodetree->id);
		direct_link_nodetree(fd, linestyle->nodetree);
	}
}

/* ************** GENERAL & MAIN ******************** */


static const char *dataname(short id_code)
{
	switch (id_code) {
		case ID_OB: return "Data from OB";
		case ID_ME: return "Data from ME";
		case ID_IP: return "Data from IP";
		case ID_SCE: return "Data from SCE";
		case ID_MA: return "Data from MA";
		case ID_TE: return "Data from TE";
		case ID_CU: return "Data from CU";
		case ID_GR: return "Data from GR";
		case ID_AR: return "Data from AR";
		case ID_AC: return "Data from AC";
		case ID_LI: return "Data from LI";
		case ID_MB: return "Data from MB";
		case ID_IM: return "Data from IM";
		case ID_LT: return "Data from LT";
		case ID_LA: return "Data from LA";
		case ID_CA: return "Data from CA";
		case ID_KE: return "Data from KE";
		case ID_WO: return "Data from WO";
		case ID_SCR: return "Data from SCR";
		case ID_VF: return "Data from VF";
		case ID_TXT: return "Data from TXT";
		case ID_SPK: return "Data from SPK";
		case ID_LP: return "Data from LP";
		case ID_SO: return "Data from SO";
		case ID_NT: return "Data from NT";
		case ID_BR: return "Data from BR";
		case ID_PA: return "Data from PA";
		case ID_PAL: return "Data from PAL";
		case ID_PC: return "Data from PCRV";
		case ID_GD: return "Data from GD";
		case ID_WM: return "Data from WM";
		case ID_MC: return "Data from MC";
		case ID_MSK: return "Data from MSK";
		case ID_LS: return "Data from LS";
		case ID_CF: return "Data from CF";
		case ID_WS: return "Data from WS";
	}
	return "Data from Lib Block";

}

static BHead *read_data_into_oldnewmap(FileData *fd, BHead *bhead, const char *allocname)
{
	bhead = blo_nextbhead(fd, bhead);

	while (bhead && bhead->code==DATA) {
		void *data;
#if 0
		/* XXX DUMB DEBUGGING OPTION TO GIVE NAMES for guarded malloc errors */
		short *sp = fd->filesdna->structs[bhead->SDNAnr];
		char *tmp = malloc(100);
		allocname = fd->filesdna->types[ sp[0] ];
		strcpy(tmp, allocname);
		data = read_struct(fd, bhead, tmp);
#else
		data = read_struct(fd, bhead, allocname);
#endif

		if (data) {
			oldnewmap_insert(fd->datamap, bhead->old, data, 0);
		}

		bhead = blo_nextbhead(fd, bhead);
	}

	return bhead;
}

static BHead *read_libblock(FileData *fd, Main *main, BHead *bhead, const short tag, ID **r_id)
{
	/* this routine reads a libblock and its direct data. Use link functions to connect it all
	 */
	ID *id;
	ListBase *lb;
	const char *allocname;
	bool wrong_id = false;

	/* In undo case, most libs and linked data should be kept as is from previous state (see BLO_read_from_memfile).
	 * However, some needed by the snapshot being read may have been removed in previous one, and would go missing.
	 * This leads e.g. to desappearing objects in some undo/redo case, see T34446.
	 * That means we have to carefully check whether current lib or libdata already exits in old main, if it does
	 * we merely copy it over into new main area, otherwise we have to do a full read of that bhead... */
	if (fd->memfile && ELEM(bhead->code, ID_LI, ID_ID)) {
		const char *idname = bhead_id_name(fd, bhead);

		DEBUG_PRINTF("Checking %s...\n", idname);

		if (bhead->code == ID_LI) {
			Main *libmain = fd->old_mainlist->first;
			/* Skip oldmain itself... */
			for (libmain = libmain->next; libmain; libmain = libmain->next) {
				DEBUG_PRINTF("... against %s: ", libmain->curlib ? libmain->curlib->id.name : "<NULL>");
				if (libmain->curlib && STREQ(idname, libmain->curlib->id.name)) {
					Main *oldmain = fd->old_mainlist->first;
					DEBUG_PRINTF("FOUND!\n");
					/* In case of a library, we need to re-add its main to fd->mainlist, because if we have later
					 * a missing ID_ID, we need to get the correct lib it is linked to!
					 * Order is crucial, we cannot bulk-add it in BLO_read_from_memfile() like it used to be... */
					BLI_remlink(fd->old_mainlist, libmain);
					BLI_remlink_safe(&oldmain->library, libmain->curlib);
					BLI_addtail(fd->mainlist, libmain);
					BLI_addtail(&main->library, libmain->curlib);

					if (r_id) {
						*r_id = NULL;  /* Just in case... */
					}
					return blo_nextbhead(fd, bhead);
				}
				DEBUG_PRINTF("nothing...\n");
			}
		}
		else {
			DEBUG_PRINTF("... in %s (%s): ", main->curlib ? main->curlib->id.name : "<NULL>", main->curlib ? main->curlib->name : "<NULL>");
			if ((id = BKE_libblock_find_name(main, GS(idname), idname + 2))) {
				DEBUG_PRINTF("FOUND!\n");
				/* Even though we found our linked ID, there is no guarantee its address is still the same... */
				if (id != bhead->old) {
					oldnewmap_insert(fd->libmap, bhead->old, id, GS(id->name));
				}

				/* No need to do anything else for ID_ID, it's assumed already present in its lib's main... */
				if (r_id) {
					*r_id = NULL;  /* Just in case... */
				}
				return blo_nextbhead(fd, bhead);
			}
			DEBUG_PRINTF("nothing...\n");
		}
	}

	/* read libblock */
	id = read_struct(fd, bhead, "lib block");

	if (id) {
		const short idcode = GS(id->name);
		/* do after read_struct, for dna reconstruct */
		lb = which_libbase(main, idcode);
		if (lb) {
			oldnewmap_insert(fd->libmap, bhead->old, id, bhead->code);	/* for ID_ID check */
			BLI_addtail(lb, id);
		}
		else {
			/* unknown ID type */
			printf("%s: unknown id code '%c%c'\n", __func__, (idcode & 0xff), (idcode >> 8));
			MEM_freeN(id);
			id = NULL;
		}
	}

	if (r_id)
		*r_id = id;
	if (!id)
		return blo_nextbhead(fd, bhead);

	id->lib = main->curlib;
	id->us = ID_FAKE_USERS(id);
	id->icon_id = 0;
	id->newid = NULL;  /* Needed because .blend may have been saved with crap value here... */
	id->orig_id = NULL;
	id->recalc = 0;

	/* this case cannot be direct_linked: it's just the ID part */
	if (bhead->code == ID_ID) {
		/* That way, we know which datablock needs do_versions (required currently for linking). */
		id->tag = tag | LIB_TAG_NEED_LINK | LIB_TAG_NEW;

		return blo_nextbhead(fd, bhead);
	}

	/* need a name for the mallocN, just for debugging and sane prints on leaks */
	allocname = dataname(GS(id->name));

	/* read all data into fd->datamap */
	bhead = read_data_into_oldnewmap(fd, bhead, allocname);

	/* init pointers direct data */
	direct_link_id(fd, id);

	/* That way, we know which datablock needs do_versions (required currently for linking). */
	/* Note: doing this after driect_link_id(), which resets that field. */
	id->tag = tag | LIB_TAG_NEED_LINK | LIB_TAG_NEW;

	switch (GS(id->name)) {
		case ID_WM:
			direct_link_windowmanager(fd, (wmWindowManager *)id);
			break;
		case ID_SCR:
			wrong_id = direct_link_screen(fd, (bScreen *)id);
			break;
		case ID_SCE:
			direct_link_scene(fd, (Scene *)id);
			break;
		case ID_OB:
			direct_link_object(fd, (Object *)id);
			break;
		case ID_ME:
			direct_link_mesh(fd, (Mesh *)id);
			break;
		case ID_CU:
			direct_link_curve(fd, (Curve *)id);
			break;
		case ID_MB:
			direct_link_mball(fd, (MetaBall *)id);
			break;
		case ID_MA:
			direct_link_material(fd, (Material *)id);
			break;
		case ID_TE:
			direct_link_texture(fd, (Tex *)id);
			break;
		case ID_IM:
			direct_link_image(fd, (Image *)id);
			break;
		case ID_LA:
			direct_link_lamp(fd, (Lamp *)id);
			break;
		case ID_VF:
			direct_link_vfont(fd, (VFont *)id);
			break;
		case ID_TXT:
			direct_link_text(fd, (Text *)id);
			break;
		case ID_IP:
			direct_link_ipo(fd, (Ipo *)id);
			break;
		case ID_KE:
			direct_link_key(fd, (Key *)id);
			break;
		case ID_LT:
			direct_link_latt(fd, (Lattice *)id);
			break;
		case ID_WO:
			direct_link_world(fd, (World *)id);
			break;
		case ID_LI:
			direct_link_library(fd, (Library *)id, main);
			break;
		case ID_CA:
			direct_link_camera(fd, (Camera *)id);
			break;
		case ID_SPK:
			direct_link_speaker(fd, (Speaker *)id);
			break;
		case ID_SO:
			direct_link_sound(fd, (bSound *)id);
			break;
		case ID_LP:
			direct_link_lightprobe(fd, (LightProbe *)id);
			break;
		case ID_GR:
			direct_link_collection(fd, (Collection *)id);
			break;
		case ID_AR:
			direct_link_armature(fd, (bArmature*)id);
			break;
		case ID_AC:
			direct_link_action(fd, (bAction*)id);
			break;
		case ID_NT:
			direct_link_nodetree(fd, (bNodeTree*)id);
			break;
		case ID_BR:
			direct_link_brush(fd, (Brush*)id);
			break;
		case ID_PA:
			direct_link_particlesettings(fd, (ParticleSettings*)id);
			break;
		case ID_GD:
			direct_link_gpencil(fd, (bGPdata *)id);
			break;
		case ID_MC:
			direct_link_movieclip(fd, (MovieClip *)id);
			break;
		case ID_MSK:
			direct_link_mask(fd, (Mask *)id);
			break;
		case ID_LS:
			direct_link_linestyle(fd, (FreestyleLineStyle *)id);
			break;
		case ID_PAL:
			direct_link_palette(fd, (Palette *)id);
			break;
		case ID_PC:
			direct_link_paint_curve(fd, (PaintCurve *)id);
			break;
		case ID_CF:
			direct_link_cachefile(fd, (CacheFile *)id);
			break;
		case ID_WS:
			direct_link_workspace(fd, (WorkSpace *)id, main);
			break;
	}

	oldnewmap_free_unused(fd->datamap);
	oldnewmap_clear(fd->datamap);

	if (wrong_id) {
		BKE_libblock_free(main, id);
	}

	return (bhead);
}

/* note, this has to be kept for reading older files... */
/* also version info is written here */
static BHead *read_global(BlendFileData *bfd, FileData *fd, BHead *bhead)
{
	FileGlobal *fg = read_struct(fd, bhead, "Global");

	/* copy to bfd handle */
	bfd->main->subversionfile = fg->subversion;
	bfd->main->minversionfile = fg->minversion;
	bfd->main->minsubversionfile = fg->minsubversion;
	bfd->main->build_commit_timestamp = fg->build_commit_timestamp;
	BLI_strncpy(bfd->main->build_hash, fg->build_hash, sizeof(bfd->main->build_hash));

	bfd->fileflags = fg->fileflags;
	bfd->globalf = fg->globalf;
	BLI_strncpy(bfd->filename, fg->filename, sizeof(bfd->filename));

	/* error in 2.65 and older: main->name was not set if you save from startup (not after loading file) */
	if (bfd->filename[0] == 0) {
		if (fd->fileversion < 265 || (fd->fileversion == 265 && fg->subversion < 1))
			if ((G.fileflags & G_FILE_RECOVER)==0)
				BLI_strncpy(bfd->filename, BKE_main_blendfile_path(bfd->main), sizeof(bfd->filename));

		/* early 2.50 version patch - filename not in FileGlobal struct at all */
		if (fd->fileversion <= 250)
			BLI_strncpy(bfd->filename, BKE_main_blendfile_path(bfd->main), sizeof(bfd->filename));
	}

	if (G.fileflags & G_FILE_RECOVER)
		BLI_strncpy(fd->relabase, fg->filename, sizeof(fd->relabase));

	bfd->curscreen = fg->curscreen;
	bfd->curscene = fg->curscene;
	bfd->cur_view_layer = fg->cur_view_layer;

	MEM_freeN(fg);

	fd->globalf = bfd->globalf;
	fd->fileflags = bfd->fileflags;

	return blo_nextbhead(fd, bhead);
}

/* note, this has to be kept for reading older files... */
static void link_global(FileData *fd, BlendFileData *bfd)
{
	bfd->cur_view_layer = newglobadr(fd, bfd->cur_view_layer);
	bfd->curscreen = newlibadr(fd, NULL, bfd->curscreen);
	bfd->curscene = newlibadr(fd, NULL, bfd->curscene);
	// this happens in files older than 2.35
	if (bfd->curscene == NULL) {
		if (bfd->curscreen) bfd->curscene = bfd->curscreen->scene;
	}
}

/* initialize userdef with non-UI dependency stuff */
/* other initializers (such as theme color defaults) go to resources.c */
static void do_versions_userdef(FileData *fd, BlendFileData *bfd)
{
	Main *bmain = bfd->main;
	UserDef *user = bfd->user;

	if (user == NULL) return;

	if (MAIN_VERSION_OLDER(bmain, 266, 4)) {
		bTheme *btheme;

		/* themes for Node and Sequence editor were not using grid color, but back. we copy this over then */
		for (btheme = user->themes.first; btheme; btheme = btheme->next) {
			copy_v4_v4_char(btheme->tnode.grid, btheme->tnode.back);
			copy_v4_v4_char(btheme->tseq.grid, btheme->tseq.back);
		}
	}

	if (!DNA_struct_elem_find(fd->filesdna, "UserDef", "WalkNavigation", "walk_navigation")) {
		user->walk_navigation.mouse_speed = 1.0f;
		user->walk_navigation.walk_speed = 2.5f;       /* m/s */
		user->walk_navigation.walk_speed_factor = 5.0f;
		user->walk_navigation.view_height =  1.6f;   /* m */
		user->walk_navigation.jump_height = 0.4f;      /* m */
		user->walk_navigation.teleport_time = 0.2f; /* s */
	}

	/* grease pencil multisamples */
	if (!DNA_struct_elem_find(fd->filesdna, "UserDef", "short", "gpencil_multisamples")) {
		user->gpencil_multisamples = 4;
	}
}

static void do_versions(FileData *fd, Library *lib, Main *main)
{
	/* WATCH IT!!!: pointers from libdata have not been converted */

	if (G.debug & G_DEBUG) {
		char build_commit_datetime[32];
		time_t temp_time = main->build_commit_timestamp;
		struct tm *tm = (temp_time) ? gmtime(&temp_time) : NULL;
		if (LIKELY(tm)) {
			strftime(build_commit_datetime, sizeof(build_commit_datetime), "%Y-%m-%d %H:%M", tm);
		}
		else {
			BLI_strncpy(build_commit_datetime, "unknown", sizeof(build_commit_datetime));
		}

		printf("read file %s\n  Version %d sub %d date %s hash %s\n",
		       fd->relabase, main->versionfile, main->subversionfile,
		       build_commit_datetime, main->build_hash);
	}

	blo_do_versions_pre250(fd, lib, main);
	blo_do_versions_250(fd, lib, main);
	blo_do_versions_260(fd, lib, main);
	blo_do_versions_270(fd, lib, main);
	blo_do_versions_280(fd, lib, main);

	/* WATCH IT!!!: pointers from libdata have not been converted yet here! */
	/* WATCH IT 2!: Userdef struct init see do_versions_userdef() above! */

	/* don't forget to set version number in BKE_blender_version.h! */
}

static void do_versions_after_linking(Main *main)
{
//	printf("%s for %s (%s), %d.%d\n", __func__, main->curlib ? main->curlib->name : main->name,
//	       main->curlib ? "LIB" : "MAIN", main->versionfile, main->subversionfile);

	do_versions_after_linking_270(main);
	do_versions_after_linking_280(main);
}

static void lib_link_all(FileData *fd, Main *main)
{
	oldnewmap_sort(fd);

	lib_link_id(fd, main);

	/* No load UI for undo memfiles */
	if (fd->memfile == NULL) {
		lib_link_windowmanager(fd, main);
	}
	/* DO NOT skip screens here, 3Dview may contains pointers to other ID data (like bgpic)! See T41411. */
	lib_link_screen(fd, main);
	lib_link_scene(fd, main);
	lib_link_object(fd, main);
	lib_link_mesh(fd, main);
	lib_link_curve(fd, main);
	lib_link_mball(fd, main);
	lib_link_material(fd, main);
	lib_link_texture(fd, main);
	lib_link_image(fd, main);
	lib_link_ipo(fd, main);        /* XXX deprecated... still needs to be maintained for version patches still */
	lib_link_key(fd, main);
	lib_link_world(fd, main);
	lib_link_lamp(fd, main);
	lib_link_latt(fd, main);
	lib_link_text(fd, main);
	lib_link_camera(fd, main);
	lib_link_speaker(fd, main);
	lib_link_lightprobe(fd, main);
	lib_link_sound(fd, main);
	lib_link_collection(fd, main);
	lib_link_armature(fd, main);
	lib_link_action(fd, main);
	lib_link_vfont(fd, main);
	lib_link_nodetree(fd, main);   /* has to be done after scene/materials, this will verify group nodes */
	lib_link_palette(fd, main);
	lib_link_brush(fd, main);
	lib_link_paint_curve(fd, main);
	lib_link_particlesettings(fd, main);
	lib_link_movieclip(fd, main);
	lib_link_mask(fd, main);
	lib_link_linestyle(fd, main);
	lib_link_gpencil(fd, main);
	lib_link_cachefiles(fd, main);
	lib_link_workspaces(fd, main);

	lib_link_library(fd, main);    /* only init users */
}

static void direct_link_keymapitem(FileData *fd, wmKeyMapItem *kmi)
{
	kmi->properties = newdataadr(fd, kmi->properties);
	IDP_DirectLinkGroup_OrFree(&kmi->properties, (fd->flags & FD_FLAGS_SWITCH_ENDIAN), fd);
	kmi->ptr = NULL;
	kmi->flag &= ~KMI_UPDATE;
}

static BHead *read_userdef(BlendFileData *bfd, FileData *fd, BHead *bhead)
{
	UserDef *user;
	wmKeyMap *keymap;
	wmKeyMapItem *kmi;
	wmKeyMapDiffItem *kmdi;
	bAddon *addon;

	bfd->user = user= read_struct(fd, bhead, "user def");

	/* User struct has separate do-version handling */
	user->versionfile = bfd->main->versionfile;
	user->subversionfile = bfd->main->subversionfile;

	/* read all data into fd->datamap */
	bhead = read_data_into_oldnewmap(fd, bhead, "user def");

	if (user->keymaps.first) {
		/* backwards compatibility */
		user->user_keymaps= user->keymaps;
		user->keymaps.first= user->keymaps.last= NULL;
	}

	link_list(fd, &user->themes);
	link_list(fd, &user->user_keymaps);
	link_list(fd, &user->user_menus);
	link_list(fd, &user->addons);
	link_list(fd, &user->autoexec_paths);

	for (keymap=user->user_keymaps.first; keymap; keymap=keymap->next) {
		keymap->modal_items= NULL;
		keymap->poll = NULL;
		keymap->flag &= ~KEYMAP_UPDATE;

		link_list(fd, &keymap->diff_items);
		link_list(fd, &keymap->items);

		for (kmdi=keymap->diff_items.first; kmdi; kmdi=kmdi->next) {
			kmdi->remove_item= newdataadr(fd, kmdi->remove_item);
			kmdi->add_item= newdataadr(fd, kmdi->add_item);

			if (kmdi->remove_item)
				direct_link_keymapitem(fd, kmdi->remove_item);
			if (kmdi->add_item)
				direct_link_keymapitem(fd, kmdi->add_item);
		}

		for (kmi=keymap->items.first; kmi; kmi=kmi->next)
			direct_link_keymapitem(fd, kmi);
	}

	for (bUserMenu *um = user->user_menus.first; um; um = um->next) {
		link_list(fd, &um->items);
		for (bUserMenuItem *umi = um->items.first; umi; umi = umi->next) {
			if (umi->type == USER_MENU_TYPE_OPERATOR) {
				bUserMenuItem_Op *umi_op = (bUserMenuItem_Op *)umi;
				umi_op->prop = newdataadr(fd, umi_op->prop);
				IDP_DirectLinkGroup_OrFree(&umi_op->prop, (fd->flags & FD_FLAGS_SWITCH_ENDIAN), fd);
			}
		}
	}

	for (addon = user->addons.first; addon; addon = addon->next) {
		addon->prop = newdataadr(fd, addon->prop);
		IDP_DirectLinkGroup_OrFree(&addon->prop, (fd->flags & FD_FLAGS_SWITCH_ENDIAN), fd);
	}

	// XXX
	user->uifonts.first = user->uifonts.last= NULL;

	link_list(fd, &user->uistyles);

	/* free fd->datamap again */
	oldnewmap_free_unused(fd->datamap);
	oldnewmap_clear(fd->datamap);

	return bhead;
}

BlendFileData *blo_read_file_internal(FileData *fd, const char *filepath)
{
	BHead *bhead = blo_firstbhead(fd);
	BlendFileData *bfd;
	ListBase mainlist = {NULL, NULL};

	bfd = MEM_callocN(sizeof(BlendFileData), "blendfiledata");
	bfd->main = BKE_main_new();
	BLI_addtail(&mainlist, bfd->main);
	fd->mainlist = &mainlist;

	bfd->main->versionfile = fd->fileversion;

	bfd->type = BLENFILETYPE_BLEND;
	BLI_strncpy(bfd->main->name, filepath, sizeof(bfd->main->name));

	if (G.background) {
		/* We only read & store .blend thumbnail in background mode
		 * (because we cannot re-generate it, no OpenGL available).
		 */
		const int *data = read_file_thumbnail(fd);

		if (data) {
			int width = data[0];
			int height = data[1];

			/* Protect against buffer overflow vulnerability. */
			if (BLEN_THUMB_SAFE_MEMSIZE(width, height)) {
				const size_t sz = BLEN_THUMB_MEMSIZE(width, height);
				bfd->main->blen_thumb = MEM_mallocN(sz, __func__);

				BLI_assert((sz - sizeof(*bfd->main->blen_thumb)) ==
				           (BLEN_THUMB_MEMSIZE_FILE(width, height) - (sizeof(*data) * 2)));
				bfd->main->blen_thumb->width = width;
				bfd->main->blen_thumb->height = height;
				memcpy(bfd->main->blen_thumb->rect, &data[2], sz - sizeof(*bfd->main->blen_thumb));
			}
		}
	}

	while (bhead) {
		switch (bhead->code) {
		case DATA:
		case DNA1:
		case TEST: /* used as preview since 2.5x */
		case REND:
			bhead = blo_nextbhead(fd, bhead);
			break;
		case GLOB:
			bhead = read_global(bfd, fd, bhead);
			break;
		case USER:
			if (fd->skip_flags & BLO_READ_SKIP_USERDEF) {
				bhead = blo_nextbhead(fd, bhead);
			}
			else {
				bhead = read_userdef(bfd, fd, bhead);
			}
			break;
		case ENDB:
			bhead = NULL;
			break;

		case ID_ID:
			/* Always adds to the most recently loaded ID_LI block, see direct_link_library.
			 * This is part of the file format definition. */
			if (fd->skip_flags & BLO_READ_SKIP_DATA) {
				bhead = blo_nextbhead(fd, bhead);
			}
			else {
				bhead = read_libblock(fd, mainlist.last, bhead, LIB_TAG_READ | LIB_TAG_EXTERN, NULL);
			}
			break;
			/* in 2.50+ files, the file identifier for screens is patched, forward compatibility */
		case ID_SCRN:
			bhead->code = ID_SCR;
			/* pass on to default */
			ATTR_FALLTHROUGH;
		default:
			if (fd->skip_flags & BLO_READ_SKIP_DATA) {
				bhead = blo_nextbhead(fd, bhead);
			}
			else {
				bhead = read_libblock(fd, bfd->main, bhead, LIB_TAG_LOCAL, NULL);
			}
		}
	}

	/* do before read_libraries, but skip undo case */
	if (fd->memfile == NULL) {
		do_versions(fd, NULL, bfd->main);
		do_versions_userdef(fd, bfd);
	}

	read_libraries(fd, &mainlist);

	blo_join_main(&mainlist);

	lib_link_all(fd, bfd->main);

	/* Skip in undo case. */
	if (fd->memfile == NULL) {
		/* Yep, second splitting... but this is a very cheap operation, so no big deal. */
		blo_split_main(&mainlist, bfd->main);
		for (Main *mainvar = mainlist.first; mainvar; mainvar = mainvar->next) {
			BLI_assert(mainvar->versionfile != 0);
			do_versions_after_linking(mainvar);
		}
		blo_join_main(&mainlist);
	}

	BKE_main_id_tag_all(bfd->main, LIB_TAG_NEW, false);

	/* Now that all our data-blocks are loaded, we can re-generate overrides from their references. */
	if (fd->memfile == NULL) {
		/* Do not apply in undo case! */
		lib_verify_nodetree(bfd->main, true);  /* Needed to ensure we have typeinfo in nodes... */
		BKE_main_override_static_update(bfd->main);
		BKE_collections_after_lib_link(bfd->main);
	}

	lib_verify_nodetree(bfd->main, true);
	fix_relpaths_library(fd->relabase, bfd->main); /* make all relative paths, relative to the open blend file */

	link_global(fd, bfd);	/* as last */

	fd->mainlist = NULL;  /* Safety, this is local variable, shall not be used afterward. */

	return bfd;
}

/* ************* APPEND LIBRARY ************** */

struct BHeadSort {
	BHead *bhead;
	const void *old;
};

static int verg_bheadsort(const void *v1, const void *v2)
{
	const struct BHeadSort *x1=v1, *x2=v2;

	if (x1->old > x2->old) return 1;
	else if (x1->old < x2->old) return -1;
	return 0;
}

static void sort_bhead_old_map(FileData *fd)
{
	BHead *bhead;
	struct BHeadSort *bhs;
	int tot = 0;

	for (bhead = blo_firstbhead(fd); bhead; bhead = blo_nextbhead(fd, bhead))
		tot++;

	fd->tot_bheadmap = tot;
	if (tot == 0) return;

	bhs = fd->bheadmap = MEM_malloc_arrayN(tot, sizeof(struct BHeadSort), "BHeadSort");

	for (bhead = blo_firstbhead(fd); bhead; bhead = blo_nextbhead(fd, bhead), bhs++) {
		bhs->bhead = bhead;
		bhs->old = bhead->old;
	}

	qsort(fd->bheadmap, tot, sizeof(struct BHeadSort), verg_bheadsort);
}

static BHead *find_previous_lib(FileData *fd, BHead *bhead)
{
	/* skip library datablocks in undo, see comment in read_libblock */
	if (fd->memfile)
		return NULL;

	for (; bhead; bhead = blo_prevbhead(fd, bhead)) {
		if (bhead->code == ID_LI)
			break;
	}

	return bhead;
}

static BHead *find_bhead(FileData *fd, void *old)
{
#if 0
	BHead *bhead;
#endif
	struct BHeadSort *bhs, bhs_s;

	if (!old)
		return NULL;

	if (fd->bheadmap == NULL)
		sort_bhead_old_map(fd);

	bhs_s.old = old;
	bhs = bsearch(&bhs_s, fd->bheadmap, fd->tot_bheadmap, sizeof(struct BHeadSort), verg_bheadsort);

	if (bhs)
		return bhs->bhead;

#if 0
	for (bhead = blo_firstbhead(fd); bhead; bhead= blo_nextbhead(fd, bhead)) {
		if (bhead->old == old)
			return bhead;
	}
#endif

	return NULL;
}

static BHead *find_bhead_from_code_name(FileData *fd, const short idcode, const char *name)
{
#ifdef USE_GHASH_BHEAD

	char idname_full[MAX_ID_NAME];

	*((short *)idname_full) = idcode;
	BLI_strncpy(idname_full + 2, name, sizeof(idname_full) - 2);

	return BLI_ghash_lookup(fd->bhead_idname_hash, idname_full);

#else
	BHead *bhead;

	for (bhead = blo_firstbhead(fd); bhead; bhead = blo_nextbhead(fd, bhead)) {
		if (bhead->code == idcode) {
			const char *idname_test = bhead_id_name(fd, bhead);
			if (STREQ(idname_test + 2, name)) {
				return bhead;
			}
		}
		else if (bhead->code == ENDB) {
			break;
		}
	}

	return NULL;
#endif
}

static BHead *find_bhead_from_idname(FileData *fd, const char *idname)
{
#ifdef USE_GHASH_BHEAD
	return BLI_ghash_lookup(fd->bhead_idname_hash, idname);
#else
	return find_bhead_from_code_name(fd, GS(idname), idname + 2);
#endif
}

static ID *is_yet_read(FileData *fd, Main *mainvar, BHead *bhead)
{
	const char *idname= bhead_id_name(fd, bhead);
	/* which_libbase can be NULL, intentionally not using idname+2 */
	return BLI_findstring(which_libbase(mainvar, GS(idname)), idname, offsetof(ID, name));
}

static void expand_doit_library(void *fdhandle, Main *mainvar, void *old)
{
	BHead *bhead;
	FileData *fd = fdhandle;
	ID *id;

	bhead = find_bhead(fd, old);
	if (bhead) {
		/* from another library? */
		if (bhead->code == ID_ID) {
			BHead *bheadlib= find_previous_lib(fd, bhead);

			if (bheadlib) {
				Library *lib = read_struct(fd, bheadlib, "Library");
				Main *ptr = blo_find_main(fd, lib->name, fd->relabase);

				if (ptr->curlib == NULL) {
					const char *idname= bhead_id_name(fd, bhead);

					blo_reportf_wrap(fd->reports, RPT_WARNING, TIP_("LIB: Data refers to main .blend file: '%s' from %s"),
					                 idname, mainvar->curlib->filepath);
					return;
				}
				else
					id = is_yet_read(fd, ptr, bhead);

				if (id == NULL) {
					read_libblock(fd, ptr, bhead, LIB_TAG_READ | LIB_TAG_INDIRECT, NULL);
					// commented because this can print way too much
					// if (G.debug & G_DEBUG) printf("expand_doit: other lib %s\n", lib->name);

					/* for outliner dependency only */
					ptr->curlib->parent = mainvar->curlib;
				}
				else {
					/* The line below was commented by Ton (I assume), when Hos did the merge from the orange branch. rev 6568
					 * This line is NEEDED, the case is that you have 3 blend files...
					 * user.blend, lib.blend and lib_indirect.blend - if user.blend already references a "tree" from
					 * lib_indirect.blend but lib.blend does too, linking in a Scene or Group from lib.blend can result in an
					 * empty without the dupli group referenced. Once you save and reload the group would appear. - Campbell */
					/* This crashes files, must look further into it */

					/* Update: the issue is that in file reading, the oldnewmap is OK, but for existing data, it has to be
					 * inserted in the map to be found! */

					/* Update: previously it was checking for id->tag & LIB_TAG_PRE_EXISTING, however that
					 * does not affect file reading. For file reading we may need to insert it into the libmap as well,
					 * because you might have two files indirectly linking the same datablock, and in that case
					 * we need this in the libmap for the fd of both those files.
					 *
					 * The crash that this check avoided earlier was because bhead->code wasn't properly passed in, making
					 * change_idid_adr not detect the mapping was for an ID_ID datablock. */
					oldnewmap_insert(fd->libmap, bhead->old, id, bhead->code);
					change_idid_adr_fd(fd, bhead->old, id);

					// commented because this can print way too much
					// if (G.debug & G_DEBUG) printf("expand_doit: already linked: %s lib: %s\n", id->name, lib->name);
				}

				MEM_freeN(lib);
			}
		}
		else {
			/* in 2.50+ file identifier for screens is patched, forward compatibility */
			if (bhead->code == ID_SCRN) {
				bhead->code = ID_SCR;
			}

			id = is_yet_read(fd, mainvar, bhead);
			if (id == NULL) {
				read_libblock(fd, mainvar, bhead, LIB_TAG_TESTIND, NULL);
			}
			else {
				/* this is actually only needed on UI call? when ID was already read before, and another append
				 * happens which invokes same ID... in that case the lookup table needs this entry */
				oldnewmap_insert(fd->libmap, bhead->old, id, bhead->code);
				// commented because this can print way too much
				// if (G.debug & G_DEBUG) printf("expand: already read %s\n", id->name);
			}
		}
	}
}

static BLOExpandDoitCallback expand_doit;

// XXX deprecated - old animation system
static void expand_ipo(FileData *fd, Main *mainvar, Ipo *ipo)
{
	IpoCurve *icu;
	for (icu = ipo->curve.first; icu; icu = icu->next) {
		if (icu->driver)
			expand_doit(fd, mainvar, icu->driver->ob);
	}
}

// XXX deprecated - old animation system
static void expand_constraint_channels(FileData *fd, Main *mainvar, ListBase *chanbase)
{
	bConstraintChannel *chan;
	for (chan = chanbase->first; chan; chan = chan->next) {
		expand_doit(fd, mainvar, chan->ipo);
	}
}

static void expand_id(FileData *fd, Main *mainvar, ID *id)
{
	if (id->override_static) {
		expand_doit(fd, mainvar, id->override_static->reference);
		expand_doit(fd, mainvar, id->override_static->storage);
	}
}

static void expand_idprops(FileData *fd, Main *mainvar, IDProperty *prop)
{
	if (!prop)
		return;

	switch (prop->type) {
		case IDP_ID:
			expand_doit(fd, mainvar, IDP_Id(prop));
			break;
		case IDP_IDPARRAY:
		{
			IDProperty *idp_array = IDP_IDPArray(prop);
			for (int i = 0; i < prop->len; i++) {
				expand_idprops(fd, mainvar, &idp_array[i]);
			}
			break;
		}
		case IDP_GROUP:
			for (IDProperty *loop = prop->data.group.first; loop; loop = loop->next) {
				expand_idprops(fd, mainvar, loop);
			}
			break;
	}
}

static void expand_fmodifiers(FileData *fd, Main *mainvar, ListBase *list)
{
	FModifier *fcm;

	for (fcm = list->first; fcm; fcm = fcm->next) {
		/* library data for specific F-Modifier types */
		switch (fcm->type) {
			case FMODIFIER_TYPE_PYTHON:
			{
				FMod_Python *data = (FMod_Python *)fcm->data;

				expand_doit(fd, mainvar, data->script);

				break;
			}
		}
	}
}

static void expand_fcurves(FileData *fd, Main *mainvar, ListBase *list)
{
	FCurve *fcu;

	for (fcu = list->first; fcu; fcu = fcu->next) {
		/* Driver targets if there is a driver */
		if (fcu->driver) {
			ChannelDriver *driver = fcu->driver;
			DriverVar *dvar;

			for (dvar = driver->variables.first; dvar; dvar = dvar->next) {
				DRIVER_TARGETS_LOOPER(dvar)
				{
					// TODO: only expand those that are going to get used?
					expand_doit(fd, mainvar, dtar->id);
				}
				DRIVER_TARGETS_LOOPER_END
			}
		}

		/* F-Curve Modifiers */
		expand_fmodifiers(fd, mainvar, &fcu->modifiers);
	}
}

static void expand_action(FileData *fd, Main *mainvar, bAction *act)
{
	bActionChannel *chan;

	// XXX deprecated - old animation system --------------
	for (chan=act->chanbase.first; chan; chan=chan->next) {
		expand_doit(fd, mainvar, chan->ipo);
		expand_constraint_channels(fd, mainvar, &chan->constraintChannels);
	}
	// ---------------------------------------------------

	/* F-Curves in Action */
	expand_fcurves(fd, mainvar, &act->curves);

	for (TimeMarker *marker = act->markers.first; marker; marker = marker->next) {
		if (marker->camera) {
			expand_doit(fd, mainvar, marker->camera);
		}
	}
}

static void expand_keyingsets(FileData *fd, Main *mainvar, ListBase *list)
{
	KeyingSet *ks;
	KS_Path *ksp;

	/* expand the ID-pointers in KeyingSets's paths */
	for (ks = list->first; ks; ks = ks->next) {
		for (ksp = ks->paths.first; ksp; ksp = ksp->next) {
			expand_doit(fd, mainvar, ksp->id);
		}
	}
}

static void expand_animdata_nlastrips(FileData *fd, Main *mainvar, ListBase *list)
{
	NlaStrip *strip;

	for (strip= list->first; strip; strip= strip->next) {
		/* check child strips */
		expand_animdata_nlastrips(fd, mainvar, &strip->strips);

		/* check F-Curves */
		expand_fcurves(fd, mainvar, &strip->fcurves);

		/* check F-Modifiers */
		expand_fmodifiers(fd, mainvar, &strip->modifiers);

		/* relink referenced action */
		expand_doit(fd, mainvar, strip->act);
	}
}

static void expand_animdata(FileData *fd, Main *mainvar, AnimData *adt)
{
	NlaTrack *nlt;

	/* own action */
	expand_doit(fd, mainvar, adt->action);
	expand_doit(fd, mainvar, adt->tmpact);

	/* drivers - assume that these F-Curves have driver data to be in this list... */
	expand_fcurves(fd, mainvar, &adt->drivers);

	/* nla-data - referenced actions */
	for (nlt = adt->nla_tracks.first; nlt; nlt = nlt->next)
		expand_animdata_nlastrips(fd, mainvar, &nlt->strips);
}

static void expand_particlesettings(FileData *fd, Main *mainvar, ParticleSettings *part)
{
	int a;

	expand_doit(fd, mainvar, part->dup_ob);
	expand_doit(fd, mainvar, part->dup_group);
	expand_doit(fd, mainvar, part->eff_group);
	expand_doit(fd, mainvar, part->bb_ob);
	expand_doit(fd, mainvar, part->collision_group);

	if (part->adt)
		expand_animdata(fd, mainvar, part->adt);

	for (a = 0; a < MAX_MTEX; a++) {
		if (part->mtex[a]) {
			expand_doit(fd, mainvar, part->mtex[a]->tex);
			expand_doit(fd, mainvar, part->mtex[a]->object);
		}
	}

	if (part->effector_weights) {
		expand_doit(fd, mainvar, part->effector_weights->group);
	}

	if (part->pd) {
		expand_doit(fd, mainvar, part->pd->tex);
		expand_doit(fd, mainvar, part->pd->f_source);
	}
	if (part->pd2) {
		expand_doit(fd, mainvar, part->pd2->tex);
		expand_doit(fd, mainvar, part->pd2->f_source);
	}

	if (part->boids) {
		BoidState *state;
		BoidRule *rule;

		for (state = part->boids->states.first; state; state = state->next) {
			for (rule = state->rules.first; rule; rule = rule->next) {
				if (rule->type == eBoidRuleType_Avoid) {
					BoidRuleGoalAvoid *gabr = (BoidRuleGoalAvoid *)rule;
					expand_doit(fd, mainvar, gabr->ob);
				}
				else if (rule->type == eBoidRuleType_FollowLeader) {
					BoidRuleFollowLeader *flbr = (BoidRuleFollowLeader *)rule;
					expand_doit(fd, mainvar, flbr->ob);
				}
			}
		}
	}

	for (ParticleDupliWeight *dw = part->dupliweights.first; dw; dw = dw->next) {
		expand_doit(fd, mainvar, dw->ob);
	}
}

static void expand_collection(FileData *fd, Main *mainvar, Collection *collection)
{
	for (CollectionObject *cob = collection->gobject.first; cob; cob = cob->next) {
		expand_doit(fd, mainvar, cob->ob);
	}

	for (CollectionChild *child = collection->children.first; child; child = child->next) {
		expand_doit(fd, mainvar, child->collection);
	}

#ifdef USE_COLLECTION_COMPAT_28
	if (collection->collection != NULL) {
		expand_scene_collection(fd, mainvar, collection->collection);
	}
#endif
}

static void expand_key(FileData *fd, Main *mainvar, Key *key)
{
	expand_doit(fd, mainvar, key->ipo); // XXX deprecated - old animation system

	if (key->adt)
		expand_animdata(fd, mainvar, key->adt);
}

static void expand_nodetree(FileData *fd, Main *mainvar, bNodeTree *ntree)
{
	bNode *node;
	bNodeSocket *sock;

	if (ntree->adt)
		expand_animdata(fd, mainvar, ntree->adt);

	if (ntree->gpd)
		expand_doit(fd, mainvar, ntree->gpd);

	for (node = ntree->nodes.first; node; node = node->next) {
		if (node->id && node->type != CMP_NODE_R_LAYERS) {
			expand_doit(fd, mainvar, node->id);
		}

		expand_idprops(fd, mainvar, node->prop);

		for (sock = node->inputs.first; sock; sock = sock->next)
			expand_idprops(fd, mainvar, sock->prop);
		for (sock = node->outputs.first; sock; sock = sock->next)
			expand_idprops(fd, mainvar, sock->prop);
	}

	for (sock = ntree->inputs.first; sock; sock = sock->next)
		expand_idprops(fd, mainvar, sock->prop);
	for (sock = ntree->outputs.first; sock; sock = sock->next)
		expand_idprops(fd, mainvar, sock->prop);
}

static void expand_texture(FileData *fd, Main *mainvar, Tex *tex)
{
	expand_doit(fd, mainvar, tex->ima);
	expand_doit(fd, mainvar, tex->ipo); // XXX deprecated - old animation system

	if (tex->adt)
		expand_animdata(fd, mainvar, tex->adt);

	if (tex->nodetree)
		expand_nodetree(fd, mainvar, tex->nodetree);
}

static void expand_brush(FileData *fd, Main *mainvar, Brush *brush)
{
	expand_doit(fd, mainvar, brush->mtex.tex);
	expand_doit(fd, mainvar, brush->mask_mtex.tex);
	expand_doit(fd, mainvar, brush->clone.image);
	expand_doit(fd, mainvar, brush->paint_curve);
	if (brush->gpencil_settings != NULL) {
		expand_doit(fd, mainvar, brush->gpencil_settings->material);
	}
}

static void expand_material(FileData *fd, Main *mainvar, Material *ma)
{
	expand_doit(fd, mainvar, ma->ipo); // XXX deprecated - old animation system

	if (ma->adt)
		expand_animdata(fd, mainvar, ma->adt);

	if (ma->nodetree)
		expand_nodetree(fd, mainvar, ma->nodetree);

	if (ma->gp_style) {
		MaterialGPencilStyle *gp_style = ma->gp_style;
		expand_doit(fd, mainvar, gp_style->sima);
		expand_doit(fd, mainvar, gp_style->ima);
	}
}

static void expand_lamp(FileData *fd, Main *mainvar, Lamp *la)
{
	expand_doit(fd, mainvar, la->ipo); // XXX deprecated - old animation system

	if (la->adt)
		expand_animdata(fd, mainvar, la->adt);

	if (la->nodetree)
		expand_nodetree(fd, mainvar, la->nodetree);
}

static void expand_lattice(FileData *fd, Main *mainvar, Lattice *lt)
{
	expand_doit(fd, mainvar, lt->ipo); // XXX deprecated - old animation system
	expand_doit(fd, mainvar, lt->key);

	if (lt->adt)
		expand_animdata(fd, mainvar, lt->adt);
}


static void expand_world(FileData *fd, Main *mainvar, World *wrld)
{
	expand_doit(fd, mainvar, wrld->ipo); // XXX deprecated - old animation system

	if (wrld->adt)
		expand_animdata(fd, mainvar, wrld->adt);

	if (wrld->nodetree)
		expand_nodetree(fd, mainvar, wrld->nodetree);
}


static void expand_mball(FileData *fd, Main *mainvar, MetaBall *mb)
{
	int a;

	for (a = 0; a < mb->totcol; a++) {
		expand_doit(fd, mainvar, mb->mat[a]);
	}

	if (mb->adt)
		expand_animdata(fd, mainvar, mb->adt);
}

static void expand_curve(FileData *fd, Main *mainvar, Curve *cu)
{
	int a;

	for (a = 0; a < cu->totcol; a++) {
		expand_doit(fd, mainvar, cu->mat[a]);
	}

	expand_doit(fd, mainvar, cu->vfont);
	expand_doit(fd, mainvar, cu->vfontb);
	expand_doit(fd, mainvar, cu->vfonti);
	expand_doit(fd, mainvar, cu->vfontbi);
	expand_doit(fd, mainvar, cu->key);
	expand_doit(fd, mainvar, cu->ipo); // XXX deprecated - old animation system
	expand_doit(fd, mainvar, cu->bevobj);
	expand_doit(fd, mainvar, cu->taperobj);
	expand_doit(fd, mainvar, cu->textoncurve);

	if (cu->adt)
		expand_animdata(fd, mainvar, cu->adt);
}

static void expand_mesh(FileData *fd, Main *mainvar, Mesh *me)
{
	int a;

	if (me->adt)
		expand_animdata(fd, mainvar, me->adt);

	for (a = 0; a < me->totcol; a++) {
		expand_doit(fd, mainvar, me->mat[a]);
	}

	expand_doit(fd, mainvar, me->key);
	expand_doit(fd, mainvar, me->texcomesh);
}

/* temp struct used to transport needed info to expand_constraint_cb() */
typedef struct tConstraintExpandData {
	FileData *fd;
	Main *mainvar;
} tConstraintExpandData;
/* callback function used to expand constraint ID-links */
static void expand_constraint_cb(bConstraint *UNUSED(con), ID **idpoin, bool UNUSED(is_reference), void *userdata)
{
	tConstraintExpandData *ced = (tConstraintExpandData *)userdata;
	expand_doit(ced->fd, ced->mainvar, *idpoin);
}

static void expand_constraints(FileData *fd, Main *mainvar, ListBase *lb)
{
	tConstraintExpandData ced;
	bConstraint *curcon;

	/* relink all ID-blocks used by the constraints */
	ced.fd = fd;
	ced.mainvar = mainvar;

	BKE_constraints_id_loop(lb, expand_constraint_cb, &ced);

	/* deprecated manual expansion stuff */
	for (curcon = lb->first; curcon; curcon = curcon->next) {
		if (curcon->ipo)
			expand_doit(fd, mainvar, curcon->ipo); // XXX deprecated - old animation system
	}
}

static void expand_pose(FileData *fd, Main *mainvar, bPose *pose)
{
	bPoseChannel *chan;

	if (!pose)
		return;

	for (chan = pose->chanbase.first; chan; chan = chan->next) {
		expand_constraints(fd, mainvar, &chan->constraints);
		expand_idprops(fd, mainvar, chan->prop);
		expand_doit(fd, mainvar, chan->custom);
	}
}

static void expand_bones(FileData *fd, Main *mainvar, Bone *bone)
{
	expand_idprops(fd, mainvar, bone->prop);

	for (Bone *curBone = bone->childbase.first; curBone; curBone = curBone->next) {
		expand_bones(fd, mainvar, curBone);
	}
}

static void expand_armature(FileData *fd, Main *mainvar, bArmature *arm)
{
	if (arm->adt)
		expand_animdata(fd, mainvar, arm->adt);

	for (Bone *curBone = arm->bonebase.first; curBone; curBone = curBone->next) {
		expand_bones(fd, mainvar, curBone);
	}
}

static void expand_object_expandModifiers(
        void *userData, Object *UNUSED(ob), ID **idpoin, int UNUSED(cb_flag))
{
	struct { FileData *fd; Main *mainvar; } *data= userData;

	FileData *fd = data->fd;
	Main *mainvar = data->mainvar;

	expand_doit(fd, mainvar, *idpoin);
}

static void expand_object(FileData *fd, Main *mainvar, Object *ob)
{
	ParticleSystem *psys;
	bActionStrip *strip;
	PartEff *paf;
	int a;

	expand_doit(fd, mainvar, ob->data);

	/* expand_object_expandModifier() */
	if (ob->modifiers.first) {
		struct { FileData *fd; Main *mainvar; } data;
		data.fd = fd;
		data.mainvar = mainvar;

		modifiers_foreachIDLink(ob, expand_object_expandModifiers, (void *)&data);
	}

	/* expand_object_expandModifier() */
	if (ob->greasepencil_modifiers.first) {
		struct { FileData *fd; Main *mainvar; } data;
		data.fd = fd;
		data.mainvar = mainvar;

		BKE_gpencil_modifiers_foreachIDLink(ob, expand_object_expandModifiers, (void *)&data);
	}

	/* expand_object_expandShaderFx() */
	if (ob->shader_fx.first) {
		struct { FileData *fd; Main *mainvar; } data;
		data.fd = fd;
		data.mainvar = mainvar;

		BKE_shaderfx_foreachIDLink(ob, expand_object_expandModifiers, (void *)&data);
	}

	expand_pose(fd, mainvar, ob->pose);
	expand_doit(fd, mainvar, ob->poselib);
	expand_constraints(fd, mainvar, &ob->constraints);

	expand_doit(fd, mainvar, ob->gpd);

// XXX deprecated - old animation system (for version patching only)
	expand_doit(fd, mainvar, ob->ipo);
	expand_doit(fd, mainvar, ob->action);

	expand_constraint_channels(fd, mainvar, &ob->constraintChannels);

	for (strip=ob->nlastrips.first; strip; strip=strip->next) {
		expand_doit(fd, mainvar, strip->object);
		expand_doit(fd, mainvar, strip->act);
		expand_doit(fd, mainvar, strip->ipo);
	}
// XXX deprecated - old animation system (for version patching only)

	if (ob->adt)
		expand_animdata(fd, mainvar, ob->adt);

	for (a = 0; a < ob->totcol; a++) {
		expand_doit(fd, mainvar, ob->mat[a]);
	}

	paf = blo_do_version_give_parteff_245(ob);
	if (paf && paf->group)
		expand_doit(fd, mainvar, paf->group);

	if (ob->dup_group)
		expand_doit(fd, mainvar, ob->dup_group);

	if (ob->proxy)
		expand_doit(fd, mainvar, ob->proxy);
	if (ob->proxy_group)
		expand_doit(fd, mainvar, ob->proxy_group);

	for (psys = ob->particlesystem.first; psys; psys = psys->next)
		expand_doit(fd, mainvar, psys->part);

	if (ob->pd) {
		expand_doit(fd, mainvar, ob->pd->tex);
		expand_doit(fd, mainvar, ob->pd->f_source);
	}

	if (ob->soft) {
		expand_doit(fd, mainvar, ob->soft->collision_group);

		if (ob->soft->effector_weights) {
			expand_doit(fd, mainvar, ob->soft->effector_weights->group);
		}
	}

	if (ob->rigidbody_constraint) {
		expand_doit(fd, mainvar, ob->rigidbody_constraint->ob1);
		expand_doit(fd, mainvar, ob->rigidbody_constraint->ob2);
	}

	if (ob->currentlod) {
		LodLevel *level;
		for (level = ob->lodlevels.first; level; level = level->next) {
			expand_doit(fd, mainvar, level->source);
		}
	}
}

#ifdef USE_COLLECTION_COMPAT_28
static void expand_scene_collection(FileData *fd, Main *mainvar, SceneCollection *sc)
{
	for (LinkData *link = sc->objects.first; link; link = link->next) {
		expand_doit(fd, mainvar, link->data);
	}

	for (SceneCollection *nsc = sc->scene_collections.first; nsc; nsc = nsc->next) {
		expand_scene_collection(fd, mainvar, nsc);
	}
}
#endif

static void expand_scene(FileData *fd, Main *mainvar, Scene *sce)
{
	SceneRenderLayer *srl;
	FreestyleModuleConfig *module;
	FreestyleLineSet *lineset;

	for (Base *base_legacy = sce->base.first; base_legacy; base_legacy = base_legacy->next) {
		expand_doit(fd, mainvar, base_legacy->object);
	}
	expand_doit(fd, mainvar, sce->camera);
	expand_doit(fd, mainvar, sce->world);

	if (sce->adt)
		expand_animdata(fd, mainvar, sce->adt);
	expand_keyingsets(fd, mainvar, &sce->keyingsets);

	if (sce->set)
		expand_doit(fd, mainvar, sce->set);

	if (sce->nodetree)
		expand_nodetree(fd, mainvar, sce->nodetree);

	for (srl = sce->r.layers.first; srl; srl = srl->next) {
		expand_doit(fd, mainvar, srl->mat_override);
		for (module = srl->freestyleConfig.modules.first; module; module = module->next) {
			if (module->script)
				expand_doit(fd, mainvar, module->script);
		}
		for (lineset = srl->freestyleConfig.linesets.first; lineset; lineset = lineset->next) {
			if (lineset->group)
				expand_doit(fd, mainvar, lineset->group);
			expand_doit(fd, mainvar, lineset->linestyle);
		}
	}

	for (ViewLayer *view_layer = sce->view_layers.first; view_layer; view_layer = view_layer->next) {
		expand_idprops(fd, mainvar, view_layer->id_properties);

		for (module = view_layer->freestyle_config.modules.first; module; module = module->next) {
			if (module->script) {
				expand_doit(fd, mainvar, module->script);
			}
		}

		for (lineset = view_layer->freestyle_config.linesets.first; lineset; lineset = lineset->next) {
			if (lineset->group) {
				expand_doit(fd, mainvar, lineset->group);
			}
			expand_doit(fd, mainvar, lineset->linestyle);
		}
	}

	if (sce->gpd)
		expand_doit(fd, mainvar, sce->gpd);

	if (sce->ed) {
		Sequence *seq;

		SEQ_BEGIN (sce->ed, seq)
		{
			expand_idprops(fd, mainvar, seq->prop);

			if (seq->scene) expand_doit(fd, mainvar, seq->scene);
			if (seq->scene_camera) expand_doit(fd, mainvar, seq->scene_camera);
			if (seq->clip) expand_doit(fd, mainvar, seq->clip);
			if (seq->mask) expand_doit(fd, mainvar, seq->mask);
			if (seq->sound) expand_doit(fd, mainvar, seq->sound);
		}
		SEQ_END
	}

	if (sce->rigidbody_world) {
		expand_doit(fd, mainvar, sce->rigidbody_world->group);
		expand_doit(fd, mainvar, sce->rigidbody_world->constraints);
	}

	for (TimeMarker *marker = sce->markers.first; marker; marker = marker->next) {
		if (marker->camera) {
			expand_doit(fd, mainvar, marker->camera);
		}
	}

	expand_doit(fd, mainvar, sce->clip);

#ifdef USE_COLLECTION_COMPAT_28
	if (sce->collection) {
		expand_scene_collection(fd, mainvar, sce->collection);
	}
#endif

	if (sce->master_collection) {
		expand_collection(fd, mainvar, sce->master_collection);
	}
}

static void expand_camera(FileData *fd, Main *mainvar, Camera *ca)
{
	expand_doit(fd, mainvar, ca->ipo); // XXX deprecated - old animation system

	if (ca->adt)
		expand_animdata(fd, mainvar, ca->adt);
}

static void expand_cachefile(FileData *fd, Main *mainvar, CacheFile *cache_file)
{
	if (cache_file->adt) {
		expand_animdata(fd, mainvar, cache_file->adt);
	}
}

static void expand_speaker(FileData *fd, Main *mainvar, Speaker *spk)
{
	expand_doit(fd, mainvar, spk->sound);

	if (spk->adt)
		expand_animdata(fd, mainvar, spk->adt);
}

static void expand_sound(FileData *fd, Main *mainvar, bSound *snd)
{
	expand_doit(fd, mainvar, snd->ipo); // XXX deprecated - old animation system
}

static void expand_lightprobe(FileData *fd, Main *mainvar, LightProbe *prb)
{
	if (prb->adt)
		expand_animdata(fd, mainvar, prb->adt);
}

static void expand_movieclip(FileData *fd, Main *mainvar, MovieClip *clip)
{
	if (clip->adt)
		expand_animdata(fd, mainvar, clip->adt);
}

static void expand_mask_parent(FileData *fd, Main *mainvar, MaskParent *parent)
{
	if (parent->id) {
		expand_doit(fd, mainvar, parent->id);
	}
}

static void expand_mask(FileData *fd, Main *mainvar, Mask *mask)
{
	MaskLayer *mask_layer;

	if (mask->adt)
		expand_animdata(fd, mainvar, mask->adt);

	for (mask_layer = mask->masklayers.first; mask_layer; mask_layer = mask_layer->next) {
		MaskSpline *spline;

		for (spline = mask_layer->splines.first; spline; spline = spline->next) {
			int i;

			for (i = 0; i < spline->tot_point; i++) {
				MaskSplinePoint *point = &spline->points[i];

				expand_mask_parent(fd, mainvar, &point->parent);
			}

			expand_mask_parent(fd, mainvar, &spline->parent);
		}
	}
}

static void expand_linestyle(FileData *fd, Main *mainvar, FreestyleLineStyle *linestyle)
{
	int a;
	LineStyleModifier *m;

	for (a = 0; a < MAX_MTEX; a++) {
		if (linestyle->mtex[a]) {
			expand_doit(fd, mainvar, linestyle->mtex[a]->tex);
			expand_doit(fd, mainvar, linestyle->mtex[a]->object);
		}
	}
	if (linestyle->nodetree)
		expand_nodetree(fd, mainvar, linestyle->nodetree);

	if (linestyle->adt)
		expand_animdata(fd, mainvar, linestyle->adt);
	for (m = linestyle->color_modifiers.first; m; m = m->next) {
		if (m->type == LS_MODIFIER_DISTANCE_FROM_OBJECT)
			expand_doit(fd, mainvar, ((LineStyleColorModifier_DistanceFromObject *)m)->target);
	}
	for (m = linestyle->alpha_modifiers.first; m; m = m->next) {
		if (m->type == LS_MODIFIER_DISTANCE_FROM_OBJECT)
			expand_doit(fd, mainvar, ((LineStyleAlphaModifier_DistanceFromObject *)m)->target);
	}
	for (m = linestyle->thickness_modifiers.first; m; m = m->next) {
		if (m->type == LS_MODIFIER_DISTANCE_FROM_OBJECT)
			expand_doit(fd, mainvar, ((LineStyleThicknessModifier_DistanceFromObject *)m)->target);
	}
}

static void expand_gpencil(FileData *fd, Main *mainvar, bGPdata *gpd)
{
	if (gpd->adt) {
		expand_animdata(fd, mainvar, gpd->adt);
	}

	for (bGPDlayer *gpl = gpd->layers.first; gpl; gpl = gpl->next) {
		expand_doit(fd, mainvar, gpl->parent);
	}

	for (int a = 0; a < gpd->totcol; a++) {
		expand_doit(fd, mainvar, gpd->mat[a]);
	}

}

static void expand_workspace(FileData *fd, Main *mainvar, WorkSpace *workspace)
{
	ListBase *layouts = BKE_workspace_layouts_get(workspace);

	for (WorkSpaceLayout *layout = layouts->first; layout; layout = layout->next) {
		expand_doit(fd, mainvar, BKE_workspace_layout_screen_get(layout));
	}
}

/**
 * Set the callback func used over all ID data found by \a BLO_expand_main func.
 *
 * \param expand_doit_func Called for each ID block it finds.
 */
void BLO_main_expander(BLOExpandDoitCallback expand_doit_func)
{
	expand_doit = expand_doit_func;
}

/**
 * Loop over all ID data in Main to mark relations.
 * Set (id->tag & LIB_TAG_NEED_EXPAND) to mark expanding. Flags get cleared after expanding.
 *
 * \param fdhandle usually filedata, or own handle.
 * \param mainvar the Main database to expand.
 */
void BLO_expand_main(void *fdhandle, Main *mainvar)
{
	ListBase *lbarray[MAX_LIBARRAY];
	FileData *fd = fdhandle;
	ID *id;
	int a;
	bool do_it = true;

	while (do_it) {
		do_it = false;

		a = set_listbasepointers(mainvar, lbarray);
		while (a--) {
			id = lbarray[a]->first;
			while (id) {
				if (id->tag & LIB_TAG_NEED_EXPAND) {
					expand_id(fd, mainvar, id);
					expand_idprops(fd, mainvar, id->properties);

					switch (GS(id->name)) {
					case ID_OB:
						expand_object(fd, mainvar, (Object *)id);
						break;
					case ID_ME:
						expand_mesh(fd, mainvar, (Mesh *)id);
						break;
					case ID_CU:
						expand_curve(fd, mainvar, (Curve *)id);
						break;
					case ID_MB:
						expand_mball(fd, mainvar, (MetaBall *)id);
						break;
					case ID_SCE:
						expand_scene(fd, mainvar, (Scene *)id);
						break;
					case ID_MA:
						expand_material(fd, mainvar, (Material *)id);
						break;
					case ID_TE:
						expand_texture(fd, mainvar, (Tex *)id);
						break;
					case ID_WO:
						expand_world(fd, mainvar, (World *)id);
						break;
					case ID_LT:
						expand_lattice(fd, mainvar, (Lattice *)id);
						break;
					case ID_LA:
						expand_lamp(fd, mainvar, (Lamp *)id);
						break;
					case ID_KE:
						expand_key(fd, mainvar, (Key *)id);
						break;
					case ID_CA:
						expand_camera(fd, mainvar, (Camera *)id);
						break;
					case ID_SPK:
						expand_speaker(fd, mainvar, (Speaker *)id);
						break;
					case ID_SO:
						expand_sound(fd, mainvar, (bSound *)id);
						break;
					case ID_LP:
						expand_lightprobe(fd, mainvar, (LightProbe *)id);
						break;
					case ID_AR:
						expand_armature(fd, mainvar, (bArmature *)id);
						break;
					case ID_AC:
						expand_action(fd, mainvar, (bAction *)id); // XXX deprecated - old animation system
						break;
					case ID_GR:
						expand_collection(fd, mainvar, (Collection *)id);
						break;
					case ID_NT:
						expand_nodetree(fd, mainvar, (bNodeTree *)id);
						break;
					case ID_BR:
						expand_brush(fd, mainvar, (Brush *)id);
						break;
					case ID_IP:
						expand_ipo(fd, mainvar, (Ipo *)id); // XXX deprecated - old animation system
						break;
					case ID_PA:
						expand_particlesettings(fd, mainvar, (ParticleSettings *)id);
						break;
					case ID_MC:
						expand_movieclip(fd, mainvar, (MovieClip *)id);
						break;
					case ID_MSK:
						expand_mask(fd, mainvar, (Mask *)id);
						break;
					case ID_LS:
						expand_linestyle(fd, mainvar, (FreestyleLineStyle *)id);
						break;
					case ID_GD:
						expand_gpencil(fd, mainvar, (bGPdata *)id);
						break;
					case ID_CF:
						expand_cachefile(fd, mainvar, (CacheFile *)id);
						break;
					case ID_WS:
						expand_workspace(fd, mainvar, (WorkSpace *)id);
					default:
						break;
					}

					do_it = true;
					id->tag &= ~LIB_TAG_NEED_EXPAND;

				}
				id = id->next;
			}
		}
	}
}


/* ***************************** */

static bool object_in_any_scene(Main *bmain, Object *ob)
{
	Scene *sce;

	for (sce = bmain->scene.first; sce; sce = sce->id.next) {
		if (BKE_scene_object_find(sce, ob)) {
			return true;
		}
	}

	return false;
}

static Collection *get_collection_active(
        Main *bmain, Scene *scene, ViewLayer *view_layer, const int flag)
{
	if (flag & FILE_ACTIVE_COLLECTION) {
		LayerCollection *lc = BKE_layer_collection_get_active(view_layer);
		return lc->collection;
	}
	else {
		return BKE_collection_add(bmain, scene->master_collection, NULL);
	}
}

static void add_loose_objects_to_scene(
        Main *mainvar, Main *bmain, Scene *scene, ViewLayer *view_layer, Library *lib, const short flag)
{
	const bool is_link = (flag & FILE_LINK) != 0;

	BLI_assert(scene);

	/* Give all objects which are LIB_TAG_INDIRECT a base, or for a collection when *lib has been set. */
	for (Object *ob = mainvar->object.first; ob; ob = ob->id.next) {
		if ((ob->id.tag & LIB_TAG_INDIRECT) && (ob->id.tag & LIB_TAG_PRE_EXISTING) == 0) {
			bool do_it = false;

			if (!is_link) {
				if (ob->id.us == 0) {
					do_it = true;
				}
				else if ((ob->id.lib == lib) && (object_in_any_scene(bmain, ob) == 0)) {
					/* When appending, make sure any indirectly loaded objects get a base, else they cant be accessed at all
					 * (see T27437). */
					do_it = true;
				}
			}

			if (do_it) {
				CLAMP_MIN(ob->id.us, 0);

				Collection *active_collection = get_collection_active(bmain, scene, view_layer, FILE_ACTIVE_COLLECTION);
				BKE_collection_object_add(bmain, active_collection, ob);
				Base *base = BKE_view_layer_base_find(view_layer, ob);
				BKE_scene_object_base_flag_sync_from_base(base);

				if (flag & FILE_AUTOSELECT) {
					/* Note that link_object_postprocess() already checks for FILE_AUTOSELECT flag,
					 * but it will miss objects from non-instantiated collections... */
					if (base->flag & BASE_SELECTABLE) {
						base->flag |= BASE_SELECTED;
						BKE_scene_object_base_flag_sync_from_base(base);
					}
					/* Do NOT make base active here! screws up GUI stuff, if you want it do it on src/ level. */
				}

				ob->id.tag &= ~LIB_TAG_INDIRECT;
				ob->id.tag |= LIB_TAG_EXTERN;
			}
		}
	}
}

static void add_collections_to_scene(
        Main *mainvar, Main *bmain, Scene *scene, ViewLayer *view_layer, Library *UNUSED(lib), const short flag)
{
	Collection *active_collection = get_collection_active(bmain, scene, view_layer, FILE_ACTIVE_COLLECTION);

	/* Give all objects which are tagged a base. */
	for (Collection *collection = mainvar->collection.first; collection; collection = collection->id.next) {
		if (collection->id.tag & LIB_TAG_DOIT) {
			if (flag & FILE_GROUP_INSTANCE) {
				/* Any indirect collection should not have been tagged. */
				BLI_assert((collection->id.tag & LIB_TAG_INDIRECT) == 0);

				/* BKE_object_add(...) messes with the selection. */
				Object *ob = BKE_object_add_only_object(bmain, OB_EMPTY, collection->id.name + 2);
				ob->type = OB_EMPTY;

				BKE_collection_object_add(bmain, active_collection, ob);
				Base *base = BKE_view_layer_base_find(view_layer, ob);

				if (base->flag & BASE_SELECTABLE) {
					base->flag |= BASE_SELECTED;
				}

				BKE_scene_object_base_flag_sync_from_base(base);
				DEG_id_tag_update(&ob->id, OB_RECALC_OB | OB_RECALC_DATA | OB_RECALC_TIME);
				view_layer->basact = base;

				/* Assign the collection. */
				ob->dup_group = collection;
				id_us_plus(&collection->id);
				ob->transflag |= OB_DUPLICOLLECTION;
				copy_v3_v3(ob->loc, scene->cursor.location);
			}
			else {
				/* Add collection as child of active collection. */
				BKE_collection_child_add(bmain, active_collection, collection);

				collection->id.tag &= ~LIB_TAG_INDIRECT;
				collection->id.tag |= LIB_TAG_EXTERN;
			}
		}
	}
}

static ID *create_placeholder(Main *mainvar, const short idcode, const char *idname, const short tag)
{
	ListBase *lb = which_libbase(mainvar, idcode);
	ID *ph_id = BKE_libblock_alloc_notest(idcode);

	*((short *)ph_id->name) = idcode;
	BLI_strncpy(ph_id->name + 2, idname, sizeof(ph_id->name) - 2);
	BKE_libblock_init_empty(ph_id);
	ph_id->lib = mainvar->curlib;
	ph_id->tag = tag | LIB_TAG_MISSING;
	ph_id->us = ID_FAKE_USERS(ph_id);
	ph_id->icon_id = 0;

	BLI_addtail(lb, ph_id);
	id_sort_by_name(lb, ph_id);

	return ph_id;
}

/* returns true if the item was found
 * but it may already have already been appended/linked */
static ID *link_named_part(
        Main *mainl, FileData *fd, const short idcode, const char *name, const int flag)
{
	BHead *bhead = find_bhead_from_code_name(fd, idcode, name);
	ID *id;

	const bool use_placeholders = (flag & BLO_LIBLINK_USE_PLACEHOLDERS) != 0;
	const bool force_indirect = (flag & BLO_LIBLINK_FORCE_INDIRECT) != 0;

	BLI_assert(BKE_idcode_is_linkable(idcode) && BKE_idcode_is_valid(idcode));

	if (bhead) {
		id = is_yet_read(fd, mainl, bhead);
		if (id == NULL) {
			/* not read yet */
			read_libblock(fd, mainl, bhead, force_indirect ? LIB_TAG_TESTIND : LIB_TAG_TESTEXT, &id);

			if (id) {
				/* sort by name in list */
				ListBase *lb = which_libbase(mainl, idcode);
				id_sort_by_name(lb, id);
			}
		}
		else {
			/* already linked */
			if (G.debug)
				printf("append: already linked\n");
			oldnewmap_insert(fd->libmap, bhead->old, id, bhead->code);
			if (!force_indirect && (id->tag & LIB_TAG_INDIRECT)) {
				id->tag &= ~LIB_TAG_INDIRECT;
				id->tag |= LIB_TAG_EXTERN;
			}
		}
	}
	else if (use_placeholders) {
		/* XXX flag part is weak! */
		id = create_placeholder(mainl, idcode, name, force_indirect ? LIB_TAG_INDIRECT : LIB_TAG_EXTERN);
	}
	else {
		id = NULL;
	}

	/* if we found the id but the id is NULL, this is really bad */
	BLI_assert(!((bhead != NULL) && (id == NULL)));

	return id;
}

static void link_object_postprocess(ID *id, Main *bmain, Scene *scene, ViewLayer *view_layer, const int flag)
{
	if (scene) {
		/* link to scene */
		Base *base;
		Object *ob;
		Collection *collection;

		ob = (Object *)id;
		ob->mode = OB_MODE_OBJECT;

		collection = get_collection_active(bmain, scene, view_layer, flag);
		BKE_collection_object_add(bmain, collection, ob);
		base = BKE_view_layer_base_find(view_layer, ob);
		BKE_scene_object_base_flag_sync_from_base(base);

		if (flag & FILE_AUTOSELECT) {
			if (base->flag & BASE_SELECTABLE) {
				base->flag |= BASE_SELECTED;
				BKE_scene_object_base_flag_sync_from_base(base);
			}
			/* do NOT make base active here! screws up GUI stuff, if you want it do it on src/ level */
		}
	}
}

/**
 * Simple reader for copy/paste buffers.
 */
void BLO_library_link_copypaste(Main *mainl, BlendHandle *bh)
{
	FileData *fd = (FileData *)(bh);
	BHead *bhead;

	for (bhead = blo_firstbhead(fd); bhead; bhead = blo_nextbhead(fd, bhead)) {
		ID *id = NULL;

		if (bhead->code == ENDB)
			break;
		if (ELEM(bhead->code, ID_OB, ID_GR)) {
			read_libblock(fd, mainl, bhead, LIB_TAG_TESTIND, &id);
		}


		if (id) {
			/* sort by name in list */
			ListBase *lb = which_libbase(mainl, GS(id->name));
			id_sort_by_name(lb, id);

			if (bhead->code == ID_OB) {
				/* Instead of instancing Base's directly, postpone until after collections are loaded
				 * otherwise the base's flag is set incorrectly when collections are used */
				Object *ob = (Object *)id;
				ob->mode = OB_MODE_OBJECT;
				/* ensure add_loose_objects_to_scene runs on this object */
				BLI_assert(id->us == 0);
			}
		}
	}
}

static ID *link_named_part_ex(
        Main *mainl, FileData *fd, const short idcode, const char *name, const int flag,
        Main *bmain, Scene *scene, ViewLayer *view_layer)
{
	ID *id = link_named_part(mainl, fd, idcode, name, flag);

	if (id && (GS(id->name) == ID_OB)) {	/* loose object: give a base */
		link_object_postprocess(id, bmain, scene, view_layer, flag);
	}
	else if (id && (GS(id->name) == ID_GR)) {
		/* tag as needing to be instantiated or linked */
		id->tag |= LIB_TAG_DOIT;
	}

	return id;
}

/**
 * Link a named datablock from an external blend file.
 *
 * \param mainl The main database to link from (not the active one).
 * \param bh The blender file handle.
 * \param idcode The kind of datablock to link.
 * \param name The name of the datablock (without the 2 char ID prefix).
 * \return the linked ID when found.
 */
ID *BLO_library_link_named_part(Main *mainl, BlendHandle **bh, const short idcode, const char *name)
{
	FileData *fd = (FileData*)(*bh);
	return link_named_part(mainl, fd, idcode, name, 0);
}

/**
 * Link a named datablock from an external blend file.
 * Optionally instantiate the object/collection in the scene when the flags are set.
 *
 * \param mainl The main database to link from (not the active one).
 * \param bh The blender file handle.
 * \param idcode The kind of datablock to link.
 * \param name The name of the datablock (without the 2 char ID prefix).
 * \param flag Options for linking, used for instantiating.
 * \param scene The scene in which to instantiate objects/collections (if NULL, no instantiation is done).
 * \param v3d The active View3D (only to define active layers for instantiated objects & collections, can be NULL).
 * \return the linked ID when found.
 */
ID *BLO_library_link_named_part_ex(
        Main *mainl, BlendHandle **bh,
        const short idcode, const char *name, const int flag,
        Main *bmain, Scene *scene, ViewLayer *view_layer)
{
	FileData *fd = (FileData*)(*bh);
	return link_named_part_ex(mainl, fd, idcode, name, flag, bmain, scene, view_layer);
}

static void link_id_part(ReportList *reports, FileData *fd, Main *mainvar, ID *id, ID **r_id)
{
	BHead *bhead = NULL;
	const bool is_valid = BKE_idcode_is_linkable(GS(id->name)) || ((id->tag & LIB_TAG_EXTERN) == 0);

	if (fd) {
		bhead = find_bhead_from_idname(fd, id->name);
	}

	id->tag &= ~LIB_TAG_READ;

	if (!is_valid) {
		blo_reportf_wrap(
		        reports, RPT_ERROR,
		        TIP_("LIB: %s: '%s' is directly linked from '%s' (parent '%s'), but is a non-linkable data type"),
		        BKE_idcode_to_name(GS(id->name)),
		        id->name + 2,
		        mainvar->curlib->filepath,
		        library_parent_filepath(mainvar->curlib));
	}

	if (bhead) {
		id->tag |= LIB_TAG_NEED_EXPAND;
		// printf("read lib block %s\n", id->name);
		read_libblock(fd, mainvar, bhead, id->tag, r_id);
	}
	else {
		blo_reportf_wrap(
		        reports, RPT_WARNING,
		        TIP_("LIB: %s: '%s' missing from '%s', parent '%s'"),
		        BKE_idcode_to_name(GS(id->name)),
		        id->name + 2,
		        mainvar->curlib->filepath,
		        library_parent_filepath(mainvar->curlib));

		/* Generate a placeholder for this ID (simplified version of read_libblock actually...). */
		if (r_id) {
			*r_id = is_valid ? create_placeholder(mainvar, GS(id->name), id->name + 2, id->tag) : NULL;
		}
	}
}

/* common routine to append/link something from a library */

static Main *library_link_begin(Main *mainvar, FileData **fd, const char *filepath)
{
	Main *mainl;

	(*fd)->mainlist = MEM_callocN(sizeof(ListBase), "FileData.mainlist");

	/* clear for collection instantiating tag */
	BKE_main_id_tag_listbase(&(mainvar->collection), LIB_TAG_DOIT, false);

	/* make mains */
	blo_split_main((*fd)->mainlist, mainvar);

	/* which one do we need? */
	mainl = blo_find_main(*fd, filepath, BKE_main_blendfile_path(mainvar));

	/* needed for do_version */
	mainl->versionfile = (*fd)->fileversion;
	read_file_version(*fd, mainl);
#ifdef USE_GHASH_BHEAD
	read_file_bhead_idname_map_create(*fd);
#endif

	return mainl;
}

/**
 * Initialize the BlendHandle for linking library data.
 *
 * \param mainvar The current main database, e.g. G_MAIN or CTX_data_main(C).
 * \param bh A blender file handle as returned by \a BLO_blendhandle_from_file or \a BLO_blendhandle_from_memory.
 * \param filepath Used for relative linking, copied to the \a lib->name.
 * \return the library Main, to be passed to \a BLO_library_append_named_part as \a mainl.
 */
Main *BLO_library_link_begin(Main *mainvar, BlendHandle **bh, const char *filepath)
{
	FileData *fd = (FileData*)(*bh);
	return library_link_begin(mainvar, &fd, filepath);
}

static void split_main_newid(Main *mainptr, Main *main_newid)
{
	/* We only copy the necessary subset of data in this temp main. */
	main_newid->versionfile = mainptr->versionfile;
	main_newid->subversionfile = mainptr->subversionfile;
	BLI_strncpy(main_newid->name, mainptr->name, sizeof(main_newid->name));
	main_newid->curlib = mainptr->curlib;

	ListBase *lbarray[MAX_LIBARRAY];
	ListBase *lbarray_newid[MAX_LIBARRAY];
	int i = set_listbasepointers(mainptr, lbarray);
	set_listbasepointers(main_newid, lbarray_newid);
	while (i--) {
		BLI_listbase_clear(lbarray_newid[i]);

		for (ID *id = lbarray[i]->first, *idnext; id; id = idnext) {
			idnext = id->next;

			if (id->tag & LIB_TAG_NEW) {
				BLI_remlink(lbarray[i], id);
				BLI_addtail(lbarray_newid[i], id);
			}
		}
	}
}

/* scene and v3d may be NULL. */
static void library_link_end(Main *mainl, FileData **fd, const short flag, Main *bmain, Scene *scene, ViewLayer *view_layer)
{
	Main *mainvar;
	Library *curlib;

	/* expander now is callback function */
	BLO_main_expander(expand_doit_library);

	/* make main consistent */
	BLO_expand_main(*fd, mainl);

	/* do this when expand found other libs */
	read_libraries(*fd, (*fd)->mainlist);

	curlib = mainl->curlib;

	/* make the lib path relative if required */
	if (flag & FILE_RELPATH) {
		/* use the full path, this could have been read by other library even */
		BLI_strncpy(curlib->name, curlib->filepath, sizeof(curlib->name));

		/* uses current .blend file as reference */
		BLI_path_rel(curlib->name, BKE_main_blendfile_path_from_global());
	}

	blo_join_main((*fd)->mainlist);
	mainvar = (*fd)->mainlist->first;
	mainl = NULL; /* blo_join_main free's mainl, cant use anymore */

	lib_link_all(*fd, mainvar);
	BKE_collections_after_lib_link(mainvar);

	/* Yep, second splitting... but this is a very cheap operation, so no big deal. */
	blo_split_main((*fd)->mainlist, mainvar);
	Main *main_newid = BKE_main_new();
	for (mainvar = ((Main *)(*fd)->mainlist->first)->next; mainvar; mainvar = mainvar->next) {
		BLI_assert(mainvar->versionfile != 0);
		/* We need to split out IDs already existing, or they will go again through do_versions - bad, very bad! */
		split_main_newid(mainvar, main_newid);

		do_versions_after_linking(main_newid);

		add_main_to_main(mainvar, main_newid);
	}
	BKE_main_free(main_newid);
	blo_join_main((*fd)->mainlist);
	mainvar = (*fd)->mainlist->first;
	MEM_freeN((*fd)->mainlist);

	BKE_main_id_tag_all(mainvar, LIB_TAG_NEW, false);

	lib_verify_nodetree(mainvar, false);
	fix_relpaths_library(BKE_main_blendfile_path(mainvar), mainvar); /* make all relative paths, relative to the open blend file */

	/* Give a base to loose objects and collections.
	 * Only directly linked objects & collections are instantiated by `BLO_library_link_named_part_ex()` & co,
	 * here we handle indirect ones and other possible edge-cases. */
	if (scene) {
		add_collections_to_scene(mainvar, bmain, scene, view_layer, curlib, flag);
		add_loose_objects_to_scene(mainvar, bmain, scene, view_layer, curlib, flag);
	}
	else {
		/* printf("library_append_end, scene is NULL (objects wont get bases)\n"); */
	}

	/* clear collection instantiating tag */
	BKE_main_id_tag_listbase(&(mainvar->collection), LIB_TAG_DOIT, false);

	/* patch to prevent switch_endian happens twice */
	if ((*fd)->flags & FD_FLAGS_SWITCH_ENDIAN) {
		blo_freefiledata(*fd);
		*fd = NULL;
	}
}

/**
 * Finalize linking from a given .blend file (library).
 * Optionally instance the indirect object/collection in the scene when the flags are set.
 * \note Do not use \a bh after calling this function, it may frees it.
 *
 * \param mainl The main database to link from (not the active one).
 * \param bh The blender file handle (WARNING! may be freed by this function!).
 * \param flag Options for linking, used for instantiating.
 * \param bmain The main database in which to instantiate objects/collections
 * \param scene The scene in which to instantiate objects/collections (if NULL, no instantiation is done).
 * \param view_layer The scene layer in which to instantiate objects/collections (if NULL, no instantiation is done).
 */
void BLO_library_link_end(Main *mainl, BlendHandle **bh, int flag, Main *bmain, Scene *scene, ViewLayer *view_layer)
{
	FileData *fd = (FileData*)(*bh);
	library_link_end(mainl, &fd, flag, bmain, scene, view_layer);
	*bh = (BlendHandle*)fd;
}

void *BLO_library_read_struct(FileData *fd, BHead *bh, const char *blockname)
{
	return read_struct(fd, bh, blockname);
}

/* ************* READ LIBRARY ************** */

static int mainvar_id_tag_any_check(Main *mainvar, const short tag)
{
	ListBase *lbarray[MAX_LIBARRAY];
	int a;

	a = set_listbasepointers(mainvar, lbarray);
	while (a--) {
		ID *id;

		for (id = lbarray[a]->first; id; id = id->next) {
			if (id->tag & tag) {
				return true;
			}
		}
	}
	return false;
}

static void read_libraries(FileData *basefd, ListBase *mainlist)
{
	Main *mainl = mainlist->first;
	Main *mainptr;
	ListBase *lbarray[MAX_LIBARRAY];
	GHash *loaded_ids = BLI_ghash_str_new(__func__);
	int a;
	bool do_it = true;

	/* expander now is callback function */
	BLO_main_expander(expand_doit_library);

	while (do_it) {
		do_it = false;

		/* test 1: read libdata */
		mainptr= mainl->next;
		while (mainptr) {
			if (mainvar_id_tag_any_check(mainptr, LIB_TAG_READ)) {
				// printf("found LIB_TAG_READ %s (%s)\n", mainptr->curlib->id.name, mainptr->curlib->name);

				FileData *fd = mainptr->curlib->filedata;

				if (fd == NULL) {

					/* printf and reports for now... its important users know this */

					/* if packed file... */
					if (mainptr->curlib->packedfile) {
						PackedFile *pf = mainptr->curlib->packedfile;

						blo_reportf_wrap(
						        basefd->reports, RPT_INFO, TIP_("Read packed library:  '%s', parent '%s'"),
						        mainptr->curlib->name,
						        library_parent_filepath(mainptr->curlib));
						fd = blo_openblendermemory(pf->data, pf->size, basefd->reports);


						/* needed for library_append and read_libraries */
						BLI_strncpy(fd->relabase, mainptr->curlib->filepath, sizeof(fd->relabase));
					}
					else {
						blo_reportf_wrap(
						        basefd->reports, RPT_INFO, TIP_("Read library:  '%s', '%s', parent '%s'"),
						        mainptr->curlib->filepath,
						        mainptr->curlib->name,
						        library_parent_filepath(mainptr->curlib));
						fd = blo_openblenderfile(mainptr->curlib->filepath, basefd->reports);
					}
					/* allow typing in a new lib path */
					if (G.debug_value == -666) {
						while (fd == NULL) {
							char newlib_path[FILE_MAX] = {0};
							printf("Missing library...'\n");
							printf("	current file: %s\n", BKE_main_blendfile_path_from_global());
							printf("	absolute lib: %s\n", mainptr->curlib->filepath);
							printf("	relative lib: %s\n", mainptr->curlib->name);
							printf("  enter a new path:\n");

							if (scanf("%1023s", newlib_path) > 0) {  /* Warning, keep length in sync with FILE_MAX! */
								BLI_strncpy(mainptr->curlib->name, newlib_path, sizeof(mainptr->curlib->name));
								BLI_strncpy(mainptr->curlib->filepath, newlib_path, sizeof(mainptr->curlib->filepath));
								BLI_cleanup_path(BKE_main_blendfile_path_from_global(), mainptr->curlib->filepath);

								fd = blo_openblenderfile(mainptr->curlib->filepath, basefd->reports);

								if (fd) {
									fd->mainlist = mainlist;
									printf("found: '%s', party on macuno!\n", mainptr->curlib->filepath);
								}
							}
						}
					}

					if (fd) {
						/* share the mainlist, so all libraries are added immediately in a
						 * single list. it used to be that all FileData's had their own list,
						 * but with indirectly linking this meant we didn't catch duplicate
						 * libraries properly */
						fd->mainlist = mainlist;

						fd->reports = basefd->reports;

						if (fd->libmap)
							oldnewmap_free(fd->libmap);

						fd->libmap = oldnewmap_new();

						mainptr->curlib->filedata = fd;
						mainptr->versionfile=  fd->fileversion;

						/* subversion */
						read_file_version(fd, mainptr);
#ifdef USE_GHASH_BHEAD
						read_file_bhead_idname_map_create(fd);
#endif

					}
					else {
						mainptr->curlib->filedata = NULL;
						mainptr->curlib->id.tag |= LIB_TAG_MISSING;
						/* Set lib version to current main one... Makes assert later happy. */
						mainptr->versionfile = mainptr->curlib->versionfile = mainl->versionfile;
						mainptr->subversionfile = mainptr->curlib->subversionfile = mainl->subversionfile;
					}

					if (fd == NULL) {
						blo_reportf_wrap(basefd->reports, RPT_WARNING, TIP_("Cannot find lib '%s'"),
						                 mainptr->curlib->filepath);
					}
				}
				if (fd) {
					do_it = true;
				}
				a = set_listbasepointers(mainptr, lbarray);
				while (a--) {
					ID *id = lbarray[a]->first;
					ListBase pending_free_ids = {NULL};

					while (id) {
						ID *idn = id->next;
						if (id->tag & LIB_TAG_READ) {
							BLI_remlink(lbarray[a], id);

							/* When playing with lib renaming and such, you may end with cases where you have
							 * more than one linked ID of the same data-block from same library.
							 * This is absolutely horrible, hence we use a ghash to ensure we go back to a single
							 * linked data when loading the file... */
							ID **realid = NULL;
							if (!BLI_ghash_ensure_p(loaded_ids, id->name, (void ***)&realid)) {
								link_id_part(basefd->reports, fd, mainptr, id, realid);
							}

							/* realid shall never be NULL - unless some source file/lib is broken
							 * (known case: some directly linked shapekey from a missing lib...). */
							/* BLI_assert(*realid != NULL); */

							change_idid_adr(mainlist, basefd, id, *realid);

							/* We cannot free old lib-ref placeholder ID here anymore, since we use its name
							 * as key in loaded_ids hass. */
							BLI_addtail(&pending_free_ids, id);
						}
						id = idn;
					}

					/* Clear GHash and free all lib-ref placeholders IDs of that type now. */
					BLI_ghash_clear(loaded_ids, NULL, NULL);
					BLI_freelistN(&pending_free_ids);
				}
				BLO_expand_main(fd, mainptr);
			}

			mainptr = mainptr->next;
		}
	}

	BLI_ghash_free(loaded_ids, NULL, NULL);
	loaded_ids = NULL;

	/* test if there are unread libblocks */
	/* XXX This code block is kept for 2.77, until we are sure it never gets reached anymore. Can be removed later. */
	for (mainptr = mainl->next; mainptr; mainptr = mainptr->next) {
		a = set_listbasepointers(mainptr, lbarray);
		while (a--) {
			ID *id, *idn = NULL;

			for (id = lbarray[a]->first; id; id = idn) {
				idn = id->next;
				if (id->tag & LIB_TAG_READ) {
					BLI_assert(0);
					BLI_remlink(lbarray[a], id);
					blo_reportf_wrap(
					        basefd->reports, RPT_ERROR,
					        TIP_("LIB: %s: '%s' unread lib block missing from '%s', parent '%s' - "
					             "Please file a bug report if you see this message"),
					        BKE_idcode_to_name(GS(id->name)),
					        id->name + 2,
					        mainptr->curlib->filepath,
					        library_parent_filepath(mainptr->curlib));
					change_idid_adr(mainlist, basefd, id, NULL);

					MEM_freeN(id);
				}
			}
		}
	}

	/* do versions, link, and free */
	Main *main_newid = BKE_main_new();
	for (mainptr = mainl->next; mainptr; mainptr = mainptr->next) {
		/* some mains still have to be read, then versionfile is still zero! */
		if (mainptr->versionfile) {
			/* We need to split out IDs already existing, or they will go again through do_versions - bad, very bad! */
			split_main_newid(mainptr, main_newid);

			if (mainptr->curlib->filedata) // can be zero... with shift+f1 append
				do_versions(mainptr->curlib->filedata, mainptr->curlib, main_newid);
			else
				do_versions(basefd, NULL, main_newid);

			add_main_to_main(mainptr, main_newid);
		}

		if (mainptr->curlib->filedata)
			lib_link_all(mainptr->curlib->filedata, mainptr);

		if (mainptr->curlib->filedata) blo_freefiledata(mainptr->curlib->filedata);
		mainptr->curlib->filedata = NULL;
	}
	BKE_main_free(main_newid);
}<|MERGE_RESOLUTION|>--- conflicted
+++ resolved
@@ -5422,7 +5422,10 @@
 				}
 			}
 		}
-<<<<<<< HEAD
+		else if (md->type == eModifierType_Bevel) {
+			BevelModifierData *bmd = (BevelModifierData *)md;
+			bmd->clnordata.faceHash = NULL;
+		}
 		else if (md->type == eModifierType_Fracture) {
 			FractureModifierData *fmd = (FractureModifierData *)md;
 
@@ -5437,11 +5440,6 @@
 				fmd->shared->refresh = true;
 				fmd->shared->reset_shards = true;
 			}
-=======
-		else if (md->type == eModifierType_Bevel) {
-			BevelModifierData *bmd = (BevelModifierData *)md;
-			bmd->clnordata.faceHash = NULL;
->>>>>>> 9b41ad28
 		}
 	}
 }
