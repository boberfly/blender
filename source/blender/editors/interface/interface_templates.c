--- conflicted
+++ resolved
@@ -1831,8 +1831,15 @@
 {
   ScrArea *sa = CTX_wm_area(C);
   ARegion *region = CTX_wm_region(C);
-<<<<<<< HEAD
-  Object *ob = CTX_data_active_object(C);
+
+  Object *ob;
+  SpaceProperties *sbuts = CTX_wm_space_properties(C);
+  if (sbuts != NULL && (sbuts->pinid != NULL) && GS(sbuts->pinid->name) == ID_OB) {
+    ob = (Object *)sbuts->pinid;
+  }
+  else {
+    ob = CTX_data_active_object(C);
+  }
   ListBase *modifiers = &ob->modifiers;
 
   bool panels_match = UI_panel_list_matches_data(region, modifiers, modifier_panel_id);
@@ -1886,29 +1893,6 @@
       if (mti->panelRegister) {
         char panel_idname[MAX_NAME];
         BKE_gpencil_modifierType_panel_id(md->type, panel_idname);
-=======
-
-  Object *ob;
-  SpaceProperties *sbuts = CTX_wm_space_properties(C);
-  if (sbuts != NULL && (sbuts->pinid != NULL) && GS(sbuts->pinid->name) == ID_OB) {
-    ob = (Object *)sbuts->pinid;
-  }
-  else {
-    ob = CTX_data_active_object(C);
-  }
-  ListBase *modifiers = &ob->modifiers;
-
-  bool panels_match = UI_panel_list_matches_data(region, modifiers, modifier_panel_id);
-
-  if (!panels_match) {
-    UI_panels_free_instanced(C, region);
-    ModifierData *md = modifiers->first;
-    for (int i = 0; md; i++, md = md->next) {
-      const ModifierTypeInfo *mti = BKE_modifier_get_info(md->type);
-      if (mti->panelRegister) {
-        char panel_idname[MAX_NAME];
-        modifier_panel_id(md, panel_idname);
->>>>>>> 9b099c86
 
         Panel *new_panel = UI_panel_add_instanced(sa, region, &region->panels, panel_idname, i);
         if (new_panel != NULL) {
@@ -1927,16 +1911,10 @@
  *  Template for building the panel layout for the active object or bone's constraints.
  * \{ */
 
-<<<<<<< HEAD
 /**
  * Move a constraint to the index it's moved to after a drag and drop.
  */
 static void constraint_reorder(bContext *C, Panel *panel, int new_index)
-=======
-#define ERROR_LIBDATA_MESSAGE TIP_("Can't edit external library data")
-
-static uiLayout *gpencil_draw_modifier(uiLayout *layout, Object *ob, GpencilModifierData *md)
->>>>>>> 9b099c86
 {
   Object *ob = CTX_data_active_object(C);
   ListBase *lb = get_active_constraints(ob);
