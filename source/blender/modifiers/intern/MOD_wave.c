--- conflicted
+++ resolved
@@ -384,12 +384,6 @@
   PointerRNA ptr;
   PointerRNA ob_ptr;
   modifier_panel_get_property_pointers(C, panel, &ob_ptr, &ptr);
-<<<<<<< HEAD
-  modifier_panel_buttons(C, panel);
-
-  bool has_vertex_group = RNA_string_length(&ptr, "vertex_group") != 0;
-=======
->>>>>>> 9b099c86
 
   uiLayoutSetPropSep(layout, true);
 
@@ -413,16 +407,7 @@
   uiItemR(col, &ptr, "width", UI_ITEM_R_SLIDER, NULL, ICON_NONE);
   uiItemR(col, &ptr, "narrowness", UI_ITEM_R_SLIDER, NULL, ICON_NONE);
 
-<<<<<<< HEAD
-  row = uiLayoutRow(layout, true);
-  uiItemPointerR(row, &ptr, "vertex_group", &ob_ptr, "vertex_groups", NULL, ICON_NONE);
-  sub = uiLayoutRow(row, true);
-  uiLayoutSetActive(sub, has_vertex_group);
-  uiLayoutSetPropSep(sub, false);
-  uiItemR(sub, &ptr, "invert_vertex_group", 0, "", ICON_ARROW_LEFTRIGHT);
-=======
   modifier_vgroup_ui(layout, &ptr, &ob_ptr, "vertex_group", "invert_vertex_group", NULL);
->>>>>>> 9b099c86
 
   modifier_panel_end(layout, &ptr);
 }
