--- conflicted
+++ resolved
@@ -74,14 +74,6 @@
 	{GP_EDITBRUSH_TYPE_PINCH, "PINCH", ICON_GPBRUSH_PINCH, "Pinch", "Pull points towards the midpoint of the brush"},
 	{GP_EDITBRUSH_TYPE_RANDOMIZE, "RANDOMIZE", ICON_GPBRUSH_RANDOMIZE, "Randomize", "Introduce jitter/randomness into strokes"},
 	{GP_EDITBRUSH_TYPE_CLONE, "CLONE", ICON_GPBRUSH_CLONE, "Clone", "Paste copies of the strokes stored on the clipboard"},
-<<<<<<< HEAD
-	{ 0, NULL, 0, NULL, NULL }
-};
-
-EnumPropertyItem rna_enum_gpencil_weight_brush_items[] = {
-	{ GP_EDITBRUSH_TYPE_WEIGHT, "WEIGHT", ICON_GPBRUSH_WEIGHT, "Weight", "Weight Paint for Vertex Groups" },
-=======
->>>>>>> 6cad7984
 	{ 0, NULL, 0, NULL, NULL }
 };
 
@@ -128,11 +120,6 @@
 
 #include "ED_particle.h"
 
-<<<<<<< HEAD
-static void rna_GPencil_update(Main *bmain, Scene *UNUSED(scene), PointerRNA *UNUSED(ptr))
-{
-	DEG_id_type_tag(bmain, ID_GD);
-=======
 static void rna_GPencil_update(Main *UNUSED(bmain), Scene *scene, PointerRNA *UNUSED(ptr))
 {
 	/* mark all grease pencil datablocks of the scene */
@@ -150,7 +137,6 @@
 	}
 	FOREACH_SCENE_COLLECTION_END;
 
->>>>>>> 6cad7984
 	WM_main_add_notifier(NC_GPENCIL | NA_EDITED, NULL);
 }
 
