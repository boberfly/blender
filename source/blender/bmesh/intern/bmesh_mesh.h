--- conflicted
+++ resolved
@@ -138,15 +138,9 @@
 void BM_select_vertices(BMesh *bm, const bool *mask);
 void BM_select_edges(BMesh *bm, const bool *mask);
 void BM_select_faces(BMesh *bm, const bool *mask);
-<<<<<<< HEAD
-void BM_tag_vertices(BMesh *bm, const bool *mask);
-void BM_tag_edges(BMesh *bm, const bool *mask);
-void BM_tag_faces(BMesh *bm, const bool *mask);
-=======
 void BM_get_selected_faces(BMesh *bm, bool **selection);
 void BM_tag_vertices(BMesh *bm, const bool *mask);
 void BM_tag_edges(BMesh *bm, const bool *mask);
 void BM_tag_faces(BMesh *bm, const bool *mask);
 void BM_get_tagged_faces(BMesh *bm, bool **selection);
-void BM_tag_new_faces(BMesh *bm, BMOperator *b_mesh_operator);
->>>>>>> a7dc3d1e
+void BM_tag_new_faces(BMesh *bm, BMOperator *b_mesh_operator);