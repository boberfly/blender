/*
 * ***** BEGIN GPL LICENSE BLOCK *****
 *
 * This program is free software; you can redistribute it and/or
 * modify it under the terms of the GNU General Public License
 * as published by the Free Software Foundation; either version 2
 * of the License, or (at your option) any later version. 
 *
 * This program is distributed in the hope that it will be useful,
 * but WITHOUT ANY WARRANTY; without even the implied warranty of
 * MERCHANTABILITY or FITNESS FOR A PARTICULAR PURPOSE.  See the
 * GNU General Public License for more details.
 *
 * You should have received a copy of the GNU General Public License
 * along with this program; if not, write to the Free Software Foundation,
 * Inc., 51 Franklin Street, Fifth Floor, Boston, MA 02110-1301, USA.
 *
 * The Original Code is Copyright (C) 2008 Blender Foundation.
 * All rights reserved.
 *
 * 
 * Contributor(s): Blender Foundation
 *
 * ***** END GPL LICENSE BLOCK *****
 */

/** \file blender/editors/screen/area.c
 *  \ingroup edscr
 */


#include <string.h>
#include <stdio.h>

#include "MEM_guardedalloc.h"

#include "DNA_userdef_types.h"

#include "BLI_blenlib.h"
#include "BLI_math.h"
#include "BLI_utildefines.h"
#include "BLI_linklist_stack.h"

#include "BKE_context.h"
#include "BKE_global.h"
#include "BKE_screen.h"
#include "BKE_workspace.h"

#include "RNA_access.h"
#include "RNA_types.h"

#include "WM_api.h"
#include "WM_types.h"
#include "WM_message.h"

#include "ED_screen.h"
#include "ED_screen_types.h"
#include "ED_space_api.h"

#include "GPU_immediate.h"
#include "GPU_immediate_util.h"
#include "GPU_matrix.h"
#include "GPU_draw.h"

#include "BLF_api.h"

#include "IMB_imbuf.h"
#include "IMB_imbuf_types.h"
#include "IMB_metadata.h"

#include "UI_interface.h"
#include "UI_interface_icons.h"
#include "UI_resources.h"
#include "UI_view2d.h"

#include "screen_intern.h"

enum RegionEmbossSide {
	REGION_EMBOSS_LEFT   = (1 << 0),
	REGION_EMBOSS_TOP    = (1 << 1),
	REGION_EMBOSS_BOTTOM = (1 << 2),
	REGION_EMBOSS_RIGHT  = (1 << 3),
	REGION_EMBOSS_ALL    = REGION_EMBOSS_LEFT | REGION_EMBOSS_TOP | REGION_EMBOSS_RIGHT | REGION_EMBOSS_BOTTOM,
};

/* general area and region code */

static void region_draw_emboss(const ARegion *ar, const rcti *scirct, int sides)
{
	rcti rect;

	/* translate scissor rect to region space */
	rect.xmin = scirct->xmin - ar->winrct.xmin;
	rect.ymin = scirct->ymin - ar->winrct.ymin;
	rect.xmax = scirct->xmax - ar->winrct.xmin;
	rect.ymax = scirct->ymax - ar->winrct.ymin;

	/* set transp line */
	glEnable(GL_BLEND);
	glBlendFuncSeparate(GL_SRC_ALPHA, GL_ONE_MINUS_SRC_ALPHA, GL_ONE, GL_ONE_MINUS_SRC_ALPHA);

	float color[4] = {0.0f, 0.0f, 0.0f, 0.25f};
	UI_GetThemeColor3fv(TH_EDITOR_OUTLINE, color);

	Gwn_VertFormat *format = immVertexFormat();
	unsigned int pos = GWN_vertformat_attr_add(format, "pos", GWN_COMP_F32, 2, GWN_FETCH_FLOAT);
	immBindBuiltinProgram(GPU_SHADER_2D_UNIFORM_COLOR);
	immUniformColor4fv(color);

	immBeginAtMost(GWN_PRIM_LINES, 8);

	/* right */
	if (sides & REGION_EMBOSS_RIGHT) {
		immVertex2f(pos, rect.xmax, rect.ymax);
		immVertex2f(pos, rect.xmax, rect.ymin);
	}

	/* bottom */
	if (sides & REGION_EMBOSS_BOTTOM) {
		immVertex2f(pos, rect.xmax, rect.ymin);
		immVertex2f(pos, rect.xmin, rect.ymin);
	}

	/* left */
	if (sides & REGION_EMBOSS_LEFT) {
		immVertex2f(pos, rect.xmin, rect.ymin);
		immVertex2f(pos, rect.xmin, rect.ymax);
	}

	/* top */
	if (sides & REGION_EMBOSS_TOP) {
		immVertex2f(pos, rect.xmin, rect.ymax);
		immVertex2f(pos, rect.xmax, rect.ymax);
	}

	immEnd();
	immUnbindProgram();

	glDisable(GL_BLEND);
	glBlendFunc(GL_SRC_ALPHA, GL_ONE_MINUS_SRC_ALPHA);
}

void ED_region_pixelspace(ARegion *ar)
{
	wmOrtho2_region_pixelspace(ar);
	gpuLoadIdentity();
}

/* only exported for WM */
void ED_region_do_listen(bScreen *sc, ScrArea *sa, ARegion *ar, wmNotifier *note, const Scene *scene)
{
	/* generic notes first */
	switch (note->category) {
		case NC_WM:
			if (note->data == ND_FILEREAD)
				ED_region_tag_redraw(ar);
			break;
		case NC_WINDOW:
			ED_region_tag_redraw(ar);
			break;
	}

	if (ar->type && ar->type->listener)
		ar->type->listener(sc, sa, ar, note, scene);
}

/* only exported for WM */
void ED_area_do_listen(bScreen *sc, ScrArea *sa, wmNotifier *note, Scene *scene, WorkSpace *workspace)
{
	/* no generic notes? */
	if (sa->type && sa->type->listener) {
		sa->type->listener(sc, sa, note, scene, workspace);
	}
}

/* only exported for WM */
void ED_area_do_refresh(bContext *C, ScrArea *sa)
{
	/* no generic notes? */
	if (sa->type && sa->type->refresh) {
		sa->type->refresh(C, sa);
	}
	sa->do_refresh = false;
}

/**
 * Action zones are only updated if the mouse is inside of them, but in some cases (currently only fullscreen icon)
 * it might be needed to update their properties and redraw if the mouse isn't inside.
 */
void ED_area_azones_update(ScrArea *sa, const int mouse_xy[2])
{
	AZone *az;
	bool changed = false;

	for (az = sa->actionzones.first; az; az = az->next) {
		if (az->type == AZONE_FULLSCREEN) {
			/* only if mouse is not hovering the azone */
			if (BLI_rcti_isect_pt_v(&az->rect, mouse_xy) == false) {
				az->alpha = 0.0f;
				changed = true;

				/* can break since currently only this is handled here */
				break;
			}
		}
		else if (az->type == AZONE_REGION_SCROLL) {
			/* only if mouse is not hovering the azone */
			if (BLI_rcti_isect_pt_v(&az->rect, mouse_xy) == false) {
				View2D *v2d = &az->ar->v2d;

				if (az->direction == AZ_SCROLL_VERT) {
					az->alpha = v2d->alpha_vert = 0;
					changed = true;
				}
				else if (az->direction == AZ_SCROLL_HOR) {
					az->alpha = v2d->alpha_hor = 0;
					changed = true;
				}
				else {
					BLI_assert(0);
				}
			}
		}
	}

	if (changed) {
		sa->flag &= ~AREA_FLAG_ACTIONZONES_UPDATE;
		ED_area_tag_redraw(sa);
	}
}

/**
 * \brief Corner widget use for quitting fullscreen.
 */
static void area_draw_azone_fullscreen(short x1, short y1, short x2, short y2, float alpha)
{
	int x = x2 - ((float) x2 - x1) * 0.5f / UI_DPI_FAC;
	int y = y2 - ((float) y2 - y1) * 0.5f / UI_DPI_FAC;

	/* adjust the icon distance from the corner */
	x += 36.0f / UI_DPI_FAC;
	y += 36.0f / UI_DPI_FAC;

	/* draws from the left bottom corner of the icon */
	x -= UI_DPI_ICON_SIZE;
	y -= UI_DPI_ICON_SIZE;

	alpha = min_ff(alpha, 0.75f);

	UI_icon_draw_aspect(x, y, ICON_FULLSCREEN_EXIT, 0.7f / UI_DPI_FAC, alpha);

	/* debug drawing :
	 * The click_rect is the same as defined in fullscreen_click_rcti_init
	 * Keep them both in sync */

	if (G.debug_value == 1) {
		rcti click_rect;
		float icon_size = UI_DPI_ICON_SIZE + 7 * UI_DPI_FAC;

		BLI_rcti_init(&click_rect, x, x + icon_size, y, y + icon_size);

		Gwn_VertFormat *format = immVertexFormat();
		unsigned int pos = GWN_vertformat_attr_add(format, "pos", GWN_COMP_F32, 2, GWN_FETCH_FLOAT);

		immBindBuiltinProgram(GPU_SHADER_2D_UNIFORM_COLOR);

		immUniformColor4f(1.0f, 0.0f, 0.0f, alpha);
		imm_draw_box_wire_2d(pos, click_rect.xmin, click_rect.ymin, click_rect.xmax, click_rect.ymax);

		immUniformColor4f(0.0f, 1.0f, 1.0f, alpha);
		immBegin(GWN_PRIM_LINES, 4);
		immVertex2f(pos, click_rect.xmin, click_rect.ymin);
		immVertex2f(pos, click_rect.xmax, click_rect.ymax);
		immVertex2f(pos, click_rect.xmin, click_rect.ymax);
		immVertex2f(pos, click_rect.xmax, click_rect.ymin);
		immEnd();

		immUnbindProgram();
	}
}

/**
 * \brief Corner widgets use for dragging and splitting the view.
 */
static void area_draw_azone(short UNUSED(x1), short UNUSED(y1), short UNUSED(x2), short UNUSED(y2))
{
	/* No drawing needed since all corners are action zone, and visually distinguishable. */
}

static void draw_azone_plus(float x1, float y1, float x2, float y2)
{
	float width = 0.1f * U.widget_unit;
	float pad = 0.2f * U.widget_unit;

	Gwn_VertFormat *format = immVertexFormat();
	unsigned int pos = GWN_vertformat_attr_add(format, "pos", GWN_COMP_F32, 2, GWN_FETCH_FLOAT);

	glEnable(GL_BLEND);
	immBindBuiltinProgram(GPU_SHADER_2D_UNIFORM_COLOR);
	immUniformColor4f(0.8f, 0.8f, 0.8f, 0.4f);

	immRectf(pos, (x1 + x2 - width) * 0.5f, y1 + pad, (x1 + x2 + width) * 0.5f, y2 - pad);
	immRectf(pos, x1 + pad, (y1 + y2 - width) * 0.5f, (x1 + x2 - width) * 0.5f, (y1 + y2 + width) * 0.5f);
	immRectf(pos, (x1 + x2 + width) * 0.5f, (y1 + y2 - width) * 0.5f, x2 - pad, (y1 + y2 + width) * 0.5f);

	immUnbindProgram();
	glDisable(GL_BLEND);
}

static void region_draw_azone_tab_plus(AZone *az)
{
	glEnable(GL_BLEND);
	
	/* add code to draw region hidden as 'too small' */
	switch (az->edge) {
		case AE_TOP_TO_BOTTOMRIGHT:
			UI_draw_roundbox_corner_set(UI_CNR_TOP_LEFT | UI_CNR_TOP_RIGHT);
			break;
		case AE_BOTTOM_TO_TOPLEFT:
			UI_draw_roundbox_corner_set(UI_CNR_BOTTOM_RIGHT | UI_CNR_BOTTOM_LEFT);
			break;
		case AE_LEFT_TO_TOPRIGHT:
			UI_draw_roundbox_corner_set(UI_CNR_TOP_LEFT | UI_CNR_BOTTOM_LEFT);
			break;
		case AE_RIGHT_TO_TOPLEFT:
			UI_draw_roundbox_corner_set(UI_CNR_TOP_RIGHT | UI_CNR_BOTTOM_RIGHT);
			break;
	}

	float color[4] = {0.05f, 0.05f, 0.05f, 0.4f};
	UI_draw_roundbox_aa(true, (float)az->x1, (float)az->y1, (float)az->x2, (float)az->y2, 4.0f, color);

	draw_azone_plus((float)az->x1, (float)az->y1, (float)az->x2, (float)az->y2);
}

static void area_azone_tag_update(ScrArea *sa)
{
	sa->flag |= AREA_FLAG_ACTIONZONES_UPDATE;
}

static void region_draw_azones(ScrArea *sa, ARegion *ar)
{
	AZone *az;

	if (!sa)
		return;

	glLineWidth(1.0f);
	glEnable(GL_BLEND);
	glBlendFuncSeparate(GL_SRC_ALPHA, GL_ONE_MINUS_SRC_ALPHA, GL_ONE, GL_ONE_MINUS_SRC_ALPHA);

	gpuPushMatrix();
	gpuTranslate2f(-ar->winrct.xmin, -ar->winrct.ymin);
	
	for (az = sa->actionzones.first; az; az = az->next) {
		/* test if action zone is over this region */
		rcti azrct;
		BLI_rcti_init(&azrct, az->x1, az->x2, az->y1, az->y2);

		if (BLI_rcti_isect(&ar->drawrct, &azrct, NULL)) {
			if (az->type == AZONE_AREA) {
				area_draw_azone(az->x1, az->y1, az->x2, az->y2);
			}
			else if (az->type == AZONE_REGION) {
				if (az->ar) {
					/* only display tab or icons when the region is hidden */
					if (az->ar->flag & (RGN_FLAG_HIDDEN | RGN_FLAG_TOO_SMALL)) {
						region_draw_azone_tab_plus(az);
					}
				}
			}
			else if (az->type == AZONE_FULLSCREEN) {
				area_draw_azone_fullscreen(az->x1, az->y1, az->x2, az->y2, az->alpha);

				if (az->alpha != 0.0f) {
					area_azone_tag_update(sa);
				}
			}
			else if (az->type == AZONE_REGION_SCROLL) {
				if (az->alpha != 0.0f) {
					area_azone_tag_update(sa);
				}
				/* Don't draw this azone. */
			}
		}
	}

	gpuPopMatrix();

	glDisable(GL_BLEND);
}

/* Follow wmMsgNotifyFn spec */
void ED_region_do_msg_notify_tag_redraw(
        bContext *UNUSED(C), wmMsgSubscribeKey *UNUSED(msg_key), wmMsgSubscribeValue *msg_val)
{
	ARegion *ar = msg_val->owner;
	ED_region_tag_redraw(ar);

	/* This avoids _many_ situations where header/properties control display settings.
	 * the common case is space properties in the header */
	if (ELEM(ar->regiontype, RGN_TYPE_HEADER, RGN_TYPE_UI)) {
		while (ar && ar->prev) {
			ar = ar->prev;
		}
		for (; ar; ar = ar->next) {
			if (ELEM(ar->regiontype, RGN_TYPE_WINDOW, RGN_TYPE_CHANNELS)) {
				ED_region_tag_redraw(ar);
			}
		}
	}
}
/* Follow wmMsgNotifyFn spec */
void ED_area_do_msg_notify_tag_refresh(
        bContext *UNUSED(C), wmMsgSubscribeKey *UNUSED(msg_key), wmMsgSubscribeValue *msg_val)
{
	ScrArea *sa = msg_val->user_data;
	ED_area_tag_refresh(sa);
}

/* only exported for WM */
void ED_region_do_layout(bContext *C, ARegion *ar)
{
	/* This is optional, only needed for dynamically sized regions. */
	ScrArea *sa = CTX_wm_area(C);
	ARegionType *at = ar->type;

	if (!at->layout) {
		return;
	}

	if (at->do_lock) {
		return;
	}

	ar->do_draw |= RGN_DRAWING;

	UI_SetTheme(sa ? sa->spacetype : 0, at->regionid);
	at->layout(C, ar);
}

/* only exported for WM */
void ED_region_do_draw(bContext *C, ARegion *ar)
{
	wmWindow *win = CTX_wm_window(C);
	ScrArea *sa = CTX_wm_area(C);
	ARegionType *at = ar->type;

	/* see BKE_spacedata_draw_locks() */
	if (at->do_lock)
		return;

	ar->do_draw |= RGN_DRAWING;
	
	/* Set viewport, scissor, ortho and ar->drawrct. */
	wmPartialViewport(&ar->drawrct, &ar->winrct, &ar->drawrct);

	wmOrtho2_region_pixelspace(ar);
	
	UI_SetTheme(sa ? sa->spacetype : 0, at->regionid);
	
	/* optional header info instead? */
	if (ar->headerstr) {
		UI_ThemeClearColor(TH_HEADER);
		glClear(GL_COLOR_BUFFER_BIT);
		
		UI_FontThemeColor(BLF_default(), TH_TEXT);
		BLF_draw_default(UI_UNIT_X, 0.4f * UI_UNIT_Y, 0.0f, ar->headerstr, BLF_DRAW_STR_DUMMY_MAX);
	}
	else if (at->draw) {
		at->draw(C, ar);
	}

	/* XXX test: add convention to end regions always in pixel space, for drawing of borders/gestures etc */
	ED_region_pixelspace(ar);

	ED_region_draw_cb_draw(C, ar, REGION_DRAW_POST_PIXEL);

	region_draw_azones(sa, ar);

	/* for debugging unneeded area redraws and partial redraw */
#if 0
	glEnable(GL_BLEND);
	Gwn_VertFormat *format = immVertexFormat();
	unsigned int pos = GWN_vertformat_attr_add(format, "pos", GWN_COMP_F32, 2, GWN_FETCH_FLOAT);
	immBindBuiltinProgram(GPU_SHADER_2D_UNIFORM_COLOR);
	immUniformColor4f(drand48(), drand48(), drand48(), 0.1f);
	immRectf(pos, ar->drawrct.xmin - ar->winrct.xmin, ar->drawrct.ymin - ar->winrct.ymin,
	        ar->drawrct.xmax - ar->winrct.xmin, ar->drawrct.ymax - ar->winrct.ymin);
	immUnbindProgram();
	glDisable(GL_BLEND);
#endif

	memset(&ar->drawrct, 0, sizeof(ar->drawrct));
	
	UI_blocklist_free_inactive(C, &ar->uiblocks);

	if (sa) {
		const bScreen *screen = WM_window_get_active_screen(win);

		/* Only draw region emboss for top-bar and quad-view. */
		if ((screen->state != SCREENFULL) && ED_area_is_global(sa)) {
			region_draw_emboss(ar, &ar->winrct, (REGION_EMBOSS_LEFT | REGION_EMBOSS_RIGHT));
		}
		else if ((ar->regiontype == RGN_TYPE_WINDOW) && (ar->alignment == RGN_ALIGN_QSPLIT)) {
			region_draw_emboss(ar, &ar->winrct, REGION_EMBOSS_ALL);
		}
	}

	/* We may want to detach message-subscriptions from drawing. */
	{
		WorkSpace *workspace = CTX_wm_workspace(C);
		wmWindowManager *wm = CTX_wm_manager(C);
		bScreen *screen = WM_window_get_active_screen(win);
		Scene *scene = CTX_data_scene(C);
		struct wmMsgBus *mbus = wm->message_bus;
		WM_msgbus_clear_by_owner(mbus, ar);

		/* Cheat, always subscribe to this space type properties.
		 *
		 * This covers most cases and avoids copy-paste similar code for each space type.
		 */
		if (ELEM(ar->regiontype, RGN_TYPE_WINDOW, RGN_TYPE_CHANNELS, RGN_TYPE_UI, RGN_TYPE_TOOLS)) {
			SpaceLink *sl = sa->spacedata.first;

			PointerRNA ptr;
			RNA_pointer_create(&screen->id, &RNA_Space, sl, &ptr);

			wmMsgSubscribeValue msg_sub_value_region_tag_redraw = {
				.owner = ar,
				.user_data = ar,
				.notify = ED_region_do_msg_notify_tag_redraw,
			};
			/* All properties for this space type. */
			WM_msg_subscribe_rna(mbus, &ptr, NULL, &msg_sub_value_region_tag_redraw, __func__);
		}

		ED_region_message_subscribe(C, workspace, scene, screen, sa, ar, mbus);
	}
}

/* **********************************
 * maybe silly, but let's try for now
 * to keep these tags protected
 * ********************************** */

void ED_region_tag_redraw(ARegion *ar)
{
	/* don't tag redraw while drawing, it shouldn't happen normally
	 * but python scripts can cause this to happen indirectly */
	if (ar && !(ar->do_draw & RGN_DRAWING)) {
		/* zero region means full region redraw */
		ar->do_draw &= ~RGN_DRAW_PARTIAL;
		ar->do_draw |= RGN_DRAW;
		memset(&ar->drawrct, 0, sizeof(ar->drawrct));
	}
}

void ED_region_tag_redraw_overlay(ARegion *ar)
{
	if (ar)
		ar->do_draw_overlay = RGN_DRAW;
}

void ED_region_tag_refresh_ui(ARegion *ar)
{
	if (ar) {
		ar->do_draw |= RGN_DRAW_REFRESH_UI;
	}
}

void ED_region_tag_redraw_partial(ARegion *ar, const rcti *rct)
{
	if (ar && !(ar->do_draw & RGN_DRAWING)) {
		if (!(ar->do_draw & (RGN_DRAW | RGN_DRAW_PARTIAL))) {
			/* no redraw set yet, set partial region */
			ar->do_draw |= RGN_DRAW_PARTIAL;
			ar->drawrct = *rct;
		}
		else if (ar->drawrct.xmin != ar->drawrct.xmax) {
			BLI_assert((ar->do_draw & RGN_DRAW_PARTIAL) != 0);
			/* partial redraw already set, expand region */
			BLI_rcti_union(&ar->drawrct, rct);
		}
		else {
			BLI_assert((ar->do_draw & RGN_DRAW) != 0);
			/* Else, full redraw is already requested, nothing to do here. */
		}
	}
}

void ED_area_tag_redraw(ScrArea *sa)
{
	ARegion *ar;
	
	if (sa)
		for (ar = sa->regionbase.first; ar; ar = ar->next)
			ED_region_tag_redraw(ar);
}

void ED_area_tag_redraw_regiontype(ScrArea *sa, int regiontype)
{
	ARegion *ar;
	
	if (sa) {
		for (ar = sa->regionbase.first; ar; ar = ar->next) {
			if (ar->regiontype == regiontype) {
				ED_region_tag_redraw(ar);
			}
		}
	}
}

void ED_area_tag_refresh(ScrArea *sa)
{
	if (sa)
		sa->do_refresh = true;
}

/* *************************************************************** */

/* use NULL to disable it */
void ED_area_headerprint(ScrArea *sa, const char *str)
{
	ARegion *ar;

	/* happens when running transform operators in backround mode */
	if (sa == NULL)
		return;

	for (ar = sa->regionbase.first; ar; ar = ar->next) {
		if (ar->regiontype == RGN_TYPE_HEADER) {
			if (str) {
				if (ar->headerstr == NULL)
					ar->headerstr = MEM_mallocN(UI_MAX_DRAW_STR, "headerprint");
				BLI_strncpy(ar->headerstr, str, UI_MAX_DRAW_STR);
			}
			else if (ar->headerstr) {
				MEM_freeN(ar->headerstr);
				ar->headerstr = NULL;
			}
			ED_region_tag_redraw(ar);
		}
	}
}

/* ************************************************************ */


static void area_azone_initialize(wmWindow *win, const bScreen *screen, ScrArea *sa)
{
	AZone *az;
	
	/* reinitalize entirely, regions and fullscreen add azones too */
	BLI_freelistN(&sa->actionzones);

	if (screen->state != SCREENNORMAL) {
		return;
	}

	if (U.app_flag & USER_APP_LOCK_UI_LAYOUT) {
		return;
	}

	if (ED_area_is_global(sa)) {
		return;
	}

	float coords[4][4] = {
	    /* Bottom-left. */
	    {sa->totrct.xmin,
	     sa->totrct.ymin,
	     sa->totrct.xmin + (AZONESPOT - 1),
	     sa->totrct.ymin + (AZONESPOT - 1)},
	    /* Bottom-right. */
	    {sa->totrct.xmax,
	     sa->totrct.ymin,
	     sa->totrct.xmax - (AZONESPOT - 1),
	     sa->totrct.ymin + (AZONESPOT - 1)},
	    /* Top-left. */
	    {sa->totrct.xmin,
	     sa->totrct.ymax,
	     sa->totrct.xmin + (AZONESPOT - 1),
	     sa->totrct.ymax - (AZONESPOT - 1)},
	    /* Top-right. */
	    {sa->totrct.xmax,
	     sa->totrct.ymax,
	     sa->totrct.xmax - (AZONESPOT - 1),
	     sa->totrct.ymax - (AZONESPOT - 1)}};

	for (int i = 0; i < 4; i++) {
		/* can't click on bottom corners on OS X, already used for resizing */
#ifdef __APPLE__
		if (!WM_window_is_fullscreen(win) &&
		    ((coords[i][0] == 0 && coords[i][1] == 0) ||
		     (coords[i][0] == WM_window_pixels_x(win) && coords[i][1] == 0)))
		{
			continue;
		}
#else
		(void)win;
#endif

		/* set area action zones */
		az = (AZone *)MEM_callocN(sizeof(AZone), "actionzone");
		BLI_addtail(&(sa->actionzones), az);
		az->type = AZONE_AREA;
		az->x1 = coords[i][0];
		az->y1 = coords[i][1];
		az->x2 = coords[i][2];
		az->y2 = coords[i][3];
		BLI_rcti_init(&az->rect, az->x1, az->x2, az->y1, az->y2);
	}
}

static void fullscreen_azone_initialize(ScrArea *sa, ARegion *ar)
{
	AZone *az;

	if (ED_area_is_global(sa) || (ar->regiontype != RGN_TYPE_WINDOW))
		return;

	az = (AZone *)MEM_callocN(sizeof(AZone), "fullscreen action zone");
	BLI_addtail(&(sa->actionzones), az);
	az->type = AZONE_FULLSCREEN;
	az->ar = ar;
	az->alpha = 0.0f;

	az->x1 = ar->winrct.xmax - (AZONEFADEOUT - 1);
	az->y1 = ar->winrct.ymax - (AZONEFADEOUT - 1);
	az->x2 = ar->winrct.xmax;
	az->y2 = ar->winrct.ymax;
	BLI_rcti_init(&az->rect, az->x1, az->x2, az->y1, az->y2);
}

#define AZONEPAD_EDGE   (0.1f * U.widget_unit)
#define AZONEPAD_ICON   (0.45f * U.widget_unit)
static void region_azone_edge(AZone *az, ARegion *ar)
{
	switch (az->edge) {
		case AE_TOP_TO_BOTTOMRIGHT:
			az->x1 = ar->winrct.xmin;
			az->y1 = ar->winrct.ymax - AZONEPAD_EDGE;
			az->x2 = ar->winrct.xmax;
			az->y2 = ar->winrct.ymax + AZONEPAD_EDGE;
			break;
		case AE_BOTTOM_TO_TOPLEFT:
			az->x1 = ar->winrct.xmin;
			az->y1 = ar->winrct.ymin + AZONEPAD_EDGE;
			az->x2 = ar->winrct.xmax;
			az->y2 = ar->winrct.ymin - AZONEPAD_EDGE;
			break;
		case AE_LEFT_TO_TOPRIGHT:
			az->x1 = ar->winrct.xmin - AZONEPAD_EDGE;
			az->y1 = ar->winrct.ymin;
			az->x2 = ar->winrct.xmin + AZONEPAD_EDGE;
			az->y2 = ar->winrct.ymax;
			break;
		case AE_RIGHT_TO_TOPLEFT:
			az->x1 = ar->winrct.xmax + AZONEPAD_EDGE;
			az->y1 = ar->winrct.ymin;
			az->x2 = ar->winrct.xmax - AZONEPAD_EDGE;
			az->y2 = ar->winrct.ymax;
			break;
	}

	BLI_rcti_init(&az->rect, az->x1, az->x2, az->y1, az->y2);
}

#define AZONEPAD_TAB_PLUSW  (0.7f * U.widget_unit)
#define AZONEPAD_TAB_PLUSH  (0.7f * U.widget_unit)

/* region already made zero sized, in shape of edge */
static void region_azone_tab_plus(ScrArea *sa, AZone *az, ARegion *ar)
{
	AZone *azt;
	int tot = 0, add;
	
	for (azt = sa->actionzones.first; azt; azt = azt->next) {
		if (azt->edge == az->edge) tot++;
	}
	
	switch (az->edge) {
		case AE_TOP_TO_BOTTOMRIGHT:
			add = (ar->winrct.ymax == sa->totrct.ymin) ? 1 : 0;
			az->x1 = ar->winrct.xmax - 2.5f * AZONEPAD_TAB_PLUSW;
			az->y1 = ar->winrct.ymax - add;
			az->x2 = ar->winrct.xmax - 1.5f * AZONEPAD_TAB_PLUSW;
			az->y2 = ar->winrct.ymax - add + AZONEPAD_TAB_PLUSH;
			break;
		case AE_BOTTOM_TO_TOPLEFT:
			az->x1 = ar->winrct.xmax - 2.5f * AZONEPAD_TAB_PLUSW;
			az->y1 = ar->winrct.ymin - AZONEPAD_TAB_PLUSH;
			az->x2 = ar->winrct.xmax - 1.5f * AZONEPAD_TAB_PLUSW;
			az->y2 = ar->winrct.ymin;
			break;
		case AE_LEFT_TO_TOPRIGHT:
			az->x1 = ar->winrct.xmin - AZONEPAD_TAB_PLUSH;
			az->y1 = ar->winrct.ymax - 2.5f * AZONEPAD_TAB_PLUSW;
			az->x2 = ar->winrct.xmin;
			az->y2 = ar->winrct.ymax - 1.5f * AZONEPAD_TAB_PLUSW;
			break;
		case AE_RIGHT_TO_TOPLEFT:
			az->x1 = ar->winrct.xmax - 1;
			az->y1 = ar->winrct.ymax - 2.5f * AZONEPAD_TAB_PLUSW;
			az->x2 = ar->winrct.xmax - 1 + AZONEPAD_TAB_PLUSH;
			az->y2 = ar->winrct.ymax - 1.5f * AZONEPAD_TAB_PLUSW;
			break;
	}
	/* rect needed for mouse pointer test */
	BLI_rcti_init(&az->rect, az->x1, az->x2, az->y1, az->y2);
}	

static void region_azone_edge_initialize(ScrArea *sa, ARegion *ar, AZEdge edge, const bool is_fullscreen)
{
	AZone *az = NULL;
	const bool is_hidden = (ar->flag & (RGN_FLAG_HIDDEN | RGN_FLAG_TOO_SMALL));

	if (is_hidden && is_fullscreen) {
		return;
	}

	az = (AZone *)MEM_callocN(sizeof(AZone), "actionzone");
	BLI_addtail(&(sa->actionzones), az);
	az->type = AZONE_REGION;
	az->ar = ar;
	az->edge = edge;

	if (is_hidden) {
		region_azone_tab_plus(sa, az, ar);
	}
	else {
		region_azone_edge(az, ar);
	}
}

static void region_azone_scrollbar_initialize(ScrArea *sa, ARegion *ar, AZScrollDirection direction)
{
	rcti scroller_vert = (direction == AZ_SCROLL_VERT) ? ar->v2d.vert : ar->v2d.hor;
	AZone *az = MEM_callocN(sizeof(*az), __func__);

	BLI_addtail(&sa->actionzones, az);
	az->type = AZONE_REGION_SCROLL;
	az->ar = ar;
	az->direction = direction;

	if (direction == AZ_SCROLL_VERT) {
		az->ar->v2d.alpha_vert = 0;
	}
	else if (direction == AZ_SCROLL_HOR) {
		az->ar->v2d.alpha_hor = 0;
	}

	BLI_rcti_translate(&scroller_vert, ar->winrct.xmin, ar->winrct.ymin);
	az->x1 = scroller_vert.xmin - AZONEFADEIN;
	az->y1 = scroller_vert.ymin - AZONEFADEIN;
	az->x2 = scroller_vert.xmax + AZONEFADEIN;
	az->y2 = scroller_vert.ymax + AZONEFADEIN;

	BLI_rcti_init(&az->rect, az->x1, az->x2, az->y1, az->y2);
}

static void region_azones_scrollbars_initialize(ScrArea *sa, ARegion *ar)
{
	const View2D *v2d = &ar->v2d;

	if ((v2d->scroll & V2D_SCROLL_VERTICAL)   && ((v2d->scroll & V2D_SCROLL_SCALE_VERTICAL)   == 0)) {
		region_azone_scrollbar_initialize(sa, ar, AZ_SCROLL_VERT);
	}
	if ((v2d->scroll & V2D_SCROLL_HORIZONTAL) && ((v2d->scroll & V2D_SCROLL_SCALE_HORIZONTAL) == 0)) {
		region_azone_scrollbar_initialize(sa, ar, AZ_SCROLL_HOR);
	}
}


/* *************************************************************** */

static void region_azones_add(const bScreen *screen, ScrArea *sa, ARegion *ar, const int alignment)
{
	const bool is_fullscreen = screen->state == SCREENFULL;

	/* edge code (t b l r) is along which area edge azone will be drawn */

	if (ar->regiontype == RGN_TYPE_HEADER && ar->winy + 6 > sa->winy) {
		/* The logic for this is: when the header takes up the full area,
		 * disallow hiding it to view the main window.
		 *
		 * Without this, you can drag down the file selectors header and hide it
		 * by accident very easily (highly annoying!), the value 6 is arbitrary
		 * but accounts for small common rounding problems when scaling the UI,
		 * must be minimum '4' */
	}
	else if (alignment == RGN_ALIGN_TOP)
		region_azone_edge_initialize(sa, ar, AE_BOTTOM_TO_TOPLEFT, is_fullscreen);
	else if (alignment == RGN_ALIGN_BOTTOM)
		region_azone_edge_initialize(sa, ar, AE_TOP_TO_BOTTOMRIGHT, is_fullscreen);
	else if (alignment == RGN_ALIGN_RIGHT)
		region_azone_edge_initialize(sa, ar, AE_LEFT_TO_TOPRIGHT, is_fullscreen);
	else if (alignment == RGN_ALIGN_LEFT)
		region_azone_edge_initialize(sa, ar, AE_RIGHT_TO_TOPLEFT, is_fullscreen);

	if (is_fullscreen) {
		fullscreen_azone_initialize(sa, ar);
	}

	region_azones_scrollbars_initialize(sa, ar);
}

/* dir is direction to check, not the splitting edge direction! */
static int rct_fits(const rcti *rect, char dir, int size)
{
	if (dir == 'h') {
		return BLI_rcti_size_x(rect) + 1 - size;
	}
	else {  /* 'v' */
		return BLI_rcti_size_y(rect) + 1 - size;
	}
}

/* *************************************************************** */

/* ar should be overlapping */
/* function checks if some overlapping region was defined before - on same place */
static void region_overlap_fix(ScrArea *sa, ARegion *ar)
{
	ARegion *ar1;
	const int align = ar->alignment & ~RGN_SPLIT_PREV;
	int align1 = 0;

	/* find overlapping previous region on same place */
	for (ar1 = ar->prev; ar1; ar1 = ar1->prev) {
		if (ar1->flag & (RGN_FLAG_HIDDEN)) {
			continue;
		}

		if (ar1->overlap && ((ar1->alignment & RGN_SPLIT_PREV) == 0)) {
			align1 = ar1->alignment;
			if (BLI_rcti_isect(&ar1->winrct, &ar->winrct, NULL)) {
				if (align1 != align) {
					/* Left overlapping right or vice-versa, forbid this! */
					ar->flag |= RGN_FLAG_TOO_SMALL;
					return;
				}
				/* Else, we have our previous region on same side. */
				break;
			}
		}
	}

	/* translate or close */
	if (ar1) {
		if (align1 == RGN_ALIGN_LEFT) {
			if (ar->winrct.xmax + ar1->winx > sa->winx - U.widget_unit) {
				ar->flag |= RGN_FLAG_TOO_SMALL;
				return;
			}
			else {
				BLI_rcti_translate(&ar->winrct, ar1->winx, 0);
			}
		}
		else if (align1 == RGN_ALIGN_RIGHT) {
			if (ar->winrct.xmin - ar1->winx < U.widget_unit) {
				ar->flag |= RGN_FLAG_TOO_SMALL;
				return;
			}
			else {
				BLI_rcti_translate(&ar->winrct, -ar1->winx, 0);
			}
		}
	}

	/* At this point, 'ar' is in its final position and still open.
	 * Make a final check it does not overlap any previous 'other side' region. */
	for (ar1 = ar->prev; ar1; ar1 = ar1->prev) {
		if (ar1->flag & (RGN_FLAG_HIDDEN)) {
			continue;
		}

		if (ar1->overlap && (ar1->alignment & RGN_SPLIT_PREV) == 0) {
			if ((ar1->alignment != align) && BLI_rcti_isect(&ar1->winrct, &ar->winrct, NULL)) {
				/* Left overlapping right or vice-versa, forbid this! */
				ar->flag |= RGN_FLAG_TOO_SMALL;
				return;
			}
		}
	}
}

/* overlapping regions only in the following restricted cases */
static bool region_is_overlap(ScrArea *sa, ARegion *ar)
{
	if (U.uiflag2 & USER_REGION_OVERLAP) {
		if (ELEM(sa->spacetype, SPACE_VIEW3D, SPACE_SEQ, SPACE_IMAGE)) {
			if (ELEM(ar->regiontype, RGN_TYPE_TOOLS, RGN_TYPE_UI, RGN_TYPE_TOOL_PROPS))
				return 1;

			if (ELEM(sa->spacetype, SPACE_VIEW3D, SPACE_IMAGE)) {
				if (ar->regiontype == RGN_TYPE_HEADER)
					return 1;
			}
			else if (sa->spacetype == SPACE_SEQ) {
				if (ar->regiontype == RGN_TYPE_PREVIEW)
					return 1;
			}
		}
	}

	return 0;
}

<<<<<<< HEAD
static void region_rect_recursive(wmWindow *win, ScrArea *sa, ARegion *ar, rcti *remainder, int quad, bool add_azones)
=======
static void region_rect_recursive(wmWindow *win, ScrArea *sa, ARegion *ar, rcti *remainder, rcti *overlap_remainder, int quad)
>>>>>>> 570455fb
{
	rcti *remainder_prev = remainder;
	int prefsizex, prefsizey;
	int alignment;
	
	if (ar == NULL)
		return;
	
	/* no returns in function, winrct gets set in the end again */
	BLI_rcti_init(&ar->winrct, 0, 0, 0, 0);
	
	/* for test; allow split of previously defined region */
	if (ar->alignment & RGN_SPLIT_PREV)
		if (ar->prev)
			remainder = &ar->prev->winrct;
	
	alignment = ar->alignment & ~RGN_SPLIT_PREV;
	
	/* set here, assuming userpref switching forces to call this again */
	ar->overlap = region_is_overlap(sa, ar);

	/* clear state flags first */
	ar->flag &= ~RGN_FLAG_TOO_SMALL;
	/* user errors */
	if (ar->next == NULL && alignment != RGN_ALIGN_QSPLIT)
		alignment = RGN_ALIGN_NONE;

<<<<<<< HEAD
	/* prefsize, for header we stick to exception (prevent dpi rounding error) */
	const float sizex_dpi_fac = (ar->flag & RGN_SIZEX_DPI_APPLIED) ? 1.0f : UI_DPI_FAC;
	prefsizex = sizex_dpi_fac * ((ar->sizex > 1) ? ar->sizex + 0.5f : ar->type->prefsizex);
=======
	/* prefsize, taking into account DPI */
	prefsizex = UI_DPI_FAC * ((ar->sizex > 1) ? ar->sizex + 0.5f : ar->type->prefsizex);
>>>>>>> 570455fb

	if (ar->regiontype == RGN_TYPE_HEADER) {
		prefsizey = ED_area_headersize();
	}
	else if (ED_area_is_global(sa)) {
		prefsizey = ED_region_global_size_y();
	}
	else if (ar->regiontype == RGN_TYPE_UI && sa->spacetype == SPACE_FILE) {
		prefsizey = UI_UNIT_Y * 2 + (UI_UNIT_Y / 2);
	}
	else {
		prefsizey = UI_DPI_FAC * (ar->sizey > 1 ? ar->sizey + 0.5f : ar->type->prefsizey);
	}


	if (ar->flag & RGN_FLAG_HIDDEN) {
		/* hidden is user flag */
	}
	else if (alignment == RGN_ALIGN_FLOAT) {
		/* XXX floating area region, not handled yet here */
	}
	else if (rct_fits(remainder, 'v', 1) < 0 || rct_fits(remainder, 'h', 1) < 0) {
		/* remainder is too small for any usage */
		ar->flag |= RGN_FLAG_TOO_SMALL;
	}
	else if (alignment == RGN_ALIGN_NONE) {
		/* typically last region */
		ar->winrct = *remainder;
		BLI_rcti_init(remainder, 0, 0, 0, 0);
	}
	else if (alignment == RGN_ALIGN_TOP || alignment == RGN_ALIGN_BOTTOM) {
		rcti *winrct = (ar->overlap) ? overlap_remainder : remainder;
		
		if (rct_fits(winrct, 'v', prefsizey) < 0) {
			ar->flag |= RGN_FLAG_TOO_SMALL;
		}
		else {
			int fac = rct_fits(winrct, 'v', prefsizey);

			if (fac < 0)
				prefsizey += fac;
			
			ar->winrct = *winrct;
			
			if (alignment == RGN_ALIGN_TOP) {
				ar->winrct.ymin = ar->winrct.ymax - prefsizey + 1;
				winrct->ymax = ar->winrct.ymin - 1;
			}
			else {
				ar->winrct.ymax = ar->winrct.ymin + prefsizey - 1;
				winrct->ymin = ar->winrct.ymax + 1;
			}
		}
	}
	else if (ELEM(alignment, RGN_ALIGN_LEFT, RGN_ALIGN_RIGHT)) {
		rcti *winrct = (ar->overlap) ? overlap_remainder : remainder;
		
		if (rct_fits(winrct, 'h', prefsizex) < 0) {
			ar->flag |= RGN_FLAG_TOO_SMALL;
		}
		else {
			int fac = rct_fits(winrct, 'h', prefsizex);
			
			if (fac < 0)
				prefsizex += fac;
			
			ar->winrct = *winrct;
			
			if (alignment == RGN_ALIGN_RIGHT) {
				ar->winrct.xmin = ar->winrct.xmax - prefsizex + 1;
				winrct->xmax = ar->winrct.xmin - 1;
			}
			else {
				ar->winrct.xmax = ar->winrct.xmin + prefsizex - 1;
				winrct->xmin = ar->winrct.xmax + 1;
			}
		}
	}
	else if (alignment == RGN_ALIGN_VSPLIT || alignment == RGN_ALIGN_HSPLIT) {
		/* percentage subdiv*/
		ar->winrct = *remainder;
		
		if (alignment == RGN_ALIGN_HSPLIT) {
			if (rct_fits(remainder, 'h', prefsizex) > 4) {
				ar->winrct.xmax = BLI_rcti_cent_x(remainder);
				remainder->xmin = ar->winrct.xmax + 1;
			}
			else {
				BLI_rcti_init(remainder, 0, 0, 0, 0);
			}
		}
		else {
			if (rct_fits(remainder, 'v', prefsizey) > 4) {
				ar->winrct.ymax = BLI_rcti_cent_y(remainder);
				remainder->ymin = ar->winrct.ymax + 1;
			}
			else {
				BLI_rcti_init(remainder, 0, 0, 0, 0);
			}
		}
	}
	else if (alignment == RGN_ALIGN_QSPLIT) {
		ar->winrct = *remainder;
		
		/* test if there's still 4 regions left */
		if (quad == 0) {
			ARegion *artest = ar->next;
			int count = 1;
			
			while (artest) {
				artest->alignment = RGN_ALIGN_QSPLIT;
				artest = artest->next;
				count++;
			}
			
			if (count != 4) {
				/* let's stop adding regions */
				BLI_rcti_init(remainder, 0, 0, 0, 0);
				if (G.debug & G_DEBUG)
					printf("region quadsplit failed\n");
			}
			else {
				quad = 1;
			}
		}
		if (quad) {
			if (quad == 1) { /* left bottom */
				ar->winrct.xmax = BLI_rcti_cent_x(remainder);
				ar->winrct.ymax = BLI_rcti_cent_y(remainder);
			}
			else if (quad == 2) { /* left top */
				ar->winrct.xmax = BLI_rcti_cent_x(remainder);
				ar->winrct.ymin = BLI_rcti_cent_y(remainder) + 1;
			}
			else if (quad == 3) { /* right bottom */
				ar->winrct.xmin = BLI_rcti_cent_x(remainder) + 1;
				ar->winrct.ymax = BLI_rcti_cent_y(remainder);
			}
			else {  /* right top */
				ar->winrct.xmin = BLI_rcti_cent_x(remainder) + 1;
				ar->winrct.ymin = BLI_rcti_cent_y(remainder) + 1;
				BLI_rcti_init(remainder, 0, 0, 0, 0);
			}

			quad++;
		}
	}
	
	/* for speedup */
	ar->winx = BLI_rcti_size_x(&ar->winrct) + 1;
	ar->winy = BLI_rcti_size_y(&ar->winrct) + 1;
	
	/* if region opened normally, we store this for hide/reveal usage */
	/* prevent rounding errors for UI_DPI_FAC mult and divide */
	if (ar->winx > 1) ar->sizex = (ar->winx + 0.5f) /  UI_DPI_FAC;
	if (ar->winy > 1) ar->sizey = (ar->winy + 0.5f) /  UI_DPI_FAC;
		
	/* exception for multiple overlapping regions on same spot */
	if (ar->overlap) {
		region_overlap_fix(sa, ar);
	}

	/* set winrect for azones */
	if (ar->flag & (RGN_FLAG_HIDDEN | RGN_FLAG_TOO_SMALL)) {
		ar->winrct = (ar->overlap) ? *overlap_remainder : *remainder;
		
		switch (alignment) {
			case RGN_ALIGN_TOP:
				ar->winrct.ymin = ar->winrct.ymax;
				break;
			case RGN_ALIGN_BOTTOM:
				ar->winrct.ymax = ar->winrct.ymin;
				break;
			case RGN_ALIGN_RIGHT:
				ar->winrct.xmin = ar->winrct.xmax;
				break;
			case RGN_ALIGN_LEFT:
			default:
				/* prevent winrct to be valid */
				ar->winrct.xmax = ar->winrct.xmin;
				break;
		}
	}

	/* restore prev-split exception */
	if (ar->alignment & RGN_SPLIT_PREV) {
		if (ar->prev) {
			remainder = remainder_prev;
			ar->prev->winx = BLI_rcti_size_x(&ar->prev->winrct) + 1;
			ar->prev->winy = BLI_rcti_size_y(&ar->prev->winrct) + 1;
		}
	}
<<<<<<< HEAD
	
	/* in end, add azones, where appropriate */
	if (ar->regiontype == RGN_TYPE_HEADER && ar->winy + 6 > sa->winy) {
		/* The logic for this is: when the header takes up the full area,
		 * disallow hiding it to view the main window.
		 *
		 * Without this, you can drag down the file selectors header and hide it
		 * by accident very easily (highly annoying!), the value 6 is arbitrary
		 * but accounts for small common rounding problems when scaling the UI,
		 * must be minimum '4' */
	}
	else if (add_azones) {
		const bScreen *screen = WM_window_get_active_screen(win);
=======
>>>>>>> 570455fb

	/* After non-overlapping region, all following overlapping regions
	 * fit within the remaining space again. */
	if (!ar->overlap) {
		*overlap_remainder = *remainder;
	}

<<<<<<< HEAD
	region_rect_recursive(win, sa, ar->next, remainder, quad, add_azones);
=======
	region_rect_recursive(win, sa, ar->next, remainder, overlap_remainder, quad);
>>>>>>> 570455fb
}

static void area_calc_totrct(ScrArea *sa, int window_size_x, int window_size_y)
{
	short px = (short)U.pixelsize;

	sa->totrct.xmin = sa->v1->vec.x;
	sa->totrct.xmax = sa->v4->vec.x;
	sa->totrct.ymin = sa->v1->vec.y;
	sa->totrct.ymax = sa->v2->vec.y;

	/* scale down totrct by 1 pixel on all sides not matching window borders */
	if (sa->totrct.xmin > 0) {
		sa->totrct.xmin += px;
	}
	if (sa->totrct.xmax < (window_size_x - 1)) {
		sa->totrct.xmax -= px;
	}
	if (sa->totrct.ymin > 0) {
		sa->totrct.ymin += px;
	}
	if (sa->totrct.ymax < (window_size_y - 1)) {
		sa->totrct.ymax -= px;
	}
<<<<<<< HEAD
=======
	/* Although the following asserts are correct they lead to a very unstable Blender.
	 * And the asserts would fail even in 2.7x (they were added in 2.8x as part of the top-bar commit).
	 * For more details see T54864. */
#if 0
>>>>>>> 570455fb
	BLI_assert(sa->totrct.xmin >= 0);
	BLI_assert(sa->totrct.xmax >= 0);
	BLI_assert(sa->totrct.ymin >= 0);
	BLI_assert(sa->totrct.ymax >= 0);
<<<<<<< HEAD
=======
#endif
>>>>>>> 570455fb

	/* for speedup */
	sa->winx = BLI_rcti_size_x(&sa->totrct) + 1;
	sa->winy = BLI_rcti_size_y(&sa->totrct) + 1;
}


/* used for area initialize below */
static void region_subwindow(ARegion *ar)
{
	bool hidden = (ar->flag & (RGN_FLAG_HIDDEN | RGN_FLAG_TOO_SMALL)) != 0;

	if ((ar->alignment & RGN_SPLIT_PREV) && ar->prev)
		hidden = hidden || (ar->prev->flag & (RGN_FLAG_HIDDEN | RGN_FLAG_TOO_SMALL));

	ar->visible = !hidden;
}

static void ed_default_handlers(wmWindowManager *wm, ScrArea *sa, ListBase *handlers, int flag)
{
	/* note, add-handler checks if it already exists */

	/* XXX it would be good to have boundbox checks for some of these... */
	if (flag & ED_KEYMAP_UI) {
		wmKeyMap *keymap = WM_keymap_find(wm->defaultconf, "User Interface", 0, 0);
		WM_event_add_keymap_handler(handlers, keymap);

		/* user interface widgets */
		UI_region_handlers_add(handlers);
	}
	if (flag & ED_KEYMAP_VIEW2D) {
		/* 2d-viewport handling+manipulation */
		wmKeyMap *keymap = WM_keymap_find(wm->defaultconf, "View2D", 0, 0);
		WM_event_add_keymap_handler(handlers, keymap);
	}
	if (flag & ED_KEYMAP_MARKERS) {
		/* time-markers */
		wmKeyMap *keymap = WM_keymap_find(wm->defaultconf, "Markers", 0, 0);
		
		/* use a boundbox restricted map */
		ARegion *ar;
		/* same local check for all areas */
		static rcti rect = {0, 10000, 0, -1};
		rect.ymax = UI_MARKER_MARGIN_Y;
		ar = BKE_area_find_region_type(sa, RGN_TYPE_WINDOW);
		if (ar) {
			WM_event_add_keymap_handler_bb(handlers, keymap, &rect, &ar->winrct);
		}
	}
	if (flag & ED_KEYMAP_ANIMATION) {
		/* frame changing and timeline operators (for time spaces) */
		wmKeyMap *keymap = WM_keymap_find(wm->defaultconf, "Animation", 0, 0);
		WM_event_add_keymap_handler(handlers, keymap);
	}
	if (flag & ED_KEYMAP_FRAMES) {
		/* frame changing/jumping (for all spaces) */
		wmKeyMap *keymap = WM_keymap_find(wm->defaultconf, "Frames", 0, 0);
		WM_event_add_keymap_handler(handlers, keymap);
	}
	if (flag & ED_KEYMAP_GPENCIL) {
		/* grease pencil */
		/* NOTE: This is now 2 keymaps - One for basic functionality, 
		 *       and one that only applies when "Edit Mode" is enabled 
		 *       for strokes.
		 *
		 *       For now, it's easier to just include both, 
		 *       since you hardly want one without the other.
		 */
		wmKeyMap *keymap_general = WM_keymap_find(wm->defaultconf, "Grease Pencil", 0, 0);
		wmKeyMap *keymap_edit = WM_keymap_find(wm->defaultconf, "Grease Pencil Stroke Edit Mode", 0, 0);
		
		WM_event_add_keymap_handler(handlers, keymap_general);
		WM_event_add_keymap_handler(handlers, keymap_edit);
	}
	if (flag & ED_KEYMAP_HEADER) {
		/* standard keymap for headers regions */
		wmKeyMap *keymap = WM_keymap_find(wm->defaultconf, "Header", 0, 0);
		WM_event_add_keymap_handler(handlers, keymap);
	}
}

<<<<<<< HEAD
void screen_area_update_region_sizes(wmWindowManager *wm, wmWindow *win, ScrArea *area)
{
	const int size_x = WM_window_pixels_x(win);
	const int size_y = WM_window_pixels_y(win);
	rcti rect;
=======
void ED_area_update_region_sizes(wmWindowManager *wm, wmWindow *win, ScrArea *area)
{
	if (!(area->flag & AREA_FLAG_REGION_SIZE_UPDATE)) {
		return;
	}

	const int size_x = WM_window_pixels_x(win);
	const int size_y = WM_window_pixels_y(win);
	rcti rect, overlap_rect;
>>>>>>> 570455fb

	area_calc_totrct(area, size_x, size_y);

	/* region rect sizes */
	rect = area->totrct;
<<<<<<< HEAD
	region_rect_recursive(win, area, area->regionbase.first, &rect, 0, false);
=======
	overlap_rect = rect;
	region_rect_recursive(win, area, area->regionbase.first, &rect, &overlap_rect, 0);
>>>>>>> 570455fb

	for (ARegion *ar = area->regionbase.first; ar; ar = ar->next) {
		region_subwindow(ar);

		/* region size may have changed, init does necessary adjustments */
		if (ar->type->init) {
			ar->type->init(wm, ar);
		}
	}

	area->flag &= ~AREA_FLAG_REGION_SIZE_UPDATE;
}

/* called in screen_refresh, or screens_init, also area size changes */
void ED_area_initialize(wmWindowManager *wm, wmWindow *win, ScrArea *sa)
{
	const bScreen *screen = WM_window_get_active_screen(win);
	const int window_size_x = WM_window_pixels_x(win);
	const int window_size_y = WM_window_pixels_y(win);
	ARegion *ar;
	rcti rect, overlap_rect;

	if (ED_area_is_global(sa) && (sa->global->flag & GLOBAL_AREA_IS_HIDDEN)) {
		return;
	}

	/* set typedefinitions */
	sa->type = BKE_spacetype_from_id(sa->spacetype);
	
	if (sa->type == NULL) {
		sa->spacetype = SPACE_VIEW3D;
		sa->type = BKE_spacetype_from_id(sa->spacetype);
	}

	for (ar = sa->regionbase.first; ar; ar = ar->next)
		ar->type = BKE_regiontype_from_id(sa->type, ar->regiontype);

	/* area sizes */
	area_calc_totrct(sa, window_size_x, window_size_y);
<<<<<<< HEAD

	/* clear all azones, add the area triange widgets */
	area_azone_initialize(win, screen, sa);

	/* region rect sizes */
	rect = sa->totrct;
	region_rect_recursive(win, sa, sa->regionbase.first, &rect, 0, true);
=======

	/* region rect sizes */
	rect = sa->totrct;
	overlap_rect = rect;
	region_rect_recursive(win, sa, sa->regionbase.first, &rect, &overlap_rect, 0);
>>>>>>> 570455fb
	sa->flag &= ~AREA_FLAG_REGION_SIZE_UPDATE;
	
	/* default area handlers */
	ed_default_handlers(wm, sa, &sa->handlers, sa->type->keymapflag);
	/* checks spacedata, adds own handlers */
	if (sa->type->init)
		sa->type->init(wm, sa);

	/* clear all azones, add the area triange widgets */
	area_azone_initialize(win, screen, sa);

	/* region windows, default and own handlers */
	for (ar = sa->regionbase.first; ar; ar = ar->next) {
		region_subwindow(ar);
		
		if (ar->visible) {
			/* default region handlers */
			ed_default_handlers(wm, sa, &ar->handlers, ar->type->keymapflag);
			/* own handlers */
			if (ar->type->init) {
				ar->type->init(wm, ar);
			}
		}
		else {
			/* prevent uiblocks to run */
			UI_blocklist_free(NULL, &ar->uiblocks);
		}

		/* Some AZones use View2D data which is only updated in region init, so call that first! */
		region_azones_add(screen, sa, ar, ar->alignment & ~RGN_SPLIT_PREV);
	}
}

static void region_update_rect(ARegion *ar)
{
	ar->winx = BLI_rcti_size_x(&ar->winrct) + 1;
	ar->winy = BLI_rcti_size_y(&ar->winrct) + 1;

	/* v2d mask is used to subtract scrollbars from a 2d view. Needs initialize here. */
	BLI_rcti_init(&ar->v2d.mask, 0, ar->winx - 1, 0, ar->winy -1);
}

/**
 * Call to move a popup window (keep OpenGL context free!)
 */
void ED_region_update_rect(bContext *UNUSED(C), ARegion *ar)
{
	region_update_rect(ar);
}

/* externally called for floating regions like menus */
void ED_region_init(bContext *UNUSED(C), ARegion *ar)
{
	/* refresh can be called before window opened */
	region_subwindow(ar);

	region_update_rect(ar);
}

void ED_region_cursor_set(wmWindow *win, ScrArea *sa, ARegion *ar)
{
	if (ar && sa && ar->type && ar->type->cursor) {
		ar->type->cursor(win, sa, ar);
	}
	else {
		WM_cursor_set(win, CURSOR_STD);
	}
}

/* for use after changing visiblity of regions */
void ED_region_visibility_change_update(bContext *C, ARegion *ar)
{
	ScrArea *sa = CTX_wm_area(C);
	
	if (ar->flag & RGN_FLAG_HIDDEN)
		WM_event_remove_handlers(C, &ar->handlers);
	
	ED_area_initialize(CTX_wm_manager(C), CTX_wm_window(C), sa);
	ED_area_tag_redraw(sa);
}

/* for quick toggle, can skip fades */
void region_toggle_hidden(bContext *C, ARegion *ar, const bool do_fade)
{
	ScrArea *sa = CTX_wm_area(C);
	
	ar->flag ^= RGN_FLAG_HIDDEN;
	
	if (do_fade && ar->overlap) {
		/* starts a timer, and in end calls the stuff below itself (region_sblend_invoke()) */
		region_blend_start(C, sa, ar);
	}
	else {
		ED_region_visibility_change_update(C, ar);
	}
}

/* exported to all editors, uses fading default */
void ED_region_toggle_hidden(bContext *C, ARegion *ar)
{
	region_toggle_hidden(C, ar, true);
}

/**
 * we swap spaces for fullscreen to keep all allocated data area vertices were set
 */
void ED_area_data_copy(ScrArea *sa_dst, ScrArea *sa_src, const bool do_free)
{
	SpaceType *st;
	ARegion *ar;
	const char spacetype = sa_dst->spacetype;
	const short flag_copy = HEADER_NO_PULLDOWN;
	
	sa_dst->spacetype = sa_src->spacetype;
	sa_dst->type = sa_src->type;

	sa_dst->flag = (sa_dst->flag & ~flag_copy) | (sa_src->flag & flag_copy);

	/* area */
	if (do_free) {
		BKE_spacedata_freelist(&sa_dst->spacedata);
	}
	BKE_spacedata_copylist(&sa_dst->spacedata, &sa_src->spacedata);

	/* Note; SPACE_EMPTY is possible on new screens */

	/* regions */
	if (do_free) {
		st = BKE_spacetype_from_id(spacetype);
		for (ar = sa_dst->regionbase.first; ar; ar = ar->next)
			BKE_area_region_free(st, ar);
		BLI_freelistN(&sa_dst->regionbase);
	}
	st = BKE_spacetype_from_id(sa_src->spacetype);
	for (ar = sa_src->regionbase.first; ar; ar = ar->next) {
		ARegion *newar = BKE_area_region_copy(st, ar);
		BLI_addtail(&sa_dst->regionbase, newar);
	}
}

void ED_area_data_swap(ScrArea *sa_dst, ScrArea *sa_src)
{
	SWAP(char, sa_dst->spacetype, sa_src->spacetype);
	SWAP(SpaceType *, sa_dst->type, sa_src->type);


	SWAP(ListBase, sa_dst->spacedata, sa_src->spacedata);
	SWAP(ListBase, sa_dst->regionbase, sa_src->regionbase);
}

/* *********** Space switching code *********** */

void ED_area_swapspace(bContext *C, ScrArea *sa1, ScrArea *sa2)
{
	ScrArea *tmp = MEM_callocN(sizeof(ScrArea), "addscrarea");

	ED_area_exit(C, sa1);
	ED_area_exit(C, sa2);

	ED_area_data_copy(tmp, sa1, false);
	ED_area_data_copy(sa1, sa2, true);
	ED_area_data_copy(sa2, tmp, true);
	ED_area_initialize(CTX_wm_manager(C), CTX_wm_window(C), sa1);
	ED_area_initialize(CTX_wm_manager(C), CTX_wm_window(C), sa2);

	BKE_screen_area_free(tmp);
	MEM_freeN(tmp);

	/* tell WM to refresh, cursor types etc */
	WM_event_add_mousemove(C);
	
	ED_area_tag_redraw(sa1);
	ED_area_tag_refresh(sa1);
	ED_area_tag_redraw(sa2);
	ED_area_tag_refresh(sa2);
}

/**
 * \param skip_ar_exit  Skip calling area exit callback. Set for opening temp spaces.
 */
void ED_area_newspace(bContext *C, ScrArea *sa, int type, const bool skip_ar_exit)
{
	wmWindow *win = CTX_wm_window(C);

	if (sa->spacetype != type) {
		SpaceType *st;
		SpaceLink *slold;
		SpaceLink *sl;
		/* store sa->type->exit callback */
		void *sa_exit = sa->type ? sa->type->exit : NULL;
		int header_alignment = ED_area_header_alignment(sa);

		/* in some cases (opening temp space) we don't want to
		 * call area exit callback, so we temporarily unset it */
		if (skip_ar_exit && sa->type) {
			sa->type->exit = NULL;
		}

		ED_area_exit(C, sa);

		/* restore old area exit callback */
		if (skip_ar_exit && sa->type) {
			sa->type->exit = sa_exit;
		}

		st = BKE_spacetype_from_id(type);
		slold = sa->spacedata.first;

		sa->spacetype = type;
		sa->type = st;

		/* If st->new may be called, don't use context until then. The
		 * sa->type->context() callback has changed but data may be invalid
		 * (e.g. with properties editor) until space-data is properly created */

		/* check previously stored space */
		for (sl = sa->spacedata.first; sl; sl = sl->next)
			if (sl->spacetype == type)
				break;
		
		/* old spacedata... happened during work on 2.50, remove */
		if (sl && BLI_listbase_is_empty(&sl->regionbase)) {
			st->free(sl);
			BLI_freelinkN(&sa->spacedata, sl);
			if (slold == sl) {
				slold = NULL;
			}
			sl = NULL;
		}

		if (sl) {
			/* swap regions */
			slold->regionbase = sa->regionbase;
			sa->regionbase = sl->regionbase;
			BLI_listbase_clear(&sl->regionbase);
			
			/* put in front of list */
			BLI_remlink(&sa->spacedata, sl);
			BLI_addhead(&sa->spacedata, sl);


			/* Sync header alignment. */
			for (ARegion *ar = sa->regionbase.first; ar; ar = ar->next) {
				if (ar->regiontype == RGN_TYPE_HEADER) {
					ar->alignment = header_alignment;
					break;
				}
			}
		}
		else {
			/* new space */
			if (st) {
				/* Don't get scene from context here which may depend on space-data. */
				Scene *scene = WM_window_get_active_scene(win);
				sl = st->new(sa, scene);
				BLI_addhead(&sa->spacedata, sl);
				
				/* swap regions */
				if (slold)
					slold->regionbase = sa->regionbase;
				sa->regionbase = sl->regionbase;
				BLI_listbase_clear(&sl->regionbase);
			}
		}
		
		ED_area_initialize(CTX_wm_manager(C), win, sa);
		
		/* tell WM to refresh, cursor types etc */
		WM_event_add_mousemove(C);
				
		/* send space change notifier */
		WM_event_add_notifier(C, NC_SPACE | ND_SPACE_CHANGED, sa);
		
		ED_area_tag_refresh(sa);
	}
	
	/* also redraw when re-used */
	ED_area_tag_redraw(sa);
}

void ED_area_prevspace(bContext *C, ScrArea *sa)
{
	SpaceLink *sl = sa->spacedata.first;

	if (sl && sl->next) {
		ED_area_newspace(C, sa, sl->next->spacetype, false);

		/* keep old spacedata but move it to end, so calling
		 * ED_area_prevspace once more won't open it again */
		BLI_remlink(&sa->spacedata, sl);
		BLI_addtail(&sa->spacedata, sl);
	}
	else {
		/* no change */
		return;
	}
	sa->flag &= ~AREA_FLAG_STACKED_FULLSCREEN;

	ED_area_tag_redraw(sa);

	/* send space change notifier */
	WM_event_add_notifier(C, NC_SPACE | ND_SPACE_CHANGED, sa);
}

/* returns offset for next button in header */
int ED_area_header_switchbutton(const bContext *C, uiBlock *block, int yco)
{
	ScrArea *sa = CTX_wm_area(C);
	bScreen *scr = CTX_wm_screen(C);
	PointerRNA areaptr;
	int xco = 0.4 * U.widget_unit;

	RNA_pointer_create(&(scr->id), &RNA_Area, sa, &areaptr);

	uiDefButR(block, UI_BTYPE_MENU, 0, "", xco, yco, 1.6 * U.widget_unit, U.widget_unit,
	          &areaptr, "type", 0, 0.0f, 0.0f, 0.0f, 0.0f, "");

	return xco + 1.7 * U.widget_unit;
}

/************************ standard UI regions ************************/

static ThemeColorID region_background_color_id(const bContext *C, const ARegion *region)
{
<<<<<<< HEAD
	switch (region->regiontype) {
		case RGN_TYPE_HEADER:
			return ED_screen_area_active(C) ? TH_HEADER : TH_HEADERDESEL;
=======
	ScrArea *area = CTX_wm_area(C);

	switch (region->regiontype) {
		case RGN_TYPE_HEADER:
			if (ED_screen_area_active(C) || ED_area_is_global(area)) {
				return TH_HEADER;
			}
			else {
				return TH_HEADERDESEL;
			}
>>>>>>> 570455fb
		case RGN_TYPE_PREVIEW:
			return TH_PREVIEW_BACK;
		default:
			return TH_BACK;
	}
}

<<<<<<< HEAD
=======
static void region_clear_color(const bContext *C, const ARegion *ar, ThemeColorID colorid)
{
	if (ar->overlap) {
		/* view should be in pixelspace */
		UI_view2d_view_restore(C);

		float back[4];
		UI_GetThemeColor4fv(colorid, back);
		glClearColor(back[3] * back[0], back[3] * back[1], back[3] * back[2], back[3]);
		glClear(GL_COLOR_BUFFER_BIT);
	}
	else {
		UI_ThemeClearColor(colorid);
		glClear(GL_COLOR_BUFFER_BIT);
	}
}

>>>>>>> 570455fb
void ED_region_panels(const bContext *C, ARegion *ar, const char *context, int contextnr, const bool vertical)
{
	const WorkSpace *workspace = CTX_wm_workspace(C);
	ScrArea *sa = CTX_wm_area(C);
	uiStyle *style = UI_style_get_dpi();
	uiBlock *block;
	PanelType *pt;
	Panel *panel;
	View2D *v2d = &ar->v2d;
	View2DScrollers *scrollers;
	int x, y, xco, yco, w, em, triangle;
	bool is_context_new = 0;
	int scroll;

	bool use_category_tabs = (ELEM(ar->regiontype, RGN_TYPE_TOOLS, RGN_TYPE_UI));  /* XXX, should use some better check? */
	/* offset panels for small vertical tab area */
	const char *category = NULL;
	const int category_tabs_width = UI_PANEL_CATEGORY_MARGIN_WIDTH;
	int margin_x = 0;

	BLI_SMALLSTACK_DECLARE(pt_stack, PanelType *);

	if (contextnr != -1)
		is_context_new = UI_view2d_tab_set(v2d, contextnr);
	
	/* before setting the view */
	if (vertical) {
		/* only allow scrolling in vertical direction */
		v2d->keepofs |= V2D_LOCKOFS_X | V2D_KEEPOFS_Y;
		v2d->keepofs &= ~(V2D_LOCKOFS_Y | V2D_KEEPOFS_X);
		v2d->scroll &= ~(V2D_SCROLL_BOTTOM);
		v2d->scroll |= (V2D_SCROLL_RIGHT);
	}
	else {
		/* for now, allow scrolling in both directions (since layouts are optimized for vertical,
		 * they often don't fit in horizontal layout)
		 */
		v2d->keepofs &= ~(V2D_LOCKOFS_X | V2D_LOCKOFS_Y | V2D_KEEPOFS_X | V2D_KEEPOFS_Y);
		v2d->scroll |= (V2D_SCROLL_BOTTOM);
		v2d->scroll &= ~(V2D_SCROLL_RIGHT);
	}

	scroll = v2d->scroll;


	/* collect panels to draw */
	for (pt = ar->type->paneltypes.last; pt; pt = pt->prev) {
		/* verify context */
		if (context && pt->context[0] && !STREQ(context, pt->context)) {
			continue;
		}

		/* If we're tagged, only use compatible. */
		if (pt->owner_id[0] && BKE_workspace_owner_id_check(workspace, pt->owner_id) == false) {
			continue;
		}

		/* draw panel */
		if (pt->draw && (!pt->poll || pt->poll(C, pt))) {
			BLI_SMALLSTACK_PUSH(pt_stack, pt);
		}
	}


	/* collect categories */
	if (use_category_tabs) {
		UI_panel_category_clear_all(ar);

		/* gather unique categories */
		BLI_SMALLSTACK_ITER_BEGIN(pt_stack, pt)
		{
			if (pt->category[0]) {
				if (!UI_panel_category_find(ar, pt->category)) {
					UI_panel_category_add(ar, pt->category);
				}
			}
		}
		BLI_SMALLSTACK_ITER_END;

		if (!UI_panel_category_is_visible(ar)) {
			use_category_tabs = false;
		}
		else {
			category = UI_panel_category_active_get(ar, true);
			margin_x = category_tabs_width;
		}
	}


	if (vertical) {
		w = BLI_rctf_size_x(&v2d->cur);
		em = (ar->type->prefsizex) ? 10 : 20; /* works out to 10*UI_UNIT_X or 20*UI_UNIT_X */
	}
	else {
		w = UI_PANEL_WIDTH;
		em = (ar->type->prefsizex) ? 10 : 20;
	}

	w -= margin_x;

	/* create panels */
	UI_panels_begin(C, ar);

	/* set view2d view matrix  - UI_block_begin() stores it */
	UI_view2d_view_ortho(v2d);

	BLI_SMALLSTACK_ITER_BEGIN(pt_stack, pt)
	{
		bool open;

		panel = UI_panel_find_by_type(ar, pt);

		if (use_category_tabs && pt->category[0] && !STREQ(category, pt->category)) {
			if ((panel == NULL) || ((panel->flag & PNL_PIN) == 0)) {
				continue;
			}
		}

		/* draw panel */
		block = UI_block_begin(C, ar, pt->idname, UI_EMBOSS);
		panel = UI_panel_begin(sa, ar, block, pt, panel, &open);

		/* bad fixed values */
		triangle = (int)(UI_UNIT_Y * 1.1f);

		if (pt->draw_header && !(pt->flag & PNL_NO_HEADER) && (open || vertical)) {
			/* for enabled buttons */
			panel->layout = UI_block_layout(
			        block, UI_LAYOUT_HORIZONTAL, UI_LAYOUT_HEADER,
			        triangle, (UI_UNIT_Y * 1.1f) + style->panelspace, UI_UNIT_Y, 1, 0, style);

			pt->draw_header(C, panel);

			UI_block_layout_resolve(block, &xco, &yco);
			panel->labelofs = xco - triangle;
			panel->layout = NULL;
		}
		else {
			panel->labelofs = 0;
		}

		if (open) {
			short panelContext;

			/* panel context can either be toolbar region or normal panels region */
			if (ar->regiontype == RGN_TYPE_TOOLS)
				panelContext = UI_LAYOUT_TOOLBAR;
			else
				panelContext = UI_LAYOUT_PANEL;

			panel->layout = UI_block_layout(
			        block, UI_LAYOUT_VERTICAL, panelContext,
			        style->panelspace, 0, w - 2 * style->panelspace, em, 0, style);

			pt->draw(C, panel);

			UI_block_layout_resolve(block, &xco, &yco);
			panel->layout = NULL;

			yco -= 2 * style->panelspace;
			UI_panel_end(block, w, -yco);
		}
		else {
			yco = 0;
			UI_panel_end(block, w, 0);
		}

		UI_block_end(C, block);
	}
	BLI_SMALLSTACK_ITER_END;

	/* align panels and return size */
	UI_panels_end(C, ar, &x, &y);

	/* before setting the view */
	if (vertical) {
		/* we always keep the scroll offset - so the total view gets increased with the scrolled away part */
		if (v2d->cur.ymax < -FLT_EPSILON) {
			/* Clamp to lower view boundary */
			if (v2d->tot.ymin < -v2d->winy) {
				y = min_ii(y, 0);
			}
			else {
				y = min_ii(y, v2d->cur.ymin);
			}
		}

		y = -y;
	}
	else {
		/* don't jump back when panels close or hide */
		if (!is_context_new) {
			if (v2d->tot.xmax > v2d->winx) {
				x = max_ii(x, 0);
			}
			else {
				x = max_ii(x, v2d->cur.xmax);
			}
		}

		y = -y;
	}

	/* this also changes the 'cur' */
	UI_view2d_totRect_set(v2d, x, y);

	if (scroll != v2d->scroll) {
		/* Note: this code scales fine, but because of rounding differences, positions of elements
		 * flip +1 or -1 pixel compared to redoing the entire layout again.
		 * Leaving in commented code for future tests */
#if 0
		UI_panels_scale(ar, BLI_rctf_size_x(&v2d->cur));
		break;
#endif
	}

	region_clear_color(C, ar, (ar->type->regionid == RGN_TYPE_PREVIEW) ? TH_PREVIEW_BACK : TH_BACK);
	
	/* reset line width for drawing tabs */
	glLineWidth(1.0f);

	/* set the view */
	UI_view2d_view_ortho(v2d);

	/* draw panels */
	UI_panels_draw(C, ar);

	/* restore view matrix */
	UI_view2d_view_restore(C);
	
	if (use_category_tabs) {
		UI_panel_category_draw_all(ar, category);
	}

	/* scrollers */
	scrollers = UI_view2d_scrollers_calc(C, v2d, V2D_ARG_DUMMY, V2D_ARG_DUMMY, V2D_ARG_DUMMY, V2D_ARG_DUMMY);
	UI_view2d_scrollers_draw(C, v2d, scrollers);
	UI_view2d_scrollers_free(scrollers);
}

void ED_region_panels_init(wmWindowManager *wm, ARegion *ar)
{
	wmKeyMap *keymap;

	UI_view2d_region_reinit(&ar->v2d, V2D_COMMONVIEW_PANELS_UI, ar->winx, ar->winy);

	keymap = WM_keymap_find(wm->defaultconf, "View2D Buttons List", 0, 0);
	WM_event_add_keymap_handler(&ar->handlers, keymap);
}

void ED_region_header_layout(const bContext *C, ARegion *ar)
{
	uiStyle *style = UI_style_get_dpi();
	uiBlock *block;
	uiLayout *layout;
	HeaderType *ht;
	Header header = {NULL};
	int maxco, xco, yco;
	int headery = ED_area_headersize();
	const int start_ofs = 0.4f * UI_UNIT_X;
	bool region_layout_based = ar->flag & RGN_FLAG_DYNAMIC_SIZE;

<<<<<<< HEAD
	/* clear */
	UI_ThemeClearColor(region_background_color_id(C, ar));
	glClear(GL_COLOR_BUFFER_BIT);
	
=======
>>>>>>> 570455fb
	/* set view2d view matrix for scrolling (without scrollers) */
	UI_view2d_view_ortho(&ar->v2d);

	xco = maxco = start_ofs;
<<<<<<< HEAD
	yco = headery - floor(0.2f * UI_UNIT_Y);
=======
	yco = headery + (ar->winy - headery) / 2 - floor(0.2f * UI_UNIT_Y);

	/* XXX workaround for 1 px alignment issue. Not sure what causes it... Would prefer a proper fix - Julian */
	if (CTX_wm_area(C)->spacetype == SPACE_TOPBAR) {
		xco += 1;
		yco += 1;
	}
>>>>>>> 570455fb

	/* XXX workaround for 1 px alignment issue. Not sure what causes it... Would prefer a proper fix - Julian */
	if (CTX_wm_area(C)->spacetype == SPACE_TOPBAR) {
		xco += 1;
		yco += 1;
	}

	/* draw all headers types */
	for (ht = ar->type->headertypes.first; ht; ht = ht->next) {
		block = UI_block_begin(C, ar, ht->idname, UI_EMBOSS);
		layout = UI_block_layout(block, UI_LAYOUT_HORIZONTAL, UI_LAYOUT_HEADER, xco, yco, UI_UNIT_Y, 1, 0, style);

		if (ht->draw) {
			header.type = ht;
			header.layout = layout;
			ht->draw(C, &header);
			
			/* for view2d */
			xco = uiLayoutGetWidth(layout);
			if (xco > maxco)
				maxco = xco;
		}

		UI_block_layout_resolve(block, &xco, &yco);
		
		/* for view2d */
		if (xco > maxco)
			maxco = xco;

<<<<<<< HEAD
		if (region_layout_based && (ar->sizex != (maxco + start_ofs))) {
			/* region size is layout based and needs to be updated */
			ScrArea *sa = CTX_wm_area(C);

			ar->sizex = maxco + start_ofs;
			UI_view2d_region_reinit(&ar->v2d, V2D_COMMONVIEW_HEADER, ar->sizex, ar->winy);

			sa->flag |= AREA_FLAG_REGION_SIZE_UPDATE;
			ar->flag |= RGN_SIZEX_DPI_APPLIED;
		}
=======
		int new_sizex = (maxco + start_ofs) / UI_DPI_FAC;

		if (region_layout_based && (ar->sizex != new_sizex)) {
			/* region size is layout based and needs to be updated */
			ScrArea *sa = CTX_wm_area(C);

			ar->sizex = new_sizex;
			sa->flag |= AREA_FLAG_REGION_SIZE_UPDATE;
		}

>>>>>>> 570455fb
		UI_block_end(C, block);
	}

	/* always as last  */
	UI_view2d_totRect_set(&ar->v2d, maxco + (region_layout_based ? 0 : UI_UNIT_X + 80), headery);
<<<<<<< HEAD
=======

	/* restore view matrix */
	UI_view2d_view_restore(C);
}

void ED_region_header_draw(const bContext *C, ARegion *ar)
{
	UI_view2d_view_ortho(&ar->v2d);

	/* clear */
	region_clear_color(C, ar, region_background_color_id(C, ar));

	/* View2D matrix might have changed due to dynamic sized regions. */
	UI_blocklist_update_window_matrix(C, &ar->uiblocks);
>>>>>>> 570455fb

	/* draw blocks */
	UI_blocklist_draw(C, &ar->uiblocks);

	/* restore view matrix */
	UI_view2d_view_restore(C);
}

void ED_region_header(const bContext *C, ARegion *ar)
{
	/* TODO: remove? */
	ED_region_header_layout(C, ar);
	ED_region_header_draw(C, ar);
}

void ED_region_header_init(ARegion *ar)
{
	UI_view2d_region_reinit(&ar->v2d, V2D_COMMONVIEW_HEADER, ar->winx, ar->winy);
}

/* UI_UNIT_Y is defined as U variable now, depending dpi */
int ED_area_headersize(void)
{
	return (int)(HEADERY * UI_DPI_FAC);
}

<<<<<<< HEAD
=======

int ED_area_header_alignment(const ScrArea *area)
{
	for (ARegion *ar = area->regionbase.first; ar; ar = ar->next) {
		if (ar->regiontype == RGN_TYPE_HEADER) {
			return ar->alignment;
		}
	}

	return RGN_ALIGN_TOP;
}

>>>>>>> 570455fb
/**
 * \return the final height of a global \a area, accounting for DPI.
 */
int ED_area_global_size_y(const ScrArea *area)
{
	BLI_assert(ED_area_is_global(area));
	return round_fl_to_int(area->global->cur_fixed_height * UI_DPI_FAC);
}

bool ED_area_is_global(const ScrArea *area)
{
	return area->global != NULL;
}

<<<<<<< HEAD
=======
ScrArea *ED_screen_areas_iter_first(const wmWindow *win, const bScreen *screen)
{
	ScrArea *global_area = win->global_areas.areabase.first;

	if (!global_area) {
		return screen->areabase.first;
	}
	else if ((global_area->global->flag & GLOBAL_AREA_IS_HIDDEN) == 0) {
		return global_area;
	}
	/* Find next visible area. */
	return ED_screen_areas_iter_next(screen, global_area);
}
ScrArea *ED_screen_areas_iter_next(const bScreen *screen, const ScrArea *area)
{
	if (area->global) {
		for (ScrArea *area_iter = area->next; area_iter; area_iter = area_iter->next) {
			if ((area_iter->global->flag & GLOBAL_AREA_IS_HIDDEN) == 0) {
				return area_iter;
			}
		}
		/* No visible next global area found, start iterating over layout areas. */
		return screen->areabase.first;
	}

	return area->next;
}

>>>>>>> 570455fb
/**
 * For now we just assume all global areas are made up out of horizontal bars
 * with the same size. A fixed size could be stored in ARegion instead if needed.
 *
 * \return the DPI aware height of a single bar/region in global areas.
 */
int ED_region_global_size_y(void)
{
	return ED_area_headersize(); /* same size as header */
}

void ED_region_info_draw_multiline(ARegion *ar, const char *text_array[], float fill_color[4], const bool full_redraw)
{
	const int header_height = UI_UNIT_Y;
	uiStyle *style = UI_style_get_dpi();
	int fontid = style->widget.uifont_id;
	GLint scissor[4];
	rcti rect;
	int num_lines = 0;

	/* background box */
	ED_region_visible_rect(ar, &rect);

	/* Box fill entire width or just around text. */
	if (!full_redraw) {
		const char **text = &text_array[0];
		while (*text) {
			rect.xmax = min_ii(rect.xmax, rect.xmin + BLF_width(fontid, *text, BLF_DRAW_STR_DUMMY_MAX) + 1.2f * U.widget_unit);
			text++;
			num_lines++;
		}
	}
	/* Just count the line number. */
	else {
		const char **text = &text_array[0];
		while (*text) {
			text++;
			num_lines++;
		}
	}

	rect.ymin = BLI_rcti_size_y(&ar->winrct) - header_height * num_lines;
	rect.ymax = BLI_rcti_size_y(&ar->winrct);

	/* setup scissor */
	glGetIntegerv(GL_SCISSOR_BOX, scissor);
	glScissor(rect.xmin, rect.ymin,
	          BLI_rcti_size_x(&rect) + 1, BLI_rcti_size_y(&rect) + 1);

	glEnable(GL_BLEND);
	glBlendFuncSeparate(GL_SRC_ALPHA, GL_ONE_MINUS_SRC_ALPHA, GL_ONE, GL_ONE_MINUS_SRC_ALPHA);
	Gwn_VertFormat *format = immVertexFormat();
	unsigned int pos = GWN_vertformat_attr_add(format, "pos", GWN_COMP_I32, 2, GWN_FETCH_INT_TO_FLOAT);
	immBindBuiltinProgram(GPU_SHADER_2D_UNIFORM_COLOR);
	immUniformColor4fv(fill_color);
	immRecti(pos, rect.xmin, rect.ymin, rect.xmax + 1, rect.ymax + 1);
	immUnbindProgram();
	glDisable(GL_BLEND);

	/* text */
	UI_FontThemeColor(fontid, TH_TEXT_HI);
	BLF_clipping(fontid, rect.xmin, rect.ymin, rect.xmax, rect.ymax);
	BLF_enable(fontid, BLF_CLIPPING);
	int offset = num_lines - 1;
	{
		const char **text = &text_array[0];
		while (*text) {
			BLF_position(fontid, rect.xmin + 0.6f * U.widget_unit, rect.ymin + 0.3f * U.widget_unit + offset * header_height, 0.0f);
			BLF_draw(fontid, *text, BLF_DRAW_STR_DUMMY_MAX);
			text++;
			offset--;
		}
	}

	BLF_disable(fontid, BLF_CLIPPING);

	/* restore scissor as it was before */
	glScissor(scissor[0], scissor[1], scissor[2], scissor[3]);
}

void ED_region_info_draw(ARegion *ar, const char *text, float fill_color[4], const bool full_redraw)
{
	ED_region_info_draw_multiline(ar, (const char *[2]){text, NULL}, fill_color, full_redraw);
}

#define MAX_METADATA_STR    1024

static const char *meta_data_list[] =
{
	"File",
	"Strip",
	"Date",
	"RenderTime",
	"Note",
	"Marker",
	"Time",
	"Frame",
	"Camera",
	"Scene"
};

BLI_INLINE bool metadata_is_valid(ImBuf *ibuf, char *r_str, short index, int offset)
{
	return (IMB_metadata_get_field(ibuf->metadata, meta_data_list[index], r_str + offset, MAX_METADATA_STR - offset) && r_str[0]);
}

static void metadata_draw_imbuf(ImBuf *ibuf, const rctf *rect, int fontid, const bool is_top)
{
	char temp_str[MAX_METADATA_STR];
	int line_width;
	int ofs_y = 0;
	short i;
	int len;
	const float height = BLF_height_max(fontid);
	const float margin = height / 8;
	const float vertical_offset = (height + margin);

	/* values taking margins into account */
	const float descender = BLF_descender(fontid);
	const float xmin = (rect->xmin + margin);
	const float xmax = (rect->xmax - margin);
	const float ymin = (rect->ymin + margin) - descender;
	const float ymax = (rect->ymax - margin) - descender;

	if (is_top) {
		for (i = 0; i < 4; i++) {
			/* first line */
			if (i == 0) {
				bool do_newline = false;
				len = BLI_snprintf_rlen(temp_str, MAX_METADATA_STR, "%s: ", meta_data_list[0]);
				if (metadata_is_valid(ibuf, temp_str, 0, len)) {
					BLF_position(fontid, xmin, ymax - vertical_offset, 0.0f);
					BLF_draw(fontid, temp_str, BLF_DRAW_STR_DUMMY_MAX);
					do_newline = true;
				}

				len = BLI_snprintf_rlen(temp_str, MAX_METADATA_STR, "%s: ", meta_data_list[1]);
				if (metadata_is_valid(ibuf, temp_str, 1, len)) {
					line_width = BLF_width(fontid, temp_str, BLF_DRAW_STR_DUMMY_MAX);
					BLF_position(fontid, xmax - line_width, ymax - vertical_offset, 0.0f);
					BLF_draw(fontid, temp_str, BLF_DRAW_STR_DUMMY_MAX);
					do_newline = true;
				}

				if (do_newline)
					ofs_y += vertical_offset;
			} /* Strip */
			else if (i == 1 || i == 2) {
				len = BLI_snprintf_rlen(temp_str, MAX_METADATA_STR, "%s: ", meta_data_list[i + 1]);
				if (metadata_is_valid(ibuf, temp_str, i + 1, len)) {
					BLF_position(fontid, xmin, ymax - vertical_offset - ofs_y, 0.0f);
					BLF_draw(fontid, temp_str, BLF_DRAW_STR_DUMMY_MAX);
					ofs_y += vertical_offset;
				}
			} /* Note (wrapped) */
			else if (i == 3) {
				len = BLI_snprintf_rlen(temp_str, MAX_METADATA_STR, "%s: ", meta_data_list[i + 1]);
				if (metadata_is_valid(ibuf, temp_str, i + 1, len)) {
					struct ResultBLF info;
					BLF_enable(fontid, BLF_WORD_WRAP);
					BLF_wordwrap(fontid, ibuf->x - (margin * 2));
					BLF_position(fontid, xmin, ymax - vertical_offset - ofs_y, 0.0f);
					BLF_draw_ex(fontid, temp_str, BLF_DRAW_STR_DUMMY_MAX, &info);
					BLF_wordwrap(fontid, 0);
					BLF_disable(fontid, BLF_WORD_WRAP);
					ofs_y += vertical_offset * info.lines;
				}
			}
			else {
				len = BLI_snprintf_rlen(temp_str, MAX_METADATA_STR, "%s: ", meta_data_list[i + 1]);
				if (metadata_is_valid(ibuf, temp_str, i + 1, len)) {
					line_width = BLF_width(fontid, temp_str, BLF_DRAW_STR_DUMMY_MAX);
					BLF_position(fontid, xmax  - line_width, ymax - vertical_offset - ofs_y, 0.0f);
					BLF_draw(fontid, temp_str, BLF_DRAW_STR_DUMMY_MAX);
					ofs_y += vertical_offset;
				}
			}
		}
	}
	else {
		int ofs_x = 0;
		for (i = 5; i < 10; i++) {
			len = BLI_snprintf_rlen(temp_str, MAX_METADATA_STR, "%s: ", meta_data_list[i]);
			if (metadata_is_valid(ibuf, temp_str, i, len)) {
				BLF_position(fontid, xmin + ofs_x, ymin, 0.0f);
				BLF_draw(fontid, temp_str, BLF_DRAW_STR_DUMMY_MAX);
	
				ofs_x += BLF_width(fontid, temp_str, BLF_DRAW_STR_DUMMY_MAX) + UI_UNIT_X;
			}
		}
	}
}

static float metadata_box_height_get(ImBuf *ibuf, int fontid, const bool is_top)
{
	const float height = BLF_height_max(fontid);
	const float margin = (height / 8);
	char str[MAX_METADATA_STR] = "";
	short i, count = 0;

	if (is_top) {
		if (metadata_is_valid(ibuf, str, 0, 0) || metadata_is_valid(ibuf, str, 1, 0)) {
			count++;
		}
		for (i = 2; i < 5; i++) {
			if (metadata_is_valid(ibuf, str, i, 0)) {
				if (i == 4) {
					struct {
						struct ResultBLF info;
						rctf rect;
					} wrap;

					BLF_enable(fontid, BLF_WORD_WRAP);
					BLF_wordwrap(fontid, ibuf->x - (margin * 2));
					BLF_boundbox_ex(fontid, str, sizeof(str), &wrap.rect, &wrap.info);
					BLF_wordwrap(fontid, 0);
					BLF_disable(fontid, BLF_WORD_WRAP);

					count += wrap.info.lines;
				}
				else {
					count++;
				}
			}
		}
	}
	else {
		for (i = 5; i < 10; i++) {
			if (metadata_is_valid(ibuf, str, i, 0)) {
				count = 1;
			}
		}
	}

	if (count) {
		return (height + margin) * count;
	}

	return 0;
}

#undef MAX_METADATA_STR

void ED_region_image_metadata_draw(int x, int y, ImBuf *ibuf, const rctf *frame, float zoomx, float zoomy)
{
	float box_y;
	rctf rect;
	uiStyle *style = UI_style_get_dpi();

	if (!ibuf->metadata)
		return;

	/* find window pixel coordinates of origin */
	gpuPushMatrix();

	/* offset and zoom using ogl */
	gpuTranslate2f(x, y);
	gpuScale2f(zoomx, zoomy);

	BLF_size(blf_mono_font, style->widgetlabel.points * 1.5f * U.pixelsize, U.dpi);

	/* *** upper box*** */

	/* get needed box height */
	box_y = metadata_box_height_get(ibuf, blf_mono_font, true);

	if (box_y) {
		/* set up rect */
		BLI_rctf_init(&rect, frame->xmin, frame->xmax, frame->ymax, frame->ymax + box_y);
		/* draw top box */
		Gwn_VertFormat *format = immVertexFormat();
		unsigned int pos = GWN_vertformat_attr_add(format, "pos", GWN_COMP_F32, 2, GWN_FETCH_FLOAT);
		immBindBuiltinProgram(GPU_SHADER_2D_UNIFORM_COLOR);
		immUniformThemeColor(TH_METADATA_BG);
		immRectf(pos, rect.xmin, rect.ymin, rect.xmax, rect.ymax);
		immUnbindProgram();

		BLF_clipping(blf_mono_font, rect.xmin, rect.ymin, rect.xmax, rect.ymax);
		BLF_enable(blf_mono_font, BLF_CLIPPING);

		UI_FontThemeColor(blf_mono_font, TH_METADATA_TEXT);
		metadata_draw_imbuf(ibuf, &rect, blf_mono_font, true);

		BLF_disable(blf_mono_font, BLF_CLIPPING);
	}


	/* *** lower box*** */

	box_y = metadata_box_height_get(ibuf, blf_mono_font, false);

	if (box_y) {
		/* set up box rect */
		BLI_rctf_init(&rect, frame->xmin, frame->xmax, frame->ymin - box_y, frame->ymin);
		/* draw top box */
		Gwn_VertFormat *format = immVertexFormat();
		unsigned int pos = GWN_vertformat_attr_add(format, "pos", GWN_COMP_F32, 2, GWN_FETCH_FLOAT);
		immBindBuiltinProgram(GPU_SHADER_2D_UNIFORM_COLOR);
		immUniformThemeColor(TH_METADATA_BG);
		immRectf(pos, rect.xmin, rect.ymin, rect.xmax, rect.ymax);
		immUnbindProgram();

		BLF_clipping(blf_mono_font, rect.xmin, rect.ymin, rect.xmax, rect.ymax);
		BLF_enable(blf_mono_font, BLF_CLIPPING);

		UI_FontThemeColor(blf_mono_font, TH_METADATA_TEXT);
		metadata_draw_imbuf(ibuf, &rect, blf_mono_font, false);

		BLF_disable(blf_mono_font, BLF_CLIPPING);
	}

	gpuPopMatrix();
}

void ED_region_grid_draw(ARegion *ar, float zoomx, float zoomy)
{
	float gridsize, gridstep = 1.0f / 32.0f;
	float fac, blendfac;
	int x1, y1, x2, y2;

	/* the image is located inside (0, 0), (1, 1) as set by view2d */
	UI_view2d_view_to_region(&ar->v2d, 0.0f, 0.0f, &x1, &y1);
	UI_view2d_view_to_region(&ar->v2d, 1.0f, 1.0f, &x2, &y2);

	Gwn_VertFormat *format = immVertexFormat();
	unsigned int pos = GWN_vertformat_attr_add(format, "pos", GWN_COMP_F32, 2, GWN_FETCH_FLOAT);
	
	immBindBuiltinProgram(GPU_SHADER_2D_UNIFORM_COLOR);
	immUniformThemeColorShade(TH_BACK, 20);
	immRectf(pos, x1, y1, x2, y2);
	immUnbindProgram();

	/* gridsize adapted to zoom level */
	gridsize = 0.5f * (zoomx + zoomy);
	if (gridsize <= 0.0f)
		return;

	if (gridsize < 1.0f) {
		while (gridsize < 1.0f) {
			gridsize *= 4.0f;
			gridstep *= 4.0f;
		}
	}
	else {
		while (gridsize >= 4.0f) {
			gridsize /= 4.0f;
			gridstep /= 4.0f;
		}
	}

	blendfac = 0.25f * gridsize - floorf(0.25f * gridsize);
	CLAMP(blendfac, 0.0f, 1.0f);

	int count_fine = 1.0f / gridstep;
	int count_large = 1.0f / (4.0f * gridstep);

	if (count_fine > 0) {
		GWN_vertformat_clear(format);
		pos = GWN_vertformat_attr_add(format, "pos", GWN_COMP_F32, 2, GWN_FETCH_FLOAT);
		unsigned color = GWN_vertformat_attr_add(format, "color", GWN_COMP_F32, 3, GWN_FETCH_FLOAT);
		
		immBindBuiltinProgram(GPU_SHADER_2D_FLAT_COLOR);
		immBegin(GWN_PRIM_LINES, 4 * count_fine + 4 * count_large);
		
		float theme_color[3];
		UI_GetThemeColorShade3fv(TH_BACK, (int)(20.0f * (1.0f - blendfac)), theme_color);
		fac = 0.0f;
		
		/* the fine resolution level */
		for (int i = 0; i < count_fine; i++) {
			immAttrib3fv(color, theme_color);
			immVertex2f(pos, x1, y1 * (1.0f - fac) + y2 * fac);
			immAttrib3fv(color, theme_color);
			immVertex2f(pos, x2, y1 * (1.0f - fac) + y2 * fac);
			immAttrib3fv(color, theme_color);
			immVertex2f(pos, x1 * (1.0f - fac) + x2 * fac, y1);
			immAttrib3fv(color, theme_color);
			immVertex2f(pos, x1 * (1.0f - fac) + x2 * fac, y2);
			fac += gridstep;
		}

		if (count_large > 0) {
			UI_GetThemeColor3fv(TH_BACK, theme_color);
			fac = 0.0f;
			
			/* the large resolution level */
			for (int i = 0; i < count_large; i++) {
				immAttrib3fv(color, theme_color);
				immVertex2f(pos, x1, y1 * (1.0f - fac) + y2 * fac);
				immAttrib3fv(color, theme_color);
				immVertex2f(pos, x2, y1 * (1.0f - fac) + y2 * fac);
				immAttrib3fv(color, theme_color);
				immVertex2f(pos, x1 * (1.0f - fac) + x2 * fac, y1);
				immAttrib3fv(color, theme_color);
				immVertex2f(pos, x1 * (1.0f - fac) + x2 * fac, y2);
				fac += 4.0f * gridstep;
			}
		}

		immEnd();
		immUnbindProgram();
	}
}

/* If the area has overlapping regions, it returns visible rect for Region *ar */
/* rect gets returned in local region coordinates */
void ED_region_visible_rect(ARegion *ar, rcti *rect)
{
	ARegion *arn = ar;
	
	/* allow function to be called without area */
	while (arn->prev)
		arn = arn->prev;
	
	*rect = ar->winrct;
	
	/* check if a region overlaps with the current one */
	for (; arn; arn = arn->next) {
		if (ar != arn && arn->overlap) {
			if (BLI_rcti_isect(rect, &arn->winrct, NULL)) {
				
				/* overlap left, also check 1 pixel offset (2 regions on one side) */
				if (ABS(rect->xmin - arn->winrct.xmin) < 2)
					rect->xmin = arn->winrct.xmax;

				/* overlap right */
				if (ABS(rect->xmax - arn->winrct.xmax) < 2)
					rect->xmax = arn->winrct.xmin;
			}
		}
	}
	BLI_rcti_translate(rect, -ar->winrct.xmin, -ar->winrct.ymin);
}

/* Cache display helpers */

void ED_region_cache_draw_background(const ARegion *ar)
{
	unsigned int pos = GWN_vertformat_attr_add(immVertexFormat(), "pos", GWN_COMP_I32, 2, GWN_FETCH_INT_TO_FLOAT);
	immBindBuiltinProgram(GPU_SHADER_2D_UNIFORM_COLOR);
	immUniformColor4ub(128, 128, 255, 64);
	immRecti(pos, 0, 0, ar->winx, 8 * UI_DPI_FAC);
	immUnbindProgram();
}

void ED_region_cache_draw_curfra_label(const int framenr, const float x, const float y)
{
	uiStyle *style = UI_style_get();
	int fontid = style->widget.uifont_id;
	char numstr[32];
	float font_dims[2] = {0.0f, 0.0f};

	/* frame number */
	BLF_size(fontid, 11.0f * U.pixelsize, U.dpi);
	BLI_snprintf(numstr, sizeof(numstr), "%d", framenr);

	BLF_width_and_height(fontid, numstr, sizeof(numstr), &font_dims[0], &font_dims[1]);

	unsigned int pos = GWN_vertformat_attr_add(immVertexFormat(), "pos", GWN_COMP_I32, 2, GWN_FETCH_INT_TO_FLOAT);
	immBindBuiltinProgram(GPU_SHADER_2D_UNIFORM_COLOR);
	immUniformThemeColor(TH_CFRAME);
	immRecti(pos, x, y, x + font_dims[0] + 6.0f, y + font_dims[1] + 4.0f);
	immUnbindProgram();

	UI_FontThemeColor(fontid, TH_TEXT);
	BLF_position(fontid, x + 2.0f, y + 2.0f, 0.0f);
	BLF_draw(fontid, numstr, sizeof(numstr));
}

void ED_region_cache_draw_cached_segments(const ARegion *ar, const int num_segments, const int *points, const int sfra, const int efra)
{
	if (num_segments) {
		unsigned int pos = GWN_vertformat_attr_add(immVertexFormat(), "pos", GWN_COMP_I32, 2, GWN_FETCH_INT_TO_FLOAT);
		immBindBuiltinProgram(GPU_SHADER_2D_UNIFORM_COLOR);
		immUniformColor4ub(128, 128, 255, 128);

		for (int a = 0; a < num_segments; a++) {
			float x1 = (float)(points[a * 2] - sfra) / (efra - sfra + 1) * ar->winx;
			float x2 = (float)(points[a * 2 + 1] - sfra + 1) / (efra - sfra + 1) * ar->winx;

			immRecti(pos, x1, 0, x2, 8 * UI_DPI_FAC);
			/* TODO(merwin): use primitive restart to draw multiple rects more efficiently */
		}

		immUnbindProgram();
	}
}

/**
 * Generate subscriptions for this region.
 */
void ED_region_message_subscribe(
        bContext *C,
        struct WorkSpace *workspace, struct Scene *scene,
        struct bScreen *screen, struct ScrArea *sa, struct ARegion *ar,
        struct wmMsgBus *mbus)
{
	if (ar->manipulator_map != NULL) {
		WM_manipulatormap_message_subscribe(C, ar->manipulator_map, ar, mbus);
	}

	if (BLI_listbase_is_empty(&ar->uiblocks)) {
		UI_region_message_subscribe(ar, mbus);
	}

	if (ar->type->message_subscribe != NULL) {
		ar->type->message_subscribe(C, workspace, scene, screen, sa, ar, mbus);
	}
}

int ED_region_snap_size_test(const ARegion *ar)
{
	/* Use a larger value because toggling scrollbars can jump in size. */
	const int snap_match_threshold = 16;
	if (ar->type->snap_size != NULL) {
		return ((((ar->sizex - ar->type->snap_size(ar, ar->sizex, 0)) <= snap_match_threshold) << 0) |
		        (((ar->sizey - ar->type->snap_size(ar, ar->sizey, 1)) <= snap_match_threshold) << 1));
	}
	return 0;
}

bool ED_region_snap_size_apply(ARegion *ar, int snap_flag)
{
	bool changed = false;
	if (ar->type->snap_size != NULL) {
		if (snap_flag & (1 << 0)) {
			short snap_size = ar->type->snap_size(ar, ar->sizex, 0);
			if (snap_size != ar->sizex) {
				ar->sizex = snap_size;
				changed = true;
			}
		}
		if (snap_flag & (1 << 1)) {
			short snap_size = ar->type->snap_size(ar, ar->sizey, 1);
			if (snap_size != ar->sizey) {
				ar->sizey = snap_size;
				changed = true;
			}
		}
	}
	return changed;
}<|MERGE_RESOLUTION|>--- conflicted
+++ resolved
@@ -1008,11 +1008,7 @@
 	return 0;
 }
 
-<<<<<<< HEAD
-static void region_rect_recursive(wmWindow *win, ScrArea *sa, ARegion *ar, rcti *remainder, int quad, bool add_azones)
-=======
 static void region_rect_recursive(wmWindow *win, ScrArea *sa, ARegion *ar, rcti *remainder, rcti *overlap_remainder, int quad)
->>>>>>> 570455fb
 {
 	rcti *remainder_prev = remainder;
 	int prefsizex, prefsizey;
@@ -1040,14 +1036,8 @@
 	if (ar->next == NULL && alignment != RGN_ALIGN_QSPLIT)
 		alignment = RGN_ALIGN_NONE;
 
-<<<<<<< HEAD
-	/* prefsize, for header we stick to exception (prevent dpi rounding error) */
-	const float sizex_dpi_fac = (ar->flag & RGN_SIZEX_DPI_APPLIED) ? 1.0f : UI_DPI_FAC;
-	prefsizex = sizex_dpi_fac * ((ar->sizex > 1) ? ar->sizex + 0.5f : ar->type->prefsizex);
-=======
 	/* prefsize, taking into account DPI */
 	prefsizex = UI_DPI_FAC * ((ar->sizex > 1) ? ar->sizex + 0.5f : ar->type->prefsizex);
->>>>>>> 570455fb
 
 	if (ar->regiontype == RGN_TYPE_HEADER) {
 		prefsizey = ED_area_headersize();
@@ -1240,22 +1230,6 @@
 			ar->prev->winy = BLI_rcti_size_y(&ar->prev->winrct) + 1;
 		}
 	}
-<<<<<<< HEAD
-	
-	/* in end, add azones, where appropriate */
-	if (ar->regiontype == RGN_TYPE_HEADER && ar->winy + 6 > sa->winy) {
-		/* The logic for this is: when the header takes up the full area,
-		 * disallow hiding it to view the main window.
-		 *
-		 * Without this, you can drag down the file selectors header and hide it
-		 * by accident very easily (highly annoying!), the value 6 is arbitrary
-		 * but accounts for small common rounding problems when scaling the UI,
-		 * must be minimum '4' */
-	}
-	else if (add_azones) {
-		const bScreen *screen = WM_window_get_active_screen(win);
-=======
->>>>>>> 570455fb
 
 	/* After non-overlapping region, all following overlapping regions
 	 * fit within the remaining space again. */
@@ -1263,11 +1237,7 @@
 		*overlap_remainder = *remainder;
 	}
 
-<<<<<<< HEAD
-	region_rect_recursive(win, sa, ar->next, remainder, quad, add_azones);
-=======
 	region_rect_recursive(win, sa, ar->next, remainder, overlap_remainder, quad);
->>>>>>> 570455fb
 }
 
 static void area_calc_totrct(ScrArea *sa, int window_size_x, int window_size_y)
@@ -1292,21 +1262,15 @@
 	if (sa->totrct.ymax < (window_size_y - 1)) {
 		sa->totrct.ymax -= px;
 	}
-<<<<<<< HEAD
-=======
 	/* Although the following asserts are correct they lead to a very unstable Blender.
 	 * And the asserts would fail even in 2.7x (they were added in 2.8x as part of the top-bar commit).
 	 * For more details see T54864. */
 #if 0
->>>>>>> 570455fb
 	BLI_assert(sa->totrct.xmin >= 0);
 	BLI_assert(sa->totrct.xmax >= 0);
 	BLI_assert(sa->totrct.ymin >= 0);
 	BLI_assert(sa->totrct.ymax >= 0);
-<<<<<<< HEAD
-=======
 #endif
->>>>>>> 570455fb
 
 	/* for speedup */
 	sa->winx = BLI_rcti_size_x(&sa->totrct) + 1;
@@ -1388,13 +1352,6 @@
 	}
 }
 
-<<<<<<< HEAD
-void screen_area_update_region_sizes(wmWindowManager *wm, wmWindow *win, ScrArea *area)
-{
-	const int size_x = WM_window_pixels_x(win);
-	const int size_y = WM_window_pixels_y(win);
-	rcti rect;
-=======
 void ED_area_update_region_sizes(wmWindowManager *wm, wmWindow *win, ScrArea *area)
 {
 	if (!(area->flag & AREA_FLAG_REGION_SIZE_UPDATE)) {
@@ -1404,18 +1361,13 @@
 	const int size_x = WM_window_pixels_x(win);
 	const int size_y = WM_window_pixels_y(win);
 	rcti rect, overlap_rect;
->>>>>>> 570455fb
 
 	area_calc_totrct(area, size_x, size_y);
 
 	/* region rect sizes */
 	rect = area->totrct;
-<<<<<<< HEAD
-	region_rect_recursive(win, area, area->regionbase.first, &rect, 0, false);
-=======
 	overlap_rect = rect;
 	region_rect_recursive(win, area, area->regionbase.first, &rect, &overlap_rect, 0);
->>>>>>> 570455fb
 
 	for (ARegion *ar = area->regionbase.first; ar; ar = ar->next) {
 		region_subwindow(ar);
@@ -1455,21 +1407,11 @@
 
 	/* area sizes */
 	area_calc_totrct(sa, window_size_x, window_size_y);
-<<<<<<< HEAD
-
-	/* clear all azones, add the area triange widgets */
-	area_azone_initialize(win, screen, sa);
-
-	/* region rect sizes */
-	rect = sa->totrct;
-	region_rect_recursive(win, sa, sa->regionbase.first, &rect, 0, true);
-=======
 
 	/* region rect sizes */
 	rect = sa->totrct;
 	overlap_rect = rect;
 	region_rect_recursive(win, sa, sa->regionbase.first, &rect, &overlap_rect, 0);
->>>>>>> 570455fb
 	sa->flag &= ~AREA_FLAG_REGION_SIZE_UPDATE;
 	
 	/* default area handlers */
@@ -1794,11 +1736,6 @@
 
 static ThemeColorID region_background_color_id(const bContext *C, const ARegion *region)
 {
-<<<<<<< HEAD
-	switch (region->regiontype) {
-		case RGN_TYPE_HEADER:
-			return ED_screen_area_active(C) ? TH_HEADER : TH_HEADERDESEL;
-=======
 	ScrArea *area = CTX_wm_area(C);
 
 	switch (region->regiontype) {
@@ -1809,7 +1746,6 @@
 			else {
 				return TH_HEADERDESEL;
 			}
->>>>>>> 570455fb
 		case RGN_TYPE_PREVIEW:
 			return TH_PREVIEW_BACK;
 		default:
@@ -1817,8 +1753,6 @@
 	}
 }
 
-<<<<<<< HEAD
-=======
 static void region_clear_color(const bContext *C, const ARegion *ar, ThemeColorID colorid)
 {
 	if (ar->overlap) {
@@ -1836,7 +1770,6 @@
 	}
 }
 
->>>>>>> 570455fb
 void ED_region_panels(const bContext *C, ARegion *ar, const char *context, int contextnr, const bool vertical)
 {
 	const WorkSpace *workspace = CTX_wm_workspace(C);
@@ -2099,28 +2032,11 @@
 	const int start_ofs = 0.4f * UI_UNIT_X;
 	bool region_layout_based = ar->flag & RGN_FLAG_DYNAMIC_SIZE;
 
-<<<<<<< HEAD
-	/* clear */
-	UI_ThemeClearColor(region_background_color_id(C, ar));
-	glClear(GL_COLOR_BUFFER_BIT);
-	
-=======
->>>>>>> 570455fb
 	/* set view2d view matrix for scrolling (without scrollers) */
 	UI_view2d_view_ortho(&ar->v2d);
 
 	xco = maxco = start_ofs;
-<<<<<<< HEAD
-	yco = headery - floor(0.2f * UI_UNIT_Y);
-=======
 	yco = headery + (ar->winy - headery) / 2 - floor(0.2f * UI_UNIT_Y);
-
-	/* XXX workaround for 1 px alignment issue. Not sure what causes it... Would prefer a proper fix - Julian */
-	if (CTX_wm_area(C)->spacetype == SPACE_TOPBAR) {
-		xco += 1;
-		yco += 1;
-	}
->>>>>>> 570455fb
 
 	/* XXX workaround for 1 px alignment issue. Not sure what causes it... Would prefer a proper fix - Julian */
 	if (CTX_wm_area(C)->spacetype == SPACE_TOPBAR) {
@@ -2150,18 +2066,6 @@
 		if (xco > maxco)
 			maxco = xco;
 
-<<<<<<< HEAD
-		if (region_layout_based && (ar->sizex != (maxco + start_ofs))) {
-			/* region size is layout based and needs to be updated */
-			ScrArea *sa = CTX_wm_area(C);
-
-			ar->sizex = maxco + start_ofs;
-			UI_view2d_region_reinit(&ar->v2d, V2D_COMMONVIEW_HEADER, ar->sizex, ar->winy);
-
-			sa->flag |= AREA_FLAG_REGION_SIZE_UPDATE;
-			ar->flag |= RGN_SIZEX_DPI_APPLIED;
-		}
-=======
 		int new_sizex = (maxco + start_ofs) / UI_DPI_FAC;
 
 		if (region_layout_based && (ar->sizex != new_sizex)) {
@@ -2172,14 +2076,11 @@
 			sa->flag |= AREA_FLAG_REGION_SIZE_UPDATE;
 		}
 
->>>>>>> 570455fb
 		UI_block_end(C, block);
 	}
 
 	/* always as last  */
 	UI_view2d_totRect_set(&ar->v2d, maxco + (region_layout_based ? 0 : UI_UNIT_X + 80), headery);
-<<<<<<< HEAD
-=======
 
 	/* restore view matrix */
 	UI_view2d_view_restore(C);
@@ -2194,7 +2095,6 @@
 
 	/* View2D matrix might have changed due to dynamic sized regions. */
 	UI_blocklist_update_window_matrix(C, &ar->uiblocks);
->>>>>>> 570455fb
 
 	/* draw blocks */
 	UI_blocklist_draw(C, &ar->uiblocks);
@@ -2221,8 +2121,6 @@
 	return (int)(HEADERY * UI_DPI_FAC);
 }
 
-<<<<<<< HEAD
-=======
 
 int ED_area_header_alignment(const ScrArea *area)
 {
@@ -2235,7 +2133,6 @@
 	return RGN_ALIGN_TOP;
 }
 
->>>>>>> 570455fb
 /**
  * \return the final height of a global \a area, accounting for DPI.
  */
@@ -2250,8 +2147,6 @@
 	return area->global != NULL;
 }
 
-<<<<<<< HEAD
-=======
 ScrArea *ED_screen_areas_iter_first(const wmWindow *win, const bScreen *screen)
 {
 	ScrArea *global_area = win->global_areas.areabase.first;
@@ -2280,7 +2175,6 @@
 	return area->next;
 }
 
->>>>>>> 570455fb
 /**
  * For now we just assume all global areas are made up out of horizontal bars
  * with the same size. A fixed size could be stored in ARegion instead if needed.
