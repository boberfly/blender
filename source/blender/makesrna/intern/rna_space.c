/*
 * $Id$
 *
 * ***** BEGIN GPL LICENSE BLOCK *****
 *
 * This program is free software; you can redistribute it and/or
 * modify it under the terms of the GNU General Public License
 * as published by the Free Software Foundation; either version 2
 * of the License, or (at your option) any later version.
 *
 * This program is distributed in the hope that it will be useful,
 * but WITHOUT ANY WARRANTY; without even the implied warranty of
 * MERCHANTABILITY or FITNESS FOR A PARTICULAR PURPOSE.  See the
 * GNU General Public License for more details.
 *
 * You should have received a copy of the GNU General Public License
 * along with this program; if not, write to the Free Software Foundation,
 * Inc., 51 Franklin Street, Fifth Floor, Boston, MA 02110-1301, USA.
 *
 * Contributor(s): Blender Foundation (2008)
 *
 * ***** END GPL LICENSE BLOCK *****
 */

/** \file blender/makesrna/intern/rna_space.c
 *  \ingroup RNA
 */


#include <stdlib.h>

#include "MEM_guardedalloc.h"

#include "RNA_access.h"
#include "RNA_define.h"

#include "BLF_api.h"

#include "rna_internal.h"

#include "BKE_key.h"

#include "DNA_action_types.h"
#include "DNA_key_types.h"
#include "DNA_node_types.h"
#include "DNA_object_types.h"
#include "DNA_space_types.h"
#include "DNA_view3d_types.h"

#include "WM_api.h"
#include "WM_types.h"

EnumPropertyItem space_type_items[] = {
	{SPACE_EMPTY, "EMPTY", 0, N_("Empty"), ""},
	{SPACE_VIEW3D, "VIEW_3D", 0, N_("3D View"), ""},
	{SPACE_IPO, "GRAPH_EDITOR", 0, N_("Graph Editor"), ""},
	{SPACE_OUTLINER, "OUTLINER", 0, N_("Outliner"), ""},
	{SPACE_BUTS, "PROPERTIES", 0, N_("Properties"), ""},
	{SPACE_FILE, "FILE_BROWSER", 0, N_("File Browser"), ""},
	{SPACE_IMAGE, "IMAGE_EDITOR", 0, N_("Image Editor"), ""},
	{SPACE_INFO, "INFO", 0, N_("Info"), ""},
	{SPACE_SEQ, "SEQUENCE_EDITOR", 0, N_("Sequence Editor"), ""},
	{SPACE_TEXT, "TEXT_EDITOR", 0, N_("Text Editor"), ""},
	//{SPACE_IMASEL, "IMAGE_BROWSER", 0, "Image Browser", ""},
	{SPACE_SOUND, "AUDIO_WINDOW", 0, N_("Audio Window"), ""},
	{SPACE_ACTION, "DOPESHEET_EDITOR", 0, N_("DopeSheet Editor"), ""},
	{SPACE_NLA, "NLA_EDITOR", 0, N_("NLA Editor"), ""},
	{SPACE_SCRIPT, "SCRIPTS_WINDOW", 0, N_("Scripts Window"), ""},
	{SPACE_TIME, "TIMELINE", 0, N_("Timeline"), ""},
	{SPACE_NODE, "NODE_EDITOR", 0, N_("Node Editor"), ""},
	{SPACE_LOGIC, "LOGIC_EDITOR", 0, N_("Logic Editor"), ""},
	{SPACE_CONSOLE, "CONSOLE", 0, N_("Python Console"), ""},
	{SPACE_USERPREF, "USER_PREFERENCES", 0, N_("User Preferences"), ""},
	{0, NULL, 0, NULL, NULL}};

static EnumPropertyItem draw_channels_items[] = {
	{0, "COLOR", ICON_IMAGE_RGB, N_("Color"), N_("Draw image with RGB colors")},
	{SI_USE_ALPHA, "COLOR_ALPHA", ICON_IMAGE_RGB_ALPHA, N_("Color and Alpha"), N_("Draw image with RGB colors and alpha transparency")},
	{SI_SHOW_ALPHA, "ALPHA", ICON_IMAGE_ALPHA, N_("Alpha"), N_("Draw alpha transparency channel")},
	{SI_SHOW_ZBUF, "Z_BUFFER", ICON_IMAGE_ZDEPTH, N_("Z-Buffer"), N_("Draw Z-buffer associated with image (mapped from camera clip start to end)")},
	{0, NULL, 0, NULL, NULL}};

static EnumPropertyItem transform_orientation_items[] = {
	{V3D_MANIP_GLOBAL, "GLOBAL", 0, N_("Global"), N_("Align the transformation axes to world space")},
	{V3D_MANIP_LOCAL, "LOCAL", 0, N_("Local"), N_("Align the transformation axes to the selected objects' local space")},
	{V3D_MANIP_GIMBAL, "GIMBAL", 0, N_("Gimbal"), N_("Align each axis to the Euler rotation axis as used for input")},
	{V3D_MANIP_NORMAL, "NORMAL", 0, N_("Normal"), N_("Align the transformation axes to average normal of selected elements (bone Y axis for pose mode)")},
	{V3D_MANIP_VIEW, "VIEW", 0, N_("View"), N_("Align the transformation axes to the window")},
	{V3D_MANIP_CUSTOM, "CUSTOM", 0, N_("Custom"), N_("Use a custom transform orientation")},
	{0, NULL, 0, NULL, NULL}};

EnumPropertyItem autosnap_items[] = {
	{SACTSNAP_OFF, "NONE", 0, N_("No Auto-Snap"), ""},
	{SACTSNAP_STEP, "STEP", 0, N_("Time Step"), N_("Snap to 1.0 frame/second intervals")},
	{SACTSNAP_FRAME, "FRAME", 0, N_("Nearest Frame"), N_("Snap to actual frames/seconds (nla-action time)")},
	{SACTSNAP_MARKER, "MARKER", 0, N_("Nearest Marker"), N_("Snap to nearest marker")},
	{0, NULL, 0, NULL, NULL}};

EnumPropertyItem viewport_shade_items[] = {
	{OB_BOUNDBOX, "BOUNDBOX", ICON_BBOX, N_("Bounding Box"), N_("Display the object's local bounding boxes only")},
	{OB_WIRE, "WIREFRAME", ICON_WIRE, N_("Wireframe"), N_("Display the object as wire edges")},
	{OB_SOLID, "SOLID", ICON_SOLID, N_("Solid"), N_("Display the object solid, lit with default OpenGL lights")},
	//{OB_SHADED, "SHADED", ICON_SMOOTH, "Shaded", "Display the object solid, with preview shading interpolated at vertices"},
	{OB_TEXTURE, "TEXTURED", ICON_POTATO, N_("Textured"), N_("Display the object solid, with face-assigned textures")},
	{0, NULL, 0, NULL, NULL}};

#ifdef RNA_RUNTIME

#include "DNA_anim_types.h"
#include "DNA_scene_types.h"
#include "DNA_screen_types.h"

#include "BLI_math.h"

#include "BKE_screen.h"
#include "BKE_animsys.h"
#include "BKE_brush.h"
#include "BKE_colortools.h"
#include "BKE_context.h"
#include "BKE_depsgraph.h"
#include "BKE_paint.h"

#include "ED_image.h"
#include "ED_screen.h"
#include "ED_view3d.h"
#include "ED_sequencer.h"

#include "IMB_imbuf_types.h"

static StructRNA* rna_Space_refine(struct PointerRNA *ptr)
{
	SpaceLink *space= (SpaceLink*)ptr->data;

	switch(space->spacetype) {
		case SPACE_VIEW3D:
			return &RNA_SpaceView3D;
		case SPACE_IPO:
			return &RNA_SpaceGraphEditor;
		case SPACE_OUTLINER:
			return &RNA_SpaceOutliner;
		case SPACE_BUTS:
			return &RNA_SpaceProperties;
		case SPACE_FILE:
			return &RNA_SpaceFileBrowser;
		case SPACE_IMAGE:
			return &RNA_SpaceImageEditor;
		case SPACE_INFO:
			return &RNA_SpaceInfo;
		case SPACE_SEQ:
			return &RNA_SpaceSequenceEditor;
		case SPACE_TEXT:
			return &RNA_SpaceTextEditor;
		//case SPACE_IMASEL:
		//	return &RNA_SpaceImageBrowser;
		/*case SPACE_SOUND:
			return &RNA_SpaceAudioWindow;*/
		case SPACE_ACTION:
			return &RNA_SpaceDopeSheetEditor;
		case SPACE_NLA:
			return &RNA_SpaceNLA;
		/*case SPACE_SCRIPT:
			return &RNA_SpaceScriptsWindow;*/
		case SPACE_TIME:
			return &RNA_SpaceTimeline;
		case SPACE_NODE:
			return &RNA_SpaceNodeEditor;
		case SPACE_LOGIC:
			return &RNA_SpaceLogicEditor;
		case SPACE_CONSOLE:
			return &RNA_SpaceConsole;
		case SPACE_USERPREF:
			return &RNA_SpaceUserPreferences;
		default:
			return &RNA_Space;
	}
}

static ScrArea *rna_area_from_space(PointerRNA *ptr)
{
	bScreen *sc = (bScreen*)ptr->id.data;
	SpaceLink *link= (SpaceLink*)ptr->data;
	ScrArea *sa;

	for(sa=sc->areabase.first; sa; sa=sa->next)
		if(BLI_findindex(&sa->spacedata, link) != -1)
			return sa;

	return NULL;
}

static void rna_area_region_from_regiondata(PointerRNA *ptr, ScrArea **sa_r, ARegion **ar_r)
{
	bScreen *sc = (bScreen*)ptr->id.data;
	ScrArea *sa;
	ARegion *ar;
	void *regiondata= ptr->data;

	*sa_r= NULL;
	*ar_r= NULL;

	for(sa=sc->areabase.first; sa; sa=sa->next) {
		for(ar=sa->regionbase.first; ar; ar=ar->next) {
			if(ar->regiondata == regiondata) {
				*sa_r= sa;
				*ar_r= ar;
				return;
			}
		}
	}
}

static PointerRNA rna_CurrentOrientation_get(PointerRNA *ptr)
{
	Scene *scene = ((bScreen*)ptr->id.data)->scene;
	View3D *v3d= (View3D*)ptr->data;
	
	if (v3d->twmode < V3D_MANIP_CUSTOM)
		return rna_pointer_inherit_refine(ptr, &RNA_TransformOrientation, NULL);
	else
		return rna_pointer_inherit_refine(ptr, &RNA_TransformOrientation, BLI_findlink(&scene->transform_spaces, v3d->twmode - V3D_MANIP_CUSTOM));
}

EnumPropertyItem *rna_TransformOrientation_itemf(bContext *C, PointerRNA *ptr, PropertyRNA *UNUSED(prop), int *free)
{
	Scene *scene = NULL;
	ListBase *transform_spaces;
	TransformOrientation *ts= NULL;
	EnumPropertyItem tmp = {0, "", 0, "", ""};
	EnumPropertyItem *item= NULL;
	int i = V3D_MANIP_CUSTOM, totitem= 0;

	RNA_enum_items_add_value(&item, &totitem, transform_orientation_items, V3D_MANIP_GLOBAL);
	RNA_enum_items_add_value(&item, &totitem, transform_orientation_items, V3D_MANIP_NORMAL);
	RNA_enum_items_add_value(&item, &totitem, transform_orientation_items, V3D_MANIP_GIMBAL);
	RNA_enum_items_add_value(&item, &totitem, transform_orientation_items, V3D_MANIP_LOCAL);
	RNA_enum_items_add_value(&item, &totitem, transform_orientation_items, V3D_MANIP_VIEW);

	if (ptr->type == &RNA_SpaceView3D)
		scene = ((bScreen*)ptr->id.data)->scene;
	else
		scene = CTX_data_scene(C); /* can't use scene from ptr->id.data because that enum is also used by operators */

	if(scene) {
		transform_spaces = &scene->transform_spaces;
		ts = transform_spaces->first;
	}

	if(ts)
	{
		RNA_enum_item_add_separator(&item, &totitem);

		for(; ts; ts = ts->next) {
			tmp.identifier = ts->name;
			tmp.name= ts->name;
			tmp.value = i++;
			RNA_enum_item_add(&item, &totitem, &tmp);
		}
	}

	RNA_enum_item_end(&item, &totitem);
	*free= 1;

	return item;
}

/* Space 3D View */
static void rna_SpaceView3D_lock_camera_and_layers_set(PointerRNA *ptr, int value)
{
	View3D *v3d= (View3D*)(ptr->data);
	bScreen *sc= (bScreen*)ptr->id.data;

	v3d->scenelock = value;

	if(value) {
		int bit;
		v3d->lay= sc->scene->lay;
		/* seek for layact */
		bit= 0;
		while(bit<32) {
			if(v3d->lay & (1<<bit)) {
				v3d->layact= 1<<bit;
				break;
			}
			bit++;
		}
		v3d->camera= sc->scene->camera;
	}
}

static void rna_View3D_CursorLocation_get(PointerRNA *ptr, float *values)
{
	View3D *v3d= (View3D*)(ptr->data);
	bScreen *sc= (bScreen*)ptr->id.data;
	Scene *scene= (Scene *)sc->scene;
	float *loc = give_cursor(scene, v3d);
	
	copy_v3_v3(values, loc);
}

static void rna_View3D_CursorLocation_set(PointerRNA *ptr, const float *values)
{
	View3D *v3d= (View3D*)(ptr->data);
	bScreen *sc= (bScreen*)ptr->id.data;
	Scene *scene= (Scene *)sc->scene;
	float *cursor = give_cursor(scene, v3d);
	
	copy_v3_v3(cursor, values);
}

static void rna_SpaceView3D_layer_set(PointerRNA *ptr, const int *values)
{
	View3D *v3d= (View3D*)(ptr->data);
	
	v3d->lay= ED_view3d_scene_layer_set(v3d->lay, values, &v3d->layact);
}

static void rna_SpaceView3D_layer_update(Main *bmain, Scene *UNUSED(scene), PointerRNA *UNUSED(ptr))
{
	DAG_on_visible_update(bmain, FALSE);
}

static void rna_SpaceView3D_pivot_update(Main *bmain, Scene *UNUSED(scene), PointerRNA *ptr)
{
	if (U.uiflag & USER_LOCKAROUND) {
		View3D *v3d_act= (View3D*)(ptr->data);

		/* TODO, space looper */
		bScreen *screen;
		for(screen= bmain->screen.first; screen; screen= screen->id.next) {
			ScrArea *sa;
			for(sa= screen->areabase.first; sa; sa= sa->next) {
				SpaceLink *sl;
				for(sl= sa->spacedata.first; sl ;sl= sl->next) {
					if(sl->spacetype==SPACE_VIEW3D) {
						View3D *v3d= (View3D *)sl;
						if (v3d != v3d_act) {
							v3d->around= v3d_act->around;
							v3d->flag= (v3d->flag & ~V3D_ALIGN) | (v3d_act->flag & V3D_ALIGN);
							ED_area_tag_redraw_regiontype(sa, RGN_TYPE_HEADER);
						}
					}
				}
			}
		}
	}
}

static PointerRNA rna_SpaceView3D_region_3d_get(PointerRNA *ptr)
{
	View3D *v3d= (View3D*)(ptr->data);
	ScrArea *sa= rna_area_from_space(ptr);
	void *regiondata= NULL;
	if(sa) {
		ListBase *regionbase= (sa->spacedata.first == v3d)? &sa->regionbase: &v3d->regionbase;
		ARegion *ar= regionbase->last; /* always last in list, weak .. */
		regiondata= ar->regiondata;
	}

	return rna_pointer_inherit_refine(ptr, &RNA_RegionView3D, regiondata);
}

static PointerRNA rna_SpaceView3D_region_quadview_get(PointerRNA *ptr)
{
	View3D *v3d= (View3D*)(ptr->data);
	ScrArea *sa= rna_area_from_space(ptr);
	void *regiondata= NULL;
	if(sa) {
		ListBase *regionbase= (sa->spacedata.first == v3d)? &sa->regionbase: &v3d->regionbase;
		ARegion *ar= regionbase->last; /* always before last in list, weak .. */

		ar= (ar->alignment == RGN_ALIGN_QSPLIT)? ar->prev: NULL;
		if(ar) {
			regiondata= ar->regiondata;
		}
	}

	return rna_pointer_inherit_refine(ptr, &RNA_RegionView3D, regiondata);
}

static void rna_RegionView3D_quadview_update(Main *UNUSED(main), Scene *UNUSED(scene), PointerRNA *ptr)
{
	ScrArea *sa;
	ARegion *ar;

	rna_area_region_from_regiondata(ptr, &sa, &ar);
	if(sa && ar && ar->alignment==RGN_ALIGN_QSPLIT)
		ED_view3d_quadview_update(sa, ar, FALSE);
}

/* same as above but call clip==TRUE */
static void rna_RegionView3D_quadview_clip_update(Main *UNUSED(main), Scene *UNUSED(scene), PointerRNA *ptr)
{
	ScrArea *sa;
	ARegion *ar;

	rna_area_region_from_regiondata(ptr, &sa, &ar);
	if(sa && ar && ar->alignment==RGN_ALIGN_QSPLIT)
		ED_view3d_quadview_update(sa, ar, TRUE);
}

static void rna_RegionView3D_view_location_get(PointerRNA *ptr, float *values)
{
	RegionView3D *rv3d= (RegionView3D *)(ptr->data);
	negate_v3_v3(values, rv3d->ofs);
}

static void rna_RegionView3D_view_location_set(PointerRNA *ptr, const float *values)
{
	RegionView3D *rv3d= (RegionView3D *)(ptr->data);
	negate_v3_v3(rv3d->ofs, values);
}

static void rna_RegionView3D_view_rotation_get(PointerRNA *ptr, float *values)
{
	RegionView3D *rv3d= (RegionView3D *)(ptr->data);
	invert_qt_qt(values, rv3d->viewquat);
}

static void rna_RegionView3D_view_rotation_set(PointerRNA *ptr, const float *values)
{
	RegionView3D *rv3d= (RegionView3D *)(ptr->data);
	invert_qt_qt(rv3d->viewquat, values);
}

static void rna_RegionView3D_view_matrix_set(PointerRNA *ptr, const float *values)
{
	RegionView3D *rv3d= (RegionView3D *)(ptr->data);
	negate_v3_v3(rv3d->ofs, values);
	ED_view3d_from_m4((float (*)[4])values, rv3d->ofs, rv3d->viewquat, &rv3d->dist);
}

/* Space Image Editor */

static PointerRNA rna_SpaceImageEditor_uvedit_get(PointerRNA *ptr)
{
	return rna_pointer_inherit_refine(ptr, &RNA_SpaceUVEditor, ptr->data);
}

static void rna_SpaceImageEditor_paint_update(Main *bmain, Scene *scene, PointerRNA *UNUSED(ptr))
{
	paint_init(&scene->toolsettings->imapaint.paint, PAINT_CURSOR_TEXTURE_PAINT);

	ED_space_image_paint_update(bmain->wm.first, scene->toolsettings);
}

static int rna_SpaceImageEditor_show_render_get(PointerRNA *ptr)
{
	SpaceImage *sima= (SpaceImage*)(ptr->data);
	return ED_space_image_show_render(sima);
}

static int rna_SpaceImageEditor_show_paint_get(PointerRNA *ptr)
{
	SpaceImage *sima= (SpaceImage*)(ptr->data);
	return ED_space_image_show_paint(sima);
}

static int rna_SpaceImageEditor_show_uvedit_get(PointerRNA *ptr)
{
	SpaceImage *sima= (SpaceImage*)(ptr->data);
	bScreen *sc= (bScreen*)ptr->id.data;
	return ED_space_image_show_uvedit(sima, sc->scene->obedit);
}

static void rna_SpaceImageEditor_image_set(PointerRNA *ptr, PointerRNA value)
{
	SpaceImage *sima= (SpaceImage*)(ptr->data);
	bScreen *sc= (bScreen*)ptr->id.data;

	ED_space_image_set(NULL, sima, sc->scene, sc->scene->obedit, (Image*)value.data);
}

static EnumPropertyItem *rna_SpaceImageEditor_draw_channels_itemf(bContext *UNUSED(C), PointerRNA *ptr, PropertyRNA *UNUSED(prop), int *free)
{
	SpaceImage *sima= (SpaceImage*)ptr->data;
	EnumPropertyItem *item= NULL;
	ImBuf *ibuf;
	void *lock;
	int zbuf, alpha, totitem= 0;

	ibuf= ED_space_image_acquire_buffer(sima, &lock);
	
	alpha= ibuf && (ibuf->channels == 4);
	zbuf= ibuf && (ibuf->zbuf || ibuf->zbuf_float || (ibuf->channels==1));

	ED_space_image_release_buffer(sima, lock);

	if(alpha && zbuf)
		return draw_channels_items;

	RNA_enum_items_add_value(&item, &totitem, draw_channels_items, 0);

	if(alpha) {
		RNA_enum_items_add_value(&item, &totitem, draw_channels_items, SI_USE_ALPHA);
		RNA_enum_items_add_value(&item, &totitem, draw_channels_items, SI_SHOW_ALPHA);
	}
	else if(zbuf) {
		RNA_enum_items_add_value(&item, &totitem, draw_channels_items, SI_SHOW_ZBUF);
	}

	RNA_enum_item_end(&item, &totitem);
	*free= 1;

	return item;
}

static void rna_SpaceImageEditor_zoom_get(PointerRNA *ptr, float *values)
{
	SpaceImage *sima= (SpaceImage*)ptr->data;
	ScrArea *sa;
	ARegion *ar;

	values[0] = values[1] = 1;

	/* find aregion */
	sa= rna_area_from_space(ptr); /* can be NULL */
	ar= BKE_area_find_region_type(sa, RGN_TYPE_WINDOW);
	if(ar) {
		ED_space_image_zoom(sima, ar, &values[0], &values[1]);
	}
}

static void rna_SpaceImageEditor_cursor_location_get(PointerRNA *ptr, float *values)
{
	SpaceImage *sima= (SpaceImage*)ptr->data;
	
	if (sima->flag & SI_COORDFLOATS) {
		copy_v2_v2(values, sima->cursor);
	} else {
		int w, h;
		ED_space_image_size(sima, &w, &h);
		
		values[0] = sima->cursor[0] * w;
		values[1] = sima->cursor[1] * h;
	}
}

static void rna_SpaceImageEditor_cursor_location_set(PointerRNA *ptr, const float *values)
{
	SpaceImage *sima= (SpaceImage*)ptr->data;
	
	if (sima->flag & SI_COORDFLOATS) {
		copy_v2_v2(sima->cursor, values);
	} else {
		int w, h;
		ED_space_image_size(sima, &w, &h);
		
		sima->cursor[0] = values[0] / w;
		sima->cursor[1] = values[1] / h;
	}
}

static void rna_SpaceImageEditor_curves_update(Main *UNUSED(bmain), Scene *UNUSED(scene), PointerRNA *ptr)
{
	SpaceImage *sima= (SpaceImage*)ptr->data;
	ImBuf *ibuf;
	void *lock;

	ibuf= ED_space_image_acquire_buffer(sima, &lock);
	if(ibuf->rect_float)
		curvemapping_do_ibuf(sima->cumap, ibuf);
	ED_space_image_release_buffer(sima, lock);

	WM_main_add_notifier(NC_IMAGE, sima->image);
}

static void rna_SpaceImageEditor_scopes_update(Main *UNUSED(bmain), Scene *scene, PointerRNA *ptr)
{
	SpaceImage *sima= (SpaceImage*)ptr->data;
	ImBuf *ibuf;
	void *lock;
	
	ibuf= ED_space_image_acquire_buffer(sima, &lock);
	if(ibuf) {
		scopes_update(&sima->scopes, ibuf, scene->r.color_mgt_flag & R_COLOR_MANAGEMENT);
		WM_main_add_notifier(NC_IMAGE, sima->image);
	}
	ED_space_image_release_buffer(sima, lock);
}

/* Space Text Editor */

static void rna_SpaceTextEditor_word_wrap_set(PointerRNA *ptr, int value)
{
	SpaceText *st= (SpaceText*)(ptr->data);

	st->wordwrap= value;
	st->left= 0;
}

static void rna_SpaceTextEditor_text_set(PointerRNA *ptr, PointerRNA value)
{
	SpaceText *st= (SpaceText*)(ptr->data);

	st->text= value.data;
	st->top= 0;
}

static void rna_SpaceTextEditor_updateEdited(Main *UNUSED(bmain), Scene *UNUSED(scene), PointerRNA *ptr)
{
	SpaceText *st= (SpaceText*)ptr->data;

	if(st->text)
		WM_main_add_notifier(NC_TEXT|NA_EDITED, st->text);
}


/* Space Properties */

/* note: this function exists only to avoid id refcounting */
static void rna_SpaceProperties_pin_id_set(PointerRNA *ptr, PointerRNA value)
{
	SpaceButs *sbuts= (SpaceButs*)(ptr->data);
	sbuts->pinid= value.data;
}

static StructRNA *rna_SpaceProperties_pin_id_typef(PointerRNA *ptr)
{
	SpaceButs *sbuts= (SpaceButs*)(ptr->data);

	if(sbuts->pinid)
		return ID_code_to_RNA_type(GS(sbuts->pinid->name));

	return &RNA_ID;
}

static void rna_SpaceProperties_pin_id_update(Main *UNUSED(bmain), Scene *UNUSED(scene), PointerRNA *ptr)
{
	SpaceButs *sbuts= (SpaceButs*)(ptr->data);
	ID *id = sbuts->pinid;
	
	if (id == NULL) {
		sbuts->flag &= ~SB_PIN_CONTEXT;
		return;
	}
	
	switch (GS(id->name)) {
		case ID_MA:
			WM_main_add_notifier(NC_MATERIAL|ND_SHADING, NULL);
			break;
		case ID_TE:
			WM_main_add_notifier(NC_TEXTURE, NULL);
			break;
		case ID_WO:
			WM_main_add_notifier(NC_WORLD, NULL);
			break;
		case ID_LA:
			WM_main_add_notifier(NC_LAMP, NULL);
			break;
	}
}


static void rna_SpaceProperties_context_set(PointerRNA *ptr, int value)
{
	SpaceButs *sbuts= (SpaceButs*)(ptr->data);
	
	sbuts->mainb= value;
	sbuts->mainbuser = value;
}

static void rna_SpaceProperties_align_set(PointerRNA *ptr, int value)
{
	SpaceButs *sbuts= (SpaceButs*)(ptr->data);

	sbuts->align= value;
	sbuts->re_align= 1;
}

/* Space Console */
static void rna_ConsoleLine_body_get(PointerRNA *ptr, char *value)
{
	ConsoleLine *ci= (ConsoleLine*)ptr->data;
	strcpy(value, ci->line);
}

static int rna_ConsoleLine_body_length(PointerRNA *ptr)
{
	ConsoleLine *ci= (ConsoleLine*)ptr->data;
	return ci->len;
}

static void rna_ConsoleLine_body_set(PointerRNA *ptr, const char *value)
{
	ConsoleLine *ci= (ConsoleLine*)ptr->data;
	int len= strlen(value);
	
	if((len >= ci->len_alloc) || (len * 2 < ci->len_alloc) ) { /* allocate a new string */
		MEM_freeN(ci->line);
		ci->line= MEM_mallocN((len + 1) * sizeof(char), "rna_consoleline");
		ci->len_alloc= len + 1;
	}
	memcpy(ci->line, value, len + 1);
	ci->len= len;

	if(ci->cursor > len) /* clamp the cursor */
		ci->cursor= len;
}

static void rna_ConsoleLine_cursor_index_range(PointerRNA *ptr, int *min, int *max)
{
	ConsoleLine *ci= (ConsoleLine*)ptr->data;

	*min= 0;
	*max= ci->len; /* intentionally _not_ -1 */
}

/* Space Dopesheet */

static void rna_SpaceDopeSheetEditor_action_set(PointerRNA *ptr, PointerRNA value)
{
	SpaceAction *saction= (SpaceAction*)(ptr->data);
	bAction *act = (bAction*)value.data;
	
	if ((act == NULL) || (act->idroot == 0)) {
		/* just set if we're clearing the action or if the action is "amorphous" still */
		saction->action= act;
	}
	else {
		/* action to set must strictly meet the mode criteria... */
		if (saction->mode == SACTCONT_ACTION) {
			/* currently, this is "object-level" only, until we have some way of specifying this */
			if (act->idroot == ID_OB)
				saction->action = act;
			else
				printf("ERROR: cannot assign Action '%s' to Action Editor, as action is not object-level animation\n", act->id.name+2);
		}
		else if (saction->mode == SACTCONT_SHAPEKEY) {
			/* as the name says, "shapekey-level" only... */
			if (act->idroot == ID_KE)
				saction->action = act;
			else
				printf("ERROR: cannot assign Action '%s' to Shape Key Editor, as action doesn't animate Shape Keys\n", act->id.name+2);
		}
		else {
			printf("ACK: who's trying to set an action while not in a mode displaying a single Action only?\n");
		}
	}
}

static void rna_SpaceDopeSheetEditor_action_update(Main *UNUSED(bmain), Scene *scene, PointerRNA *ptr)
{
	SpaceAction *saction= (SpaceAction*)(ptr->data);
	Object *obact= (scene->basact)? scene->basact->object: NULL;

	/* we must set this action to be the one used by active object (if not pinned) */
	if (obact/* && saction->pin == 0*/) {
		AnimData *adt = NULL;
		
		if (saction->mode == SACTCONT_ACTION) {
			// TODO: context selector could help decide this with more control?
			adt= BKE_id_add_animdata(&obact->id); /* this only adds if non-existant */
		}
		else if (saction->mode == SACTCONT_SHAPEKEY) {
			Key *key = ob_get_key(obact);
			if (key)
				adt= BKE_id_add_animdata(&key->id); /* this only adds if non-existant */
		}
		
		/* set action */
		if (adt) {
			/* fix id-count of action we're replacing */
			id_us_min(&adt->action->id);
			
			/* show new id-count of action we're replacing */
			adt->action= saction->action;
			id_us_plus(&adt->action->id);
		}
		
		/* force depsgraph flush too */
		DAG_id_tag_update(&obact->id, OB_RECALC_OB|OB_RECALC_DATA);
	}
}

static void rna_SpaceDopeSheetEditor_mode_update(Main *UNUSED(bmain), Scene *scene, PointerRNA *ptr)
{
	SpaceAction *saction= (SpaceAction*)(ptr->data);
	Object *obact= (scene->basact)? scene->basact->object: NULL;
	
	/* special exceptions for ShapeKey Editor mode */
	if (saction->mode == SACTCONT_SHAPEKEY) {
		Key *key = ob_get_key(obact);
		
		/* 1)	update the action stored for the editor */
		if (key)
			saction->action = (key->adt)? key->adt->action : NULL;
		else
			saction->action = NULL;
		
		/* 2)	enable 'show sliders' by default, since one of the main
		 *		points of the ShapeKey Editor is to provide a one-stop shop
		 *		for controlling the shapekeys, whose main control is the value
		 */
		saction->flag |= SACTION_SLIDERS;
	}
	/* make sure action stored is valid */
	else if (saction->mode == SACTCONT_ACTION) {
		/* 1)	update the action stored for the editor */
		// TODO: context selector could help decide this with more control?
		if (obact)
			saction->action = (obact->adt)? obact->adt->action : NULL;
		else
			saction->action = NULL;
	}
}

/* Space Graph Editor */

static void rna_SpaceGraphEditor_display_mode_update(bContext *C, PointerRNA *UNUSED(ptr))
{
	//SpaceIpo *sipo= (SpaceIpo*)(ptr->data);
	ScrArea *sa= CTX_wm_area(C);
	
	/* after changing view mode, must force recalculation of F-Curve colors 
	 * which can only be achieved using refresh as opposed to redraw
	 */
	ED_area_tag_refresh(sa);
}

static int rna_SpaceGraphEditor_has_ghost_curves_get(PointerRNA *ptr)
{
	SpaceIpo *sipo= (SpaceIpo*)(ptr->data);
	return (sipo->ghostCurves.first != NULL);
}

static void rna_Sequencer_display_mode_update(bContext *C, PointerRNA *ptr)
{
	int view = RNA_enum_get(ptr, "view_type");

	ED_sequencer_update_view(C, view);
}

static float rna_BackgroundImage_opacity_get(PointerRNA *ptr)
{
	BGpic *bgpic= (BGpic *)ptr->data;
	return 1.0f-bgpic->blend;
}

static void rna_BackgroundImage_opacity_set(PointerRNA *ptr, float value)
{
	BGpic *bgpic= (BGpic *)ptr->data;
	bgpic->blend = 1.0f - value;
}

static EnumPropertyItem *rna_SpaceProperties_texture_context_itemf(bContext *C, PointerRNA *UNUSED(ptr), PropertyRNA *UNUSED(prop), int *free)
{
	Scene *scene = CTX_data_scene(C);
	Object *ob = CTX_data_active_object(C);
	EnumPropertyItem *item= NULL;
	EnumPropertyItem tmp= {0, "", 0, "", ""};
	int totitem= 0;

	if(ob) {
		if(ob->type == OB_LAMP) {
			tmp.value = SB_TEXC_MAT_OR_LAMP;
			tmp.description = "Show Lamp Textures";
			tmp.identifier = "LAMP";
			tmp.icon = ICON_LAMP_POINT;
			RNA_enum_item_add(&item, &totitem, &tmp);
		}
		else if(ob->totcol) {
			tmp.value = SB_TEXC_MAT_OR_LAMP;
			tmp.description = "Show Material Textures";
			tmp.identifier = "MATERIAL";
			tmp.icon = ICON_MATERIAL;
			RNA_enum_item_add(&item, &totitem, &tmp);
		}

		if(ob->particlesystem.first) {
			tmp.value = SB_TEXC_PARTICLES;
			tmp.description = "Show Particle Textures";
			tmp.identifier = "PARTICLE";
			tmp.icon = ICON_PARTICLES;
			RNA_enum_item_add(&item, &totitem, &tmp);
		}
	}

	if(scene && scene->world) {
		tmp.value = SB_TEXC_WORLD;
		tmp.description = "Show World Textures";
		tmp.identifier = "WORLD";
		tmp.icon = ICON_WORLD;
		RNA_enum_item_add(&item, &totitem, &tmp);
	}

	tmp.value = SB_TEXC_BRUSH;
	tmp.description = "Show Brush Textures";
	tmp.identifier = "BRUSH";
	tmp.icon = ICON_BRUSH_DATA;
	RNA_enum_item_add(&item, &totitem, &tmp);
	
	RNA_enum_item_end(&item, &totitem);
	*free = 1;

	return item;
}

#else

static void rna_def_space(BlenderRNA *brna)
{
	StructRNA *srna;
	PropertyRNA *prop;
	
	srna= RNA_def_struct(brna, "Space", NULL);
	RNA_def_struct_sdna(srna, "SpaceLink");
	RNA_def_struct_ui_text(srna, N_("Space"), N_("Space data for a screen area"));
	RNA_def_struct_refine_func(srna, "rna_Space_refine");
	
	prop= RNA_def_property(srna, "type", PROP_ENUM, PROP_NONE);
	RNA_def_property_enum_sdna(prop, NULL, "spacetype");
	RNA_def_property_enum_items(prop, space_type_items);
	RNA_def_property_clear_flag(prop, PROP_EDITABLE);
	RNA_def_property_ui_text(prop, N_("Type"), N_("Space data type"));
}

static void rna_def_space_image_uv(BlenderRNA *brna)
{
	StructRNA *srna;
	PropertyRNA *prop;

	static EnumPropertyItem sticky_mode_items[] = {
		{SI_STICKY_DISABLE, "DISABLED", ICON_STICKY_UVS_DISABLE, N_("Disabled"), N_("Sticky vertex selection disabled")},
		{SI_STICKY_LOC, "SHARED_LOCATION", ICON_STICKY_UVS_LOC, N_("Shared Location"), N_("Select UVs that are at the same location and share a mesh vertex")},
		{SI_STICKY_VERTEX, "SHARED_VERTEX", ICON_STICKY_UVS_VERT, N_("Shared Vertex"), N_("Select UVs that share mesh vertex, irrespective if they are in the same location")},
		{0, NULL, 0, NULL, NULL}};

	static EnumPropertyItem dt_uv_items[] = {
		{SI_UVDT_OUTLINE, "OUTLINE", 0, N_("Outline"), N_("Draw white edges with black outline")},
		{SI_UVDT_DASH, "DASH", 0, N_("Dash"), N_("Draw dashed black-white edges")},
		{SI_UVDT_BLACK, "BLACK", 0, N_("Black"), N_("Draw black edges")},
		{SI_UVDT_WHITE, "WHITE", 0, N_("White"), N_("Draw white edges")},
		{0, NULL, 0, NULL, NULL}};

	static EnumPropertyItem dt_uvstretch_items[] = {
		{SI_UVDT_STRETCH_ANGLE, "ANGLE", 0, N_("Angle"), N_("Angular distortion between UV and 3D angles")},
		{SI_UVDT_STRETCH_AREA, "AREA", 0, N_("Area"), N_("Area distortion between UV and 3D faces")},
		{0, NULL, 0, NULL, NULL}};

	static EnumPropertyItem pivot_items[] = {
		{V3D_CENTER, "CENTER", ICON_ROTATE, N_("Bounding Box Center"), ""},
		{V3D_CENTROID, "MEDIAN", ICON_ROTATECENTER, N_("Median Point"), ""},
		{V3D_CURSOR, "CURSOR", ICON_CURSOR, N_("2D Cursor"), ""},
		{0, NULL, 0, NULL, NULL}};

	srna= RNA_def_struct(brna, "SpaceUVEditor", NULL);
	RNA_def_struct_sdna(srna, "SpaceImage");
	RNA_def_struct_nested(brna, srna, "SpaceImageEditor");
	RNA_def_struct_ui_text(srna, N_("Space UV Editor"), N_("UV editor data for the image editor space"));

	/* selection */
	prop= RNA_def_property(srna, "sticky_select_mode", PROP_ENUM, PROP_NONE);
	RNA_def_property_enum_sdna(prop, NULL, "sticky");
	RNA_def_property_enum_items(prop, sticky_mode_items);
	RNA_def_property_ui_text(prop, N_("Sticky Selection Mode"), N_("Automatically select also UVs sharing the same vertex as the ones being selected"));
	RNA_def_property_update(prop, NC_SPACE|ND_SPACE_IMAGE, NULL);

	/* drawing */
	prop= RNA_def_property(srna, "edge_draw_type", PROP_ENUM, PROP_NONE);
	RNA_def_property_enum_sdna(prop, NULL, "dt_uv");
	RNA_def_property_enum_items(prop, dt_uv_items);
	RNA_def_property_ui_text(prop, N_("Edge Draw Type"), N_("Draw type for drawing UV edges"));
	RNA_def_property_update(prop, NC_SPACE|ND_SPACE_IMAGE, NULL);

	prop= RNA_def_property(srna, "show_smooth_edges", PROP_BOOLEAN, PROP_NONE);
	RNA_def_property_boolean_sdna(prop, NULL, "flag", SI_SMOOTH_UV);
	RNA_def_property_ui_text(prop, N_("Draw Smooth Edges"), N_("Draw UV edges anti-aliased"));
	RNA_def_property_update(prop, NC_SPACE|ND_SPACE_IMAGE, NULL);

	prop= RNA_def_property(srna, "show_stretch", PROP_BOOLEAN, PROP_NONE);
	RNA_def_property_boolean_sdna(prop, NULL, "flag", SI_DRAW_STRETCH);
	RNA_def_property_ui_text(prop, N_("Draw Stretch"), N_("Draw faces colored according to the difference in shape between UVs and their 3D coordinates (blue for low distortion, red for high distortion)"));
	RNA_def_property_update(prop, NC_SPACE|ND_SPACE_IMAGE, NULL);

	prop= RNA_def_property(srna, "draw_stretch_type", PROP_ENUM, PROP_NONE);
	RNA_def_property_enum_sdna(prop, NULL, "dt_uvstretch");
	RNA_def_property_enum_items(prop, dt_uvstretch_items);
	RNA_def_property_ui_text(prop, N_("Draw Stretch Type"), N_("Type of stretch to draw"));
	RNA_def_property_update(prop, NC_SPACE|ND_SPACE_IMAGE, NULL);

	prop= RNA_def_property(srna, "show_modified_edges", PROP_BOOLEAN, PROP_NONE);
	RNA_def_property_boolean_sdna(prop, NULL, "flag", SI_DRAWSHADOW);
	RNA_def_property_ui_text(prop, N_("Draw Modified Edges"), N_("Draw edges after modifiers are applied"));
	RNA_def_property_update(prop, NC_SPACE|ND_SPACE_IMAGE, NULL);

	prop= RNA_def_property(srna, "show_other_objects", PROP_BOOLEAN, PROP_NONE);
	RNA_def_property_boolean_sdna(prop, NULL, "flag", SI_DRAW_OTHER);
	RNA_def_property_ui_text(prop, N_("Draw Other Objects"), N_("Draw other selected objects that share the same image"));
	RNA_def_property_update(prop, NC_SPACE|ND_SPACE_IMAGE, NULL);

	prop= RNA_def_property(srna, "show_normalized_coords", PROP_BOOLEAN, PROP_NONE);
	RNA_def_property_boolean_sdna(prop, NULL, "flag", SI_COORDFLOATS);
	RNA_def_property_ui_text(prop, N_("Normalized Coordinates"), N_("Display UV coordinates from 0.0 to 1.0 rather than in pixels"));
	RNA_def_property_update(prop, NC_SPACE|ND_SPACE_IMAGE, NULL);

	prop= RNA_def_property(srna, "show_faces", PROP_BOOLEAN, PROP_NONE);
	RNA_def_property_boolean_negative_sdna(prop, NULL, "flag", SI_NO_DRAWFACES);
	RNA_def_property_ui_text(prop, N_("Draw Faces"), N_("Draw faces over the image"));
	RNA_def_property_update(prop, NC_SPACE|ND_SPACE_IMAGE, NULL);

	prop= RNA_def_property(srna, "cursor_location", PROP_FLOAT, PROP_XYZ);
	RNA_def_property_array(prop, 2);
	RNA_def_property_float_funcs(prop, "rna_SpaceImageEditor_cursor_location_get", "rna_SpaceImageEditor_cursor_location_set", NULL);
	RNA_def_property_ui_text(prop, N_("2D Cursor Location"), N_("2D cursor location for this view"));
	RNA_def_property_update(prop, NC_SPACE|ND_SPACE_IMAGE, NULL);

	/* todo: move edge and face drawing options here from G.f */

	prop= RNA_def_property(srna, "use_snap_to_pixels", PROP_BOOLEAN, PROP_NONE);
	RNA_def_property_boolean_sdna(prop, NULL, "flag", SI_PIXELSNAP);
	RNA_def_property_ui_text(prop, N_("Snap to Pixels"), N_("Snap UVs to pixel locations while editing"));
	RNA_def_property_update(prop, NC_SPACE|ND_SPACE_IMAGE, NULL);

	prop= RNA_def_property(srna, "lock_bounds", PROP_BOOLEAN, PROP_NONE);
	RNA_def_property_boolean_sdna(prop, NULL, "flag", SI_CLIP_UV);
	RNA_def_property_ui_text(prop, N_("Constrain to Image Bounds"), N_("Constraint to stay within the image bounds while editing"));
	RNA_def_property_update(prop, NC_SPACE|ND_SPACE_IMAGE, NULL);

	prop= RNA_def_property(srna, "use_live_unwrap", PROP_BOOLEAN, PROP_NONE);
	RNA_def_property_boolean_sdna(prop, NULL, "flag", SI_LIVE_UNWRAP);
	RNA_def_property_ui_text(prop, N_("Live Unwrap"), N_("Continuously unwrap the selected UV island while transforming pinned vertices"));
	RNA_def_property_update(prop, NC_SPACE|ND_SPACE_IMAGE, NULL);

	prop= RNA_def_property(srna, "pivot_point", PROP_ENUM, PROP_NONE);
	RNA_def_property_enum_sdna(prop, NULL, "around");
	RNA_def_property_enum_items(prop, pivot_items);
	RNA_def_property_ui_text(prop, N_("Pivot"), N_("Rotation/Scaling Pivot"));
	RNA_def_property_update(prop, NC_SPACE|ND_SPACE_IMAGE, NULL);
}

static void rna_def_space_outliner(BlenderRNA *brna)
{
	StructRNA *srna;
	PropertyRNA *prop;

	static EnumPropertyItem display_mode_items[] = {
		{SO_ALL_SCENES, "ALL_SCENES", 0, N_("All Scenes"), N_("Display datablocks in all scenes")},
		{SO_CUR_SCENE, "CURRENT_SCENE", 0, N_("Current Scene"), N_("Display datablocks in current scene")},
		{SO_VISIBLE, "VISIBLE_LAYERS", 0, N_("Visible Layers"), N_("Display datablocks in visible layers")},
		{SO_SELECTED, "SELECTED", 0, N_("Selected"), N_("Display datablocks of selected objects")},
		{SO_ACTIVE, "ACTIVE", 0, N_("Active"), N_("Display datablocks of active object")},
		{SO_SAME_TYPE, "SAME_TYPES", 0, N_("Same Types"), N_("Display datablocks of all objects of same type as selected object")},
		{SO_GROUPS, "GROUPS", 0, N_("Groups"), N_("Display groups and their datablocks")},
		{SO_LIBRARIES, "LIBRARIES", 0, N_("Libraries"), N_("Display libraries")},
		{SO_SEQUENCE, "SEQUENCE", 0, N_("Sequence"), N_("Display sequence datablocks")},
		{SO_DATABLOCKS, "DATABLOCKS", 0, N_("Datablocks"), N_("Display raw datablocks")},
		{SO_USERDEF, "USER_PREFERENCES", 0, N_("User Preferences"), N_("Display the user preference datablocks")},
		{SO_KEYMAP, "KEYMAPS", 0, N_("Key Maps"), N_("Display keymap datablocks")},
		{0, NULL, 0, NULL, NULL}};
	
	srna= RNA_def_struct(brna, "SpaceOutliner", "Space");
	RNA_def_struct_sdna(srna, "SpaceOops");
	RNA_def_struct_ui_text(srna, "Space Outliner", "Outliner space data");
	
	prop= RNA_def_property(srna, "display_mode", PROP_ENUM, PROP_NONE);
	RNA_def_property_enum_sdna(prop, NULL, "outlinevis");
	RNA_def_property_enum_items(prop, display_mode_items);
	RNA_def_property_ui_text(prop, N_("Display Mode"), N_("Type of information to display"));
	RNA_def_property_update(prop, NC_SPACE|ND_SPACE_OUTLINER, NULL);
	
	prop= RNA_def_property(srna, "filter_text", PROP_STRING, PROP_NONE);
	RNA_def_property_string_sdna(prop, NULL, "search_string");
	RNA_def_property_ui_text(prop, N_("Display Filter"), N_("Live search filtering string"));
	RNA_def_property_update(prop, NC_SPACE|ND_SPACE_OUTLINER, NULL);
	
	prop= RNA_def_property(srna, "use_filter_case_sensitive", PROP_BOOLEAN, PROP_NONE);
	RNA_def_property_boolean_sdna(prop, NULL, "search_flags", SO_FIND_CASE_SENSITIVE);
	RNA_def_property_ui_text(prop, N_("Case Sensitive Matches Only"), N_("Only use case sensitive matches of search string"));
	RNA_def_property_update(prop, NC_SPACE|ND_SPACE_OUTLINER, NULL);
	
	prop= RNA_def_property(srna, "use_filter_complete", PROP_BOOLEAN, PROP_NONE);
	RNA_def_property_boolean_sdna(prop, NULL, "search_flags", SO_FIND_COMPLETE);
	RNA_def_property_ui_text(prop, N_("Complete Matches Only"), N_("Only use complete matches of search string"));
	RNA_def_property_update(prop, NC_SPACE|ND_SPACE_OUTLINER, NULL);
	
	prop= RNA_def_property(srna, "show_restrict_columns", PROP_BOOLEAN, PROP_NONE);
	RNA_def_property_boolean_negative_sdna(prop, NULL, "flag", SO_HIDE_RESTRICTCOLS);
	RNA_def_property_ui_text(prop, N_("Show Restriction Columns"), N_("Show column"));
	RNA_def_property_update(prop, NC_SPACE|ND_SPACE_OUTLINER, NULL);
}

static void rna_def_background_image(BlenderRNA *brna)
{
	StructRNA *srna;
	PropertyRNA *prop;

	/* note: combinations work but dont flip so arnt that useful */
	static EnumPropertyItem bgpic_axis_items[] = {
		{0, "", 0, N_("X Axis"), ""},
		{(1<<RV3D_VIEW_LEFT), "LEFT", 0, N_("Left"), N_("Show background image while looking to the left")},
		{(1<<RV3D_VIEW_RIGHT), "RIGHT", 0, N_("Right"), N_("Show background image while looking to the right")},
		/*{(1<<RV3D_VIEW_LEFT)|(1<<RV3D_VIEW_RIGHT), "LEFT_RIGHT", 0, "Left/Right", ""},*/
		{0, "", 0, N_("Y Axis"), ""},
		{(1<<RV3D_VIEW_BACK), "BACK", 0, N_("Back"), N_("Show background image in back view")},
		{(1<<RV3D_VIEW_FRONT), "FRONT", 0, N_("Front"), N_("Show background image in front view")},
		/*{(1<<RV3D_VIEW_BACK)|(1<<RV3D_VIEW_FRONT), "BACK_FRONT", 0, "Back/Front", ""},*/
		{0, "", 0, N_("Z Axis"), ""},
		{(1<<RV3D_VIEW_BOTTOM), "BOTTOM", 0, N_("Bottom"), N_("Show background image in bottom view")},
		{(1<<RV3D_VIEW_TOP), "TOP", 0, N_("Top"), N_("Show background image in top view")},
		/*{(1<<RV3D_VIEW_BOTTOM)|(1<<RV3D_VIEW_TOP), "BOTTOM_TOP", 0, "Top/Bottom", ""},*/
		{0, "", 0, N_("Other"), ""},
		{0, "ALL", 0, N_("All Views"), N_("Show background image in all views")},
		{(1<<RV3D_VIEW_CAMERA), "CAMERA", 0, N_("Camera"), N_("Show background image in camera view")},
		{0, NULL, 0, NULL, NULL}};

	srna= RNA_def_struct(brna, "BackgroundImage", NULL);
	RNA_def_struct_sdna(srna, "BGpic");
	RNA_def_struct_ui_text(srna, N_("Background Image"), N_("Image and settings for display in the 3d View background"));

	prop= RNA_def_property(srna, "image", PROP_POINTER, PROP_NONE);
	RNA_def_property_pointer_sdna(prop, NULL, "ima");
	RNA_def_property_ui_text(prop, N_("Image"), N_("Image displayed and edited in this space"));
	RNA_def_property_flag(prop, PROP_EDITABLE);
	RNA_def_property_update(prop, NC_SPACE|ND_SPACE_VIEW3D, NULL);

	prop= RNA_def_property(srna, "image_user", PROP_POINTER, PROP_NONE);
	RNA_def_property_flag(prop, PROP_NEVER_NULL);
	RNA_def_property_pointer_sdna(prop, NULL, "iuser");
	RNA_def_property_ui_text(prop, N_("Image User"), N_("Parameters defining which layer, pass and frame of the image is displayed"));
	RNA_def_property_update(prop, NC_SPACE|ND_SPACE_VIEW3D, NULL);
	
	prop= RNA_def_property(srna, "offset_x", PROP_FLOAT, PROP_NONE);
	RNA_def_property_float_sdna(prop, NULL, "xof");
	RNA_def_property_ui_text(prop, N_("X Offset"), N_("Offsets image horizontally from the world origin"));
	RNA_def_property_update(prop, NC_SPACE|ND_SPACE_VIEW3D, NULL);
	
	prop= RNA_def_property(srna, "offset_y", PROP_FLOAT, PROP_NONE);
	RNA_def_property_float_sdna(prop, NULL, "yof");
	RNA_def_property_ui_text(prop, N_("Y Offset"), N_("Offsets image vertically from the world origin"));
	RNA_def_property_update(prop, NC_SPACE|ND_SPACE_VIEW3D, NULL);
	
	prop= RNA_def_property(srna, "size", PROP_FLOAT, PROP_NONE);
	RNA_def_property_float_sdna(prop, NULL, "size");
	RNA_def_property_ui_text(prop, N_("Size"), N_("Scaling factor for the background image"));
	RNA_def_property_range(prop, 0.0, FLT_MAX);
	RNA_def_property_update(prop, NC_SPACE|ND_SPACE_VIEW3D, NULL);
	
	prop= RNA_def_property(srna, "opacity", PROP_FLOAT, PROP_NONE);
	RNA_def_property_float_sdna(prop, NULL, "blend");
	RNA_def_property_float_funcs(prop, "rna_BackgroundImage_opacity_get", "rna_BackgroundImage_opacity_set", NULL);
	RNA_def_property_ui_text(prop, N_("Opacity"), N_("Image opacity to blend the image against the background color"));
	RNA_def_property_range(prop, 0.0, 1.0);
	RNA_def_property_update(prop, NC_SPACE|ND_SPACE_VIEW3D, NULL);

	prop= RNA_def_property(srna, "view_axis", PROP_ENUM, PROP_NONE);
	RNA_def_property_enum_sdna(prop, NULL, "view");
	RNA_def_property_enum_items(prop, bgpic_axis_items);
	RNA_def_property_ui_text(prop, N_("Image Axis"), N_("The axis to display the image on"));
	RNA_def_property_update(prop, NC_SPACE|ND_SPACE_VIEW3D, NULL);

	prop= RNA_def_property(srna, "show_expanded", PROP_BOOLEAN, PROP_NONE);
	RNA_def_property_boolean_sdna(prop, NULL, "flag", V3D_BGPIC_EXPANDED);
	RNA_def_property_ui_text(prop, N_("Show Expanded"), N_("Show the expanded in the user interface"));
	RNA_def_property_ui_icon(prop, ICON_TRIA_RIGHT, 1);

}

static void rna_def_space_view3d(BlenderRNA *brna)
{
	StructRNA *srna;
	PropertyRNA *prop;
	const int matrix_dimsize[]= {4, 4};
		
	static EnumPropertyItem pivot_items[] = {
		{V3D_CENTER, "BOUNDING_BOX_CENTER", ICON_ROTATE, N_("Bounding Box Center"), N_("Pivot around bounding box center of selected object(s)")},
		{V3D_CURSOR, "CURSOR", ICON_CURSOR, N_("3D Cursor"), N_("Pivot around the 3D cursor")},
		{V3D_LOCAL, "INDIVIDUAL_ORIGINS", ICON_ROTATECOLLECTION, N_("Individual Origins"), N_("Pivot around each object's own origin")},
		{V3D_CENTROID, "MEDIAN_POINT", ICON_ROTATECENTER, N_("Median Point"), N_("Pivot around the median point of selected objects")},
		{V3D_ACTIVE, "ACTIVE_ELEMENT", ICON_ROTACTIVE, N_("Active Element"), N_("Pivot around active object")},
		{0, NULL, 0, NULL, NULL}};

	static EnumPropertyItem rv3d_persp_items[] = {
		{RV3D_PERSP, "PERSP", 0, N_("Perspective"), ""},
		{RV3D_ORTHO, "ORTHO", 0, N_("Orthographic"), ""},
		{RV3D_CAMOB, "CAMERA", 0, N_("Camera"), ""},
		{0, NULL, 0, NULL, NULL}};
	
	srna= RNA_def_struct(brna, "SpaceView3D", "Space");
	RNA_def_struct_sdna(srna, "View3D");
	RNA_def_struct_ui_text(srna, N_("3D View Space"), N_("3D View space data"));
	
	prop= RNA_def_property(srna, "camera", PROP_POINTER, PROP_NONE);
	RNA_def_property_flag(prop, PROP_EDITABLE);
	RNA_def_property_pointer_sdna(prop, NULL, "camera");
	RNA_def_property_ui_text(prop, N_("Camera"), N_("Active camera used in this view (when unlocked from the scene's active camera)"));
	RNA_def_property_update(prop, NC_SPACE|ND_SPACE_VIEW3D, NULL);
	
	prop= RNA_def_property(srna, "lock_object", PROP_POINTER, PROP_NONE);
	RNA_def_property_flag(prop, PROP_EDITABLE);
	RNA_def_property_pointer_sdna(prop, NULL, "ob_centre");
	RNA_def_property_ui_text(prop, N_("Lock to Object"), N_("3D View center is locked to this object's position"));
	RNA_def_property_update(prop, NC_SPACE|ND_SPACE_VIEW3D, NULL);
	
	prop= RNA_def_property(srna, "lock_bone", PROP_STRING, PROP_NONE);
	RNA_def_property_string_sdna(prop, NULL, "ob_centre_bone");
	RNA_def_property_ui_text(prop, N_("Lock to Bone"), N_("3D View center is locked to this bone's position"));
	RNA_def_property_update(prop, NC_SPACE|ND_SPACE_VIEW3D, NULL);

	prop= RNA_def_property(srna, "lock_cursor", PROP_BOOLEAN, PROP_NONE);
	RNA_def_property_boolean_sdna(prop, NULL, "ob_centre_cursor", 1);
	RNA_def_property_ui_text(prop, N_("Lock to Cursor"), N_("3D View center is locked to the cursor's position"));
	RNA_def_property_update(prop, NC_SPACE|ND_SPACE_VIEW3D, NULL);

	prop= RNA_def_property(srna, "viewport_shade", PROP_ENUM, PROP_NONE);
	RNA_def_property_enum_sdna(prop, NULL, "drawtype");
	RNA_def_property_enum_items(prop, viewport_shade_items);
	RNA_def_property_ui_text(prop, N_("Viewport Shading"), N_("Method to display/shade objects in the 3D View"));
	RNA_def_property_update(prop, NC_SPACE|ND_SPACE_VIEW3D, NULL);

	prop= RNA_def_property(srna, "local_view", PROP_POINTER, PROP_NONE);
	RNA_def_property_pointer_sdna(prop, NULL, "localvd");
	RNA_def_property_ui_text(prop, N_("Local View"), N_("Display an isolated sub-set of objects, apart from the scene visibility"));
	
	prop= RNA_def_property(srna, "cursor_location", PROP_FLOAT, PROP_XYZ_LENGTH);
	RNA_def_property_array(prop, 3);
	RNA_def_property_float_funcs(prop, "rna_View3D_CursorLocation_get", "rna_View3D_CursorLocation_set", NULL);
	RNA_def_property_ui_text(prop, N_("3D Cursor Location"), N_("3D cursor location for this view (dependent on local view setting)"));
	RNA_def_property_ui_range(prop, -10000.0, 10000.0, 10, 4);
	RNA_def_property_update(prop, NC_SPACE|ND_SPACE_VIEW3D, NULL);
	
	prop= RNA_def_property(srna, "lens", PROP_FLOAT, PROP_NONE);
	RNA_def_property_float_sdna(prop, NULL, "lens");
	RNA_def_property_ui_text(prop, N_("Lens"), N_("Lens angle (mm) in perspective view"));
	RNA_def_property_range(prop, 1.0f, 250.0f);
	RNA_def_property_update(prop, NC_SPACE|ND_SPACE_VIEW3D, NULL);
	
	prop= RNA_def_property(srna, "clip_start", PROP_FLOAT, PROP_DISTANCE);
	RNA_def_property_float_sdna(prop, NULL, "near");
	RNA_def_property_range(prop, 0.001f, FLT_MAX);
	RNA_def_property_ui_text(prop, N_("Clip Start"), N_("3D View near clipping distance"));
	RNA_def_property_update(prop, NC_SPACE|ND_SPACE_VIEW3D, NULL);

	prop= RNA_def_property(srna, "clip_end", PROP_FLOAT, PROP_DISTANCE);
	RNA_def_property_float_sdna(prop, NULL, "far");
	RNA_def_property_range(prop, 1.0f, FLT_MAX);
	RNA_def_property_ui_text(prop, N_("Clip End"), N_("3D View far clipping distance"));
	RNA_def_property_update(prop, NC_SPACE|ND_SPACE_VIEW3D, NULL);

	prop= RNA_def_property(srna, "grid_scale", PROP_FLOAT, PROP_NONE);
	RNA_def_property_float_sdna(prop, NULL, "grid");
	RNA_def_property_ui_text(prop, N_("Grid Scale"), N_("The distance between 3D View grid lines"));
	RNA_def_property_range(prop, 0.0f, FLT_MAX);
	RNA_def_property_update(prop, NC_SPACE|ND_SPACE_VIEW3D, NULL);

	prop= RNA_def_property(srna, "grid_lines", PROP_INT, PROP_NONE);
	RNA_def_property_int_sdna(prop, NULL, "gridlines");
	RNA_def_property_ui_text(prop, N_("Grid Lines"), N_("The number of grid lines to display in perspective view"));
	RNA_def_property_range(prop, 0, 1024);
	RNA_def_property_update(prop, NC_SPACE|ND_SPACE_VIEW3D, NULL);
	
	prop= RNA_def_property(srna, "grid_subdivisions", PROP_INT, PROP_NONE);
	RNA_def_property_int_sdna(prop, NULL, "gridsubdiv");
	RNA_def_property_ui_text(prop, N_("Grid Subdivisions"), N_("The number of subdivisions between grid lines"));
	RNA_def_property_range(prop, 1, 1024);
	RNA_def_property_update(prop, NC_SPACE|ND_SPACE_VIEW3D, NULL);
	
	prop= RNA_def_property(srna, "show_floor", PROP_BOOLEAN, PROP_NONE);
	RNA_def_property_boolean_sdna(prop, NULL, "gridflag", V3D_SHOW_FLOOR);
	RNA_def_property_ui_text(prop, N_("Display Grid Floor"), N_("Show the ground plane grid in perspective view"));
	RNA_def_property_update(prop, NC_SPACE|ND_SPACE_VIEW3D, NULL);
	
	prop= RNA_def_property(srna, "show_axis_x", PROP_BOOLEAN, PROP_NONE);
	RNA_def_property_boolean_sdna(prop, NULL, "gridflag", V3D_SHOW_X);
	RNA_def_property_ui_text(prop, N_("Display X Axis"), N_("Show the X axis line in perspective view"));
	RNA_def_property_update(prop, NC_SPACE|ND_SPACE_VIEW3D, NULL);
	
	prop= RNA_def_property(srna, "show_axis_y", PROP_BOOLEAN, PROP_NONE);
	RNA_def_property_boolean_sdna(prop, NULL, "gridflag", V3D_SHOW_Y);
	RNA_def_property_ui_text(prop, N_("Display Y Axis"), N_("Show the Y axis line in perspective view"));
	RNA_def_property_update(prop, NC_SPACE|ND_SPACE_VIEW3D, NULL);
	
	prop= RNA_def_property(srna, "show_axis_z", PROP_BOOLEAN, PROP_NONE);
	RNA_def_property_boolean_sdna(prop, NULL, "gridflag", V3D_SHOW_Z);
	RNA_def_property_ui_text(prop, N_("Display Z Axis"), N_("Show the Z axis line in perspective view"));
	RNA_def_property_update(prop, NC_SPACE|ND_SPACE_VIEW3D, NULL);
	
	prop= RNA_def_property(srna, "show_outline_selected", PROP_BOOLEAN, PROP_NONE);
	RNA_def_property_boolean_sdna(prop, NULL, "flag", V3D_SELECT_OUTLINE);
	RNA_def_property_ui_text(prop, N_("Outline Selected"), N_("Show an outline highlight around selected objects in non-wireframe views"));
	RNA_def_property_update(prop, NC_SPACE|ND_SPACE_VIEW3D, NULL);
	
	prop= RNA_def_property(srna, "show_all_objects_origin", PROP_BOOLEAN, PROP_NONE);
	RNA_def_property_boolean_sdna(prop, NULL, "flag", V3D_DRAW_CENTERS);
	RNA_def_property_ui_text(prop, N_("All Object Origins"), N_("Show the object origin center dot for all (selected and unselected) objects"));
	RNA_def_property_update(prop, NC_SPACE|ND_SPACE_VIEW3D, NULL);

	prop= RNA_def_property(srna, "show_relationship_lines", PROP_BOOLEAN, PROP_NONE);
	RNA_def_property_boolean_negative_sdna(prop, NULL, "flag", V3D_HIDE_HELPLINES);
	RNA_def_property_ui_text(prop, N_("Relationship Lines"), N_("Show dashed lines indicating parent or constraint relationships"));
	RNA_def_property_update(prop, NC_SPACE|ND_SPACE_VIEW3D, NULL);
	
	prop= RNA_def_property(srna, "show_textured_solid", PROP_BOOLEAN, PROP_NONE);
	RNA_def_property_boolean_sdna(prop, NULL, "flag2", V3D_SOLID_TEX);
	RNA_def_property_ui_text(prop, N_("Textured Solid"), N_("Display face-assigned textures in solid view"));
	RNA_def_property_update(prop, NC_SPACE|ND_SPACE_VIEW3D, NULL);

	prop= RNA_def_property(srna, "lock_camera", PROP_BOOLEAN, PROP_NONE);
	RNA_def_property_boolean_sdna(prop, NULL, "flag2", V3D_LOCK_CAMERA);
	RNA_def_property_ui_text(prop, N_("Lock Camera to View"), N_("Enable view navigation within the camera view"));
	RNA_def_property_update(prop, NC_SPACE|ND_SPACE_VIEW3D, NULL);

	prop= RNA_def_property(srna, "show_only_render", PROP_BOOLEAN, PROP_NONE);
	RNA_def_property_boolean_sdna(prop, NULL, "flag2", V3D_RENDER_OVERRIDE);
	RNA_def_property_ui_text(prop, N_("Only Render"), N_("Display only objects which will be rendered"));
	RNA_def_property_update(prop, NC_SPACE|ND_SPACE_VIEW3D, NULL);
	
	prop= RNA_def_property(srna, "use_occlude_geometry", PROP_BOOLEAN, PROP_NONE);
	RNA_def_property_boolean_sdna(prop, NULL, "flag", V3D_ZBUF_SELECT);
	RNA_def_property_ui_text(prop, N_("Occlude Geometry"), N_("Limit selection to visible (clipped with depth buffer)"));
	RNA_def_property_ui_icon(prop, ICON_ORTHO, 0);
	RNA_def_property_update(prop, NC_SPACE|ND_SPACE_VIEW3D, NULL);

	prop= RNA_def_property(srna, "background_images", PROP_COLLECTION, PROP_NONE);
	RNA_def_property_collection_sdna(prop, NULL, "bgpicbase", NULL);
	RNA_def_property_struct_type(prop, "BackgroundImage");
	RNA_def_property_ui_text(prop, N_("Background Images"), N_("List of background images"));
	RNA_def_property_update(prop, NC_SPACE|ND_SPACE_VIEW3D, NULL);

	prop= RNA_def_property(srna, "show_background_images", PROP_BOOLEAN, PROP_NONE);
	RNA_def_property_boolean_sdna(prop, NULL, "flag", V3D_DISPBGPICS);
	RNA_def_property_ui_text(prop, N_("Display Background Images"), N_("Display reference images behind objects in the 3D View"));
	RNA_def_property_update(prop, NC_SPACE|ND_SPACE_VIEW3D, NULL);

	prop= RNA_def_property(srna, "pivot_point", PROP_ENUM, PROP_NONE);
	RNA_def_property_enum_sdna(prop, NULL, "around");
	RNA_def_property_enum_items(prop, pivot_items);
	RNA_def_property_ui_text(prop, N_("Pivot Point"), N_("Pivot center for rotation/scaling"));
	RNA_def_property_update(prop, NC_SPACE|ND_SPACE_VIEW3D, "rna_SpaceView3D_pivot_update");
	
	prop= RNA_def_property(srna, "use_pivot_point_align", PROP_BOOLEAN, PROP_NONE);
	RNA_def_property_boolean_sdna(prop, NULL, "flag", V3D_ALIGN);
	RNA_def_property_ui_text(prop, N_("Align"), N_("Manipulate object centers only"));
	RNA_def_property_ui_icon(prop, ICON_ALIGN, 0);
	RNA_def_property_update(prop, NC_SPACE|ND_SPACE_VIEW3D, "rna_SpaceView3D_pivot_update");

	prop= RNA_def_property(srna, "show_manipulator", PROP_BOOLEAN, PROP_NONE);
	RNA_def_property_boolean_sdna(prop, NULL, "twflag", V3D_USE_MANIPULATOR);
	RNA_def_property_ui_text(prop, N_("Manipulator"), N_("Use a 3D manipulator widget for controlling transforms"));
	RNA_def_property_ui_icon(prop, ICON_MANIPUL, 0);
	RNA_def_property_update(prop, NC_SPACE|ND_SPACE_VIEW3D, NULL);
	
	prop= RNA_def_property(srna, "use_manipulator_translate", PROP_BOOLEAN, PROP_NONE);
	RNA_def_property_boolean_sdna(prop, NULL, "twtype", V3D_MANIP_TRANSLATE);
	RNA_def_property_ui_text(prop, N_("Manipulator Translate"), N_("Use the manipulator for movement transformations"));
	RNA_def_property_ui_icon(prop, ICON_MAN_TRANS, 0);
	RNA_def_property_update(prop, NC_SPACE|ND_SPACE_VIEW3D, NULL);
	
	prop= RNA_def_property(srna, "use_manipulator_rotate", PROP_BOOLEAN, PROP_NONE);
	RNA_def_property_boolean_sdna(prop, NULL, "twtype", V3D_MANIP_ROTATE);
	RNA_def_property_ui_text(prop, N_("Manipulator Rotate"), N_("Use the manipulator for rotation transformations"));
	RNA_def_property_ui_icon(prop, ICON_MAN_ROT, 0);
	RNA_def_property_update(prop, NC_SPACE|ND_SPACE_VIEW3D, NULL);
	
	prop= RNA_def_property(srna, "use_manipulator_scale", PROP_BOOLEAN, PROP_NONE);
	RNA_def_property_boolean_sdna(prop, NULL, "twtype", V3D_MANIP_SCALE);
	RNA_def_property_ui_text(prop, N_("Manipulator Scale"), N_("Use the manipulator for scale transformations"));
	RNA_def_property_ui_icon(prop, ICON_MAN_SCALE, 0);
	RNA_def_property_update(prop, NC_SPACE|ND_SPACE_VIEW3D, NULL);
	
	prop= RNA_def_property(srna, "transform_orientation", PROP_ENUM, PROP_NONE);
	RNA_def_property_enum_sdna(prop, NULL, "twmode");
	RNA_def_property_enum_items(prop, transform_orientation_items);
	RNA_def_property_enum_funcs(prop, NULL, NULL, "rna_TransformOrientation_itemf");
	RNA_def_property_ui_text(prop, N_("Transform Orientation"), N_("Transformation orientation"));
	RNA_def_property_update(prop, NC_SPACE|ND_SPACE_VIEW3D, NULL);

	prop= RNA_def_property(srna, "current_orientation", PROP_POINTER, PROP_NONE);
	RNA_def_property_struct_type(prop, "TransformOrientation");
	RNA_def_property_pointer_funcs(prop, "rna_CurrentOrientation_get", NULL, NULL, NULL);
	RNA_def_property_ui_text(prop, N_("Current Transform Orientation"), N_("Current Transformation orientation"));

	prop= RNA_def_property(srna, "lock_camera_and_layers", PROP_BOOLEAN, PROP_NONE);
	RNA_def_property_boolean_sdna(prop, NULL, "scenelock", 1);
	RNA_def_property_boolean_funcs(prop, NULL, "rna_SpaceView3D_lock_camera_and_layers_set");
	RNA_def_property_ui_text(prop, N_("Lock Camera and Layers"), N_("Use the scene's active camera and layers in this view, rather than local layers"));
	RNA_def_property_ui_icon(prop, ICON_LOCKVIEW_OFF, 1);
	RNA_def_property_update(prop, NC_SPACE|ND_SPACE_VIEW3D, NULL);

	prop= RNA_def_property(srna, "layers", PROP_BOOLEAN, PROP_LAYER_MEMBER);
	RNA_def_property_boolean_sdna(prop, NULL, "lay", 1);
	RNA_def_property_array(prop, 20);
	RNA_def_property_boolean_funcs(prop, NULL, "rna_SpaceView3D_layer_set");
	RNA_def_property_ui_text(prop, N_("Visible Layers"), N_("Layers visible in this 3D View"));
	RNA_def_property_update(prop, NC_SPACE|ND_SPACE_VIEW3D, "rna_SpaceView3D_layer_update");
	
	prop= RNA_def_property(srna, "layers_used", PROP_BOOLEAN, PROP_LAYER_MEMBER);
	RNA_def_property_boolean_sdna(prop, NULL, "lay_used", 1);
	RNA_def_property_array(prop, 20);
	RNA_def_property_clear_flag(prop, PROP_EDITABLE);
	RNA_def_property_ui_text(prop, N_("Used Layers"), N_("Layers that contain something"));

	prop= RNA_def_property(srna, "region_3d", PROP_POINTER, PROP_NONE);
	RNA_def_property_struct_type(prop, "RegionView3D");
	RNA_def_property_pointer_funcs(prop, "rna_SpaceView3D_region_3d_get", NULL, NULL, NULL);
	RNA_def_property_ui_text(prop, N_("3D Region"), N_("3D region in this space, in case of quad view the camera region"));

	prop= RNA_def_property(srna, "region_quadview", PROP_POINTER, PROP_NONE);
	RNA_def_property_struct_type(prop, "RegionView3D");
	RNA_def_property_pointer_funcs(prop, "rna_SpaceView3D_region_quadview_get", NULL, NULL, NULL);
	RNA_def_property_ui_text(prop, N_("Quad View Region"), N_("3D region that defines the quad view settings"));

	/* region */

	srna= RNA_def_struct(brna, "RegionView3D", NULL);
	RNA_def_struct_sdna(srna, "RegionView3D");
	RNA_def_struct_ui_text(srna, N_("3D View Region"), N_("3D View region data"));

	prop= RNA_def_property(srna, "lock_rotation", PROP_BOOLEAN, PROP_NONE);
	RNA_def_property_boolean_sdna(prop, NULL, "viewlock", RV3D_LOCKED);
	RNA_def_property_ui_text(prop, N_("Lock"), N_("Lock view rotation in side views"));
	RNA_def_property_update(prop, NC_SPACE|ND_SPACE_VIEW3D, "rna_RegionView3D_quadview_update");
	
	prop= RNA_def_property(srna, "show_sync_view", PROP_BOOLEAN, PROP_NONE);
	RNA_def_property_boolean_sdna(prop, NULL, "viewlock", RV3D_BOXVIEW);
	RNA_def_property_ui_text(prop, N_("Box"), N_("Sync view position between side views"));
	RNA_def_property_update(prop, NC_SPACE|ND_SPACE_VIEW3D, "rna_RegionView3D_quadview_update");
	
	prop= RNA_def_property(srna, "use_box_clip", PROP_BOOLEAN, PROP_NONE);
	RNA_def_property_boolean_sdna(prop, NULL, "viewlock", RV3D_BOXCLIP);
	RNA_def_property_ui_text(prop, N_("Clip"), N_("Clip objects based on what's visible in other side views"));
	RNA_def_property_update(prop, NC_SPACE|ND_SPACE_VIEW3D, "rna_RegionView3D_quadview_clip_update");
	
	prop= RNA_def_property(srna, "perspective_matrix", PROP_FLOAT, PROP_MATRIX);
	RNA_def_property_float_sdna(prop, NULL, "persmat");
	RNA_def_property_clear_flag(prop, PROP_EDITABLE); // XXX: for now, it's too risky for users to do this
	RNA_def_property_multi_array(prop, 2, matrix_dimsize);
	RNA_def_property_ui_text(prop, N_("Perspective Matrix"), N_("Current perspective matrix of the 3D region"));
	
	prop= RNA_def_property(srna, "view_matrix", PROP_FLOAT, PROP_MATRIX);
	RNA_def_property_float_sdna(prop, NULL, "viewmat");
	RNA_def_property_multi_array(prop, 2, matrix_dimsize);
	RNA_def_property_float_funcs(prop, NULL, "rna_RegionView3D_view_matrix_set", NULL);
	RNA_def_property_ui_text(prop, N_("View Matrix"), N_("Current view matrix of the 3D region"));
	RNA_def_property_update(prop, NC_SPACE|ND_SPACE_VIEW3D, NULL);

	prop= RNA_def_property(srna, "view_perspective", PROP_ENUM, PROP_NONE);
	RNA_def_property_enum_sdna(prop, NULL, "persp");
	RNA_def_property_enum_items(prop, rv3d_persp_items);
	RNA_def_property_ui_text(prop, N_("Perspective"), N_("View Perspective"));
	RNA_def_property_update(prop, NC_SPACE|ND_SPACE_VIEW3D, NULL);

	prop= RNA_def_property(srna, "is_perspective", PROP_BOOLEAN, PROP_NONE);
	RNA_def_property_boolean_sdna(prop, NULL, "is_persp", 1);
	RNA_def_property_ui_text(prop, N_("Is Perspective"), "");
	RNA_def_property_flag(prop, PROP_EDITABLE);
	
	prop= RNA_def_property(srna, "view_location", PROP_FLOAT, PROP_TRANSLATION);
#if 0
	RNA_def_property_float_sdna(prop, NULL, "ofs"); // cant use because its negated
#else
	RNA_def_property_array(prop, 3);
	RNA_def_property_float_funcs(prop, "rna_RegionView3D_view_location_get", "rna_RegionView3D_view_location_set", NULL);
#endif
	RNA_def_property_ui_text(prop, N_("View Location"), N_("View pivot location"));
	RNA_def_property_ui_range(prop, -10000.0, 10000.0, 10, 4);
	RNA_def_property_update(prop, NC_WINDOW, NULL);
	
	prop= RNA_def_property(srna, "view_rotation", PROP_FLOAT, PROP_QUATERNION); // cant use because its inverted
#if 0
	RNA_def_property_float_sdna(prop, NULL, "viewquat");
#else
	RNA_def_property_array(prop, 4);
	RNA_def_property_float_funcs(prop, "rna_RegionView3D_view_rotation_get", "rna_RegionView3D_view_rotation_set", NULL);
#endif
	RNA_def_property_ui_text(prop, N_("View Rotation"), N_("Rotation in quaternions (keep normalized)"));
	RNA_def_property_update(prop, NC_SPACE|ND_SPACE_VIEW3D, NULL);
	
	/* not sure we need rna access to these but adding anyway */
	prop= RNA_def_property(srna, "view_distance", PROP_FLOAT, PROP_UNSIGNED);
	RNA_def_property_float_sdna(prop, NULL, "dist");
	RNA_def_property_ui_text(prop, N_("Distance"), N_("Distance to the view location"));
	RNA_def_property_update(prop, NC_SPACE|ND_SPACE_VIEW3D, NULL);
}

static void rna_def_space_buttons(BlenderRNA *brna)
{
	StructRNA *srna;
	PropertyRNA *prop;

	static EnumPropertyItem buttons_context_items[] = {
		{BCONTEXT_SCENE, "SCENE", ICON_SCENE, N_("Scene"), "Scene"},
		{BCONTEXT_RENDER, "RENDER", ICON_SCENE_DATA, N_("Render"), "Render"},
		{BCONTEXT_WORLD, "WORLD", ICON_WORLD, N_("World"), "World"},
		{BCONTEXT_OBJECT, "OBJECT", ICON_OBJECT_DATA, N_("Object"), "Object"},
		{BCONTEXT_CONSTRAINT, "CONSTRAINT", ICON_CONSTRAINT, N_("Constraints"), "Constraints"},
		{BCONTEXT_MODIFIER, "MODIFIER", ICON_MODIFIER, N_("Modifiers"), "Modifiers"},
		{BCONTEXT_DATA, "DATA", 0, N_("Data"), "Data"},
		{BCONTEXT_BONE, "BONE", ICON_BONE_DATA, N_("Bone"), "Bone"},
		{BCONTEXT_BONE_CONSTRAINT, "BONE_CONSTRAINT", ICON_CONSTRAINT, N_("Bone Constraints"), "Bone Constraints"},
		{BCONTEXT_MATERIAL, "MATERIAL", ICON_MATERIAL, N_("Material"), "Material"},
		{BCONTEXT_TEXTURE, "TEXTURE", ICON_TEXTURE, N_("Texture"), "Texture"},
		{BCONTEXT_PARTICLE, "PARTICLES", ICON_PARTICLES, N_("Particles"), "Particle"},
		{BCONTEXT_PHYSICS, "PHYSICS", ICON_PHYSICS, N_("Physics"), "Physics"},
		{0, NULL, 0, NULL, NULL}};
		
	static EnumPropertyItem align_items[] = {
		{BUT_HORIZONTAL, "HORIZONTAL", 0, N_("Horizontal"), ""},
		{BUT_VERTICAL, "VERTICAL", 0, N_("Vertical"), ""},
		{0, NULL, 0, NULL, NULL}};

	static EnumPropertyItem buttons_texture_context_items[] = {
		{SB_TEXC_MAT_OR_LAMP, "MATERIAL", ICON_MATERIAL, N_("Material"), "Material"},
		{0, NULL, 0, NULL, NULL}}; //actually populated dynamically trough a function
		
	srna= RNA_def_struct(brna, "SpaceProperties", "Space");
	RNA_def_struct_sdna(srna, "SpaceButs");
	RNA_def_struct_ui_text(srna, N_("Properties Space"), N_("Properties space data"));
	
	prop= RNA_def_property(srna, "context", PROP_ENUM, PROP_NONE);
	RNA_def_property_enum_sdna(prop, NULL, "mainb");
	RNA_def_property_enum_items(prop, buttons_context_items);
	RNA_def_property_enum_funcs(prop, NULL, "rna_SpaceProperties_context_set", NULL);
	RNA_def_property_ui_text(prop, N_("Context"), N_("Type of active data to display and edit"));
	RNA_def_property_update(prop, NC_SPACE|ND_SPACE_PROPERTIES, NULL);
	
	prop= RNA_def_property(srna, "align", PROP_ENUM, PROP_NONE);
	RNA_def_property_enum_sdna(prop, NULL, "align");
	RNA_def_property_enum_items(prop, align_items);
	RNA_def_property_enum_funcs(prop, NULL, "rna_SpaceProperties_align_set", NULL);
	RNA_def_property_ui_text(prop, N_("Align"), N_("Arrangement of the panels"));
	RNA_def_property_update(prop, NC_SPACE|ND_SPACE_PROPERTIES, NULL);

	prop= RNA_def_property(srna, "texture_context", PROP_ENUM, PROP_NONE);
	RNA_def_property_enum_items(prop, buttons_texture_context_items);
	RNA_def_property_enum_funcs(prop, NULL, NULL, "rna_SpaceProperties_texture_context_itemf");
	RNA_def_property_ui_text(prop, N_("Texture Context"), N_("Type of texture data to display and edit"));
	RNA_def_property_update(prop, NC_TEXTURE, NULL);

	/* pinned data */
	prop= RNA_def_property(srna, "pin_id", PROP_POINTER, PROP_NONE);
	RNA_def_property_pointer_sdna(prop, NULL, "pinid");
	RNA_def_property_struct_type(prop, "ID");
	/* note: custom set function is ONLY to avoid rna setting a user for this. */
	RNA_def_property_pointer_funcs(prop, NULL, "rna_SpaceProperties_pin_id_set", "rna_SpaceProperties_pin_id_typef", NULL);
	RNA_def_property_flag(prop, PROP_EDITABLE);
	RNA_def_property_update(prop, NC_SPACE|ND_SPACE_PROPERTIES, "rna_SpaceProperties_pin_id_update");

	prop= RNA_def_property(srna, "use_pin_id", PROP_BOOLEAN, PROP_NONE);
	RNA_def_property_boolean_sdna(prop, NULL, "flag", SB_PIN_CONTEXT);
	RNA_def_property_ui_text(prop, N_("Pin ID"), N_("Use the pinned context"));
}

static void rna_def_space_image(BlenderRNA *brna)
{
	StructRNA *srna;
	PropertyRNA *prop;

	srna= RNA_def_struct(brna, "SpaceImageEditor", "Space");
	RNA_def_struct_sdna(srna, "SpaceImage");
	RNA_def_struct_ui_text(srna, N_("Space Image Editor"), N_("Image and UV editor space data"));

	/* image */
	prop= RNA_def_property(srna, "image", PROP_POINTER, PROP_NONE);
	RNA_def_property_pointer_funcs(prop, NULL, "rna_SpaceImageEditor_image_set", NULL, NULL);
	RNA_def_property_ui_text(prop, N_("Image"), N_("Image displayed and edited in this space"));
	RNA_def_property_flag(prop, PROP_EDITABLE);
	RNA_def_property_update(prop, NC_GEOM|ND_DATA, NULL); // is handled in image editor too

	prop= RNA_def_property(srna, "image_user", PROP_POINTER, PROP_NONE);
	RNA_def_property_flag(prop, PROP_NEVER_NULL);
	RNA_def_property_pointer_sdna(prop, NULL, "iuser");
	RNA_def_property_ui_text(prop, N_("Image User"), N_("Parameters defining which layer, pass and frame of the image is displayed"));
	RNA_def_property_update(prop, NC_SPACE|ND_SPACE_IMAGE, NULL);

	prop= RNA_def_property(srna, "curve", PROP_POINTER, PROP_NONE);
	RNA_def_property_pointer_sdna(prop, NULL, "cumap");
	RNA_def_property_ui_text(prop, N_("Curve"), N_("Color curve mapping to use for displaying the image"));
	RNA_def_property_update(prop, NC_SPACE|ND_SPACE_IMAGE, "rna_SpaceImageEditor_curves_update");

	prop= RNA_def_property(srna, "scopes", PROP_POINTER, PROP_NONE);
	RNA_def_property_pointer_sdna(prop, NULL, "scopes");
	RNA_def_property_struct_type(prop, "Scopes");
	RNA_def_property_ui_text(prop, N_("Scopes"), N_("Scopes to visualize image statistics."));
	RNA_def_property_update(prop, NC_SPACE|ND_SPACE_IMAGE, "rna_SpaceImageEditor_scopes_update");

	prop= RNA_def_property(srna, "use_image_pin", PROP_BOOLEAN, PROP_NONE);
	RNA_def_property_boolean_sdna(prop, NULL, "pin", 0);
	RNA_def_property_ui_text(prop, N_("Image Pin"), N_("Display current image regardless of object selection"));
	RNA_def_property_ui_icon(prop, ICON_UNPINNED, 1);
	RNA_def_property_update(prop, NC_SPACE|ND_SPACE_IMAGE, NULL);

	prop= RNA_def_property(srna, "sample_histogram", PROP_POINTER, PROP_NONE);
	RNA_def_property_pointer_sdna(prop, NULL, "sample_line_hist");
	RNA_def_property_struct_type(prop, "Histogram");
	RNA_def_property_ui_text(prop, N_("Line sample"), N_("Sampled colors along line"));

	prop= RNA_def_property(srna, "zoom", PROP_FLOAT, PROP_NONE);
	RNA_def_property_array(prop, 2);
	RNA_def_property_clear_flag(prop, PROP_EDITABLE);
	RNA_def_property_float_funcs(prop, "rna_SpaceImageEditor_zoom_get", NULL, NULL);
	RNA_def_property_ui_text(prop, N_("Zoom"), N_("Zoom factor"));
	
	/* image draw */
	prop= RNA_def_property(srna, "show_repeat", PROP_BOOLEAN, PROP_NONE);
	RNA_def_property_boolean_sdna(prop, NULL, "flag", SI_DRAW_TILE);
	RNA_def_property_ui_text(prop, N_("Draw Repeated"), N_("Draw the image repeated outside of the main view"));
	RNA_def_property_update(prop, NC_SPACE|ND_SPACE_IMAGE, NULL);

	prop= RNA_def_property(srna, "draw_channels", PROP_ENUM, PROP_NONE);
	RNA_def_property_enum_bitflag_sdna(prop, NULL, "flag");
	RNA_def_property_enum_items(prop, draw_channels_items);
	RNA_def_property_enum_funcs(prop, NULL, NULL, "rna_SpaceImageEditor_draw_channels_itemf");
	RNA_def_property_ui_text(prop, N_("Draw Channels"), N_("Channels of the image to draw"));
	RNA_def_property_update(prop, NC_SPACE|ND_SPACE_IMAGE, NULL);

	/* uv */
	prop= RNA_def_property(srna, "uv_editor", PROP_POINTER, PROP_NONE);
	RNA_def_property_flag(prop, PROP_NEVER_NULL);
	RNA_def_property_struct_type(prop, "SpaceUVEditor");
	RNA_def_property_pointer_funcs(prop, "rna_SpaceImageEditor_uvedit_get", NULL, NULL, NULL);
	RNA_def_property_ui_text(prop, N_("UV Editor"), N_("UV editor settings"));
	
	/* paint */
	prop= RNA_def_property(srna, "use_image_paint", PROP_BOOLEAN, PROP_NONE);
	RNA_def_property_boolean_sdna(prop, NULL, "flag", SI_DRAWTOOL);
	RNA_def_property_ui_text(prop, N_("Image Painting"), N_("Enable image painting mode"));
	RNA_def_property_ui_icon(prop, ICON_TPAINT_HLT, 0);
	RNA_def_property_update(prop, NC_SPACE|ND_SPACE_IMAGE, "rna_SpaceImageEditor_paint_update");

	/* grease pencil */
	prop= RNA_def_property(srna, "grease_pencil", PROP_POINTER, PROP_NONE);
	RNA_def_property_pointer_sdna(prop, NULL, "gpd");
	RNA_def_property_flag(prop, PROP_EDITABLE);
	RNA_def_property_struct_type(prop, "GreasePencil");
	RNA_def_property_ui_text(prop, N_("Grease Pencil"), N_("Grease pencil data for this space"));

	prop= RNA_def_property(srna, "use_grease_pencil", PROP_BOOLEAN, PROP_NONE);
	RNA_def_property_boolean_sdna(prop, NULL, "flag", SI_DISPGP);
	RNA_def_property_ui_text(prop, N_("Use Grease Pencil"), N_("Display and edit the grease pencil freehand annotations overlay"));

	/* update */
	prop= RNA_def_property(srna, "use_realtime_update", PROP_BOOLEAN, PROP_NONE);
	RNA_def_property_boolean_sdna(prop, NULL, "lock", 0);
	RNA_def_property_ui_text(prop, N_("Update Automatically"), N_("Update other affected window spaces automatically to reflect changes during interactive operations such as transform"));

	/* state */
	prop= RNA_def_property(srna, "show_render", PROP_BOOLEAN, PROP_NONE);
	RNA_def_property_boolean_funcs(prop, "rna_SpaceImageEditor_show_render_get", NULL);
	RNA_def_property_clear_flag(prop, PROP_EDITABLE);
	RNA_def_property_ui_text(prop, N_("Show Render"), N_("Show render related properties"));

	prop= RNA_def_property(srna, "show_paint", PROP_BOOLEAN, PROP_NONE);
	RNA_def_property_boolean_funcs(prop, "rna_SpaceImageEditor_show_paint_get", NULL);
	RNA_def_property_clear_flag(prop, PROP_EDITABLE);
	RNA_def_property_ui_text(prop, N_("Show Paint"), N_("Show paint related properties"));

	prop= RNA_def_property(srna, "show_uvedit", PROP_BOOLEAN, PROP_NONE);
	RNA_def_property_boolean_funcs(prop, "rna_SpaceImageEditor_show_uvedit_get", NULL);
	RNA_def_property_clear_flag(prop, PROP_EDITABLE);
	RNA_def_property_ui_text(prop, N_("Show UV Editor"), N_("Show UV editing related properties"));

	rna_def_space_image_uv(brna);
}

static void rna_def_space_sequencer(BlenderRNA *brna)
{
	StructRNA *srna;
	PropertyRNA *prop;
	
	static EnumPropertyItem view_type_items[] = {
		{SEQ_VIEW_SEQUENCE, "SEQUENCER", ICON_SEQ_SEQUENCER, N_("Sequencer"), ""},
		{SEQ_VIEW_PREVIEW,  "PREVIEW", ICON_SEQ_PREVIEW, N_("Image Preview"), ""},
		{SEQ_VIEW_SEQUENCE_PREVIEW,  "SEQUENCER_PREVIEW", ICON_SEQ_SPLITVIEW, N_("Sequencer and Image Preview"), ""},
		{0, NULL, 0, NULL, NULL}};

	static EnumPropertyItem display_mode_items[] = {
		{SEQ_DRAW_IMG_IMBUF, "IMAGE", ICON_SEQ_PREVIEW, N_("Image Preview"), ""},
		{SEQ_DRAW_IMG_WAVEFORM, "WAVEFORM", ICON_SEQ_LUMA_WAVEFORM, N_("Luma Waveform"), ""},
		{SEQ_DRAW_IMG_VECTORSCOPE, "VECTOR_SCOPE", ICON_SEQ_CHROMA_SCOPE, N_("Chroma Vectorscope"), ""},
		{SEQ_DRAW_IMG_HISTOGRAM, "HISTOGRAM", ICON_SEQ_HISTOGRAM, N_("Histogram"), ""},
		{0, NULL, 0, NULL, NULL}};

	static EnumPropertyItem proxy_render_size_items[] = {
<<<<<<< HEAD
		{SEQ_PROXY_RENDER_SIZE_NONE, "NONE", 0, N_("No display"), ""},
		{SEQ_PROXY_RENDER_SIZE_SCENE, "SCENE", 0, N_("Scene render size"), ""},
		{SEQ_PROXY_RENDER_SIZE_25, "PROXY_25", 0, N_("Proxy size 25%"), ""},
		{SEQ_PROXY_RENDER_SIZE_50, "PROXY_50", 0, N_("Proxy size 50%"), ""},
		{SEQ_PROXY_RENDER_SIZE_75, "PROXY_75", 0, N_("Proxy size 75%"), ""},
		{SEQ_PROXY_RENDER_SIZE_FULL, "FULL", 0, N_("No proxy, full render"), ""},
=======
		{SEQ_PROXY_RENDER_SIZE_NONE, "NONE", 0, "No display", ""},
		{SEQ_PROXY_RENDER_SIZE_SCENE, "SCENE", 0, "Scene render size", ""},
		{SEQ_PROXY_RENDER_SIZE_25, "PROXY_25", 0, "Proxy size 25%", ""},
		{SEQ_PROXY_RENDER_SIZE_50, "PROXY_50", 0, "Proxy size 50%", ""},
		{SEQ_PROXY_RENDER_SIZE_75, "PROXY_75", 0, "Proxy size 75%", ""},
		{SEQ_PROXY_RENDER_SIZE_100, "PROXY_100", 0, "Proxy size 100%", ""},
		{SEQ_PROXY_RENDER_SIZE_FULL, "FULL", 0, "No proxy, full render", ""},
>>>>>>> 2365c640
		{0, NULL, 0, NULL, NULL}};
	
	srna= RNA_def_struct(brna, "SpaceSequenceEditor", "Space");
	RNA_def_struct_sdna(srna, "SpaceSeq");
	RNA_def_struct_ui_text(srna, N_("Space Sequence Editor"), N_("Sequence editor space data"));
	
	/* view type, fairly important */
	prop= RNA_def_property(srna, "view_type", PROP_ENUM, PROP_NONE);
	RNA_def_property_enum_sdna(prop, NULL, "view");
	RNA_def_property_enum_items(prop, view_type_items);
	RNA_def_property_ui_text(prop, N_("View Type"), N_("The type of the Sequencer view (sequencer, preview or both)"));
	RNA_def_property_flag(prop, PROP_CONTEXT_UPDATE);
	RNA_def_property_update(prop, 0, "rna_Sequencer_display_mode_update");

	/* display type, fairly important */
	prop= RNA_def_property(srna, "display_mode", PROP_ENUM, PROP_NONE);
	RNA_def_property_enum_sdna(prop, NULL, "mainb");
	RNA_def_property_enum_items(prop, display_mode_items);
	RNA_def_property_ui_text(prop, N_("Display Mode"), N_("The view mode to use for displaying sequencer output"));
	RNA_def_property_update(prop, NC_SPACE|ND_SPACE_SEQUENCER, NULL);
		
	/* flag's */
	prop= RNA_def_property(srna, "show_frame_indicator", PROP_BOOLEAN, PROP_NONE);
	RNA_def_property_boolean_negative_sdna(prop, NULL, "flag", SEQ_NO_DRAW_CFRANUM);
	RNA_def_property_ui_text(prop, N_("Show Frame Number Indicator"), N_("Show frame number beside the current frame indicator line"));
	RNA_def_property_update(prop, NC_SPACE|ND_SPACE_SEQUENCER, NULL);
	
	prop= RNA_def_property(srna, "show_frames", PROP_BOOLEAN, PROP_NONE);
	RNA_def_property_boolean_sdna(prop, NULL, "flag", SEQ_DRAWFRAMES);
	RNA_def_property_ui_text(prop, N_("Draw Frames"), N_("Draw frames rather than seconds"));
	RNA_def_property_update(prop, NC_SPACE|ND_SPACE_SEQUENCER, NULL);
	
	prop= RNA_def_property(srna, "use_marker_sync", PROP_BOOLEAN, PROP_NONE);
	RNA_def_property_boolean_sdna(prop, NULL, "flag", SEQ_MARKER_TRANS);
	RNA_def_property_ui_text(prop, N_("Transform Markers"), N_("Transform markers as well as strips"));
	RNA_def_property_update(prop, NC_SPACE|ND_SPACE_SEQUENCER, NULL);
	
	prop= RNA_def_property(srna, "show_separate_color", PROP_BOOLEAN, PROP_NONE);
	RNA_def_property_boolean_sdna(prop, NULL, "flag", SEQ_DRAW_COLOR_SEPERATED);
	RNA_def_property_ui_text(prop, N_("Separate Colors"), N_("Separate color channels in preview"));
	RNA_def_property_update(prop, NC_SPACE|ND_SPACE_SEQUENCER, NULL);

	prop= RNA_def_property(srna, "show_safe_margin", PROP_BOOLEAN, PROP_NONE);
	RNA_def_property_boolean_sdna(prop, NULL, "flag", SEQ_DRAW_SAFE_MARGINS);
	RNA_def_property_ui_text(prop, N_("Safe Margin"), N_("Draw title safe margins in preview"));	
	RNA_def_property_update(prop, NC_SPACE|ND_SPACE_SEQUENCER, NULL);
	
	prop= RNA_def_property(srna, "use_grease_pencil", PROP_BOOLEAN, PROP_NONE);
	RNA_def_property_boolean_sdna(prop, NULL, "flag", SEQ_DRAW_GPENCIL);
	RNA_def_property_ui_text(prop, N_("Use Grease Pencil"), N_("Display and edit the grease pencil freehand annotations overlay"));	
	RNA_def_property_update(prop, NC_SPACE|ND_SPACE_SEQUENCER, NULL);
	
	/* grease pencil */
	prop= RNA_def_property(srna, "grease_pencil", PROP_POINTER, PROP_NONE);
	RNA_def_property_pointer_sdna(prop, NULL, "gpd");
	RNA_def_property_struct_type(prop, "UnknownType");
	RNA_def_property_ui_text(prop, N_("Grease Pencil"), N_("Grease pencil data for this space"));
	RNA_def_property_update(prop, NC_SPACE|ND_SPACE_SEQUENCER, NULL);
	
	prop= RNA_def_property(srna, "display_channel", PROP_INT, PROP_NONE);
	RNA_def_property_int_sdna(prop, NULL, "chanshown");
	RNA_def_property_ui_text(prop, N_("Display Channel"), N_("The channel number shown in the image preview. 0 is the result of all strips combined"));
	RNA_def_property_range(prop, -5, 32); // MAXSEQ --- todo, move from BKE_sequencer.h, allow up to 5 layers up the metastack. Should be dynamic...
	RNA_def_property_update(prop, NC_SPACE|ND_SPACE_SEQUENCER, NULL);
	
	prop= RNA_def_property(srna, "draw_overexposed", PROP_INT, PROP_NONE);
	RNA_def_property_int_sdna(prop, NULL, "zebra");
	RNA_def_property_ui_text(prop, N_("Show Overexposed"), N_("Show overexposed areas with zebra stripes"));
	RNA_def_property_range(prop, 0, 110);
	RNA_def_property_update(prop, NC_SPACE|ND_SPACE_SEQUENCER, NULL);
	
	prop= RNA_def_property(srna, "proxy_render_size", PROP_ENUM, PROP_NONE);
	RNA_def_property_enum_sdna(prop, NULL, "render_size");
	RNA_def_property_enum_items(prop, proxy_render_size_items);
	RNA_def_property_ui_text(prop, N_("Proxy render size"), N_("Draw preview using full resolution or different proxy resolutions"));
	RNA_def_property_update(prop, NC_SPACE|ND_SPACE_SEQUENCER, NULL);
	
	
	/* not sure we need rna access to these but adding anyway */
	prop= RNA_def_property(srna, "offset_x", PROP_FLOAT, PROP_NONE);
	RNA_def_property_float_sdna(prop, NULL, "xof");
	RNA_def_property_ui_text(prop, N_("X Offset"), N_("Offsets image horizontally from the view center"));
	RNA_def_property_update(prop, NC_SPACE|ND_SPACE_SEQUENCER, NULL);

	prop= RNA_def_property(srna, "offset_y", PROP_FLOAT, PROP_NONE);
	RNA_def_property_float_sdna(prop, NULL, "yof");
	RNA_def_property_ui_text(prop, N_("Y Offset"), N_("Offsets image horizontally from the view center"));
	RNA_def_property_update(prop, NC_SPACE|ND_SPACE_SEQUENCER, NULL);
	
	prop= RNA_def_property(srna, "zoom", PROP_FLOAT, PROP_NONE);
	RNA_def_property_float_sdna(prop, NULL, "zoom");
	RNA_def_property_ui_text(prop, N_("Zoom"), N_("Display zoom level"));	
	RNA_def_property_update(prop, NC_SPACE|ND_SPACE_SEQUENCER, NULL);
}

static void rna_def_space_text(BlenderRNA *brna)
{
	StructRNA *srna;
	PropertyRNA *prop;

	srna= RNA_def_struct(brna, "SpaceTextEditor", "Space");
	RNA_def_struct_sdna(srna, "SpaceText");
	RNA_def_struct_ui_text(srna, N_("Space Text Editor"), N_("Text editor space data"));

	/* text */
	prop= RNA_def_property(srna, "text", PROP_POINTER, PROP_NONE);
	RNA_def_property_flag(prop, PROP_EDITABLE);
	RNA_def_property_ui_text(prop, N_("Text"), N_("Text displayed and edited in this space"));
	RNA_def_property_pointer_funcs(prop, NULL, "rna_SpaceTextEditor_text_set", NULL, NULL);
	RNA_def_property_update(prop, NC_SPACE|ND_SPACE_TEXT, NULL);

	/* display */
	prop= RNA_def_property(srna, "show_word_wrap", PROP_BOOLEAN, PROP_NONE);
	RNA_def_property_boolean_sdna(prop, NULL, "wordwrap", 0);
	RNA_def_property_boolean_funcs(prop, NULL, "rna_SpaceTextEditor_word_wrap_set");
	RNA_def_property_ui_text(prop, N_("Word Wrap"), N_("Wrap words if there is not enough horizontal space"));
	RNA_def_property_ui_icon(prop, ICON_WORDWRAP_OFF, 1);
	RNA_def_property_update(prop, NC_SPACE|ND_SPACE_TEXT, NULL);

	prop= RNA_def_property(srna, "show_line_numbers", PROP_BOOLEAN, PROP_NONE);
	RNA_def_property_boolean_sdna(prop, NULL, "showlinenrs", 0);
	RNA_def_property_ui_text(prop, N_("Line Numbers"), N_("Show line numbers next to the text"));
	RNA_def_property_ui_icon(prop, ICON_LINENUMBERS_OFF, 1);
	RNA_def_property_update(prop, NC_SPACE|ND_SPACE_TEXT, NULL);

	prop= RNA_def_property(srna, "show_syntax_highlight", PROP_BOOLEAN, PROP_NONE);
	RNA_def_property_boolean_sdna(prop, NULL, "showsyntax", 0);
	RNA_def_property_ui_text(prop, N_("Syntax Highlight"), N_("Syntax highlight for scripting"));
	RNA_def_property_ui_icon(prop, ICON_SYNTAX_OFF, 1);
	RNA_def_property_update(prop, NC_SPACE|ND_SPACE_TEXT, NULL);
	
	prop= RNA_def_property(srna, "show_line_highlight", PROP_BOOLEAN, PROP_NONE);
	RNA_def_property_boolean_sdna(prop, NULL, "line_hlight", 0);
	RNA_def_property_ui_text(prop, N_("Highlight Line"), N_("Highlight the current line"));
	RNA_def_property_update(prop, NC_SPACE|ND_SPACE_TEXT, NULL);

	prop= RNA_def_property(srna, "tab_width", PROP_INT, PROP_NONE);
	RNA_def_property_int_sdna(prop, NULL, "tabnumber");
	RNA_def_property_range(prop, 2, 8);
	RNA_def_property_ui_text(prop, N_("Tab Width"), N_("Number of spaces to display tabs with"));
	RNA_def_property_update(prop, NC_SPACE|ND_SPACE_TEXT, "rna_SpaceTextEditor_updateEdited");

	prop= RNA_def_property(srna, "font_size", PROP_INT, PROP_NONE);
	RNA_def_property_int_sdna(prop, NULL, "lheight");
	RNA_def_property_range(prop, 8, 32);
	RNA_def_property_ui_text(prop, N_("Font Size"), N_("Font size to use for displaying the text"));
	RNA_def_property_update(prop, NC_SPACE|ND_SPACE_TEXT, NULL);

	prop= RNA_def_property(srna, "show_margin", PROP_BOOLEAN, PROP_NONE);
	RNA_def_property_boolean_sdna(prop, NULL, "flags", ST_SHOW_MARGIN);
	RNA_def_property_ui_text(prop, N_("Show Margin"), N_("Show right margin"));
	RNA_def_property_update(prop, NC_SPACE|ND_SPACE_TEXT, NULL);

	prop= RNA_def_property(srna, "margin_column", PROP_INT, PROP_NONE);
	RNA_def_property_int_sdna(prop, NULL, "margin_column");
	RNA_def_property_range(prop, 0, 1024);
	RNA_def_property_ui_text(prop, N_("Margin Column"), N_("Column number to show right margin at"));
	RNA_def_property_update(prop, NC_SPACE|ND_SPACE_TEXT, NULL);

	/* functionality options */
	prop= RNA_def_property(srna, "use_overwrite", PROP_BOOLEAN, PROP_NONE);
	RNA_def_property_boolean_sdna(prop, NULL, "overwrite", 1);
	RNA_def_property_ui_text(prop, N_("Overwrite"), N_("Overwrite characters when typing rather than inserting them"));
	RNA_def_property_update(prop, NC_SPACE|ND_SPACE_TEXT, NULL);
	
	prop= RNA_def_property(srna, "use_live_edit", PROP_BOOLEAN, PROP_NONE);
	RNA_def_property_boolean_sdna(prop, NULL, "live_edit", 1);
	RNA_def_property_ui_text(prop, N_("Live Edit"), N_("Run python while editing"));
	RNA_def_property_update(prop, NC_SPACE|ND_SPACE_TEXT, NULL);
	
	/* find */
	prop= RNA_def_property(srna, "use_find_all", PROP_BOOLEAN, PROP_NONE);
	RNA_def_property_boolean_sdna(prop, NULL, "flags", ST_FIND_ALL);
	RNA_def_property_ui_text(prop, N_("Find All"), N_("Search in all text datablocks, instead of only the active one"));
	RNA_def_property_update(prop, NC_SPACE|ND_SPACE_TEXT, NULL);

	prop= RNA_def_property(srna, "use_find_wrap", PROP_BOOLEAN, PROP_NONE);
	RNA_def_property_boolean_sdna(prop, NULL, "flags", ST_FIND_WRAP);
	RNA_def_property_ui_text(prop, N_("Find Wrap"), N_("Search again from the start of the file when reaching the end"));
	RNA_def_property_update(prop, NC_SPACE|ND_SPACE_TEXT, NULL);

	prop= RNA_def_property(srna, "use_match_case", PROP_BOOLEAN, PROP_NONE);
	RNA_def_property_boolean_sdna(prop, NULL, "flags", ST_MATCH_CASE);
	RNA_def_property_ui_text(prop, N_("Match case"), N_("Search string is sensitive to uppercase and lowercase letters"));
	RNA_def_property_update(prop, NC_SPACE|ND_SPACE_TEXT, NULL);

	prop= RNA_def_property(srna, "find_text", PROP_STRING, PROP_NONE);
	RNA_def_property_string_sdna(prop, NULL, "findstr");
	RNA_def_property_ui_text(prop, N_("Find Text"), N_("Text to search for with the find tool"));
	RNA_def_property_update(prop, NC_SPACE|ND_SPACE_TEXT, NULL);

	prop= RNA_def_property(srna, "replace_text", PROP_STRING, PROP_NONE);
	RNA_def_property_string_sdna(prop, NULL, "replacestr");
	RNA_def_property_ui_text(prop, N_("Replace Text"), N_("Text to replace selected text with using the replace tool"));
	RNA_def_property_update(prop, NC_SPACE|ND_SPACE_TEXT, NULL);
}

static void rna_def_space_dopesheet(BlenderRNA *brna)
{
	StructRNA *srna;
	PropertyRNA *prop;
	
	// XXX: action-editor is currently for object-level only actions, so show that using object-icon hint
	static EnumPropertyItem mode_items[] = {
<<<<<<< HEAD
		{SACTCONT_DOPESHEET, "DOPESHEET", 0, N_("DopeSheet"), N_("DopeSheet Editor")},
		{SACTCONT_ACTION, "ACTION", 0, N_("Action Editor"), N_("Action Editor")},
		{SACTCONT_SHAPEKEY, "SHAPEKEY", 0, N_("ShapeKey Editor"), N_("ShapeKey Editor")},
		{SACTCONT_GPENCIL, "GPENCIL", 0, N_("Grease Pencil"), N_("Grease Pencil")},
=======
		{SACTCONT_DOPESHEET, "DOPESHEET", ICON_OOPS, "DopeSheet", "DopeSheet Editor"},
		{SACTCONT_ACTION, "ACTION", ICON_OBJECT_DATA, "Action Editor", "Action Editor"},
		{SACTCONT_SHAPEKEY, "SHAPEKEY", ICON_SHAPEKEY_DATA, "ShapeKey Editor", "ShapeKey Editor"},
		{SACTCONT_GPENCIL, "GPENCIL", ICON_GREASEPENCIL, "Grease Pencil", "Grease Pencil"},
>>>>>>> 2365c640
		{0, NULL, 0, NULL, NULL}};
		
	
	srna= RNA_def_struct(brna, "SpaceDopeSheetEditor", "Space");
	RNA_def_struct_sdna(srna, "SpaceAction");
	RNA_def_struct_ui_text(srna, N_("Space DopeSheet Editor"), N_("DopeSheet space data"));

	/* data */
	prop= RNA_def_property(srna, "action", PROP_POINTER, PROP_NONE);
	RNA_def_property_flag(prop, PROP_EDITABLE);
	RNA_def_property_pointer_funcs(prop, NULL, "rna_SpaceDopeSheetEditor_action_set", NULL, "rna_Action_actedit_assign_poll");
	RNA_def_property_ui_text(prop, N_("Action"), N_("Action displayed and edited in this space"));
	RNA_def_property_update(prop, NC_ANIMATION|ND_KEYFRAME|NA_EDITED, "rna_SpaceDopeSheetEditor_action_update");
	
	/* mode */
	prop= RNA_def_property(srna, "mode", PROP_ENUM, PROP_NONE);
	RNA_def_property_enum_sdna(prop, NULL, "mode");
	RNA_def_property_enum_items(prop, mode_items);
	RNA_def_property_ui_text(prop, N_("Mode"), N_("Editing context being displayed"));
	RNA_def_property_update(prop, NC_SPACE|ND_SPACE_DOPESHEET, "rna_SpaceDopeSheetEditor_mode_update");
	
	/* display */
	prop= RNA_def_property(srna, "show_seconds", PROP_BOOLEAN, PROP_NONE);
	RNA_def_property_boolean_sdna(prop, NULL, "flag", SACTION_DRAWTIME);
	RNA_def_property_clear_flag(prop, PROP_EDITABLE); // XXX for now, only set with operator
	RNA_def_property_ui_text(prop, N_("Show Seconds"), N_("Show timing in seconds not frames"));
	RNA_def_property_update(prop, NC_SPACE|ND_SPACE_DOPESHEET, NULL);
	
	prop= RNA_def_property(srna, "show_frame_indicator", PROP_BOOLEAN, PROP_NONE);
	RNA_def_property_boolean_negative_sdna(prop, NULL, "flag", SACTION_NODRAWCFRANUM);
	RNA_def_property_ui_text(prop, N_("Show Frame Number Indicator"), N_("Show frame number beside the current frame indicator line"));
	RNA_def_property_update(prop, NC_SPACE|ND_SPACE_DOPESHEET, NULL);
	
	prop= RNA_def_property(srna, "show_sliders", PROP_BOOLEAN, PROP_NONE);
	RNA_def_property_boolean_sdna(prop, NULL, "flag", SACTION_SLIDERS);
	RNA_def_property_ui_text(prop, N_("Show Sliders"), N_("Show sliders beside F-Curve channels"));
	RNA_def_property_update(prop, NC_SPACE|ND_SPACE_DOPESHEET, NULL);
	
	prop= RNA_def_property(srna, "show_pose_markers", PROP_BOOLEAN, PROP_NONE);
	RNA_def_property_boolean_sdna(prop, NULL, "flag", SACTION_POSEMARKERS_SHOW);
	RNA_def_property_ui_text(prop, N_("Show Pose Markers"), N_("Show markers belonging to the active action instead of Scene markers (Action and Shape Key Editors only)"));
	RNA_def_property_update(prop, NC_SPACE|ND_SPACE_DOPESHEET, NULL);
	
	/* editing */
	prop= RNA_def_property(srna, "use_auto_merge_keyframes", PROP_BOOLEAN, PROP_NONE);
	RNA_def_property_boolean_negative_sdna(prop, NULL, "flag", SACTION_NOTRANSKEYCULL);
	RNA_def_property_ui_text(prop, N_("AutoMerge Keyframes"), N_("Automatically merge nearby keyframes"));
	RNA_def_property_update(prop, NC_SPACE|ND_SPACE_DOPESHEET, NULL);
	
	prop= RNA_def_property(srna, "use_realtime_update", PROP_BOOLEAN, PROP_NONE);
	RNA_def_property_boolean_negative_sdna(prop, NULL, "flag", SACTION_NOREALTIMEUPDATES);
	RNA_def_property_ui_text(prop, N_("Realtime Updates"), N_("When transforming keyframes, changes to the animation data are flushed to other views"));
	RNA_def_property_update(prop, NC_SPACE|ND_SPACE_DOPESHEET, NULL);

	prop= RNA_def_property(srna, "use_marker_sync", PROP_BOOLEAN, PROP_NONE);
	RNA_def_property_boolean_sdna(prop, NULL, "flag", SACTION_MARKERS_MOVE);
	RNA_def_property_ui_text(prop, N_("Sync Markers"), N_("Sync Markers with keyframe edits"));

	/* dopesheet */
	prop= RNA_def_property(srna, "dopesheet", PROP_POINTER, PROP_NONE);
	RNA_def_property_struct_type(prop, "DopeSheet");
	RNA_def_property_pointer_sdna(prop, NULL, "ads");
	RNA_def_property_ui_text(prop, N_("DopeSheet"), N_("Settings for filtering animation data"));

	/* autosnap */
	prop= RNA_def_property(srna, "auto_snap", PROP_ENUM, PROP_NONE);
	RNA_def_property_enum_sdna(prop, NULL, "autosnap");
	RNA_def_property_enum_items(prop, autosnap_items);
	RNA_def_property_ui_text(prop, N_("Auto Snap"), N_("Automatic time snapping settings for transformations"));
	RNA_def_property_update(prop, NC_SPACE|ND_SPACE_DOPESHEET, NULL);
}

static void rna_def_space_graph(BlenderRNA *brna)
{
	StructRNA *srna;
	PropertyRNA *prop;
	
	static EnumPropertyItem mode_items[] = {
<<<<<<< HEAD
		{SIPO_MODE_ANIMATION, "FCURVES", 0, N_("F-Curve Editor"), N_("Edit f-curves")},
		{SIPO_MODE_DRIVERS, "DRIVERS", 0, N_("Drivers"), N_("Edit drivers")},
=======
		{SIPO_MODE_ANIMATION, "FCURVES", ICON_IPO, "F-Curve Editor", "Edit animation/keyframes displayed as 2D curves"},
		{SIPO_MODE_DRIVERS, "DRIVERS", ICON_DRIVER, "Drivers", "Edit drivers"},
>>>>>>> 2365c640
		{0, NULL, 0, NULL, NULL}};
		
		/* this is basically the same as the one for the 3D-View, but with some entries ommitted */
	static EnumPropertyItem gpivot_items[] = {
		{V3D_CENTER, "BOUNDING_BOX_CENTER", ICON_ROTATE, N_("Bounding Box Center"), ""},
		{V3D_CURSOR, "CURSOR", ICON_CURSOR, N_("2D Cursor"), ""},
		{V3D_LOCAL, "INDIVIDUAL_ORIGINS", ICON_ROTATECOLLECTION, N_("Individual Centers"), ""},
		//{V3D_CENTROID, "MEDIAN_POINT", 0, "Median Point", ""},
		//{V3D_ACTIVE, "ACTIVE_ELEMENT", 0, "Active Element", ""},
		{0, NULL, 0, NULL, NULL}};

	
	srna= RNA_def_struct(brna, "SpaceGraphEditor", "Space");
	RNA_def_struct_sdna(srna, "SpaceIpo");
	RNA_def_struct_ui_text(srna, N_("Space Graph Editor"), N_("Graph Editor space data"));
	
	/* mode */
	prop= RNA_def_property(srna, "mode", PROP_ENUM, PROP_NONE);
	RNA_def_property_enum_sdna(prop, NULL, "mode");
	RNA_def_property_enum_items(prop, mode_items);
	RNA_def_property_ui_text(prop, N_("Mode"), N_("Editing context being displayed"));
	RNA_def_property_flag(prop, PROP_CONTEXT_UPDATE);
	RNA_def_property_update(prop, NC_SPACE|ND_SPACE_GRAPH, "rna_SpaceGraphEditor_display_mode_update");
	
	/* display */
	prop= RNA_def_property(srna, "show_seconds", PROP_BOOLEAN, PROP_NONE);
	RNA_def_property_boolean_sdna(prop, NULL, "flag", SIPO_DRAWTIME);
	RNA_def_property_clear_flag(prop, PROP_EDITABLE); // XXX for now, only set with operator
	RNA_def_property_ui_text(prop, N_("Show Seconds"), N_("Show timing in seconds not frames"));
	RNA_def_property_update(prop, NC_SPACE|ND_SPACE_GRAPH, NULL);
	
	prop= RNA_def_property(srna, "show_frame_indicator", PROP_BOOLEAN, PROP_NONE);
	RNA_def_property_boolean_negative_sdna(prop, NULL, "flag", SIPO_NODRAWCFRANUM);
	RNA_def_property_ui_text(prop, N_("Show Frame Number Indicator"), N_("Show frame number beside the current frame indicator line"));
	RNA_def_property_update(prop, NC_SPACE|ND_SPACE_GRAPH, NULL);
	
	prop= RNA_def_property(srna, "show_sliders", PROP_BOOLEAN, PROP_NONE);
	RNA_def_property_boolean_sdna(prop, NULL, "flag", SIPO_SLIDERS);
	RNA_def_property_ui_text(prop, N_("Show Sliders"), N_("Show sliders beside F-Curve channels"));
	RNA_def_property_update(prop, NC_SPACE|ND_SPACE_GRAPH, NULL);
	
	prop= RNA_def_property(srna, "show_handles", PROP_BOOLEAN, PROP_NONE);
	RNA_def_property_boolean_negative_sdna(prop, NULL, "flag", SIPO_NOHANDLES);
	RNA_def_property_ui_text(prop, N_("Show Handles"), N_("Show handles of Bezier control points"));
	RNA_def_property_update(prop, NC_SPACE|ND_SPACE_GRAPH, NULL);
	
	prop= RNA_def_property(srna, "use_only_selected_curves_handles", PROP_BOOLEAN, PROP_NONE);
	RNA_def_property_boolean_sdna(prop, NULL, "flag", SIPO_SELCUVERTSONLY);
	RNA_def_property_ui_text(prop, N_("Only Selected Curve Keyframes"), N_("Only keyframes of selected F-Curves are visible and editable"));
	RNA_def_property_update(prop, NC_SPACE|ND_SPACE_GRAPH, NULL);
	
	prop= RNA_def_property(srna, "use_only_selected_keyframe_handles", PROP_BOOLEAN, PROP_NONE);
	RNA_def_property_boolean_sdna(prop, NULL, "flag", SIPO_SELVHANDLESONLY);
	RNA_def_property_ui_text(prop, N_("Only Selected Keyframes Handles"), N_("Only show and edit handles of selected keyframes"));
	RNA_def_property_update(prop, NC_SPACE|ND_SPACE_GRAPH, NULL);
	
	prop= RNA_def_property(srna, "use_beauty_drawing", PROP_BOOLEAN, PROP_NONE);
	RNA_def_property_boolean_negative_sdna(prop, NULL, "flag", SIPO_BEAUTYDRAW_OFF);
<<<<<<< HEAD
	RNA_def_property_ui_text(prop, N_("Use Fancy Drawing"), N_("Draw F-Curves using Anti-Aliasing and other fancy effects. Disable for better performance"));
=======
	RNA_def_property_ui_text(prop, "Use High Quality Drawing", "Draw F-Curves using Anti-Aliasing and other fancy effects. Disable for better performance");
>>>>>>> 2365c640
	RNA_def_property_update(prop, NC_SPACE|ND_SPACE_GRAPH, NULL);
	
	/* editing */
	prop= RNA_def_property(srna, "use_auto_merge_keyframes", PROP_BOOLEAN, PROP_NONE);
	RNA_def_property_boolean_negative_sdna(prop, NULL, "flag", SIPO_NOTRANSKEYCULL);
	RNA_def_property_ui_text(prop, N_("AutoMerge Keyframes"), N_("Automatically merge nearby keyframes"));
	RNA_def_property_update(prop, NC_SPACE|ND_SPACE_GRAPH, NULL);
	
	prop= RNA_def_property(srna, "use_realtime_update", PROP_BOOLEAN, PROP_NONE);
	RNA_def_property_boolean_negative_sdna(prop, NULL, "flag", SIPO_NOREALTIMEUPDATES);
	RNA_def_property_ui_text(prop, N_("Realtime Updates"), N_("When transforming keyframes, changes to the animation data are flushed to other views"));
	RNA_def_property_update(prop, NC_SPACE|ND_SPACE_GRAPH, NULL);
	
	/* cursor */
	prop= RNA_def_property(srna, "show_cursor", PROP_BOOLEAN, PROP_NONE);
	RNA_def_property_boolean_negative_sdna(prop, NULL, "flag", SIPO_NODRAWCURSOR);
	RNA_def_property_ui_text(prop, N_("Show Cursor"), N_("Show 2D cursor"));
	RNA_def_property_update(prop, NC_SPACE|ND_SPACE_GRAPH, NULL);
	
	prop= RNA_def_property(srna, "cursor_position_y", PROP_FLOAT, PROP_NONE);
	RNA_def_property_float_sdna(prop, NULL, "cursorVal");
	RNA_def_property_ui_text(prop, N_("Cursor Y-Value"), N_("Graph Editor 2D-Value cursor - Y-Value component"));
	RNA_def_property_update(prop, NC_SPACE|ND_SPACE_GRAPH, NULL);
	
	prop= RNA_def_property(srna, "pivot_point", PROP_ENUM, PROP_NONE);
	RNA_def_property_enum_sdna(prop, NULL, "around");
	RNA_def_property_enum_items(prop, gpivot_items);
	RNA_def_property_ui_text(prop, N_("Pivot Point"), N_("Pivot center for rotation/scaling"));
	RNA_def_property_update(prop, NC_SPACE|ND_SPACE_GRAPH, NULL);

	/* dopesheet */
	prop= RNA_def_property(srna, "dopesheet", PROP_POINTER, PROP_NONE);
	RNA_def_property_struct_type(prop, "DopeSheet");
	RNA_def_property_pointer_sdna(prop, NULL, "ads");
	RNA_def_property_ui_text(prop, N_("DopeSheet"), N_("Settings for filtering animation data"));

	/* autosnap */
	prop= RNA_def_property(srna, "auto_snap", PROP_ENUM, PROP_NONE);
	RNA_def_property_enum_sdna(prop, NULL, "autosnap");
	RNA_def_property_enum_items(prop, autosnap_items);
	RNA_def_property_ui_text(prop, N_("Auto Snap"), N_("Automatic time snapping settings for transformations"));
	RNA_def_property_update(prop, NC_SPACE|ND_SPACE_GRAPH, NULL);
	
	/* readonly state info */
	prop= RNA_def_property(srna, "has_ghost_curves", PROP_BOOLEAN, PROP_NONE);
	RNA_def_property_boolean_sdna(prop, NULL, "flag", 0); /* XXX: hack to make this compile, since this property doesn't actually exist*/
	RNA_def_property_boolean_funcs(prop, "rna_SpaceGraphEditor_has_ghost_curves_get", NULL);
	RNA_def_property_ui_text(prop, N_("Has Ghost Curves"), N_("Graph Editor instance has some ghost curves stored"));
	RNA_def_property_update(prop, NC_SPACE|ND_SPACE_GRAPH, NULL);
}

static void rna_def_space_nla(BlenderRNA *brna)
{
	StructRNA *srna;
	PropertyRNA *prop;
	
	srna= RNA_def_struct(brna, "SpaceNLA", "Space");
	RNA_def_struct_sdna(srna, "SpaceNla");
	RNA_def_struct_ui_text(srna, N_("Space Nla Editor"), N_("NLA editor space data"));
	
	/* display */
	prop= RNA_def_property(srna, "show_seconds", PROP_BOOLEAN, PROP_NONE);
	RNA_def_property_boolean_sdna(prop, NULL, "flag", SNLA_DRAWTIME);
	RNA_def_property_clear_flag(prop, PROP_EDITABLE); // XXX for now, only set with operator
	RNA_def_property_ui_text(prop, N_("Show Seconds"), N_("Show timing in seconds not frames"));
	RNA_def_property_update(prop, NC_SPACE|ND_SPACE_NLA, NULL);
	
	prop= RNA_def_property(srna, "show_frame_indicator", PROP_BOOLEAN, PROP_NONE);
	RNA_def_property_boolean_negative_sdna(prop, NULL, "flag", SNLA_NODRAWCFRANUM);
	RNA_def_property_ui_text(prop, N_("Show Frame Number Indicator"), N_("Show frame number beside the current frame indicator line"));
	RNA_def_property_update(prop, NC_SPACE|ND_SPACE_NLA, NULL);
	
	prop= RNA_def_property(srna, "show_strip_curves", PROP_BOOLEAN, PROP_NONE);
	RNA_def_property_boolean_negative_sdna(prop, NULL, "flag", SNLA_NOSTRIPCURVES);
	RNA_def_property_ui_text(prop, N_("Show Control Curves"), N_("Show influence curves on strips"));
	RNA_def_property_update(prop, NC_SPACE|ND_SPACE_NLA, NULL);
	
	/* editing */
	prop= RNA_def_property(srna, "use_realtime_update", PROP_BOOLEAN, PROP_NONE);
	RNA_def_property_boolean_negative_sdna(prop, NULL, "flag", SNLA_NOREALTIMEUPDATES);
	RNA_def_property_ui_text(prop, N_("Realtime Updates"), N_("When transforming strips, changes to the animation data are flushed to other views"));
	RNA_def_property_update(prop, NC_SPACE|ND_SPACE_NLA, NULL);

	/* dopesheet */
	prop= RNA_def_property(srna, "dopesheet", PROP_POINTER, PROP_NONE);
	RNA_def_property_struct_type(prop, "DopeSheet");
	RNA_def_property_pointer_sdna(prop, NULL, "ads");
	RNA_def_property_ui_text(prop, N_("DopeSheet"), N_("Settings for filtering animation data"));

	/* autosnap */
	prop= RNA_def_property(srna, "auto_snap", PROP_ENUM, PROP_NONE);
	RNA_def_property_enum_sdna(prop, NULL, "autosnap");
	RNA_def_property_enum_items(prop, autosnap_items);
	RNA_def_property_ui_text(prop, N_("Auto Snap"), N_("Automatic time snapping settings for transformations"));
	RNA_def_property_update(prop, NC_SPACE|ND_SPACE_NLA, NULL);
}

static void rna_def_space_time(BlenderRNA *brna)
{
	StructRNA *srna;
	PropertyRNA *prop;
	
	srna= RNA_def_struct(brna, "SpaceTimeline", "Space");
	RNA_def_struct_sdna(srna, "SpaceTime");
	RNA_def_struct_ui_text(srna, N_("Space Timeline Editor"), N_("Timeline editor space data"));
	
	/* view settings */	
	prop= RNA_def_property(srna, "show_only_selected", PROP_BOOLEAN, PROP_NONE);
	RNA_def_property_boolean_sdna(prop, NULL, "flag", TIME_ONLYACTSEL);
<<<<<<< HEAD
	RNA_def_property_ui_text(prop, N_("Only Selected channels"), N_("Show keyframes for active Object and/or its selected channels only"));
=======
	RNA_def_property_ui_text(prop, "Only Selected Channels", "Show keyframes for active Object and/or its selected bones only");	
>>>>>>> 2365c640
	RNA_def_property_update(prop, NC_SPACE|ND_SPACE_TIME, NULL);
	
	prop= RNA_def_property(srna, "show_frame_indicator", PROP_BOOLEAN, PROP_NONE);
	RNA_def_property_boolean_sdna(prop, NULL, "flag", TIME_CFRA_NUM);
	RNA_def_property_ui_text(prop, N_("Show Frame Number Indicator"), N_("Show frame number beside the current frame indicator line"));
	RNA_def_property_update(prop, NC_SPACE|ND_SPACE_TIME, NULL);
	
	/* displaying cache status */
	prop= RNA_def_property(srna, "show_cache", PROP_BOOLEAN, PROP_NONE);
	RNA_def_property_boolean_sdna(prop, NULL, "cache_display", TIME_CACHE_DISPLAY);
	RNA_def_property_ui_text(prop, N_("Show Cache"), N_("Show the status of cached frames in the timeline"));
	RNA_def_property_update(prop, NC_SPACE|ND_SPACE_TIME, NULL);
	
	prop= RNA_def_property(srna, "cache_softbody", PROP_BOOLEAN, PROP_NONE);
	RNA_def_property_boolean_sdna(prop, NULL, "cache_display", TIME_CACHE_SOFTBODY);
	RNA_def_property_ui_text(prop, N_("Softbody"), N_("Show the active object's softbody point cache"));
	RNA_def_property_update(prop, NC_SPACE|ND_SPACE_TIME, NULL);
	
	prop= RNA_def_property(srna, "cache_particles", PROP_BOOLEAN, PROP_NONE);
	RNA_def_property_boolean_sdna(prop, NULL, "cache_display", TIME_CACHE_PARTICLES);
	RNA_def_property_ui_text(prop, N_("Particles"), N_("Show the active object's particle point cache"));
	RNA_def_property_update(prop, NC_SPACE|ND_SPACE_TIME, NULL);
	
	prop= RNA_def_property(srna, "cache_cloth", PROP_BOOLEAN, PROP_NONE);
	RNA_def_property_boolean_sdna(prop, NULL, "cache_display", TIME_CACHE_CLOTH);
	RNA_def_property_ui_text(prop, N_("Cloth"), N_("Show the active object's cloth point cache"));
	RNA_def_property_update(prop, NC_SPACE|ND_SPACE_TIME, NULL);
	
	prop= RNA_def_property(srna, "cache_smoke", PROP_BOOLEAN, PROP_NONE);
	RNA_def_property_boolean_sdna(prop, NULL, "cache_display", TIME_CACHE_SMOKE);
	RNA_def_property_ui_text(prop, N_("Smoke"), N_("Show the active object's smoke cache"));
	RNA_def_property_update(prop, NC_SPACE|ND_SPACE_TIME, NULL);
}

static void rna_def_console_line(BlenderRNA *brna)
{
	StructRNA *srna;
	PropertyRNA *prop;
	
	srna = RNA_def_struct(brna, "ConsoleLine", NULL);
	RNA_def_struct_ui_text(srna, N_("Console Input"), N_("Input line for the interactive console"));
	// XXX using non-inited "prop", uh? RNA_def_property_update(prop, NC_SPACE|ND_SPACE_CONSOLE, NULL);
	
	prop= RNA_def_property(srna, "body", PROP_STRING, PROP_NONE);
	RNA_def_property_string_funcs(prop, "rna_ConsoleLine_body_get", "rna_ConsoleLine_body_length", "rna_ConsoleLine_body_set");
	RNA_def_property_ui_text(prop, N_("Line"), N_("Text in the line"));
	RNA_def_property_update(prop, NC_SPACE|ND_SPACE_CONSOLE, NULL);
	
	prop= RNA_def_property(srna, "current_character", PROP_INT, PROP_NONE); /* copied from text editor */
	RNA_def_property_int_sdna(prop, NULL, "cursor");
	RNA_def_property_int_funcs(prop, NULL, NULL, "rna_ConsoleLine_cursor_index_range");
	RNA_def_property_update(prop, NC_SPACE|ND_SPACE_CONSOLE, NULL);
}
	
static void rna_def_space_console(BlenderRNA *brna)
{
	StructRNA *srna;
	PropertyRNA *prop;
	
	srna= RNA_def_struct(brna, "SpaceConsole", "Space");
	RNA_def_struct_sdna(srna, "SpaceConsole");
	RNA_def_struct_ui_text(srna, N_("Space Console"), N_("Interactive python console"));
	
	/* display */
	prop= RNA_def_property(srna, "font_size", PROP_INT, PROP_NONE); /* copied from text editor */
	RNA_def_property_int_sdna(prop, NULL, "lheight");
	RNA_def_property_range(prop, 8, 32);
	RNA_def_property_ui_text(prop, N_("Font Size"), N_("Font size to use for displaying the text"));
	RNA_def_property_update(prop, NC_SPACE|ND_SPACE_CONSOLE, NULL);


	prop= RNA_def_property(srna, "select_start", PROP_INT, PROP_UNSIGNED); /* copied from text editor */
	RNA_def_property_int_sdna(prop, NULL, "sel_start");
	RNA_def_property_update(prop, NC_SPACE|ND_SPACE_CONSOLE, NULL);
	
	prop= RNA_def_property(srna, "select_end", PROP_INT, PROP_UNSIGNED); /* copied from text editor */
	RNA_def_property_int_sdna(prop, NULL, "sel_end");
	RNA_def_property_update(prop, NC_SPACE|ND_SPACE_CONSOLE, NULL);

	prop= RNA_def_property(srna, "prompt", PROP_STRING, PROP_NONE);
	RNA_def_property_ui_text(prop, N_("Prompt"), N_("Command line prompt"));
	
	prop= RNA_def_property(srna, "language", PROP_STRING, PROP_NONE);
	RNA_def_property_ui_text(prop, N_("Language"), N_("Command line prompt language"));

	prop= RNA_def_property(srna, "history", PROP_COLLECTION, PROP_NONE);
	RNA_def_property_collection_sdna(prop, NULL, "history", NULL);
	RNA_def_property_struct_type(prop, "ConsoleLine");
	RNA_def_property_ui_text(prop, N_("History"), N_("Command history"));
	
	prop= RNA_def_property(srna, "scrollback", PROP_COLLECTION, PROP_NONE);
	RNA_def_property_collection_sdna(prop, NULL, "scrollback", NULL);
	RNA_def_property_struct_type(prop, "ConsoleLine");
	RNA_def_property_ui_text(prop, N_("Output"), N_("Command output"));
}

static void rna_def_fileselect_params(BlenderRNA *brna)
{
	StructRNA *srna;
	PropertyRNA *prop;
	
	static EnumPropertyItem file_display_items[] = {
		{FILE_SHORTDISPLAY, "FILE_SHORTDISPLAY", ICON_SHORTDISPLAY, N_("Short List"), N_("Display files as short list")},
		{FILE_LONGDISPLAY, "FILE_LONGDISPLAY", ICON_LONGDISPLAY, N_("Long List"), N_("Display files as a detailed list")},
		{FILE_IMGDISPLAY, "FILE_IMGDISPLAY", ICON_IMGDISPLAY, N_("Thumbnails"), N_("Display files as thumbnails")},
		{0, NULL, 0, NULL, NULL}};

	static EnumPropertyItem file_sort_items[] = {
		{FILE_SORT_ALPHA, "FILE_SORT_ALPHA", ICON_SORTALPHA, N_("Sort alphabetically"), N_("Sort the file list alphabetically")},
		{FILE_SORT_EXTENSION, "FILE_SORT_EXTENSION", ICON_SORTBYEXT, N_("Sort by extension"), N_("Sort the file list by extension")},
		{FILE_SORT_TIME, "FILE_SORT_TIME", ICON_SORTTIME, N_("Sort by time"), N_("Sort files by modification time")},
		{FILE_SORT_SIZE, "FILE_SORT_SIZE", ICON_SORTSIZE, N_("Sort by size"), N_("Sort files by size")},
		{0, NULL, 0, NULL, NULL}};

	srna= RNA_def_struct(brna, "FileSelectParams", NULL);
	RNA_def_struct_ui_text(srna, N_("File Select Parameters"), N_("File Select Parameters"));

	prop= RNA_def_property(srna, "title", PROP_STRING, PROP_NONE);
	RNA_def_property_string_sdna(prop, NULL, "title");
	RNA_def_property_ui_text(prop, N_("Title"), N_("Title for the file browser"));
	RNA_def_property_clear_flag(prop, PROP_EDITABLE);

	prop= RNA_def_property(srna, "directory", PROP_STRING, PROP_DIRPATH);
	RNA_def_property_string_sdna(prop, NULL, "dir");
	RNA_def_property_ui_text(prop, N_("Directory"), N_("Directory displayed in the file browser"));
	RNA_def_property_update(prop, NC_SPACE|ND_SPACE_FILE_PARAMS, NULL);

	prop= RNA_def_property(srna, "filename", PROP_STRING, PROP_FILENAME);
	RNA_def_property_string_sdna(prop, NULL, "file");
	RNA_def_property_ui_text(prop, N_("File Name"), N_("Active file in the file browser"));
	RNA_def_property_update(prop, NC_SPACE|ND_SPACE_FILE_PARAMS, NULL);

	prop= RNA_def_property(srna, "display_type", PROP_ENUM, PROP_NONE);
	RNA_def_property_enum_sdna(prop, NULL, "display");
	RNA_def_property_enum_items(prop, file_display_items);
	RNA_def_property_ui_text(prop, N_("Display Mode"), N_("Display mode for the file list"));
	RNA_def_property_update(prop, NC_SPACE|ND_SPACE_FILE_PARAMS, NULL);

	prop= RNA_def_property(srna, "use_filter", PROP_BOOLEAN, PROP_NONE);
	RNA_def_property_boolean_sdna(prop, NULL, "flag", FILE_FILTER);
	RNA_def_property_ui_text(prop, N_("Filter Files"), N_("Enable filtering of files"));
	RNA_def_property_update(prop, NC_SPACE|ND_SPACE_FILE_PARAMS, NULL);

	prop= RNA_def_property(srna, "show_hidden", PROP_BOOLEAN, PROP_NONE);
	RNA_def_property_boolean_negative_sdna(prop, NULL, "flag", FILE_HIDE_DOT);
	RNA_def_property_ui_text(prop, N_("Show Hidden"), N_("Show hidden dot files"));
	RNA_def_property_update(prop, NC_SPACE|ND_SPACE_FILE_PARAMS , NULL);

	prop= RNA_def_property(srna, "sort_method", PROP_ENUM, PROP_NONE);
	RNA_def_property_enum_sdna(prop, NULL, "sort");
	RNA_def_property_enum_items(prop, file_sort_items);
	RNA_def_property_ui_text(prop, N_("Sort"), "");
	RNA_def_property_update(prop, NC_SPACE|ND_SPACE_FILE_PARAMS, NULL);

	prop= RNA_def_property(srna, "use_filter_image", PROP_BOOLEAN, PROP_NONE);
	RNA_def_property_boolean_sdna(prop, NULL, "filter", IMAGEFILE);
	RNA_def_property_ui_text(prop, N_("Filter Images"), N_("Show image files"));
	RNA_def_property_ui_icon(prop, ICON_FILE_IMAGE, 0);
	RNA_def_property_update(prop, NC_SPACE|ND_SPACE_FILE_PARAMS, NULL);

	prop= RNA_def_property(srna, "use_filter_blender", PROP_BOOLEAN, PROP_NONE);
	RNA_def_property_boolean_sdna(prop, NULL, "filter", BLENDERFILE);
	RNA_def_property_ui_text(prop, N_("Filter Blender"), N_("Show .blend files"));
	RNA_def_property_ui_icon(prop, ICON_FILE_BLEND, 0);
	RNA_def_property_update(prop, NC_SPACE|ND_SPACE_FILE_PARAMS, NULL);

	prop= RNA_def_property(srna, "use_filter_movie", PROP_BOOLEAN, PROP_NONE);
	RNA_def_property_boolean_sdna(prop, NULL, "filter", MOVIEFILE);
	RNA_def_property_ui_text(prop, N_("Filter Movies"), N_("Show movie files"));
	RNA_def_property_ui_icon(prop, ICON_FILE_MOVIE, 0);
	RNA_def_property_update(prop, NC_SPACE|ND_SPACE_FILE_PARAMS, NULL);

	prop= RNA_def_property(srna, "use_filter_script", PROP_BOOLEAN, PROP_NONE);
	RNA_def_property_boolean_sdna(prop, NULL, "filter", PYSCRIPTFILE);
	RNA_def_property_ui_text(prop, N_("Filter Script"), N_("Show script files"));
	RNA_def_property_ui_icon(prop, ICON_FILE_SCRIPT, 0);
	RNA_def_property_update(prop, NC_SPACE|ND_SPACE_FILE_PARAMS, NULL);

	prop= RNA_def_property(srna, "use_filter_font", PROP_BOOLEAN, PROP_NONE);
	RNA_def_property_boolean_sdna(prop, NULL, "filter", FTFONTFILE);
	RNA_def_property_ui_text(prop, N_("Filter Fonts"), N_("Show font files"));
	RNA_def_property_ui_icon(prop, ICON_FILE_FONT, 0);
	RNA_def_property_update(prop, NC_SPACE|ND_SPACE_FILE_PARAMS, NULL);

	prop= RNA_def_property(srna, "use_filter_sound", PROP_BOOLEAN, PROP_NONE);
	RNA_def_property_boolean_sdna(prop, NULL, "filter", SOUNDFILE);
	RNA_def_property_ui_text(prop, N_("Filter Sound"), N_("Show sound files"));
	RNA_def_property_ui_icon(prop, ICON_FILE_SOUND, 0);
	RNA_def_property_update(prop, NC_SPACE|ND_SPACE_FILE_PARAMS, NULL);

	prop= RNA_def_property(srna, "use_filter_text", PROP_BOOLEAN, PROP_NONE);
	RNA_def_property_boolean_sdna(prop, NULL, "filter", TEXTFILE);
	RNA_def_property_ui_text(prop, N_("Filter Text"), N_("Show text files"));
	RNA_def_property_ui_icon(prop, ICON_FILE_BLANK, 0);
	RNA_def_property_update(prop, NC_SPACE|ND_SPACE_FILE_PARAMS, NULL);

	prop= RNA_def_property(srna, "use_filter_folder", PROP_BOOLEAN, PROP_NONE);
	RNA_def_property_boolean_sdna(prop, NULL, "filter", FOLDERFILE);
	RNA_def_property_ui_text(prop, N_("Filter Folder"), N_("Show folders"));
	RNA_def_property_ui_icon(prop, ICON_FILE_FOLDER, 0);
	RNA_def_property_update(prop, NC_SPACE|ND_SPACE_FILE_PARAMS, NULL);
	
	prop= RNA_def_property(srna, "filter_glob", PROP_STRING, PROP_NONE);
	RNA_def_property_string_sdna(prop, NULL, "filter_glob");
	RNA_def_property_ui_text(prop, N_("Extension Filter"), "");
	RNA_def_property_update(prop, NC_SPACE|ND_SPACE_FILE_LIST, NULL);

}

static void rna_def_space_filebrowser(BlenderRNA *brna)
{
	StructRNA *srna;
	PropertyRNA *prop;

	srna= RNA_def_struct(brna, "SpaceFileBrowser", "Space");
	RNA_def_struct_sdna(srna, "SpaceFile");
	RNA_def_struct_ui_text(srna, N_("Space File Browser"), N_("File browser space data"));

	prop= RNA_def_property(srna, "params", PROP_POINTER, PROP_NONE);
	RNA_def_property_pointer_sdna(prop, NULL, "params");
	RNA_def_property_ui_text(prop, N_("Filebrowser Parameter"), N_("Parameters and Settings for the Filebrowser"));
	
	prop= RNA_def_property(srna, "operator", PROP_POINTER, PROP_NONE);
	RNA_def_property_pointer_sdna(prop, NULL, "op");
	RNA_def_property_ui_text(prop, N_("Operator"), "");
}

static void rna_def_space_info(BlenderRNA *brna)
{
	StructRNA *srna;
	PropertyRNA *prop;

	srna= RNA_def_struct(brna, "SpaceInfo", "Space");
	RNA_def_struct_sdna(srna, "SpaceInfo");
	RNA_def_struct_ui_text(srna, N_("Space Info"), N_("Info space data"));
	
	/* reporting display */
	prop= RNA_def_property(srna, "show_report_debug", PROP_BOOLEAN, PROP_NONE);
	RNA_def_property_boolean_sdna(prop, NULL, "rpt_mask", INFO_RPT_DEBUG);
	RNA_def_property_ui_text(prop, N_("Show Debug"), N_("Display debug reporting info"));
	RNA_def_property_update(prop, NC_SPACE|ND_SPACE_INFO_REPORT, NULL);
	
	prop= RNA_def_property(srna, "show_report_info", PROP_BOOLEAN, PROP_NONE);
	RNA_def_property_boolean_sdna(prop, NULL, "rpt_mask", INFO_RPT_INFO);
	RNA_def_property_ui_text(prop, N_("Show Info"), N_("Display general information"));
	RNA_def_property_update(prop, NC_SPACE|ND_SPACE_INFO_REPORT, NULL);
	
	prop= RNA_def_property(srna, "show_report_operator", PROP_BOOLEAN, PROP_NONE);
	RNA_def_property_boolean_sdna(prop, NULL, "rpt_mask", INFO_RPT_OP);
	RNA_def_property_ui_text(prop, N_("Show Operator"), N_("Display the operator log"));
	RNA_def_property_update(prop, NC_SPACE|ND_SPACE_INFO_REPORT, NULL);
	
	prop= RNA_def_property(srna, "show_report_warning", PROP_BOOLEAN, PROP_NONE);
	RNA_def_property_boolean_sdna(prop, NULL, "rpt_mask", INFO_RPT_WARN);
	RNA_def_property_ui_text(prop, N_("Show Warn"), N_("Display warnings"));
	RNA_def_property_update(prop, NC_SPACE|ND_SPACE_INFO_REPORT, NULL);
	
	prop= RNA_def_property(srna, "show_report_error", PROP_BOOLEAN, PROP_NONE);
	RNA_def_property_boolean_sdna(prop, NULL, "rpt_mask", INFO_RPT_ERR);
	RNA_def_property_ui_text(prop, N_("Show Error"), N_("Display error text"));
	RNA_def_property_update(prop, NC_SPACE|ND_SPACE_INFO_REPORT, NULL);	
}

static void rna_def_space_userpref(BlenderRNA *brna)
{
	StructRNA *srna;
	PropertyRNA *prop;
	
	srna= RNA_def_struct(brna, "SpaceUserPreferences", "Space");
	RNA_def_struct_sdna(srna, "SpaceUserPref");
	RNA_def_struct_ui_text(srna, N_("Space User Preferences"), N_("User preferences space data"));
	
	prop= RNA_def_property(srna, "filter_text", PROP_STRING, PROP_NONE);
	RNA_def_property_string_sdna(prop, NULL, "filter");
	RNA_def_property_ui_text(prop, N_("Filter"), N_("Search term for filtering in the UI"));

}

static void rna_def_space_node(BlenderRNA *brna)
{
	StructRNA *srna;
	PropertyRNA *prop;

	static EnumPropertyItem tree_type_items[] = {
		{NTREE_SHADER, "MATERIAL", ICON_MATERIAL, N_("Material"), N_("Material nodes")},
		{NTREE_TEXTURE, "TEXTURE", ICON_TEXTURE, N_("Texture"), N_("Texture nodes")},
		{NTREE_COMPOSIT, "COMPOSITING", ICON_RENDERLAYERS, N_("Compositing"), N_("Compositing nodes")},
		{0, NULL, 0, NULL, NULL}};

	static EnumPropertyItem texture_type_items[] = {
		{SNODE_TEX_OBJECT, "OBJECT", ICON_OBJECT_DATA, N_("Object"), N_("Edit texture nodes from Object")},
		{SNODE_TEX_WORLD, "WORLD", ICON_WORLD_DATA, N_("World"), N_("Edit texture nodes from World")},
		{SNODE_TEX_BRUSH, "BRUSH", ICON_BRUSH_DATA, N_("Brush"), N_("Edit texture nodes from Brush")},
		{0, NULL, 0, NULL, NULL}};

	static EnumPropertyItem backdrop_channels_items[] = {
		{0, "COLOR", ICON_IMAGE_RGB, N_("Color"), N_("Draw image with RGB colors")},
		{SNODE_USE_ALPHA, "COLOR_ALPHA", ICON_IMAGE_RGB_ALPHA, N_("Color and Alpha"), N_("Draw image with RGB colors and alpha transparency")},
		{SNODE_SHOW_ALPHA, "ALPHA", ICON_IMAGE_ALPHA, N_("Alpha"), N_("Draw alpha transparency channel")},
		{0, NULL, 0, NULL, NULL}};

	srna= RNA_def_struct(brna, "SpaceNodeEditor", "Space");
	RNA_def_struct_sdna(srna, "SpaceNode");
	RNA_def_struct_ui_text(srna, N_("Space Node Editor"), N_("Node editor space data"));

	prop= RNA_def_property(srna, "tree_type", PROP_ENUM, PROP_NONE);
	RNA_def_property_enum_sdna(prop, NULL, "treetype");
	RNA_def_property_enum_items(prop, tree_type_items);
	RNA_def_property_ui_text(prop, N_("Tree Type"), N_("Node tree type to display and edit"));
	RNA_def_property_update(prop, NC_SPACE|ND_SPACE_NODE, NULL);

	prop= RNA_def_property(srna, "texture_type", PROP_ENUM, PROP_NONE);
	RNA_def_property_enum_sdna(prop, NULL, "texfrom");
	RNA_def_property_enum_items(prop, texture_type_items);
	RNA_def_property_ui_text(prop, N_("Texture Type"), N_("Type of data to take texture from"));
	RNA_def_property_update(prop, NC_SPACE|ND_SPACE_NODE, NULL);

	prop= RNA_def_property(srna, "id", PROP_POINTER, PROP_NONE);
	RNA_def_property_clear_flag(prop, PROP_EDITABLE);
	RNA_def_property_ui_text(prop, "ID", N_("Datablock whose nodes are being edited"));

	prop= RNA_def_property(srna, "id_from", PROP_POINTER, PROP_NONE);
	RNA_def_property_pointer_sdna(prop, NULL, "from");
	RNA_def_property_clear_flag(prop, PROP_EDITABLE);
	RNA_def_property_ui_text(prop, N_("ID From"), N_("Datablock from which the edited datablock is linked"));

	prop= RNA_def_property(srna, "node_tree", PROP_POINTER, PROP_NONE);
	RNA_def_property_pointer_sdna(prop, NULL, "nodetree");
	RNA_def_property_clear_flag(prop, PROP_EDITABLE);
	RNA_def_property_ui_text(prop, N_("Node Tree"), N_("Node tree being displayed and edited"));

	prop= RNA_def_property(srna, "show_backdrop", PROP_BOOLEAN, PROP_NONE);
	RNA_def_property_boolean_sdna(prop, NULL, "flag", SNODE_BACKDRAW);
	RNA_def_property_ui_text(prop, N_("Backdrop"), N_("Use active Viewer Node output as backdrop for compositing nodes"));
	RNA_def_property_update(prop, NC_SPACE|ND_SPACE_NODE_VIEW, NULL);

	prop= RNA_def_property(srna, "use_auto_render", PROP_BOOLEAN, PROP_NONE);
	RNA_def_property_boolean_sdna(prop, NULL, "flag", SNODE_AUTO_RENDER);
	RNA_def_property_ui_text(prop, N_("Auto Render"), N_("Re-render and composite changed layer on 3D edits"));
	RNA_def_property_update(prop, NC_SPACE|ND_SPACE_NODE_VIEW, NULL);
	
	prop= RNA_def_property(srna, "backdrop_zoom", PROP_FLOAT, PROP_NONE);
	RNA_def_property_float_sdna(prop, NULL, "zoom");
	RNA_def_property_float_default(prop, 1.0f);
	RNA_def_property_range(prop, 0.01f, FLT_MAX);
	RNA_def_property_ui_range(prop, 0.01, 100, 1, 2);
	RNA_def_property_ui_text(prop, N_("Backdrop Zoom"), N_("Backdrop zoom factor"));
	RNA_def_property_update(prop, NC_SPACE|ND_SPACE_NODE_VIEW, NULL);
	
	prop= RNA_def_property(srna, "backdrop_x", PROP_FLOAT, PROP_NONE);
	RNA_def_property_float_sdna(prop, NULL, "xof");
	RNA_def_property_ui_text(prop, N_("Backdrop X"), N_("Backdrop X offset"));
	RNA_def_property_update(prop, NC_SPACE|ND_SPACE_NODE_VIEW, NULL);

	prop= RNA_def_property(srna, "backdrop_y", PROP_FLOAT, PROP_NONE);
	RNA_def_property_float_sdna(prop, NULL, "yof");
	RNA_def_property_ui_text(prop, N_("Backdrop Y"), N_("Backdrop Y offset"));
	RNA_def_property_update(prop, NC_SPACE|ND_SPACE_NODE_VIEW, NULL);

	prop= RNA_def_property(srna, "backdrop_channels", PROP_ENUM, PROP_NONE);
	RNA_def_property_enum_bitflag_sdna(prop, NULL, "flag");
	RNA_def_property_enum_items(prop, backdrop_channels_items);
	RNA_def_property_ui_text(prop, N_("Draw Channels"), N_("Channels of the image to draw"));
	RNA_def_property_update(prop, NC_SPACE|ND_SPACE_NODE_VIEW, NULL);
}

static void rna_def_space_logic(BlenderRNA *brna)
{
	StructRNA *srna;
	PropertyRNA *prop;

	srna= RNA_def_struct(brna, "SpaceLogicEditor", "Space");
	RNA_def_struct_sdna(srna, "SpaceLogic");
	RNA_def_struct_ui_text(srna, N_("Space Logic Editor"), N_("Logic editor space data"));

	/* sensors */
	prop= RNA_def_property(srna, "show_sensors_selected_objects", PROP_BOOLEAN, PROP_NONE);
	RNA_def_property_boolean_sdna(prop, NULL, "scaflag", BUTS_SENS_SEL);
	RNA_def_property_ui_text(prop, N_("Show Selected Object"), N_("Show sensors of all selected objects"));
	RNA_def_property_update(prop, NC_LOGIC, NULL);
	
	prop= RNA_def_property(srna, "show_sensors_active_object", PROP_BOOLEAN, PROP_NONE);
	RNA_def_property_boolean_sdna(prop, NULL, "scaflag", BUTS_SENS_ACT);
	RNA_def_property_ui_text(prop, N_("Show Active Object"), N_("Show sensors of active object"));
	RNA_def_property_update(prop, NC_LOGIC, NULL);
	
	prop= RNA_def_property(srna, "show_sensors_linked_controller", PROP_BOOLEAN, PROP_NONE);
	RNA_def_property_boolean_sdna(prop, NULL, "scaflag", BUTS_SENS_LINK);
	RNA_def_property_ui_text(prop, N_("Show Linked to Controller"), N_("Show linked objects to the controller"));
	RNA_def_property_update(prop, NC_LOGIC, NULL);

	prop= RNA_def_property(srna, "show_sensors_active_states", PROP_BOOLEAN, PROP_NONE);
	RNA_def_property_boolean_sdna(prop, NULL, "scaflag", BUTS_SENS_STATE);
	RNA_def_property_ui_text(prop, N_("Show Active States"), N_("Show only sensors connected to active states"));
	RNA_def_property_update(prop, NC_LOGIC, NULL);

	/* controllers */
	prop= RNA_def_property(srna, "show_controllers_selected_objects", PROP_BOOLEAN, PROP_NONE);
	RNA_def_property_boolean_sdna(prop, NULL, "scaflag", BUTS_CONT_SEL);
	RNA_def_property_ui_text(prop, N_("Show Selected Object"), N_("Show controllers of all selected objects"));
	RNA_def_property_update(prop, NC_LOGIC, NULL);
	
	prop= RNA_def_property(srna, "show_controllers_active_object", PROP_BOOLEAN, PROP_NONE);
	RNA_def_property_boolean_sdna(prop, NULL, "scaflag", BUTS_CONT_ACT);
	RNA_def_property_ui_text(prop, N_("Show Active Object"), N_("Show controllers of active object"));
	RNA_def_property_update(prop, NC_LOGIC, NULL);

	prop= RNA_def_property(srna, "show_controllers_linked_controller", PROP_BOOLEAN, PROP_NONE);
	RNA_def_property_boolean_sdna(prop, NULL, "scaflag", BUTS_CONT_LINK);
	RNA_def_property_ui_text(prop, N_("Show Linked to Controller"), N_("Show linked objects to sensor/actuator"));
	RNA_def_property_update(prop, NC_LOGIC, NULL);

	/* actuators */
	prop= RNA_def_property(srna, "show_actuators_selected_objects", PROP_BOOLEAN, PROP_NONE);
	RNA_def_property_boolean_sdna(prop, NULL, "scaflag", BUTS_ACT_SEL);
	RNA_def_property_ui_text(prop, N_("Show Selected Object"), N_("Show actuators of all selected objects"));
	RNA_def_property_update(prop, NC_LOGIC, NULL);
	
	prop= RNA_def_property(srna, "show_actuators_active_object", PROP_BOOLEAN, PROP_NONE);
	RNA_def_property_boolean_sdna(prop, NULL, "scaflag", BUTS_ACT_ACT);
	RNA_def_property_ui_text(prop, N_("Show Active Object"), N_("Show actuators of active object"));
	RNA_def_property_update(prop, NC_LOGIC, NULL);
	
	prop= RNA_def_property(srna, "show_actuators_linked_controller", PROP_BOOLEAN, PROP_NONE);
	RNA_def_property_boolean_sdna(prop, NULL, "scaflag", BUTS_ACT_LINK);
	RNA_def_property_ui_text(prop, N_("Show Linked to Actuator"), N_("Show linked objects to the actuator"));
	RNA_def_property_update(prop, NC_LOGIC, NULL);

	prop= RNA_def_property(srna, "show_actuators_active_states", PROP_BOOLEAN, PROP_NONE);
	RNA_def_property_boolean_sdna(prop, NULL, "scaflag", BUTS_ACT_STATE);
	RNA_def_property_ui_text(prop, N_("Show Active States"), N_("Show only actuators connected to active states"));
	RNA_def_property_update(prop, NC_LOGIC, NULL);

}

void RNA_def_space(BlenderRNA *brna)
{
	rna_def_space(brna);
	rna_def_space_image(brna);
	rna_def_space_sequencer(brna);
	rna_def_space_text(brna);
	rna_def_fileselect_params(brna);
	rna_def_space_filebrowser(brna);
	rna_def_space_outliner(brna);
	rna_def_background_image(brna);
	rna_def_space_view3d(brna);
	rna_def_space_buttons(brna);
	rna_def_space_dopesheet(brna);
	rna_def_space_graph(brna);
	rna_def_space_nla(brna);
	rna_def_space_time(brna);
	rna_def_space_console(brna);
	rna_def_console_line(brna);
	rna_def_space_info(brna);
	rna_def_space_userpref(brna);
	rna_def_space_node(brna);
	rna_def_space_logic(brna);
}

#endif
<|MERGE_RESOLUTION|>--- conflicted
+++ resolved
@@ -1671,22 +1671,13 @@
 		{0, NULL, 0, NULL, NULL}};
 
 	static EnumPropertyItem proxy_render_size_items[] = {
-<<<<<<< HEAD
 		{SEQ_PROXY_RENDER_SIZE_NONE, "NONE", 0, N_("No display"), ""},
 		{SEQ_PROXY_RENDER_SIZE_SCENE, "SCENE", 0, N_("Scene render size"), ""},
 		{SEQ_PROXY_RENDER_SIZE_25, "PROXY_25", 0, N_("Proxy size 25%"), ""},
 		{SEQ_PROXY_RENDER_SIZE_50, "PROXY_50", 0, N_("Proxy size 50%"), ""},
 		{SEQ_PROXY_RENDER_SIZE_75, "PROXY_75", 0, N_("Proxy size 75%"), ""},
+		{SEQ_PROXY_RENDER_SIZE_100, "PROXY_100", 0, N_("Proxy size 100%"), ""},
 		{SEQ_PROXY_RENDER_SIZE_FULL, "FULL", 0, N_("No proxy, full render"), ""},
-=======
-		{SEQ_PROXY_RENDER_SIZE_NONE, "NONE", 0, "No display", ""},
-		{SEQ_PROXY_RENDER_SIZE_SCENE, "SCENE", 0, "Scene render size", ""},
-		{SEQ_PROXY_RENDER_SIZE_25, "PROXY_25", 0, "Proxy size 25%", ""},
-		{SEQ_PROXY_RENDER_SIZE_50, "PROXY_50", 0, "Proxy size 50%", ""},
-		{SEQ_PROXY_RENDER_SIZE_75, "PROXY_75", 0, "Proxy size 75%", ""},
-		{SEQ_PROXY_RENDER_SIZE_100, "PROXY_100", 0, "Proxy size 100%", ""},
-		{SEQ_PROXY_RENDER_SIZE_FULL, "FULL", 0, "No proxy, full render", ""},
->>>>>>> 2365c640
 		{0, NULL, 0, NULL, NULL}};
 	
 	srna= RNA_def_struct(brna, "SpaceSequenceEditor", "Space");
@@ -1891,17 +1882,10 @@
 	
 	// XXX: action-editor is currently for object-level only actions, so show that using object-icon hint
 	static EnumPropertyItem mode_items[] = {
-<<<<<<< HEAD
-		{SACTCONT_DOPESHEET, "DOPESHEET", 0, N_("DopeSheet"), N_("DopeSheet Editor")},
-		{SACTCONT_ACTION, "ACTION", 0, N_("Action Editor"), N_("Action Editor")},
-		{SACTCONT_SHAPEKEY, "SHAPEKEY", 0, N_("ShapeKey Editor"), N_("ShapeKey Editor")},
-		{SACTCONT_GPENCIL, "GPENCIL", 0, N_("Grease Pencil"), N_("Grease Pencil")},
-=======
-		{SACTCONT_DOPESHEET, "DOPESHEET", ICON_OOPS, "DopeSheet", "DopeSheet Editor"},
-		{SACTCONT_ACTION, "ACTION", ICON_OBJECT_DATA, "Action Editor", "Action Editor"},
-		{SACTCONT_SHAPEKEY, "SHAPEKEY", ICON_SHAPEKEY_DATA, "ShapeKey Editor", "ShapeKey Editor"},
-		{SACTCONT_GPENCIL, "GPENCIL", ICON_GREASEPENCIL, "Grease Pencil", "Grease Pencil"},
->>>>>>> 2365c640
+		{SACTCONT_DOPESHEET, "DOPESHEET", ICON_OOPS, N_("DopeSheet"), N_("DopeSheet Editor")},
+		{SACTCONT_ACTION, "ACTION", ICON_OBJECT_DATA, N_("Action Editor"), N_("Action Editor")},
+		{SACTCONT_SHAPEKEY, "SHAPEKEY", ICON_SHAPEKEY_DATA, N_("ShapeKey Editor"), N_("ShapeKey Editor")},
+		{SACTCONT_GPENCIL, "GPENCIL", ICON_GREASEPENCIL, N_("Grease Pencil"), N_("Grease Pencil")},
 		{0, NULL, 0, NULL, NULL}};
 		
 	
@@ -1980,13 +1964,8 @@
 	PropertyRNA *prop;
 	
 	static EnumPropertyItem mode_items[] = {
-<<<<<<< HEAD
-		{SIPO_MODE_ANIMATION, "FCURVES", 0, N_("F-Curve Editor"), N_("Edit f-curves")},
-		{SIPO_MODE_DRIVERS, "DRIVERS", 0, N_("Drivers"), N_("Edit drivers")},
-=======
-		{SIPO_MODE_ANIMATION, "FCURVES", ICON_IPO, "F-Curve Editor", "Edit animation/keyframes displayed as 2D curves"},
-		{SIPO_MODE_DRIVERS, "DRIVERS", ICON_DRIVER, "Drivers", "Edit drivers"},
->>>>>>> 2365c640
+		{SIPO_MODE_ANIMATION, "FCURVES", ICON_IPO, N_("F-Curve Editor"), N_("Edit animation/keyframes displayed as 2D curves")},
+		{SIPO_MODE_DRIVERS, "DRIVERS", ICON_DRIVER, N_("Drivers"), N_("Edit drivers")},
 		{0, NULL, 0, NULL, NULL}};
 		
 		/* this is basically the same as the one for the 3D-View, but with some entries ommitted */
@@ -2045,11 +2024,7 @@
 	
 	prop= RNA_def_property(srna, "use_beauty_drawing", PROP_BOOLEAN, PROP_NONE);
 	RNA_def_property_boolean_negative_sdna(prop, NULL, "flag", SIPO_BEAUTYDRAW_OFF);
-<<<<<<< HEAD
-	RNA_def_property_ui_text(prop, N_("Use Fancy Drawing"), N_("Draw F-Curves using Anti-Aliasing and other fancy effects. Disable for better performance"));
-=======
-	RNA_def_property_ui_text(prop, "Use High Quality Drawing", "Draw F-Curves using Anti-Aliasing and other fancy effects. Disable for better performance");
->>>>>>> 2365c640
+	RNA_def_property_ui_text(prop, N_("Use High Quality Drawing"), N_("Draw F-Curves using Anti-Aliasing and other fancy effects. Disable for better performance"));
 	RNA_def_property_update(prop, NC_SPACE|ND_SPACE_GRAPH, NULL);
 	
 	/* editing */
@@ -2159,11 +2134,7 @@
 	/* view settings */	
 	prop= RNA_def_property(srna, "show_only_selected", PROP_BOOLEAN, PROP_NONE);
 	RNA_def_property_boolean_sdna(prop, NULL, "flag", TIME_ONLYACTSEL);
-<<<<<<< HEAD
-	RNA_def_property_ui_text(prop, N_("Only Selected channels"), N_("Show keyframes for active Object and/or its selected channels only"));
-=======
-	RNA_def_property_ui_text(prop, "Only Selected Channels", "Show keyframes for active Object and/or its selected bones only");	
->>>>>>> 2365c640
+	RNA_def_property_ui_text(prop, N_("Only Selected Channels"), N_("Show keyframes for active Object and/or its selected bones only"));	
 	RNA_def_property_update(prop, NC_SPACE|ND_SPACE_TIME, NULL);
 	
 	prop= RNA_def_property(srna, "show_frame_indicator", PROP_BOOLEAN, PROP_NONE);
