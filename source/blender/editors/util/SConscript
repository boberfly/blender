#!/usr/bin/python
Import ('env')

sources = env.Glob('*.c')

incs = '../include ../../blenlib ../../blenkernel ../../makesdna ../../imbuf'
incs += ' ../../windowmanager #/intern/guardedalloc #/extern/glew/include'
<<<<<<< HEAD
incs += ' ../../makesrna ../../bmesh'
=======
incs += ' ../../makesrna'
incs += ' ../../blenloader'
>>>>>>> 2198cfdb

env.BlenderLib ( 'bf_editors_util', sources, Split(incs), [], libtype=['core'], priority=[130] )<|MERGE_RESOLUTION|>--- conflicted
+++ resolved
@@ -5,11 +5,7 @@
 
 incs = '../include ../../blenlib ../../blenkernel ../../makesdna ../../imbuf'
 incs += ' ../../windowmanager #/intern/guardedalloc #/extern/glew/include'
-<<<<<<< HEAD
 incs += ' ../../makesrna ../../bmesh'
-=======
-incs += ' ../../makesrna'
 incs += ' ../../blenloader'
->>>>>>> 2198cfdb
 
 env.BlenderLib ( 'bf_editors_util', sources, Split(incs), [], libtype=['core'], priority=[130] )