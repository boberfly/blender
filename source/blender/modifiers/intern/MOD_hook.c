/*
 * ***** BEGIN GPL LICENSE BLOCK *****
 *
 * This program is free software; you can redistribute it and/or
 * modify it under the terms of the GNU General Public License
 * as published by the Free Software Foundation; either version 2
 * of the License, or (at your option) any later version.
 *
 * This program is distributed in the hope that it will be useful,
 * but WITHOUT ANY WARRANTY; without even the implied warranty of
 * MERCHANTABILITY or FITNESS FOR A PARTICULAR PURPOSE.  See the
 * GNU General Public License for more details.
 *
 * You should have received a copy of the GNU General Public License
 * along with this program; if not, write to the Free Software  Foundation,
 * Inc., 51 Franklin Street, Fifth Floor, Boston, MA 02110-1301, USA.
 *
 * The Original Code is Copyright (C) 2005 by the Blender Foundation.
 * All rights reserved.
 *
 * Contributor(s): Daniel Dunbar
 *                 Ton Roosendaal,
 *                 Ben Batt,
 *                 Brecht Van Lommel,
 *                 Campbell Barton
 *
 * ***** END GPL LICENSE BLOCK *****
 *
 */

/** \file blender/modifiers/intern/MOD_hook.c
 *  \ingroup modifiers
 */


#include "DNA_mesh_types.h"
#include "DNA_meshdata_types.h"
#include "DNA_object_types.h"

#include "BLI_math.h"
#include "BLI_utildefines.h"

#include "BKE_action.h"
#include "BKE_editmesh.h"
#include "BKE_library.h"
#include "BKE_library_query.h"
#include "BKE_mesh.h"
#include "BKE_modifier.h"
#include "BKE_deform.h"
#include "BKE_colortools.h"

#include "MEM_guardedalloc.h"

#include "MOD_util.h"

static void initData(ModifierData *md)
{
	HookModifierData *hmd = (HookModifierData *) md;

	hmd->force = 1.0;
	hmd->curfalloff = curvemapping_add(1, 0.0f, 0.0f, 1.0f, 1.0f);
	hmd->falloff_type = eHook_Falloff_Smooth;
	hmd->flag = 0;
}

static void copyData(const ModifierData *md, ModifierData *target)
{
	const HookModifierData *hmd = (const HookModifierData *) md;
	HookModifierData *thmd = (HookModifierData *) target;

	modifier_copyData_generic(md, target);

	thmd->curfalloff = curvemapping_copy(hmd->curfalloff);

	thmd->indexar = MEM_dupallocN(hmd->indexar);
}

static CustomDataMask requiredDataMask(Object *UNUSED(ob), ModifierData *md)
{
	HookModifierData *hmd = (HookModifierData *)md;
	CustomDataMask dataMask = 0;

	/* ask for vertexgroups if we need them */
	if (hmd->name[0]) dataMask |= CD_MASK_MDEFORMVERT;
	if (hmd->indexar) dataMask |= CD_MASK_ORIGINDEX;

	return dataMask;
}

static void freeData(ModifierData *md)
{
	HookModifierData *hmd = (HookModifierData *) md;

	curvemapping_free(hmd->curfalloff);

	MEM_SAFE_FREE(hmd->indexar);
}

static bool isDisabled(ModifierData *md, int UNUSED(useRenderParams))
{
	HookModifierData *hmd = (HookModifierData *) md;

	return !hmd->object;
}

static void foreachObjectLink(
        ModifierData *md, Object *ob,
        ObjectWalkFunc walk, void *userData)
{
	HookModifierData *hmd = (HookModifierData *) md;

	walk(userData, ob, &hmd->object, IDWALK_CB_NOP);
}

<<<<<<< HEAD
=======
static void updateDepgraph(ModifierData *md, const ModifierUpdateDepsgraphContext *ctx)
{
	HookModifierData *hmd = (HookModifierData *) md;

	if (hmd->object) {
		DagNode *curNode = dag_get_node(ctx->forest, hmd->object);

		if (hmd->subtarget[0])
			dag_add_relation(ctx->forest, curNode, ctx->obNode, DAG_RL_OB_DATA | DAG_RL_DATA_DATA, "Hook Modifier");
		else
			dag_add_relation(ctx->forest, curNode, ctx->obNode, DAG_RL_OB_DATA, "Hook Modifier");
	}
}

>>>>>>> a24b4e60
static void updateDepsgraph(ModifierData *md, const ModifierUpdateDepsgraphContext *ctx)
{
	HookModifierData *hmd = (HookModifierData *)md;
	if (hmd->object != NULL) {
		if (hmd->subtarget[0]) {
			DEG_add_bone_relation(ctx->node, hmd->object, hmd->subtarget, DEG_OB_COMP_BONE, "Hook Modifier");
		}
		DEG_add_object_relation(ctx->node, hmd->object, DEG_OB_COMP_TRANSFORM, "Hook Modifier");
	}
	/* We need own transformation as well. */
	DEG_add_object_relation(ctx->node, ctx->object, DEG_OB_COMP_TRANSFORM, "Hook Modifier");
}

struct HookData_cb {
	float (*vertexCos)[3];

	MDeformVert *dvert;
	int defgrp_index;

	struct CurveMapping *curfalloff;

	char  falloff_type;
	float falloff;
	float falloff_sq;
	float fac_orig;

	unsigned int use_falloff        : 1;
	unsigned int use_uniform        : 1;

	float cent[3];

	float mat_uniform[3][3];
	float mat[4][4];
};

static float hook_falloff(
        const struct HookData_cb *hd,
        const float len_sq)
{
	BLI_assert(hd->falloff_sq);
	if (len_sq > hd->falloff_sq) {
		return 0.0f;
	}
	else if (len_sq > 0.0f) {
		float fac;

		if (hd->falloff_type == eHook_Falloff_Const) {
			fac = 1.0f;
			goto finally;
		}
		else if (hd->falloff_type == eHook_Falloff_InvSquare) {
			/* avoid sqrt below */
			fac = 1.0f - (len_sq / hd->falloff_sq);
			goto finally;
		}

		fac = 1.0f - (sqrtf(len_sq) / hd->falloff);

		/* closely match PROP_SMOOTH and similar */
		switch (hd->falloff_type) {
#if 0
			case eHook_Falloff_None:
				fac = 1.0f;
				break;
#endif
			case eHook_Falloff_Curve:
				fac = curvemapping_evaluateF(hd->curfalloff, 0, fac);
				break;
			case eHook_Falloff_Sharp:
				fac = fac * fac;
				break;
			case eHook_Falloff_Smooth:
				fac = 3.0f * fac * fac - 2.0f * fac * fac * fac;
				break;
			case eHook_Falloff_Root:
				fac = sqrtf(fac);
				break;
			case eHook_Falloff_Linear:
				/* pass */
				break;
#if 0
			case eHook_Falloff_Const:
				fac = 1.0f;
				break;
#endif
			case eHook_Falloff_Sphere:
				fac = sqrtf(2 * fac - fac * fac);
				break;
#if 0
			case eHook_Falloff_InvSquare:
				fac = fac * (2.0f - fac);
				break;
#endif
		}

finally:
		return fac * hd->fac_orig;
	}
	else {
		return hd->fac_orig;
	}
}

static void hook_co_apply(struct HookData_cb *hd, const int j)
{
	float *co = hd->vertexCos[j];
	float fac;

	if (hd->use_falloff) {
		float len_sq;

		if (hd->use_uniform) {
			float co_uniform[3];
			mul_v3_m3v3(co_uniform, hd->mat_uniform, co);
			len_sq = len_squared_v3v3(hd->cent, co_uniform);
		}
		else {
			len_sq = len_squared_v3v3(hd->cent, co);
		}

		fac = hook_falloff(hd, len_sq);
	}
	else {
		fac = hd->fac_orig;
	}

	if (fac) {
		if (hd->dvert) {
			fac *= defvert_find_weight(&hd->dvert[j], hd->defgrp_index);
		}

		if (fac) {
			float co_tmp[3];
			mul_v3_m4v3(co_tmp, hd->mat, co);
			interp_v3_v3v3(co, co, co_tmp, fac);
		}
	}
}

static void deformVerts_do(
        HookModifierData *hmd, Object *ob, Mesh *mesh,
        float (*vertexCos)[3], int numVerts)
{
	bPoseChannel *pchan = BKE_pose_channel_find_name(hmd->object->pose, hmd->subtarget);
	float dmat[4][4];
	int i, *index_pt;
	struct HookData_cb hd;

	if (hmd->curfalloff == NULL) {
		/* should never happen, but bad lib linking could cause it */
		hmd->curfalloff = curvemapping_add(1, 0.0f, 0.0f, 1.0f, 1.0f);
	}

	if (hmd->curfalloff) {
		curvemapping_initialize(hmd->curfalloff);
	}

	/* Generic data needed for applying per-vertex calculations (initialize all members) */
	hd.vertexCos = vertexCos;
	modifier_get_vgroup_mesh(ob, mesh, hmd->name, &hd.dvert, &hd.defgrp_index);

	hd.curfalloff = hmd->curfalloff;

	hd.falloff_type = hmd->falloff_type;
	hd.falloff = (hmd->falloff_type == eHook_Falloff_None) ? 0.0f : hmd->falloff;
	hd.falloff_sq = SQUARE(hd.falloff);
	hd.fac_orig = hmd->force;

	hd.use_falloff = (hd.falloff_sq != 0.0f);
	hd.use_uniform = (hmd->flag & MOD_HOOK_UNIFORM_SPACE) != 0;

	if (hd.use_uniform) {
		copy_m3_m4(hd.mat_uniform, hmd->parentinv);
		mul_v3_m3v3(hd.cent, hd.mat_uniform, hmd->cent);
	}
	else {
		unit_m3(hd.mat_uniform);  /* unused */
		copy_v3_v3(hd.cent, hmd->cent);
	}

	/* get world-space matrix of target, corrected for the space the verts are in */
	if (hmd->subtarget[0] && pchan) {
		/* bone target if there's a matching pose-channel */
		mul_m4_m4m4(dmat, hmd->object->obmat, pchan->pose_mat);
	}
	else {
		/* just object target */
		copy_m4_m4(dmat, hmd->object->obmat);
	}
	invert_m4_m4(ob->imat, ob->obmat);
	mul_m4_series(hd.mat, ob->imat, dmat, hmd->parentinv);
	/* --- done with 'hd' init --- */


	/* Regarding index range checking below.
	 *
	 * This should always be true and I don't generally like
	 * "paranoid" style code like this, but old files can have
	 * indices that are out of range because old blender did
	 * not correct them on exit editmode. - zr
	 */

	if (hmd->force == 0.0f) {
		/* do nothing, avoid annoying checks in the loop */
	}
	else if (hmd->indexar) { /* vertex indices? */
		const int *origindex_ar;

<<<<<<< HEAD
		/* if mesh is present and has original index data, use it */
		if (mesh && (origindex_ar = CustomData_get_layer(&mesh->vdata, CD_ORIGINDEX))) {
=======
		/* if DerivedMesh is present and has original index data, use it */
		if (dm && (origindex_ar = dm->getVertDataArray(dm, CD_ORIGINDEX))) {
>>>>>>> a24b4e60
			for (i = 0, index_pt = hmd->indexar; i < hmd->totindex; i++, index_pt++) {
				if (*index_pt < numVerts) {
					int j;

					for (j = 0; j < numVerts; j++) {
						if (origindex_ar[j] == *index_pt) {
							hook_co_apply(&hd, j);
						}
					}
				}
			}
		}
		else { /* missing mesh or ORIGINDEX */
			for (i = 0, index_pt = hmd->indexar; i < hmd->totindex; i++, index_pt++) {
				if (*index_pt < numVerts) {
					hook_co_apply(&hd, *index_pt);
				}
			}
		}
	}
	else if (hd.dvert) {  /* vertex group hook */
		for (i = 0; i < numVerts; i++) {
			hook_co_apply(&hd, i);
		}
	}
}

static void deformVerts(
        struct ModifierData *md, const struct ModifierEvalContext *ctx, struct Mesh *mesh,
        float (*vertexCos)[3], int numVerts)
{
	HookModifierData *hmd = (HookModifierData *)md;
	Mesh *mesh_src = get_mesh(ctx->object, NULL, mesh, NULL, false, false);

	deformVerts_do(hmd, ctx->object, mesh_src, vertexCos, numVerts);

	if (mesh_src != mesh) {
		BKE_id_free(NULL, mesh_src);
	}
}

static void deformVertsEM(
        struct ModifierData *md, const struct ModifierEvalContext *ctx,
        struct BMEditMesh *editData,
        struct Mesh *mesh, float (*vertexCos)[3], int numVerts)
{
	HookModifierData *hmd = (HookModifierData *)md;
	Mesh *mesh_src = get_mesh(ctx->object, editData, mesh, NULL, false, false);

	deformVerts_do(hmd, ctx->object, mesh_src, vertexCos, numVerts);

	if (mesh_src != mesh) {
		BKE_id_free(NULL, mesh_src);
	}
}

ModifierTypeInfo modifierType_Hook = {
	/* name */              "Hook",
	/* structName */        "HookModifierData",
	/* structSize */        sizeof(HookModifierData),
	/* type */              eModifierTypeType_OnlyDeform,
	/* flags */             eModifierTypeFlag_AcceptsCVs |
	                        eModifierTypeFlag_AcceptsLattice |
	                        eModifierTypeFlag_SupportsEditmode,
	/* copyData */          copyData,

	/* deformVerts_DM */    NULL,
	/* deformMatrices_DM */ NULL,
	/* deformVertsEM_DM */  NULL,
	/* deformMatricesEM_DM*/NULL,
	/* applyModifier_DM */  NULL,
	/* applyModifierEM_DM */NULL,

	/* deformVerts */       deformVerts,
	/* deformMatrices */    NULL,
	/* deformVertsEM */     deformVertsEM,
	/* deformMatricesEM */  NULL,
	/* applyModifier */     NULL,
	/* applyModifierEM */   NULL,

	/* initData */          initData,
	/* requiredDataMask */  requiredDataMask,
	/* freeData */          freeData,
	/* isDisabled */        isDisabled,
	/* updateDepsgraph */   updateDepsgraph,
	/* dependsOnTime */     NULL,
	/* dependsOnNormals */	NULL,
	/* foreachObjectLink */ foreachObjectLink,
	/* foreachIDLink */     NULL,
	/* foreachTexLink */    NULL,
};<|MERGE_RESOLUTION|>--- conflicted
+++ resolved
@@ -112,23 +112,6 @@
 	walk(userData, ob, &hmd->object, IDWALK_CB_NOP);
 }
 
-<<<<<<< HEAD
-=======
-static void updateDepgraph(ModifierData *md, const ModifierUpdateDepsgraphContext *ctx)
-{
-	HookModifierData *hmd = (HookModifierData *) md;
-
-	if (hmd->object) {
-		DagNode *curNode = dag_get_node(ctx->forest, hmd->object);
-
-		if (hmd->subtarget[0])
-			dag_add_relation(ctx->forest, curNode, ctx->obNode, DAG_RL_OB_DATA | DAG_RL_DATA_DATA, "Hook Modifier");
-		else
-			dag_add_relation(ctx->forest, curNode, ctx->obNode, DAG_RL_OB_DATA, "Hook Modifier");
-	}
-}
-
->>>>>>> a24b4e60
 static void updateDepsgraph(ModifierData *md, const ModifierUpdateDepsgraphContext *ctx)
 {
 	HookModifierData *hmd = (HookModifierData *)md;
@@ -337,13 +320,8 @@
 	else if (hmd->indexar) { /* vertex indices? */
 		const int *origindex_ar;
 
-<<<<<<< HEAD
 		/* if mesh is present and has original index data, use it */
 		if (mesh && (origindex_ar = CustomData_get_layer(&mesh->vdata, CD_ORIGINDEX))) {
-=======
-		/* if DerivedMesh is present and has original index data, use it */
-		if (dm && (origindex_ar = dm->getVertDataArray(dm, CD_ORIGINDEX))) {
->>>>>>> a24b4e60
 			for (i = 0, index_pt = hmd->indexar; i < hmd->totindex; i++, index_pt++) {
 				if (*index_pt < numVerts) {
 					int j;
