--- conflicted
+++ resolved
@@ -212,14 +212,7 @@
 	else if (view_context) {
 		bool is_persp;
 		/* full copy */
-<<<<<<< HEAD
-		GPUFXOptions options = {0};
-
-		if (v3d->fxoptions)
-			options = *v3d->fxoptions;
-=======
 		GPUFXSettings fx_settings = v3d->fx_settings;
->>>>>>> 90a9415c
 
 		ED_view3d_draw_offscreen_init(scene, v3d);
 
@@ -231,11 +224,8 @@
 			camera = v3d->camera;
 			RE_GetCameraWindow(oglrender->re, camera, scene->r.cfra, winmat);
 			is_persp = true;
-<<<<<<< HEAD
-			BKE_GPU_dof_from_camera(camera, &options);
-=======
+
 			BKE_camera_to_gpu_dof(camera, &fx_settings);
->>>>>>> 90a9415c
 		}
 		else {
 			rctf viewplane;
@@ -251,14 +241,10 @@
 		rect = MEM_mallocN(sizex * sizey * sizeof(unsigned char) * 4, "offscreen rect");
 
 		if ((scene->r.mode & R_OSA) == 0) {
-<<<<<<< HEAD
-			ED_view3d_draw_offscreen(scene, v3d, ar, sizex, sizey, NULL, winmat, draw_bgpic, draw_sky, oglrender->fx, is_persp, oglrender->ofs, &options, v3d->shader_fx);
-=======
 			ED_view3d_draw_offscreen(
 			        scene, v3d, ar, sizex, sizey, NULL, winmat,
 			        draw_bgpic, draw_sky, is_persp,
 			        oglrender->ofs, oglrender->fx, &fx_settings);
->>>>>>> 90a9415c
 			GPU_offscreen_read_pixels(oglrender->ofs, GL_UNSIGNED_BYTE, rect);
 		}
 		else {
@@ -271,14 +257,10 @@
 			BLI_jitter_init(jit_ofs, scene->r.osa);
 
 			/* first sample buffer, also initializes 'rv3d->persmat' */
-<<<<<<< HEAD
-			ED_view3d_draw_offscreen(scene, v3d, ar, sizex, sizey, NULL, winmat, draw_bgpic, draw_sky, oglrender->fx, is_persp, oglrender->ofs, &options, v3d->shader_fx);
-=======
 			ED_view3d_draw_offscreen(
 			        scene, v3d, ar, sizex, sizey, NULL, winmat,
 			        draw_bgpic, draw_sky, is_persp,
 			        oglrender->ofs, oglrender->fx, &fx_settings);
->>>>>>> 90a9415c
 			GPU_offscreen_read_pixels(oglrender->ofs, GL_UNSIGNED_BYTE, rect);
 
 			for (i = 0; i < sizex * sizey * 4; i++)
@@ -291,14 +273,10 @@
 				                    (jit_ofs[j][0] * 2.0f) / sizex,
 				                    (jit_ofs[j][1] * 2.0f) / sizey);
 
-<<<<<<< HEAD
-				ED_view3d_draw_offscreen(scene, v3d, ar, sizex, sizey, NULL, winmat_jitter, draw_bgpic, draw_sky, oglrender->fx, is_persp, oglrender->ofs, &options, v3d->shader_fx);
-=======
 				ED_view3d_draw_offscreen(
 				        scene, v3d, ar, sizex, sizey, NULL, winmat_jitter,
 				        draw_bgpic, draw_sky, is_persp,
 				        oglrender->ofs, oglrender->fx, &fx_settings);
->>>>>>> 90a9415c
 				GPU_offscreen_read_pixels(oglrender->ofs, GL_UNSIGNED_BYTE, rect);
 
 				for (i = 0; i < sizex * sizey * 4; i++)
@@ -491,13 +469,8 @@
 		 * running notifiers again will overwrite */
 		oglrender->scene->customdata_mask |= oglrender->scene->customdata_mask_modal;
 
-<<<<<<< HEAD
-		if (oglrender->v3d->shader_fx & (GPU_FX_DEPTH_OF_FIELD | GPU_FX_DEPTH_OF_FIELD)) {
-			oglrender->fx = GPU_create_fx_compositor();
-=======
 		if (oglrender->v3d->fx_settings.fx_flag & (GPU_FX_FLAG_DOF | GPU_FX_FLAG_SSAO)) {
 			oglrender->fx = GPU_fx_compositor_create();
->>>>>>> 90a9415c
 		}
 	}
 
@@ -549,11 +522,7 @@
 	WM_event_add_notifier(C, NC_SCENE | ND_RENDER_RESULT, oglrender->scene);
 
 	if (oglrender->fx)
-<<<<<<< HEAD
-		GPU_destroy_fx_compositor(oglrender->fx);
-=======
 		GPU_fx_compositor_destroy(oglrender->fx);
->>>>>>> 90a9415c
 
 	GPU_offscreen_free(oglrender->ofs);
 
