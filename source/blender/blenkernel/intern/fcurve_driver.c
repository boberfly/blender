/*
 * This program is free software; you can redistribute it and/or
 * modify it under the terms of the GNU General Public License
 * as published by the Free Software Foundation; either version 2
 * of the License, or (at your option) any later version.
 *
 * This program is distributed in the hope that it will be useful,
 * but WITHOUT ANY WARRANTY; without even the implied warranty of
 * MERCHANTABILITY or FITNESS FOR A PARTICULAR PURPOSE.  See the
 * GNU General Public License for more details.
 *
 * You should have received a copy of the GNU General Public License
 * along with this program; if not, write to the Free Software Foundation,
 * Inc., 51 Franklin Street, Fifth Floor, Boston, MA 02110-1301, USA.
 *
 * The Original Code is Copyright (C) 2009 Blender Foundation, Joshua Leung
 * All rights reserved.
 */

/** \file
 * \ingroup bke
 */

#include "MEM_guardedalloc.h"

#include "DNA_anim_types.h"
#include "DNA_constraint_types.h"
#include "DNA_object_types.h"

#include "BLI_alloca.h"
#include "BLI_expr_pylike_eval.h"
#include "BLI_math.h"
#include "BLI_string_utils.h"
#include "BLI_threads.h"
#include "BLI_utildefines.h"

#include "BLT_translation.h"

#include "BKE_action.h"
#include "BKE_animsys.h"
#include "BKE_armature.h"
#include "BKE_constraint.h"
#include "BKE_fcurve_driver.h"
#include "BKE_global.h"
#include "BKE_object.h"

#include "RNA_access.h"

#include "atomic_ops.h"

#include "CLG_log.h"

#ifdef WITH_PYTHON
#  include "BPY_extern.h"
#endif

#ifdef WITH_PYTHON
static ThreadMutex python_driver_lock = BLI_MUTEX_INITIALIZER;
#endif

static CLG_LogRef LOG = {"bke.fcurve"};

/* -------------------------------------------------------------------- */
/** \name Driver Variables
 * \{ */

/* TypeInfo for Driver Variables (dvti) */
typedef struct DriverVarTypeInfo {
  /* Evaluation callback. */
  float (*get_value)(ChannelDriver *driver, DriverVar *dvar);

  /* Allocation of target slots. */
  int num_targets;                              /* Number of target slots required. */
  const char *target_names[MAX_DRIVER_TARGETS]; /* UI names that should be given to the slots. */
  short target_flags[MAX_DRIVER_TARGETS]; /* Flags defining the requirements for each slot. */
} DriverVarTypeInfo;

/* Macro to begin definitions */
#define BEGIN_DVAR_TYPEDEF(type) {

/* Macro to end definitions */
#define END_DVAR_TYPEDEF }

/** \} */

/* -------------------------------------------------------------------- */
/** \name Driver Target Utilities
 * \{ */

static ID *dtar_id_ensure_proxy_from(ID *id)
{
  if (id && GS(id->name) == ID_OB && ((Object *)id)->proxy_from) {
    return (ID *)(((Object *)id)->proxy_from);
  }
  return id;
}

/**
 * Helper function to obtain a value using RNA from the specified source
 * (for evaluating drivers).
 */
static float dtar_get_prop_val(ChannelDriver *driver, DriverTarget *dtar)
{
  PointerRNA id_ptr, ptr;
  PropertyRNA *prop;
  ID *id;
  int index = -1;
  float value = 0.0f;

  /* Sanity check. */
  if (ELEM(NULL, driver, dtar)) {
    return 0.0f;
  }

  id = dtar_id_ensure_proxy_from(dtar->id);

  /* Error check for missing pointer. */
  if (id == NULL) {
    CLOG_ERROR(&LOG, "driver has an invalid target to use (path = %s)", dtar->rna_path);

    driver->flag |= DRIVER_FLAG_INVALID;
    dtar->flag |= DTAR_FLAG_INVALID;
    return 0.0f;
  }

  /* Get RNA-pointer for the ID-block given in target. */
  RNA_id_pointer_create(id, &id_ptr);

  /* Get property to read from, and get value as appropriate. */
  if (!RNA_path_resolve_property_full(&id_ptr, dtar->rna_path, &ptr, &prop, &index)) {
<<<<<<< HEAD
    /* path couldn't be resolved */
    CLOG_ERROR(&LOG,
               "Driver Evaluation Error: cannot resolve target for %s -> %s",
               id->name,
               dtar->rna_path);
=======
    /* Path couldn't be resolved. */
    if (G.debug & G_DEBUG) {
      CLOG_ERROR(&LOG,
                 "Driver Evaluation Error: cannot resolve target for %s -> %s",
                 id->name,
                 dtar->rna_path);
    }
>>>>>>> 2a186af2

    driver->flag |= DRIVER_FLAG_INVALID;
    dtar->flag |= DTAR_FLAG_INVALID;
    return 0.0f;
  }

  if (RNA_property_array_check(prop)) {
    /* Array. */
    if (index < 0 || index >= RNA_property_array_length(&ptr, prop)) {
<<<<<<< HEAD
      /* out of bounds */
      CLOG_ERROR(&LOG,
                 "Driver Evaluation Error: array index is out of bounds for %s -> %s (%d)",
                 id->name,
                 dtar->rna_path,
                 index);
=======
      /* Out of bounds. */
      if (G.debug & G_DEBUG) {
        CLOG_ERROR(&LOG,
                   "Driver Evaluation Error: array index is out of bounds for %s -> %s (%d)",
                   id->name,
                   dtar->rna_path,
                   index);
      }
>>>>>>> 2a186af2

      driver->flag |= DRIVER_FLAG_INVALID;
      dtar->flag |= DTAR_FLAG_INVALID;
      return 0.0f;
    }

    switch (RNA_property_type(prop)) {
      case PROP_BOOLEAN:
        value = (float)RNA_property_boolean_get_index(&ptr, prop, index);
        break;
      case PROP_INT:
        value = (float)RNA_property_int_get_index(&ptr, prop, index);
        break;
      case PROP_FLOAT:
        value = RNA_property_float_get_index(&ptr, prop, index);
        break;
      default:
        break;
    }
  }
  else {
    /* Not an array. */
    switch (RNA_property_type(prop)) {
      case PROP_BOOLEAN:
        value = (float)RNA_property_boolean_get(&ptr, prop);
        break;
      case PROP_INT:
        value = (float)RNA_property_int_get(&ptr, prop);
        break;
      case PROP_FLOAT:
        value = RNA_property_float_get(&ptr, prop);
        break;
      case PROP_ENUM:
        value = (float)RNA_property_enum_get(&ptr, prop);
        break;
      default:
        break;
    }
  }

  /* If we're still here, we should be ok. */
  dtar->flag &= ~DTAR_FLAG_INVALID;
  return value;
}

/**
 * Same as 'dtar_get_prop_val'. but get the RNA property.
 */
bool driver_get_variable_property(ChannelDriver *driver,
                                  DriverTarget *dtar,
                                  PointerRNA *r_ptr,
                                  PropertyRNA **r_prop,
                                  int *r_index)
{
  PointerRNA id_ptr;
  PointerRNA ptr;
  PropertyRNA *prop;
  ID *id;
  int index = -1;

  /* Sanity check. */
  if (ELEM(NULL, driver, dtar)) {
    return false;
  }

  id = dtar_id_ensure_proxy_from(dtar->id);

  /* Error check for missing pointer. */
  if (id == NULL) {
    CLOG_ERROR(&LOG, "driver has an invalid target to use (path = %s)", dtar->rna_path);

    driver->flag |= DRIVER_FLAG_INVALID;
    dtar->flag |= DTAR_FLAG_INVALID;
    return false;
  }

  /* Get RNA-pointer for the ID-block given in target. */
  RNA_id_pointer_create(id, &id_ptr);

  /* Get property to read from, and get value as appropriate. */
  if (dtar->rna_path == NULL || dtar->rna_path[0] == '\0') {
    ptr = PointerRNA_NULL;
    prop = NULL; /* OK. */
  }
  else if (RNA_path_resolve_property_full(&id_ptr, dtar->rna_path, &ptr, &prop, &index)) {
    /* OK. */
  }
  else {
<<<<<<< HEAD
    /* path couldn't be resolved */
    CLOG_ERROR(&LOG,
               "Driver Evaluation Error: cannot resolve target for %s -> %s",
               id->name,
               dtar->rna_path);
=======
    /* Path couldn't be resolved. */
    if (G.debug & G_DEBUG) {
      CLOG_ERROR(&LOG,
                 "Driver Evaluation Error: cannot resolve target for %s -> %s",
                 id->name,
                 dtar->rna_path);
    }
>>>>>>> 2a186af2

    ptr = PointerRNA_NULL;
    *r_prop = NULL;
    *r_index = -1;

    driver->flag |= DRIVER_FLAG_INVALID;
    dtar->flag |= DTAR_FLAG_INVALID;
    return false;
  }

  *r_ptr = ptr;
  *r_prop = prop;
  *r_index = index;

  /* If we're still here, we should be ok. */
  dtar->flag &= ~DTAR_FLAG_INVALID;
  return true;
}

static short driver_check_valid_targets(ChannelDriver *driver, DriverVar *dvar)
{
  short valid_targets = 0;

  DRIVER_TARGETS_USED_LOOPER_BEGIN (dvar) {
    Object *ob = (Object *)dtar_id_ensure_proxy_from(dtar->id);

    /* Check if this target has valid data. */
    if ((ob == NULL) || (GS(ob->id.name) != ID_OB)) {
      /* Invalid target, so will not have enough targets. */
      driver->flag |= DRIVER_FLAG_INVALID;
      dtar->flag |= DTAR_FLAG_INVALID;
    }
    else {
      /* Target seems to be OK now. */
      dtar->flag &= ~DTAR_FLAG_INVALID;
      valid_targets++;
    }
  }
  DRIVER_TARGETS_LOOPER_END;

  return valid_targets;
}

/** \} */

/* -------------------------------------------------------------------- */
/** \name Driver Variable Utilities
 * \{ */

/* Evaluate 'single prop' driver variable. */
static float dvar_eval_singleProp(ChannelDriver *driver, DriverVar *dvar)
{
  /* Just evaluate the first target slot. */
  return dtar_get_prop_val(driver, &dvar->targets[0]);
}

/* Evaluate 'rotation difference' driver variable. */
static float dvar_eval_rotDiff(ChannelDriver *driver, DriverVar *dvar)
{
  short valid_targets = driver_check_valid_targets(driver, dvar);

  /* Make sure we have enough valid targets to use - all or nothing for now. */
  if (driver_check_valid_targets(driver, dvar) != 2) {
    CLOG_WARN(&LOG,
              "RotDiff DVar: not enough valid targets (n = %d) (a = %p, b = %p)",
              valid_targets,
              dvar->targets[0].id,
              dvar->targets[1].id);
    return 0.0f;
  }

  float(*mat[2])[4];

  /* NOTE: for now, these are all just worldspace */
  for (int i = 0; i < 2; i++) {
    /* Get pointer to loc values to store in. */
    DriverTarget *dtar = &dvar->targets[i];
    Object *ob = (Object *)dtar_id_ensure_proxy_from(dtar->id);
    bPoseChannel *pchan;

    /* After the checks above, the targets should be valid here. */
    BLI_assert((ob != NULL) && (GS(ob->id.name) == ID_OB));

    /* Try to get pose-channel. */
    pchan = BKE_pose_channel_find_name(ob->pose, dtar->pchan_name);

    /* Check if object or bone. */
    if (pchan) {
      /* Bone. */
      mat[i] = pchan->pose_mat;
    }
    else {
      /* Object. */
      mat[i] = ob->obmat;
    }
  }

  float q1[4], q2[4], quat[4], angle;

  /* Use the final posed locations. */
  mat4_to_quat(q1, mat[0]);
  mat4_to_quat(q2, mat[1]);

  invert_qt_normalized(q1);
  mul_qt_qtqt(quat, q1, q2);
  angle = 2.0f * (saacos(quat[0]));
  angle = fabsf(angle);

  return (angle > (float)M_PI) ? (float)((2.0f * (float)M_PI) - angle) : (float)(angle);
}

/**
 * Evaluate 'location difference' driver variable.
 *
 * TODO: this needs to take into account space conversions.
 */
static float dvar_eval_locDiff(ChannelDriver *driver, DriverVar *dvar)
{
  float loc1[3] = {0.0f, 0.0f, 0.0f};
  float loc2[3] = {0.0f, 0.0f, 0.0f};
  short valid_targets = driver_check_valid_targets(driver, dvar);

  /* Make sure we have enough valid targets to use - all or nothing for now. */
  if (valid_targets < dvar->num_targets) {
    CLOG_WARN(&LOG,
              "LocDiff DVar: not enough valid targets (n = %d) (a = %p, b = %p)",
              valid_targets,
              dvar->targets[0].id,
              dvar->targets[1].id);
    return 0.0f;
  }

  /* SECOND PASS: get two location values */
  /* NOTE: for now, these are all just world-space */
  DRIVER_TARGETS_USED_LOOPER_BEGIN (dvar) {
    /* Get pointer to loc values to store in. */
    Object *ob = (Object *)dtar_id_ensure_proxy_from(dtar->id);
    bPoseChannel *pchan;
    float tmp_loc[3];

    /* After the checks above, the targets should be valid here. */
    BLI_assert((ob != NULL) && (GS(ob->id.name) == ID_OB));

    /* Try to get pose-channel. */
    pchan = BKE_pose_channel_find_name(ob->pose, dtar->pchan_name);

    /* Check if object or bone. */
    if (pchan) {
      /* Bone. */
      if (dtar->flag & DTAR_FLAG_LOCALSPACE) {
        if (dtar->flag & DTAR_FLAG_LOCAL_CONSTS) {
          float mat[4][4];

          /* Extract transform just like how the constraints do it! */
          copy_m4_m4(mat, pchan->pose_mat);
          BKE_constraint_mat_convertspace(
              ob, pchan, mat, CONSTRAINT_SPACE_POSE, CONSTRAINT_SPACE_LOCAL, false);

          /* ... and from that, we get our transform. */
          copy_v3_v3(tmp_loc, mat[3]);
        }
        else {
          /* Transform space (use transform values directly). */
          copy_v3_v3(tmp_loc, pchan->loc);
        }
      }
      else {
        /* Convert to worldspace. */
        copy_v3_v3(tmp_loc, pchan->pose_head);
        mul_m4_v3(ob->obmat, tmp_loc);
      }
    }
    else {
      /* Object. */
      if (dtar->flag & DTAR_FLAG_LOCALSPACE) {
        if (dtar->flag & DTAR_FLAG_LOCAL_CONSTS) {
          /* XXX: this should practically be the same as transform space. */
          float mat[4][4];

          /* Extract transform just like how the constraints do it! */
          copy_m4_m4(mat, ob->obmat);
          BKE_constraint_mat_convertspace(
              ob, NULL, mat, CONSTRAINT_SPACE_WORLD, CONSTRAINT_SPACE_LOCAL, false);

          /* ... and from that, we get our transform. */
          copy_v3_v3(tmp_loc, mat[3]);
        }
        else {
          /* Transform space (use transform values directly). */
          copy_v3_v3(tmp_loc, ob->loc);
        }
      }
      else {
        /* World-space. */
        copy_v3_v3(tmp_loc, ob->obmat[3]);
      }
    }

    /* Copy the location to the right place. */
    if (tarIndex) {
      copy_v3_v3(loc2, tmp_loc);
    }
    else {
      copy_v3_v3(loc1, tmp_loc);
    }
  }
  DRIVER_TARGETS_LOOPER_END;

  /* If we're still here, there should now be two targets to use,
   * so just take the length of the vector between these points. */
  return len_v3v3(loc1, loc2);
}

/**
 * Evaluate 'transform channel' driver variable.
 */
static float dvar_eval_transChan(ChannelDriver *driver, DriverVar *dvar)
{
  DriverTarget *dtar = &dvar->targets[0];
  Object *ob = (Object *)dtar_id_ensure_proxy_from(dtar->id);
  bPoseChannel *pchan;
  float mat[4][4];
  float oldEul[3] = {0.0f, 0.0f, 0.0f};
  bool use_eulers = false;
  short rot_order = ROT_MODE_EUL;

  /* Check if this target has valid data. */
  if ((ob == NULL) || (GS(ob->id.name) != ID_OB)) {
    /* Invalid target, so will not have enough targets. */
    driver->flag |= DRIVER_FLAG_INVALID;
    dtar->flag |= DTAR_FLAG_INVALID;
    return 0.0f;
  }
  else {
    /* Target should be valid now. */
    dtar->flag &= ~DTAR_FLAG_INVALID;
  }

  /* Try to get pose-channel. */
  pchan = BKE_pose_channel_find_name(ob->pose, dtar->pchan_name);

  /* Check if object or bone, and get transform matrix accordingly:
   * - "use_eulers" code is used to prevent the problems associated with non-uniqueness
   *   of euler decomposition from matrices T20870.
   * - "local-space" is for T21384, where parent results are not wanted
   *   but #DTAR_FLAG_LOCAL_CONSTS is for all the common "corrective-shapes-for-limbs" situations.
   */
  if (pchan) {
    /* Bone. */
    if (pchan->rotmode > 0) {
      copy_v3_v3(oldEul, pchan->eul);
      rot_order = pchan->rotmode;
      use_eulers = true;
    }

    if (dtar->flag & DTAR_FLAG_LOCALSPACE) {
      if (dtar->flag & DTAR_FLAG_LOCAL_CONSTS) {
        /* Just like how the constraints do it! */
        copy_m4_m4(mat, pchan->pose_mat);
        BKE_constraint_mat_convertspace(
            ob, pchan, mat, CONSTRAINT_SPACE_POSE, CONSTRAINT_SPACE_LOCAL, false);
      }
      else {
        /* Specially calculate local matrix, since chan_mat is not valid
         * since it stores delta transform of pose_mat so that deforms work
         * so it cannot be used here for "transform" space. */
        BKE_pchan_to_mat4(pchan, mat);
      }
    }
    else {
      /* World-space matrix. */
      mul_m4_m4m4(mat, ob->obmat, pchan->pose_mat);
    }
  }
  else {
    /* Object. */
    if (ob->rotmode > 0) {
      copy_v3_v3(oldEul, ob->rot);
      rot_order = ob->rotmode;
      use_eulers = true;
    }

    if (dtar->flag & DTAR_FLAG_LOCALSPACE) {
      if (dtar->flag & DTAR_FLAG_LOCAL_CONSTS) {
        /* Just like how the constraints do it! */
        copy_m4_m4(mat, ob->obmat);
        BKE_constraint_mat_convertspace(
            ob, NULL, mat, CONSTRAINT_SPACE_WORLD, CONSTRAINT_SPACE_LOCAL, false);
      }
      else {
        /* Transforms to matrix. */
        BKE_object_to_mat4(ob, mat);
      }
    }
    else {
      /* World-space matrix - just the good-old one. */
      copy_m4_m4(mat, ob->obmat);
    }
  }

  /* Check which transform. */
  if (dtar->transChan >= MAX_DTAR_TRANSCHAN_TYPES) {
    /* Not valid channel. */
    return 0.0f;
  }
  else if (dtar->transChan == DTAR_TRANSCHAN_SCALE_AVG) {
    /* Cubic root of the change in volume, equal to the geometric mean
     * of scale over all three axes unless the matrix includes shear. */
    return cbrtf(mat4_to_volume_scale(mat));
  }
  else if (ELEM(dtar->transChan,
                DTAR_TRANSCHAN_SCALEX,
                DTAR_TRANSCHAN_SCALEY,
                DTAR_TRANSCHAN_SCALEZ)) {
    /* Extract scale, and choose the right axis,
     * inline 'mat4_to_size'. */
    return len_v3(mat[dtar->transChan - DTAR_TRANSCHAN_SCALEX]);
  }
  else if (dtar->transChan >= DTAR_TRANSCHAN_ROTX) {
    /* Extract rotation as eulers (if needed)
     * - definitely if rotation order isn't eulers already
     * - if eulers, then we have 2 options:
     *     a) decompose transform matrix as required, then try to make eulers from
     *        there compatible with original values
     *     b) [NOT USED] directly use the original values (no decomposition)
     *         - only an option for "transform space", if quality is really bad with a)
     */
    float quat[4];
    int channel;

    if (dtar->transChan == DTAR_TRANSCHAN_ROTW) {
      channel = 0;
    }
    else {
      channel = 1 + dtar->transChan - DTAR_TRANSCHAN_ROTX;
      BLI_assert(channel < 4);
    }

    BKE_driver_target_matrix_to_rot_channels(
        mat, rot_order, dtar->rotation_mode, channel, false, quat);

    if (use_eulers && dtar->rotation_mode == DTAR_ROTMODE_AUTO) {
      compatible_eul(quat + 1, oldEul);
    }

    return quat[channel];
  }
  else {
    /* Extract location and choose right axis. */
    return mat[3][dtar->transChan];
  }
}

/* Convert a quaternion to pseudo-angles representing the weighted amount of rotation. */
static void quaternion_to_angles(float quat[4], int channel)
{
  if (channel < 0) {
    quat[0] = 2.0f * saacosf(quat[0]);

    for (int i = 1; i < 4; i++) {
      quat[i] = 2.0f * saasinf(quat[i]);
    }
  }
  else if (channel == 0) {
    quat[0] = 2.0f * saacosf(quat[0]);
  }
  else {
    quat[channel] = 2.0f * saasinf(quat[channel]);
  }
}

/* Compute channel values for a rotational Transform Channel driver variable. */
void BKE_driver_target_matrix_to_rot_channels(
    float mat[4][4], int auto_order, int rotation_mode, int channel, bool angles, float r_buf[4])
{
  float *const quat = r_buf;
  float *const eul = r_buf + 1;

  zero_v4(r_buf);

  if (rotation_mode == DTAR_ROTMODE_AUTO) {
    mat4_to_eulO(eul, auto_order, mat);
  }
  else if (rotation_mode >= DTAR_ROTMODE_EULER_MIN && rotation_mode <= DTAR_ROTMODE_EULER_MAX) {
    mat4_to_eulO(eul, rotation_mode, mat);
  }
  else if (rotation_mode == DTAR_ROTMODE_QUATERNION) {
    mat4_to_quat(quat, mat);

    /* For Transformation constraint convenience, convert to pseudo-angles. */
    if (angles) {
      quaternion_to_angles(quat, channel);
    }
  }
  else if (rotation_mode >= DTAR_ROTMODE_SWING_TWIST_X &&
           rotation_mode <= DTAR_ROTMODE_SWING_TWIST_Z) {
    int axis = rotation_mode - DTAR_ROTMODE_SWING_TWIST_X;
    float raw_quat[4], twist;

    mat4_to_quat(raw_quat, mat);

    if (channel == axis + 1) {
      /* If only the twist angle is needed, skip computing swing. */
      twist = quat_split_swing_and_twist(raw_quat, axis, NULL, NULL);
    }
    else {
      twist = quat_split_swing_and_twist(raw_quat, axis, quat, NULL);

      quaternion_to_angles(quat, channel);
    }

    quat[axis + 1] = twist;
  }
  else {
    BLI_assert(false);
  }
}

/** \} */

/* -------------------------------------------------------------------- */
/** \name Driver Variable Type Info
 * \{ */

/* Table of Driver Variable Type Info Data */
static DriverVarTypeInfo dvar_types[MAX_DVAR_TYPES] = {
    BEGIN_DVAR_TYPEDEF(DVAR_TYPE_SINGLE_PROP) dvar_eval_singleProp, /* Eval callback. */
    1,                                                              /* Number of targets used. */
    {"Property"},                                                   /* UI names for targets */
    {0}                                                             /* Flags. */
    END_DVAR_TYPEDEF,

    BEGIN_DVAR_TYPEDEF(DVAR_TYPE_ROT_DIFF) dvar_eval_rotDiff, /* Eval callback. */
    2,                                                        /* Number of targets used. */
    {"Object/Bone 1", "Object/Bone 2"},                       /* UI names for targets */
    {DTAR_FLAG_STRUCT_REF | DTAR_FLAG_ID_OB_ONLY,
     DTAR_FLAG_STRUCT_REF | DTAR_FLAG_ID_OB_ONLY} /* Flags. */
    END_DVAR_TYPEDEF,

    BEGIN_DVAR_TYPEDEF(DVAR_TYPE_LOC_DIFF) dvar_eval_locDiff, /* Eval callback. */
    2,                                                        /* Number of targets used. */
    {"Object/Bone 1", "Object/Bone 2"},                       /* UI names for targets */
    {DTAR_FLAG_STRUCT_REF | DTAR_FLAG_ID_OB_ONLY,
     DTAR_FLAG_STRUCT_REF | DTAR_FLAG_ID_OB_ONLY} /* Flags. */
    END_DVAR_TYPEDEF,

    BEGIN_DVAR_TYPEDEF(DVAR_TYPE_TRANSFORM_CHAN) dvar_eval_transChan, /* Eval callback. */
    1,                                                                /* Number of targets used. */
    {"Object/Bone"},                                                  /* UI names for targets */
    {DTAR_FLAG_STRUCT_REF | DTAR_FLAG_ID_OB_ONLY}                     /* Flags. */
    END_DVAR_TYPEDEF,
};

/* Get driver variable typeinfo */
static const DriverVarTypeInfo *get_dvar_typeinfo(int type)
{
  /* Check if valid type. */
  if ((type >= 0) && (type < MAX_DVAR_TYPES)) {
    return &dvar_types[type];
  }
  else {
    return NULL;
  }
}

/** \} */

/* -------------------------------------------------------------------- */
/** \name Driver API
 * \{ */

/* Perform actual freeing driver variable and remove it from the given list */
void driver_free_variable(ListBase *variables, DriverVar *dvar)
{
  /* Sanity checks. */
  if (dvar == NULL) {
    return;
  }

  /* Free target vars:
   * - need to go over all of them, not just up to the ones that are used
   *   currently, since there may be some lingering RNA paths from
   *   previous users needing freeing
   */
  DRIVER_TARGETS_LOOPER_BEGIN (dvar) {
    /* Free RNA path if applicable. */
    if (dtar->rna_path) {
      MEM_freeN(dtar->rna_path);
    }
  }
  DRIVER_TARGETS_LOOPER_END;

  /* Remove the variable from the driver. */
  BLI_freelinkN(variables, dvar);
}

/* Free the driver variable and do extra updates */
void driver_free_variable_ex(ChannelDriver *driver, DriverVar *dvar)
{
  /* Remove and free the driver variable. */
  driver_free_variable(&driver->variables, dvar);

  /* Since driver variables are cached, the expression needs re-compiling too. */
  BKE_driver_invalidate_expression(driver, false, true);
}

/* Copy driver variables from src_vars list to dst_vars list */
void driver_variables_copy(ListBase *dst_vars, const ListBase *src_vars)
{
  BLI_assert(BLI_listbase_is_empty(dst_vars));
  BLI_duplicatelist(dst_vars, src_vars);

  LISTBASE_FOREACH (DriverVar *, dvar, dst_vars) {
    /* Need to go over all targets so that we don't leave any dangling paths. */
    DRIVER_TARGETS_LOOPER_BEGIN (dvar) {
      /* Make a copy of target's rna path if available. */
      if (dtar->rna_path) {
        dtar->rna_path = MEM_dupallocN(dtar->rna_path);
      }
    }
    DRIVER_TARGETS_LOOPER_END;
  }
}

/* Change the type of driver variable */
void driver_change_variable_type(DriverVar *dvar, int type)
{
  const DriverVarTypeInfo *dvti = get_dvar_typeinfo(type);

  /* Sanity check. */
  if (ELEM(NULL, dvar, dvti)) {
    return;
  }

  /* Set the new settings. */
  dvar->type = type;
  dvar->num_targets = dvti->num_targets;

  /* Make changes to the targets based on the defines for these types.
   * NOTE: only need to make sure the ones we're using here are valid. */
  DRIVER_TARGETS_USED_LOOPER_BEGIN (dvar) {
    short flags = dvti->target_flags[tarIndex];

    /* Store the flags. */
    dtar->flag = flags;

    /* Object ID types only, or idtype not yet initialized. */
    if ((flags & DTAR_FLAG_ID_OB_ONLY) || (dtar->idtype == 0)) {
      dtar->idtype = ID_OB;
    }
  }
  DRIVER_TARGETS_LOOPER_END;
}

/* Validate driver name (after being renamed) */
void driver_variable_name_validate(DriverVar *dvar)
{
  /* Special character blacklist */
  const char special_char_blacklist[] = {
      '~', '`', '!', '@', '#', '$', '%', '^', '&', '*', '+', '=', '-',  '/',  '\\',
      '?', ':', ';', '<', '>', '{', '}', '[', ']', '|', ' ', '.', '\t', '\n', '\r',
  };

  /* Sanity checks. */
  if (dvar == NULL) {
    return;
  }

  /* Clear all invalid-name flags. */
  dvar->flag &= ~DVAR_ALL_INVALID_FLAGS;

  /* 0) Zero-length identifiers are not allowed */
  if (dvar->name[0] == '\0') {
    dvar->flag |= DVAR_FLAG_INVALID_EMPTY;
  }

  /* 1) Must start with a letter */
  /* XXX: We assume that valid unicode letters in other languages are ok too,
   * hence the blacklisting. */
  if (IN_RANGE_INCL(dvar->name[0], '0', '9')) {
    dvar->flag |= DVAR_FLAG_INVALID_START_NUM;
  }
  else if (dvar->name[0] == '_') {
    /* NOTE: We don't allow names to start with underscores
     * (i.e. it helps when ruling out security risks) */
    dvar->flag |= DVAR_FLAG_INVALID_START_CHAR;
  }

  /* 2) Must not contain invalid stuff in the middle of the string */
  if (strchr(dvar->name, ' ')) {
    dvar->flag |= DVAR_FLAG_INVALID_HAS_SPACE;
  }
  if (strchr(dvar->name, '.')) {
    dvar->flag |= DVAR_FLAG_INVALID_HAS_DOT;
  }

  /* 3) Check for special characters - Either at start, or in the middle */
  for (int i = 0; i < sizeof(special_char_blacklist); i++) {
    char *match = strchr(dvar->name, special_char_blacklist[i]);

    if (match == dvar->name) {
      dvar->flag |= DVAR_FLAG_INVALID_START_CHAR;
    }
    else if (match != NULL) {
      dvar->flag |= DVAR_FLAG_INVALID_HAS_SPECIAL;
    }
  }

  /* 4) Check if the name is a reserved keyword
   * NOTE: These won't confuse Python, but it will be impossible to use the variable
   *       in an expression without Python misinterpreting what these are for
   */
#ifdef WITH_PYTHON
  if (BPY_string_is_keyword(dvar->name)) {
    dvar->flag |= DVAR_FLAG_INVALID_PY_KEYWORD;
  }
#endif

  /* If any these conditions match, the name is invalid */
  if (dvar->flag & DVAR_ALL_INVALID_FLAGS) {
    dvar->flag |= DVAR_FLAG_INVALID_NAME;
  }
}

/* Add a new driver variable */
DriverVar *driver_add_new_variable(ChannelDriver *driver)
{
  DriverVar *dvar;

  /* Sanity checks. */
  if (driver == NULL) {
    return NULL;
  }

  /* Make a new variable. */
  dvar = MEM_callocN(sizeof(DriverVar), "DriverVar");
  BLI_addtail(&driver->variables, dvar);

  /* Give the variable a 'unique' name. */
  strcpy(dvar->name, CTX_DATA_(BLT_I18NCONTEXT_ID_ACTION, "var"));
  BLI_uniquename(&driver->variables,
                 dvar,
                 CTX_DATA_(BLT_I18NCONTEXT_ID_ACTION, "var"),
                 '_',
                 offsetof(DriverVar, name),
                 sizeof(dvar->name));

  /* Set the default type to 'single prop'. */
  driver_change_variable_type(dvar, DVAR_TYPE_SINGLE_PROP);

  /* Since driver variables are cached, the expression needs re-compiling too. */
  BKE_driver_invalidate_expression(driver, false, true);

  /* Return the target. */
  return dvar;
}

/* This frees the driver itself */
void fcurve_free_driver(FCurve *fcu)
{
  ChannelDriver *driver;
  DriverVar *dvar, *dvarn;

  /* Sanity checks. */
  if (ELEM(NULL, fcu, fcu->driver)) {
    return;
  }
  driver = fcu->driver;

  /* Free driver targets. */
  for (dvar = driver->variables.first; dvar; dvar = dvarn) {
    dvarn = dvar->next;
    driver_free_variable_ex(driver, dvar);
  }

#ifdef WITH_PYTHON
  /* Free compiled driver expression. */
  if (driver->expr_comp) {
    BPY_DECREF(driver->expr_comp);
  }
#endif

  BLI_expr_pylike_free(driver->expr_simple);

  /* Free driver itself, then set F-Curve's point to this to NULL
   * (as the curve may still be used). */
  MEM_freeN(driver);
  fcu->driver = NULL;
}

/* This makes a copy of the given driver */
ChannelDriver *fcurve_copy_driver(const ChannelDriver *driver)
{
  ChannelDriver *ndriver;

  /* Sanity checks. */
  if (driver == NULL) {
    return NULL;
  }

  /* Copy all data. */
  ndriver = MEM_dupallocN(driver);
  ndriver->expr_comp = NULL;
  ndriver->expr_simple = NULL;

  /* Copy variables. */

  /* To get rid of refs to non-copied data (that's still used on original). */
  BLI_listbase_clear(&ndriver->variables);
  driver_variables_copy(&ndriver->variables, &driver->variables);

  /* Return the new driver. */
  return ndriver;
}

/** \} */

/* -------------------------------------------------------------------- */
/** \name Driver Expression Evaluation
 * \{ */

/* Index constants for the expression parameter array. */
enum {
  /* Index of the 'frame' variable. */
  VAR_INDEX_FRAME = 0,
  /* Index of the first user-defined driver variable. */
  VAR_INDEX_CUSTOM
};

static ExprPyLike_Parsed *driver_compile_simple_expr_impl(ChannelDriver *driver)
{
  /* Prepare parameter names. */
  int names_len = BLI_listbase_count(&driver->variables);
  const char **names = BLI_array_alloca(names, names_len + VAR_INDEX_CUSTOM);
  int i = VAR_INDEX_CUSTOM;

  names[VAR_INDEX_FRAME] = "frame";

  LISTBASE_FOREACH (DriverVar *, dvar, &driver->variables) {
    names[i++] = dvar->name;
  }

  return BLI_expr_pylike_parse(driver->expression, names, names_len + VAR_INDEX_CUSTOM);
}

static bool driver_check_simple_expr_depends_on_time(ExprPyLike_Parsed *expr)
{
  /* Check if the 'frame' parameter is actually used. */
  return BLI_expr_pylike_is_using_param(expr, VAR_INDEX_FRAME);
}

static bool driver_evaluate_simple_expr(ChannelDriver *driver,
                                        ExprPyLike_Parsed *expr,
                                        float *result,
                                        float time)
{
  /* Prepare parameter values. */
  int vars_len = BLI_listbase_count(&driver->variables);
  double *vars = BLI_array_alloca(vars, vars_len + VAR_INDEX_CUSTOM);
  int i = VAR_INDEX_CUSTOM;

  vars[VAR_INDEX_FRAME] = time;

  LISTBASE_FOREACH (DriverVar *, dvar, &driver->variables) {
    vars[i++] = driver_get_variable_value(driver, dvar);
  }

  /* Evaluate expression. */
  double result_val;
  eExprPyLike_EvalStatus status = BLI_expr_pylike_eval(
      expr, vars, vars_len + VAR_INDEX_CUSTOM, &result_val);
  const char *message;

  switch (status) {
    case EXPR_PYLIKE_SUCCESS:
      if (isfinite(result_val)) {
        *result = (float)result_val;
      }
      return true;

    case EXPR_PYLIKE_DIV_BY_ZERO:
    case EXPR_PYLIKE_MATH_ERROR:
      message = (status == EXPR_PYLIKE_DIV_BY_ZERO) ? "Division by Zero" : "Math Domain Error";
      CLOG_ERROR(&LOG, "%s in Driver: '%s'", message, driver->expression);

      driver->flag |= DRIVER_FLAG_INVALID;
      return true;

    default:
      /* Arriving here means a bug, not user error. */
      CLOG_ERROR(&LOG, "simple driver expression evaluation failed: '%s'", driver->expression);
      return false;
  }
}

/* Compile and cache the driver expression if necessary, with thread safety. */
static bool driver_compile_simple_expr(ChannelDriver *driver)
{
  if (driver->expr_simple != NULL) {
    return true;
  }

  if (driver->type != DRIVER_TYPE_PYTHON) {
    return false;
  }

  /* It's safe to parse in multiple threads; at worst it'll
   * waste some effort, but in return avoids mutex contention. */
  ExprPyLike_Parsed *expr = driver_compile_simple_expr_impl(driver);

  /* Store the result if the field is still NULL, or discard
   * it if another thread got here first. */
  if (atomic_cas_ptr((void **)&driver->expr_simple, NULL, expr) != NULL) {
    BLI_expr_pylike_free(expr);
  }

  return true;
}

/* Try using the simple expression evaluator to compute the result of the driver.
 * On success, stores the result and returns true; on failure result is set to 0. */
static bool driver_try_evaluate_simple_expr(ChannelDriver *driver,
                                            ChannelDriver *driver_orig,
                                            float *result,
                                            float time)
{
  *result = 0.0f;

  return driver_compile_simple_expr(driver_orig) &&
         BLI_expr_pylike_is_valid(driver_orig->expr_simple) &&
         driver_evaluate_simple_expr(driver, driver_orig->expr_simple, result, time);
}

/* Check if the expression in the driver conforms to the simple subset. */
bool BKE_driver_has_simple_expression(ChannelDriver *driver)
{
  return driver_compile_simple_expr(driver) && BLI_expr_pylike_is_valid(driver->expr_simple);
}

/* TODO(sergey): This is somewhat weak, but we don't want neither false-positive
 * time dependencies nor special exceptions in the depsgraph evaluation. */
static bool python_driver_exression_depends_on_time(const char *expression)
{
  if (expression[0] == '\0') {
    /* Empty expression depends on nothing. */
    return false;
  }
  if (strchr(expression, '(') != NULL) {
    /* Function calls are considered dependent on a time. */
    return true;
  }
  if (strstr(expression, "frame") != NULL) {
    /* Variable `frame` depends on time. */
    /* TODO(sergey): This is a bit weak, but not sure about better way of handling this. */
    return true;
  }
  /* Possible indirect time relation s should be handled via variable targets. */
  return false;
}

/* Check if the expression in the driver may depend on the current frame. */
bool BKE_driver_expression_depends_on_time(ChannelDriver *driver)
{
  if (driver->type != DRIVER_TYPE_PYTHON) {
    return false;
  }

  if (BKE_driver_has_simple_expression(driver)) {
    /* Simple expressions can be checked exactly. */
    return driver_check_simple_expr_depends_on_time(driver->expr_simple);
  }
  else {
    /* Otherwise, heuristically scan the expression string for certain patterns. */
    return python_driver_exression_depends_on_time(driver->expression);
  }
}

/* Reset cached compiled expression data */
void BKE_driver_invalidate_expression(ChannelDriver *driver,
                                      bool expr_changed,
                                      bool varname_changed)
{
  if (expr_changed || varname_changed) {
    BLI_expr_pylike_free(driver->expr_simple);
    driver->expr_simple = NULL;
  }

#ifdef WITH_PYTHON
  if (expr_changed) {
    driver->flag |= DRIVER_FLAG_RECOMPILE;
  }

  if (varname_changed) {
    driver->flag |= DRIVER_FLAG_RENAMEVAR;
  }
#endif
}

/** \} */

/* -------------------------------------------------------------------- */
/** \name Driver Evaluation
 * \{ */

/* Evaluate a Driver Variable to get a value that contributes to the final */
float driver_get_variable_value(ChannelDriver *driver, DriverVar *dvar)
{
  const DriverVarTypeInfo *dvti;

  /* Sanity check. */
  if (ELEM(NULL, driver, dvar)) {
    return 0.0f;
  }

  /* Call the relevant callbacks to get the variable value
   * using the variable type info, storing the obtained value
   * in `dvar->curval` so that drivers can be debugged. */
  dvti = get_dvar_typeinfo(dvar->type);

  if (dvti && dvti->get_value) {
    dvar->curval = dvti->get_value(driver, dvar);
  }
  else {
    dvar->curval = 0.0f;
  }

  return dvar->curval;
}

static void evaluate_driver_sum(ChannelDriver *driver)
{
  DriverVar *dvar;

  /* Check how many variables there are first (i.e. just one?). */
  if (BLI_listbase_is_single(&driver->variables)) {
    /* Just one target, so just use that. */
    dvar = driver->variables.first;
    driver->curval = driver_get_variable_value(driver, dvar);
    return;
  }

  /* More than one target, so average the values of the targets. */
  float value = 0.0f;
  int tot = 0;

  /* Loop through targets, adding (hopefully we don't get any overflow!). */
  for (dvar = driver->variables.first; dvar; dvar = dvar->next) {
    value += driver_get_variable_value(driver, dvar);
    tot++;
  }

  /* Perform operations on the total if appropriate. */
  if (driver->type == DRIVER_TYPE_AVERAGE) {
    driver->curval = tot ? (value / (float)tot) : 0.0f;
  }
  else {
    driver->curval = value;
  }
}

static void evaluate_driver_min_max(ChannelDriver *driver)
{
  DriverVar *dvar;
  float value = 0.0f;

  /* Loop through the variables, getting the values and comparing them to existing ones. */
  for (dvar = driver->variables.first; dvar; dvar = dvar->next) {
    /* Get value. */
    float tmp_val = driver_get_variable_value(driver, dvar);

    /* Store this value if appropriate. */
    if (dvar->prev) {
      /* Check if greater/smaller than the baseline. */
      if (driver->type == DRIVER_TYPE_MAX) {
        /* Max? */
        if (tmp_val > value) {
          value = tmp_val;
        }
      }
      else {
        /* Min? */
        if (tmp_val < value) {
          value = tmp_val;
        }
      }
    }
    else {
      /* First item - make this the baseline for comparisons. */
      value = tmp_val;
    }
  }

  /* Store value in driver. */
  driver->curval = value;
}

static void evaluate_driver_python(PathResolvedRNA *anim_rna,
                                   ChannelDriver *driver,
                                   ChannelDriver *driver_orig,
                                   const AnimationEvalContext *anim_eval_context)
{
  /* Check for empty or invalid expression. */
  if ((driver_orig->expression[0] == '\0') || (driver_orig->flag & DRIVER_FLAG_INVALID)) {
    driver->curval = 0.0f;
  }
  else if (!driver_try_evaluate_simple_expr(
               driver, driver_orig, &driver->curval, anim_eval_context->eval_time)) {
#ifdef WITH_PYTHON
    /* This evaluates the expression using Python, and returns its result:
     * - on errors it reports, then returns 0.0f. */
    BLI_mutex_lock(&python_driver_lock);

    driver->curval = BPY_driver_exec(anim_rna, driver, driver_orig, anim_eval_context);

    BLI_mutex_unlock(&python_driver_lock);
#else  /* WITH_PYTHON */
    UNUSED_VARS(anim_rna, anim_eval_context);
#endif /* WITH_PYTHON */
  }
}

/**
 * Evaluate an Channel-Driver to get a 'time' value to use
 * instead of `anim_eval_context->eval_time`.
 *
 * - `anim_eval_context->eval_time` is the frame at which F-Curve is being evaluated.
 * - Has to return a float value.
 * - \a driver_orig is where we cache Python expressions, in case of COW
 */
float evaluate_driver(PathResolvedRNA *anim_rna,
                      ChannelDriver *driver,
                      ChannelDriver *driver_orig,
                      const AnimationEvalContext *anim_eval_context)
{
  /* Check if driver can be evaluated. */
  if (driver_orig->flag & DRIVER_FLAG_INVALID) {
    return 0.0f;
  }

  switch (driver->type) {
    case DRIVER_TYPE_AVERAGE: /* Average values of driver targets. */
    case DRIVER_TYPE_SUM:     /* Sum values of driver targets. */
      evaluate_driver_sum(driver);
      break;
    case DRIVER_TYPE_MIN: /* Smallest value. */
    case DRIVER_TYPE_MAX: /* Largest value. */
      evaluate_driver_min_max(driver);
      break;
    case DRIVER_TYPE_PYTHON: /* Expression. */
      evaluate_driver_python(anim_rna, driver, driver_orig, anim_eval_context);
      break;
    default:
      /* Special 'hack' - just use stored value
       * This is currently used as the mechanism which allows animated settings to be able
       * to be changed via the UI. */
      break;
  }

  /* Return value for driver. */
  return driver->curval;
}<|MERGE_RESOLUTION|>--- conflicted
+++ resolved
@@ -128,21 +128,11 @@
 
   /* Get property to read from, and get value as appropriate. */
   if (!RNA_path_resolve_property_full(&id_ptr, dtar->rna_path, &ptr, &prop, &index)) {
-<<<<<<< HEAD
-    /* path couldn't be resolved */
+    /* Path couldn't be resolved. */
     CLOG_ERROR(&LOG,
                "Driver Evaluation Error: cannot resolve target for %s -> %s",
                id->name,
                dtar->rna_path);
-=======
-    /* Path couldn't be resolved. */
-    if (G.debug & G_DEBUG) {
-      CLOG_ERROR(&LOG,
-                 "Driver Evaluation Error: cannot resolve target for %s -> %s",
-                 id->name,
-                 dtar->rna_path);
-    }
->>>>>>> 2a186af2
 
     driver->flag |= DRIVER_FLAG_INVALID;
     dtar->flag |= DTAR_FLAG_INVALID;
@@ -152,23 +142,12 @@
   if (RNA_property_array_check(prop)) {
     /* Array. */
     if (index < 0 || index >= RNA_property_array_length(&ptr, prop)) {
-<<<<<<< HEAD
-      /* out of bounds */
+      /* Out of bounds. */
       CLOG_ERROR(&LOG,
                  "Driver Evaluation Error: array index is out of bounds for %s -> %s (%d)",
                  id->name,
                  dtar->rna_path,
                  index);
-=======
-      /* Out of bounds. */
-      if (G.debug & G_DEBUG) {
-        CLOG_ERROR(&LOG,
-                   "Driver Evaluation Error: array index is out of bounds for %s -> %s (%d)",
-                   id->name,
-                   dtar->rna_path,
-                   index);
-      }
->>>>>>> 2a186af2
 
       driver->flag |= DRIVER_FLAG_INVALID;
       dtar->flag |= DTAR_FLAG_INVALID;
@@ -257,21 +236,11 @@
     /* OK. */
   }
   else {
-<<<<<<< HEAD
-    /* path couldn't be resolved */
+    /* Path couldn't be resolved */
     CLOG_ERROR(&LOG,
                "Driver Evaluation Error: cannot resolve target for %s -> %s",
                id->name,
                dtar->rna_path);
-=======
-    /* Path couldn't be resolved. */
-    if (G.debug & G_DEBUG) {
-      CLOG_ERROR(&LOG,
-                 "Driver Evaluation Error: cannot resolve target for %s -> %s",
-                 id->name,
-                 dtar->rna_path);
-    }
->>>>>>> 2a186af2
 
     ptr = PointerRNA_NULL;
     *r_prop = NULL;
