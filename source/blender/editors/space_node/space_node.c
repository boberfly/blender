--- conflicted
+++ resolved
@@ -701,11 +701,7 @@
     /* rule might not work? */
     return (ELEM(drag->icon, 0, ICON_FILE_IMAGE, ICON_FILE_MOVIE));
   }
-<<<<<<< HEAD
-  return WM_drag_get_local_ID(drag, ID_IM) != NULL;
-=======
   return WM_drag_is_ID_type(drag, ID_IM);
->>>>>>> 330fecc9
 }
 
 static bool node_mask_drop_poll(bContext *UNUSED(C),
@@ -713,9 +709,6 @@
                                 const wmEvent *UNUSED(event),
                                 const char **UNUSED(r_tooltip))
 {
-<<<<<<< HEAD
-  return WM_drag_get_local_ID(drag, ID_MSK) != NULL;
-=======
   return WM_drag_is_ID_type(drag, ID_MSK);
 }
 
@@ -724,27 +717,18 @@
   ID *id = WM_drag_get_local_ID_or_import_from_asset(drag, 0);
 
   RNA_string_set(drop->ptr, "name", id->name + 2);
->>>>>>> 330fecc9
 }
 
 static void node_id_drop_copy(wmDrag *drag, wmDropBox *drop)
 {
-<<<<<<< HEAD
-  ID *id = WM_drag_get_local_ID(drag, 0);
-=======
   ID *id = WM_drag_get_local_ID_or_import_from_asset(drag, 0);
->>>>>>> 330fecc9
 
   RNA_string_set(drop->ptr, "name", id->name + 2);
 }
 
 static void node_id_path_drop_copy(wmDrag *drag, wmDropBox *drop)
 {
-<<<<<<< HEAD
-  ID *id = WM_drag_get_local_ID(drag, 0);
-=======
   ID *id = WM_drag_get_local_ID_or_import_from_asset(drag, 0);
->>>>>>> 330fecc9
 
   if (id) {
     RNA_string_set(drop->ptr, "name", id->name + 2);
