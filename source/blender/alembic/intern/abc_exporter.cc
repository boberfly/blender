/*
 * ***** BEGIN GPL LICENSE BLOCK *****
 *
 * This program is free software; you can redistribute it and/or
 * modify it under the terms of the GNU General Public License
 * as published by the Free Software Foundation; either version 2
 * of the License, or (at your option) any later version.
 *
 * This program is distributed in the hope that it will be useful,
 * but WITHOUT ANY WARRANTY; without even the implied warranty of
 * MERCHANTABILITY or FITNESS FOR A PARTICULAR PURPOSE.  See the
 * GNU General Public License for more details.
 *
 * You should have received a copy of the GNU General Public License
 * along with this program; if not, write to the Free Software Foundation,
 * Inc., 51 Franklin Street, Fifth Floor, Boston, MA 02110-1301, USA.
 *
 * Contributor(s): Esteban Tovagliari, Cedric Paille, Kevin Dietrich
 *
 * ***** END GPL LICENSE BLOCK *****
 */

#include "abc_exporter.h"

#include <cmath>

#include "abc_archive.h"
#include "abc_camera.h"
#include "abc_curves.h"
#include "abc_hair.h"
#include "abc_mesh.h"
#include "abc_nurbs.h"
#include "abc_points.h"
#include "abc_transform.h"
#include "abc_util.h"

extern "C" {
#include "DNA_camera_types.h"
#include "DNA_curve_types.h"
#include "DNA_mesh_types.h"
#include "DNA_modifier_types.h"
#include "DNA_object_types.h"
#include "DNA_scene_types.h"
#include "DNA_space_types.h"  /* for FILE_MAX */

#include "BLI_string.h"

#ifdef WIN32
/* needed for MSCV because of snprintf from BLI_string */
#  include "BLI_winstuff.h"
#endif

#include "BKE_anim.h"
#include "BKE_global.h"
#include "BKE_idprop.h"
#include "BKE_main.h"
#include "BKE_modifier.h"
#include "BKE_particle.h"
#include "BKE_scene.h"
}

using Alembic::Abc::TimeSamplingPtr;
using Alembic::Abc::OBox3dProperty;

/* ************************************************************************** */

ExportSettings::ExportSettings()
    : scene(NULL)
    , selected_only(false)
    , visible_layers_only(false)
    , renderable_only(false)
    , frame_start(1)
    , frame_end(1)
    , frame_step_xform(1)
    , frame_step_shape(1)
    , shutter_open(0.0)
    , shutter_close(1.0)
    , global_scale(1.0f)
    , flatten_hierarchy(false)
    , export_normals(false)
    , export_uvs(false)
    , export_vcols(false)
    , export_face_sets(false)
    , export_vweigths(false)
    , apply_subdiv(false)
    , use_subdiv_schema(false)
    , export_child_hairs(true)
    , export_ogawa(true)
    , pack_uv(false)
    , triangulate(false)
    , quad_method(0)
    , ngon_method(0)
    , do_convert_axis(false)
{}

static bool object_is_smoke_sim(Object *ob)
{
	ModifierData *md = modifiers_findByType(ob, eModifierType_Smoke);

	if (md) {
		SmokeModifierData *smd = reinterpret_cast<SmokeModifierData *>(md);
		return (smd->type == MOD_SMOKE_TYPE_DOMAIN);
	}

	return false;
}

static bool object_is_shape(Object *ob)
{
	switch (ob->type) {
		case OB_MESH:
			if (object_is_smoke_sim(ob)) {
				return false;
			}

			return true;
		case OB_CURVE:
		case OB_SURF:
		case OB_CAMERA:
			return true;
		default:
			return false;
	}
}

static bool export_object(const ExportSettings * const settings, const Base * const ob_base)
{
	if (settings->selected_only && !object_selected(ob_base)) {
		return false;
	}
	// FIXME Sybren: handle these cleanly (maybe just remove code), now using active scene layer instead.
	if (settings->visible_layers_only && (ob_base->flag & BASE_VISIBLED) == 0) {
		return false;
	}

	//	if (settings->renderable_only && (ob->restrictflag & OB_RESTRICT_RENDER)) {
	//		return false;
	//	}

	return true;
}

/* ************************************************************************** */

AbcExporter::AbcExporter(Scene *scene, const char *filename, ExportSettings &settings)
    : m_settings(settings)
    , m_filename(filename)
    , m_trans_sampling_index(0)
    , m_shape_sampling_index(0)
    , m_scene(scene)
    , m_writer(NULL)
{}

AbcExporter::~AbcExporter()
{
	std::map<std::string, AbcTransformWriter*>::iterator it, e;
	for (it = m_xforms.begin(), e = m_xforms.end(); it != e; ++it) {
		delete it->second;
	}

	for (int i = 0, e = m_shapes.size(); i != e; ++i) {
		delete m_shapes[i];
	}

	delete m_writer;
}

void AbcExporter::getShutterSamples(double step, bool time_relative,
                                    std::vector<double> &samples)
{
	samples.clear();

	const double time_factor = time_relative ? m_scene->r.frs_sec : 1.0;
	const double shutter_open = m_settings.shutter_open;
	const double shutter_close = m_settings.shutter_close;

	/* sample all frame */
	if (shutter_open == 0.0 && shutter_close == 1.0) {
		for (double t = 0.0; t < 1.0; t += step) {
			samples.push_back((t + m_settings.frame_start) / time_factor);
		}
	}
	else {
		/* sample between shutter open & close */
		const int nsamples = static_cast<int>(std::max((1.0 / step) - 1.0, 1.0));
		const double time_inc = (shutter_close - shutter_open) / nsamples;

		for (double t = shutter_open; t <= shutter_close; t += time_inc) {
			samples.push_back((t + m_settings.frame_start) / time_factor);
		}
	}
}

Alembic::Abc::TimeSamplingPtr AbcExporter::createTimeSampling(double step)
{
	TimeSamplingPtr time_sampling;
	std::vector<double> samples;

	if (m_settings.frame_start == m_settings.frame_end) {
		time_sampling.reset(new Alembic::Abc::TimeSampling());
		return time_sampling;
	}

	getShutterSamples(step, true, samples);

	Alembic::Abc::TimeSamplingType ts(static_cast<uint32_t>(samples.size()), 1.0 / m_scene->r.frs_sec);
	time_sampling.reset(new Alembic::Abc::TimeSampling(ts, samples));

	return time_sampling;
}

void AbcExporter::getFrameSet(double step, std::set<double> &frames)
{
	frames.clear();

	std::vector<double> shutter_samples;

	getShutterSamples(step, false, shutter_samples);

	for (double frame = m_settings.frame_start; frame <= m_settings.frame_end; frame += 1.0) {
		for (int j = 0, e = shutter_samples.size(); j < e; ++j) {
			frames.insert(frame + shutter_samples[j]);
		}
	}
}

void AbcExporter::operator()(Main *bmain, float &progress, bool &was_canceled)
{
	std::string scene_name;

	if (bmain->name[0] != '\0') {
		char scene_file_name[FILE_MAX];
		BLI_strncpy(scene_file_name, bmain->name, FILE_MAX);
		scene_name = scene_file_name;
	}
	else {
		scene_name = "untitled";
	}

	Scene *scene = m_scene;
	const double fps = FPS;
	char buf[16];
	snprintf(buf, 15, "%f", fps);
	const std::string str_fps = buf;

	Alembic::AbcCoreAbstract::MetaData md;
	md.set("FramesPerTimeUnit", str_fps);

	m_writer = new ArchiveWriter(m_filename, scene_name.c_str(), m_settings.export_ogawa, md);

	/* Create time samplings for transforms and shapes. */

	TimeSamplingPtr trans_time = createTimeSampling(m_settings.frame_step_xform);

	m_trans_sampling_index = m_writer->archive().addTimeSampling(*trans_time);

	TimeSamplingPtr shape_time;

	if ((m_settings.frame_step_shape == m_settings.frame_step_xform) ||
	    (m_settings.frame_start == m_settings.frame_end))
	{
		shape_time = trans_time;
		m_shape_sampling_index = m_trans_sampling_index;
	}
	else {
		shape_time = createTimeSampling(m_settings.frame_step_shape);
		m_shape_sampling_index = m_writer->archive().addTimeSampling(*shape_time);
	}

	OBox3dProperty archive_bounds_prop = Alembic::AbcGeom::CreateOArchiveBounds(m_writer->archive(), m_trans_sampling_index);

	if (m_settings.flatten_hierarchy) {
		createTransformWritersFlat();
	}
	else {
		createTransformWritersHierarchy(bmain->eval_ctx);
	}

	createShapeWriters(bmain->eval_ctx);

	/* Make a list of frames to export. */

	std::set<double> xform_frames;
	getFrameSet(m_settings.frame_step_xform, xform_frames);

	std::set<double> shape_frames;
	getFrameSet(m_settings.frame_step_shape, shape_frames);

	/* Merge all frames needed. */

	std::set<double> frames(xform_frames);
	frames.insert(shape_frames.begin(), shape_frames.end());

	/* Export all frames. */

	std::set<double>::const_iterator begin = frames.begin();
	std::set<double>::const_iterator end = frames.end();

	const float size = static_cast<float>(frames.size());
	size_t i = 0;

	for (; begin != end; ++begin) {
		progress = (++i / size);

		if (G.is_break) {
			was_canceled = true;
			break;
		}

		const double frame = *begin;

		/* 'frame' is offset by start frame, so need to cancel the offset. */
		setCurrentFrame(bmain, frame - m_settings.frame_start);

		if (shape_frames.count(frame) != 0) {
			for (int i = 0, e = m_shapes.size(); i != e; ++i) {
				m_shapes[i]->write();
			}
		}

		if (xform_frames.count(frame) == 0) {
			continue;
		}

		std::map<std::string, AbcTransformWriter *>::iterator xit, xe;
		for (xit = m_xforms.begin(), xe = m_xforms.end(); xit != xe; ++xit) {
			xit->second->write();
		}

		/* Save the archive 's bounding box. */
		Imath::Box3d bounds;

		for (xit = m_xforms.begin(), xe = m_xforms.end(); xit != xe; ++xit) {
			Imath::Box3d box = xit->second->bounds();
			bounds.extendBy(box);
		}

		archive_bounds_prop.set(bounds);
	}
}

void AbcExporter::createTransformWritersHierarchy(EvaluationContext *eval_ctx)
{
	for(Base *base = static_cast<Base *>(m_settings.sl->object_bases.first); base; base = base->next) {
		Object *ob = base->object;

<<<<<<< HEAD
		if (export_object(&m_settings, base)) {
			switch(ob->type) {
=======
		if (export_object(&m_settings, ob)) {
			switch (ob->type) {
>>>>>>> e8021f5e
				case OB_LAMP:
				case OB_LATTICE:
				case OB_MBALL:
				case OB_SPEAKER:
					/* We do not export transforms for objects of these classes. */
					break;

				default:
					exploreTransform(eval_ctx, base, ob->parent, NULL);
			}
		}
	}
}

void AbcExporter::createTransformWritersFlat()
{
	for(Base *base = static_cast<Base *>(m_settings.sl->object_bases.first); base; base = base->next) {
		Object *ob = base->object;

		if (!export_object(&m_settings, base)) {
			std::string name = get_id_name(ob);
			m_xforms[name] = new AbcTransformWriter(ob, m_writer->archive().getTop(), 0, m_trans_sampling_index, m_settings);
		}
	}
}

void AbcExporter::exploreTransform(EvaluationContext *eval_ctx, Base *ob_base, Object *parent, Object *dupliObParent)
{
	Object *ob = ob_base->object;

	if (export_object(&m_settings, ob_base) && object_is_shape(ob)) {
		createTransformWriter(ob, parent, dupliObParent);
	}

	ListBase *lb = object_duplilist(eval_ctx, m_scene, ob);

	if (lb) {
		Base fake_base = *ob_base;  // copy flags (like selection state) from the real object.
		fake_base.next = fake_base.prev = NULL;

		for (DupliObject *link = static_cast<DupliObject *>(lb->first); link; link = link->next) {
			Object *dupli_ob = NULL;
			Object *dupli_parent = NULL;

			if (link->type == OB_DUPLIGROUP) {
				dupli_ob = link->ob;
				dupli_parent = (dupli_ob->parent) ? dupli_ob->parent : ob;

				fake_base.object = dupli_ob;
				exploreTransform(eval_ctx, &fake_base, dupli_parent, ob);
			}
		}
	}

	free_object_duplilist(lb);
}

void AbcExporter::createTransformWriter(Object *ob, Object *parent, Object *dupliObParent)
{
	const std::string name = get_object_dag_path_name(ob, dupliObParent);

	/* An object should not be its own parent, or we'll get infinite loops. */
	BLI_assert(ob != parent);
	BLI_assert(ob != dupliObParent);

	/* check if we have already created a transform writer for this object */
	if (getXForm(name) != NULL){
		std::cerr << "xform " << name << " already exists\n";
		return;
	}

	AbcTransformWriter *parent_xform = NULL;

	if (parent) {
		const std::string parentname = get_object_dag_path_name(parent, dupliObParent);
		parent_xform = getXForm(parentname);

		if (!parent_xform) {
			if (parent->parent) {
				createTransformWriter(parent, parent->parent, dupliObParent);
			}
			else if (parent == dupliObParent) {
				if (dupliObParent->parent == NULL) {
					createTransformWriter(parent, NULL, NULL);
				}
				else {
					createTransformWriter(parent, dupliObParent->parent, dupliObParent->parent);
				}
			}
			else {
				createTransformWriter(parent, dupliObParent, dupliObParent);
			}

			parent_xform = getXForm(parentname);
		}
	}

	if (parent_xform) {
		m_xforms[name] = new AbcTransformWriter(ob, parent_xform->alembicXform(), parent_xform, m_trans_sampling_index, m_settings);
		m_xforms[name]->setParent(parent);
	}
	else {
		m_xforms[name] = new AbcTransformWriter(ob, m_writer->archive().getTop(), NULL, m_trans_sampling_index, m_settings);
	}
}

void AbcExporter::createShapeWriters(EvaluationContext *eval_ctx)
{
	for(Base *base = static_cast<Base *>(m_settings.sl->object_bases.first); base; base = base->next) {
		exploreObject(eval_ctx, base, NULL);
	}
}

void AbcExporter::exploreObject(EvaluationContext *eval_ctx, Base *ob_base, Object *dupliObParent)
{
	Object *ob = ob_base->object;
	ListBase *lb = object_duplilist(eval_ctx, m_scene, ob);
	
	createShapeWriter(ob_base, dupliObParent);
	
	if (lb) {
		Base fake_base = *ob_base;  // copy flags (like selection state) from the real object.
		fake_base.next = fake_base.prev = NULL;

		for (DupliObject *dupliob = static_cast<DupliObject *>(lb->first); dupliob; dupliob = dupliob->next) {
			if (dupliob->type == OB_DUPLIGROUP) {
				fake_base.object = dupliob->ob;
				exploreObject(eval_ctx, &fake_base, ob);
			}
		}
	}

	free_object_duplilist(lb);
}

void AbcExporter::createShapeWriter(Base *ob_base, Object *dupliObParent)
{
	Object *ob = ob_base->object;

	if (!object_is_shape(ob)) {
		return;
	}

	if (!export_object(&m_settings, ob_base)) {
		return;
	}

	std::string name;

	if (m_settings.flatten_hierarchy) {
		name = get_id_name(ob);
	}
	else {
		name = get_object_dag_path_name(ob, dupliObParent);
	}
	
	AbcTransformWriter *xform = getXForm(name);

	if (!xform) {
		std::cerr << __func__ << ": xform " << name << " is NULL\n";
		return;
	}

	ParticleSystem *psys = static_cast<ParticleSystem *>(ob->particlesystem.first);

	for (; psys; psys = psys->next) {
		if (!psys_check_enabled(ob, psys, G.is_rendering) || !psys->part) {
			continue;
		}

		if (psys->part->type == PART_HAIR) {
			m_settings.export_child_hairs = true;
			m_shapes.push_back(new AbcHairWriter(m_scene, ob, xform, m_shape_sampling_index, m_settings, psys));
		}
		else if (psys->part->type == PART_EMITTER) {
			m_shapes.push_back(new AbcPointsWriter(m_scene, ob, xform, m_shape_sampling_index, m_settings, psys));
		}
	}

	switch (ob->type) {
		case OB_MESH:
		{
			Mesh *me = static_cast<Mesh *>(ob->data);

			if (!me || me->totvert == 0) {
				return;
			}

			m_shapes.push_back(new AbcMeshWriter(m_scene, ob, xform, m_shape_sampling_index, m_settings));
			break;
		}
		case OB_SURF:
		{
			Curve *cu = static_cast<Curve *>(ob->data);

			if (!cu) {
				return;
			}

			m_shapes.push_back(new AbcNurbsWriter(m_scene, ob, xform, m_shape_sampling_index, m_settings));
			break;
		}
		case OB_CURVE:
		{
			Curve *cu = static_cast<Curve *>(ob->data);

			if (!cu) {
				return;
			}

			m_shapes.push_back(new AbcCurveWriter(m_scene, ob, xform, m_shape_sampling_index, m_settings));
			break;
		}
		case OB_CAMERA:
		{
			Camera *cam = static_cast<Camera *>(ob->data);

			if (cam->type == CAM_PERSP) {
				m_shapes.push_back(new AbcCameraWriter(m_scene, ob, xform, m_shape_sampling_index, m_settings));
			}

			break;
		}
	}
}

AbcTransformWriter *AbcExporter::getXForm(const std::string &name)
{
	std::map<std::string, AbcTransformWriter *>::iterator it = m_xforms.find(name);

	if (it == m_xforms.end()) {
		return NULL;
	}

	return it->second;
}

void AbcExporter::setCurrentFrame(Main *bmain, double t)
{
	m_scene->r.cfra = static_cast<int>(t);
	m_scene->r.subframe = static_cast<float>(t) - m_scene->r.cfra;
	BKE_scene_update_for_newframe(bmain->eval_ctx, bmain, m_scene, m_scene->lay);
}<|MERGE_RESOLUTION|>--- conflicted
+++ resolved
@@ -341,16 +341,11 @@
 
 void AbcExporter::createTransformWritersHierarchy(EvaluationContext *eval_ctx)
 {
-	for(Base *base = static_cast<Base *>(m_settings.sl->object_bases.first); base; base = base->next) {
+	for (Base *base = static_cast<Base *>(m_settings.sl->object_bases.first); base; base = base->next) {
 		Object *ob = base->object;
 
-<<<<<<< HEAD
 		if (export_object(&m_settings, base)) {
-			switch(ob->type) {
-=======
-		if (export_object(&m_settings, ob)) {
 			switch (ob->type) {
->>>>>>> e8021f5e
 				case OB_LAMP:
 				case OB_LATTICE:
 				case OB_MBALL:
@@ -367,7 +362,7 @@
 
 void AbcExporter::createTransformWritersFlat()
 {
-	for(Base *base = static_cast<Base *>(m_settings.sl->object_bases.first); base; base = base->next) {
+	for (Base *base = static_cast<Base *>(m_settings.sl->object_bases.first); base; base = base->next) {
 		Object *ob = base->object;
 
 		if (!export_object(&m_settings, base)) {
@@ -459,7 +454,7 @@
 
 void AbcExporter::createShapeWriters(EvaluationContext *eval_ctx)
 {
-	for(Base *base = static_cast<Base *>(m_settings.sl->object_bases.first); base; base = base->next) {
+	for (Base *base = static_cast<Base *>(m_settings.sl->object_bases.first); base; base = base->next) {
 		exploreObject(eval_ctx, base, NULL);
 	}
 }
