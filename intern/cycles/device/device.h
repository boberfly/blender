/*
 * Copyright 2011-2013 Blender Foundation
 *
 * Licensed under the Apache License, Version 2.0 (the "License");
 * you may not use this file except in compliance with the License.
 * You may obtain a copy of the License at
 *
 * http://www.apache.org/licenses/LICENSE-2.0
 *
 * Unless required by applicable law or agreed to in writing, software
 * distributed under the License is distributed on an "AS IS" BASIS,
 * WITHOUT WARRANTIES OR CONDITIONS OF ANY KIND, either express or implied.
 * See the License for the specific language governing permissions and
 * limitations under the License.
 */

#ifndef __DEVICE_H__
#define __DEVICE_H__

#include <stdlib.h>

#include "bvh/bvh_params.h"

#include "device/device_memory.h"
#include "device/device_task.h"

#include "util/util_list.h"
#include "util/util_stats.h"
#include "util/util_string.h"
#include "util/util_thread.h"
#include "util/util_texture.h"
#include "util/util_types.h"
#include "util/util_vector.h"

CCL_NAMESPACE_BEGIN

class Progress;
class RenderTile;

/* Device Types */

enum DeviceType {
	DEVICE_NONE,
	DEVICE_CPU,
	DEVICE_OPENCL,
	DEVICE_CUDA,
	DEVICE_NETWORK,
	DEVICE_MULTI
};

class DeviceInfo {
public:
	DeviceType type;
	string description;
	string id; /* used for user preferences, should stay fixed with changing hardware config */
	int num;
	bool display_device;            /* GPU is used as a display device. */
	bool advanced_shading;          /* Supports full shading system. */
	bool has_half_images;           /* Support half-float textures. */
	bool has_volume_decoupled;      /* Decoupled volume shading. */
	bool has_osl;                   /* Support Open Shading Language. */
	bool use_split_kernel;          /* Use split or mega kernel. */
	bool has_profiling;             /* Supports runtime collection of profiling info. */
	int cpu_threads;
	vector<DeviceInfo> multi_devices;

	DeviceInfo()
	{
		type = DEVICE_CPU;
		id = "CPU";
		num = 0;
		cpu_threads = 0;
		display_device = false;
		advanced_shading = true;
		has_half_images = false;
		has_volume_decoupled = false;
		has_osl = false;
		use_split_kernel = false;
		has_profiling = false;
	}

	bool operator==(const DeviceInfo &info) {
		/* Multiple Devices with the same ID would be very bad. */
		assert(id != info.id || (type == info.type && num == info.num && description == info.description));
		return id == info.id;
	}
};

class DeviceRequestedFeatures {
public:
	/* Use experimental feature set. */
	bool experimental;

	/* Selective nodes compilation. */

	/* Identifier of a node group up to which all the nodes needs to be
	 * compiled in. Nodes from higher group indices will be ignores.
	 */
	int max_nodes_group;

	/* Features bitfield indicating which features from the requested group
	 * will be compiled in. Nodes which corresponds to features which are not
	 * in this bitfield will be ignored even if they're in the requested group.
	 */
	int nodes_features;

	/* BVH/sampling kernel features. */
	bool use_hair;
	bool use_object_motion;
	bool use_camera_motion;

	/* Denotes whether baking functionality is needed. */
	bool use_baking;

	/* Use subsurface scattering materials. */
	bool use_subsurface;

	/* Use volume materials. */
	bool use_volume;

	/* Use branched integrator. */
	bool use_integrator_branched;

	/* Use OpenSubdiv patch evaluation */
	bool use_patch_evaluation;

	/* Use Transparent shadows */
	bool use_transparent;

	/* Use various shadow tricks, such as shadow catcher. */
	bool use_shadow_tricks;

	/* Per-uber shader usage flags. */
	bool use_principled;

	/* Denoising features. */
	bool use_denoising;

	/* Use raytracing in shaders. */
	bool use_shader_raytrace;

	DeviceRequestedFeatures()
	{
		/* TODO(sergey): Find more meaningful defaults. */
		experimental = false;
		max_nodes_group = 0;
		nodes_features = 0;
		use_hair = false;
		use_object_motion = false;
		use_camera_motion = false;
		use_baking = false;
		use_subsurface = false;
		use_volume = false;
		use_integrator_branched = false;
		use_patch_evaluation = false;
		use_transparent = false;
		use_shadow_tricks = false;
		use_principled = false;
		use_denoising = false;
		use_shader_raytrace = false;
	}

	bool modified(const DeviceRequestedFeatures& requested_features)
	{
		return !(experimental == requested_features.experimental &&
		         max_nodes_group == requested_features.max_nodes_group &&
		         nodes_features == requested_features.nodes_features &&
		         use_hair == requested_features.use_hair &&
		         use_object_motion == requested_features.use_object_motion &&
		         use_camera_motion == requested_features.use_camera_motion &&
		         use_baking == requested_features.use_baking &&
		         use_subsurface == requested_features.use_subsurface &&
		         use_volume == requested_features.use_volume &&
		         use_integrator_branched == requested_features.use_integrator_branched &&
		         use_patch_evaluation == requested_features.use_patch_evaluation &&
		         use_transparent == requested_features.use_transparent &&
		         use_shadow_tricks == requested_features.use_shadow_tricks &&
		         use_principled == requested_features.use_principled &&
		         use_denoising == requested_features.use_denoising &&
		         use_shader_raytrace == requested_features.use_shader_raytrace);
	}

	/* Convert the requested features structure to a build options,
	 * which could then be passed to compilers.
	 */
	string get_build_options() const
	{
		string build_options = "";
		if(experimental) {
			build_options += "-D__KERNEL_EXPERIMENTAL__ ";
		}
		build_options += "-D__NODES_MAX_GROUP__=" +
			string_printf("%d", max_nodes_group);
		build_options += " -D__NODES_FEATURES__=" +
			string_printf("%d", nodes_features);
		if(!use_hair) {
			build_options += " -D__NO_HAIR__";
		}
		if(!use_object_motion) {
			build_options += " -D__NO_OBJECT_MOTION__";
		}
		if(!use_camera_motion) {
			build_options += " -D__NO_CAMERA_MOTION__";
		}
		if(!use_baking) {
			build_options += " -D__NO_BAKING__";
		}
		if(!use_volume) {
			build_options += " -D__NO_VOLUME__";
		}
		if(!use_subsurface) {
			build_options += " -D__NO_SUBSURFACE__";
		}
		if(!use_integrator_branched) {
			build_options += " -D__NO_BRANCHED_PATH__";
		}
		if(!use_patch_evaluation) {
			build_options += " -D__NO_PATCH_EVAL__";
		}
		if(!use_transparent && !use_volume) {
			build_options += " -D__NO_TRANSPARENT__";
		}
		if(!use_shadow_tricks) {
			build_options += " -D__NO_SHADOW_TRICKS__";
		}
		if(!use_principled) {
			build_options += " -D__NO_PRINCIPLED__";
		}
		if(!use_denoising) {
			build_options += " -D__NO_DENOISING__";
		}
		if(!use_shader_raytrace) {
			build_options += " -D__NO_SHADER_RAYTRACE__";
		}
		return build_options;
	}
};

std::ostream& operator <<(std::ostream &os,
                          const DeviceRequestedFeatures& requested_features);

/* Device */

struct DeviceDrawParams {
	function<void()> bind_display_space_shader_cb;
	function<void()> unbind_display_space_shader_cb;
};

class Device {
	friend class device_sub_ptr;
protected:
<<<<<<< HEAD
	enum {
		FALLBACK_SHADER_STATUS_NONE = 0,
		FALLBACK_SHADER_STATUS_ERROR,
		FALLBACK_SHADER_STATUS_SUCCESS,
	};

	Device(DeviceInfo& info_, Stats &stats_, bool background) : background(background),
	    vertex_buffer(0),
	    fallback_status(FALLBACK_SHADER_STATUS_NONE), fallback_shader_program(0),
	    info(info_), stats(stats_) {}
=======
	Device(DeviceInfo& info_, Stats &stats_, Profiler &profiler_, bool background) : background(background), vertex_buffer(0), info(info_), stats(stats_), profiler(profiler_) {}
>>>>>>> a8b8da55

	bool background;
	string error_msg;

	/* used for real time display */
	unsigned int vertex_buffer;
	int fallback_status, fallback_shader_program;
	int image_texture_location, fullscreen_location;

	bool bind_fallback_display_space_shader(const float width, const float height);

	virtual device_ptr mem_alloc_sub_ptr(device_memory& /*mem*/, int /*offset*/, int /*size*/)
	{
		/* Only required for devices that implement denoising. */
		assert(false);
		return (device_ptr) 0;
	}
	virtual void mem_free_sub_ptr(device_ptr /*ptr*/) {};

public:
	virtual ~Device();

	/* info */
	DeviceInfo info;
	virtual const string& error_message() { return error_msg; }
	bool have_error() { return !error_message().empty(); }
	virtual void set_error(const string& error)
	{
		if(!have_error()) {
			error_msg = error;
		}
		fprintf(stderr, "%s\n", error.c_str());
		fflush(stderr);
	}
	virtual bool show_samples() const { return false; }
	virtual BVHLayoutMask get_bvh_layout_mask() const = 0;

	/* statistics */
	Stats &stats;
	Profiler &profiler;

	/* memory alignment */
	virtual int mem_sub_ptr_alignment() { return MIN_ALIGNMENT_CPU_DATA_TYPES; }

	/* constant memory */
	virtual void const_copy_to(const char *name, void *host, size_t size) = 0;

	/* open shading language, only for CPU device */
	virtual void *osl_memory() { return NULL; }

	/* load/compile kernels, must be called before adding tasks */
	virtual bool load_kernels(
	        const DeviceRequestedFeatures& /*requested_features*/)
	{ return true; }

	/* tasks */
	virtual int get_split_task_count(DeviceTask& task) = 0;
	virtual void task_add(DeviceTask& task) = 0;
	virtual void task_wait() = 0;
	virtual void task_cancel() = 0;

	/* opengl drawing */
	virtual void draw_pixels(device_memory& mem, int y,
	    int w, int h, int width, int height,
	    int dx, int dy, int dw, int dh,
	    bool transparent, const DeviceDrawParams &draw_params);

#ifdef WITH_NETWORK
	/* networking */
	void server_run();
#endif

	/* multi device */
	virtual void map_tile(Device * /*sub_device*/, RenderTile& /*tile*/) {}
	virtual int device_number(Device * /*sub_device*/) { return 0; }
	virtual void map_neighbor_tiles(Device * /*sub_device*/, RenderTile * /*tiles*/) {}
	virtual void unmap_neighbor_tiles(Device * /*sub_device*/, RenderTile * /*tiles*/) {}

	/* static */
	static Device *create(DeviceInfo& info, Stats &stats, Profiler& profiler, bool background = true);

	static DeviceType type_from_string(const char *name);
	static string string_from_type(DeviceType type);
	static vector<DeviceType>& available_types();
	static vector<DeviceInfo>& available_devices();
	static string device_capabilities();
	static DeviceInfo get_multi_device(const vector<DeviceInfo>& subdevices,
	                                   int threads,
	                                   bool background);

	/* Tag devices lists for update. */
	static void tag_update();

	static void free_memory();

protected:
	/* Memory allocation, only accessed through device_memory. */
	friend class MultiDevice;
	friend class DeviceServer;
	friend class device_memory;

	virtual void mem_alloc(device_memory& mem) = 0;
	virtual void mem_copy_to(device_memory& mem) = 0;
	virtual void mem_copy_from(device_memory& mem,
		int y, int w, int h, int elem) = 0;
	virtual void mem_zero(device_memory& mem) = 0;
	virtual void mem_free(device_memory& mem) = 0;

private:
	/* Indicted whether device types and devices lists were initialized. */
	static bool need_types_update, need_devices_update;
	static thread_mutex device_mutex;
	static vector<DeviceType> types;
	static vector<DeviceInfo> devices;
};

CCL_NAMESPACE_END

#endif  /* __DEVICE_H__ */<|MERGE_RESOLUTION|>--- conflicted
+++ resolved
@@ -249,20 +249,16 @@
 class Device {
 	friend class device_sub_ptr;
 protected:
-<<<<<<< HEAD
 	enum {
 		FALLBACK_SHADER_STATUS_NONE = 0,
 		FALLBACK_SHADER_STATUS_ERROR,
 		FALLBACK_SHADER_STATUS_SUCCESS,
 	};
 
-	Device(DeviceInfo& info_, Stats &stats_, bool background) : background(background),
+	Device(DeviceInfo& info_, Stats &stats_, Profiler &profiler_, bool background) : background(background),
 	    vertex_buffer(0),
 	    fallback_status(FALLBACK_SHADER_STATUS_NONE), fallback_shader_program(0),
-	    info(info_), stats(stats_) {}
-=======
-	Device(DeviceInfo& info_, Stats &stats_, Profiler &profiler_, bool background) : background(background), vertex_buffer(0), info(info_), stats(stats_), profiler(profiler_) {}
->>>>>>> a8b8da55
+	    info(info_), stats(stats_), profiler(profiler_) {}
 
 	bool background;
 	string error_msg;
