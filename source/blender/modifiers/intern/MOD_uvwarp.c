--- conflicted
+++ resolved
@@ -258,27 +258,15 @@
 
 static void panel_draw(const bContext *C, Panel *panel)
 {
-<<<<<<< HEAD
-  uiLayout *sub, *row, *col;
-=======
   uiLayout *col;
->>>>>>> 9b099c86
   uiLayout *layout = panel->layout;
 
   PointerRNA ptr;
   PointerRNA ob_ptr;
   modifier_panel_get_property_pointers(C, panel, &ob_ptr, &ptr);
-<<<<<<< HEAD
-  modifier_panel_buttons(C, panel);
 
   PointerRNA warp_obj_ptr;
   PointerRNA obj_data_ptr = RNA_pointer_get(&ob_ptr, "data");
-  bool has_vertex_group = RNA_string_length(&ptr, "vertex_group") != 0;
-=======
-
-  PointerRNA warp_obj_ptr;
-  PointerRNA obj_data_ptr = RNA_pointer_get(&ob_ptr, "data");
->>>>>>> 9b099c86
 
   uiLayoutSetPropSep(layout, true);
 
@@ -306,17 +294,7 @@
     uiItemPointerR(col, &ptr, "bone_to", &warp_obj_data_ptr, "bones", NULL, ICON_NONE);
   }
 
-<<<<<<< HEAD
-  col = uiLayoutColumn(layout, true);
-  row = uiLayoutRow(col, true);
-  uiItemPointerR(row, &ptr, "vertex_group", &ob_ptr, "vertex_groups", NULL, ICON_NONE);
-  sub = uiLayoutRow(row, true);
-  uiLayoutSetActive(sub, has_vertex_group);
-  uiLayoutSetPropSep(sub, false);
-  uiItemR(sub, &ptr, "invert_vertex_group", 0, "", ICON_ARROW_LEFTRIGHT);
-=======
   modifier_vgroup_ui(layout, &ptr, &ob_ptr, "vertex_group", "invert_vertex_group", NULL);
->>>>>>> 9b099c86
 
   modifier_panel_end(layout, &ptr);
 }
