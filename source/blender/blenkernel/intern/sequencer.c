--- conflicted
+++ resolved
@@ -1752,13 +1752,8 @@
 	/* depth = 32 is intentionally left in, otherwise ALPHA channels
 	 * won't work... */
 	quality = seq->strip->proxy->quality;
-<<<<<<< HEAD
-	ibuf->ftype = JPG;
-	ibuf->foptions = quality;
-=======
 	ibuf->ftype = IMB_FTYPE_JPG;
 	ibuf->foptions.quality = quality;
->>>>>>> 8b286bf3
 
 	/* unsupported feature only confuses other s/w */
 	if (ibuf->planes == 32)
