/*
 * This program is free software; you can redistribute it and/or
 * modify it under the terms of the GNU General Public License
 * as published by the Free Software Foundation; either version 2
 * of the License, or (at your option) any later version.
 *
 * This program is distributed in the hope that it will be useful,
 * but WITHOUT ANY WARRANTY; without even the implied warranty of
 * MERCHANTABILITY or FITNESS FOR A PARTICULAR PURPOSE.  See the
 * GNU General Public License for more details.
 *
 * You should have received a copy of the GNU General Public License
 * along with this program; if not, write to the Free Software Foundation,
 * Inc., 51 Franklin Street, Fifth Floor, Boston, MA 02110-1301, USA.
 *
 * The Original Code is Copyright (C) 2001-2002 by NaN Holding BV.
 * All rights reserved.
 */
#pragma once

/** \file
 * \ingroup bke
 */

#include "BLI_compiler_attrs.h"

#include "RNA_types.h"

#include "BKE_context.h"

#ifdef __cplusplus
extern "C" {
#endif

struct ARegion;
struct BlendDataReader;
struct BlendLibReader;
struct BlendWriter;
struct Header;
struct ID;
struct LibraryForeachIDData;
struct ListBase;
struct Menu;
struct Panel;
struct Scene;
struct ScrArea;
struct ScrAreaMap;
struct ScrVert;
struct SpaceType;
struct View3D;
struct View3DShading;
struct WorkSpace;
struct bContext;
struct bScreen;
struct uiLayout;
struct uiList;
struct wmGizmoMap;
struct wmKeyConfig;
struct wmMsgBus;
struct wmNotifier;
struct wmWindow;
struct wmWindowManager;

/* spacetype has everything stored to get an editor working, it gets initialized via
 * ED_spacetypes_init() in editors/space_api/spacetypes.c   */
/* an editor in Blender is a combined ScrArea + SpaceType + SpaceData */

#define BKE_ST_MAXNAME 64

typedef struct SpaceType {
  struct SpaceType *next, *prev;

  char name[BKE_ST_MAXNAME]; /* for menus */
  int spaceid;               /* unique space identifier */
  int iconid;                /* icon lookup for menus */

  /* Initial allocation, after this WM will call init() too. Some editors need
   * area and scene data (e.g. frame range) to set their initial scrolling. */
  struct SpaceLink *(*create)(const struct ScrArea *area, const struct Scene *scene);
  /* not free spacelink itself */
  void (*free)(struct SpaceLink *sl);

  /* init is to cope with file load, screen (size) changes, check handlers */
  void (*init)(struct wmWindowManager *wm, struct ScrArea *area);
  /* exit is called when the area is hidden or removed */
  void (*exit)(struct wmWindowManager *wm, struct ScrArea *area);
  /* Listeners can react to bContext changes */
  void (*listener)(struct wmWindow *win,
                   struct ScrArea *area,
                   struct wmNotifier *wmn,
                   struct Scene *scene);

  /* called when the mouse moves out of the area */
  void (*deactivate)(struct ScrArea *area);

  /* refresh context, called after filereads, ED_area_tag_refresh() */
  void (*refresh)(const struct bContext *C, struct ScrArea *area);

  /* after a spacedata copy, an init should result in exact same situation */
  struct SpaceLink *(*duplicate)(struct SpaceLink *sl);

  /* register operator types on startup */
  void (*operatortypes)(void);
  /* add default items to WM keymap */
  void (*keymap)(struct wmKeyConfig *keyconf);
  /* on startup, define dropboxes for spacetype+regions */
  void (*dropboxes)(void);

  /* initialize gizmo-map-types and gizmo-group-types with the region */
  void (*gizmos)(void);

  /* return context data */
  bContextDataCallback context;

  /* Used when we want to replace an ID by another (or NULL). */
  void (*id_remap)(struct ScrArea *area,
                   struct SpaceLink *sl,
                   struct ID *old_id,
                   struct ID *new_id);

  int (*space_subtype_get)(struct ScrArea *area);
  void (*space_subtype_set)(struct ScrArea *area, int value);
  void (*space_subtype_item_extend)(struct bContext *C, EnumPropertyItem **item, int *totitem);

  /* region type definitions */
  ListBase regiontypes;

  /* read and write... */

  /* default keymaps to add */
  int keymapflag;

} SpaceType;

/* region types are also defined using spacetypes_init, via a callback */

typedef struct ARegionType {
  struct ARegionType *next, *prev;

  int regionid; /* unique identifier within this space, defines RGN_TYPE_xxxx */

  /* add handlers, stuff you only do once or on area/region type/size changes */
  void (*init)(struct wmWindowManager *wm, struct ARegion *region);
  /* exit is called when the region is hidden or removed */
  void (*exit)(struct wmWindowManager *wm, struct ARegion *region);
  /* draw entirely, view changes should be handled here */
  void (*draw)(const struct bContext *C, struct ARegion *region);
  /**
   * Handler to draw overlays. This handler is called every draw loop.
   *
   * \note Some editors should return early if the interface is locked
   * (check with #CTX_wm_interface_locked) to avoid accessing scene data
   * that another thread may be modifying
   */
  void (*draw_overlay)(const struct bContext *C, struct ARegion *region);
  /* optional, compute button layout before drawing for dynamic size */
  void (*layout)(const struct bContext *C, struct ARegion *region);
  /* snap the size of the region (can be NULL for no snapping). */
  int (*snap_size)(const struct ARegion *region, int size, int axis);
  /* contextual changes should be handled here */
  void (*listener)(struct wmWindow *win,
                   struct ScrArea *area,
                   struct ARegion *region,
                   struct wmNotifier *wmn,
                   const struct Scene *scene);
  /* Optional callback to generate subscriptions. */
  void (*message_subscribe)(const struct bContext *C,
                            struct WorkSpace *workspace,
                            struct Scene *scene,
                            struct bScreen *screen,
                            struct ScrArea *area,
                            struct ARegion *region,
                            struct wmMsgBus *mbus);

  void (*free)(struct ARegion *);

  /* split region, copy data optionally */
  void *(*duplicate)(void *poin);

  /* register operator types on startup */
  void (*operatortypes)(void);
  /* add own items to keymap */
  void (*keymap)(struct wmKeyConfig *keyconf);
  /* allows default cursor per region */
  void (*cursor)(struct wmWindow *win, struct ScrArea *area, struct ARegion *region);

  /* return context data */
  bContextDataCallback context;

  /* Is called whenever the current visible View2D's region changes.
   *
   * Used from user code such as view navigation/zoom operators to inform region about changes.
   * The goal is to support zoom-to-fit features which gets disabled when manual navigation is
   * performed.
   *
   * This callback is not called on indirect changes of the current viewport (which could happen
   * when the `v2d->tot is changed and `cur` is adopted accordingly).  */
  void (*on_view2d_changed)(const struct bContext *C, struct ARegion *region);

  /* custom drawing callbacks */
  ListBase drawcalls;

  /* panels type definitions */
  ListBase paneltypes;

  /* header type definitions */
  ListBase headertypes;

  /* hardcoded constraints, smaller than these values region is not visible */
  int minsizex, minsizey;
  /* when new region opens (region prefsizex/y are zero then */
  int prefsizex, prefsizey;
  /* default keymaps to add */
  int keymapflag;
  /* return without drawing.
   * lock is set by region definition, and copied to do_lock by render. can become flag. */
  short do_lock, lock;
  /** Don't handle gizmos events behind #uiBlock's with #UI_BLOCK_CLIP_EVENTS flag set. */
  bool clip_gizmo_events_by_ui;
  /* call cursor function on each move event */
  short event_cursor;
} ARegionType;

/* panel types */

typedef struct PanelType {
  struct PanelType *next, *prev;

  char idname[BKE_ST_MAXNAME]; /* unique name */
  char label[BKE_ST_MAXNAME];  /* for panel header */
  char translation_context[BKE_ST_MAXNAME];
  char context[BKE_ST_MAXNAME];   /* for buttons window */
  char category[BKE_ST_MAXNAME];  /* for category tabs */
  char owner_id[BKE_ST_MAXNAME];  /* for work-spaces to selectively show. */
  char parent_id[BKE_ST_MAXNAME]; /* parent idname for sub-panels */
  /** Boolean property identifier of the panel custom data. Used to draw a highlighted border. */
  char active_property[BKE_ST_MAXNAME];
  short space_type;
  short region_type;
  /* For popovers, 0 for default. */
  int ui_units_x;
  int order;

  int flag;

  /* verify if the panel should draw or not */
  bool (*poll)(const struct bContext *C, struct PanelType *pt);
  /* draw header (optional) */
  void (*draw_header)(const struct bContext *C, struct Panel *panel);
  /* draw header preset (optional) */
  void (*draw_header_preset)(const struct bContext *C, struct Panel *panel);
  /* draw entirely, view changes should be handled here */
  void (*draw)(const struct bContext *C, struct Panel *panel);

  /* For instanced panels corresponding to a list: */

  /** Reorder function, called when drag and drop finishes. */
  void (*reorder)(struct bContext *C, struct Panel *pa, int new_index);
  /**
   * Get the panel and sub-panel's expansion state from the expansion flag in the corresponding
   * data item. Called on draw updates.
   * \note Sub-panels are indexed in depth first order,
   * the visual order you would see if all panels were expanded.
   */
  short (*get_list_data_expand_flag)(const struct bContext *C, struct Panel *pa);
  /**
   * Set the expansion bit-field from the closed / open state of this panel and its sub-panels.
   * Called when the expansion state of the panel changes with user input.
   * \note Sub-panels are indexed in depth first order,
   * the visual order you would see if all panels were expanded.
   */
  void (*set_list_data_expand_flag)(const struct bContext *C, struct Panel *pa, short expand_flag);

  /* sub panels */
  struct PanelType *parent;
  ListBase children;

  /* RNA integration */
  ExtensionRNA rna_ext;
} PanelType;

/* #PanelType.flag */
enum {
  PANEL_TYPE_DEFAULT_CLOSED = (1 << 0),
  PANEL_TYPE_NO_HEADER = (1 << 1),
  /** Makes buttons in the header shrink/stretch to fill full layout width. */
  PANEL_TYPE_HEADER_EXPAND = (1 << 2),
  PANEL_TYPE_LAYOUT_VERT_BAR = (1 << 3),
  /** This panel type represents data external to the UI. */
  PANEL_TYPE_INSTANCED = (1 << 4),
  /** Draw panel like a box widget. */
  PANEL_TYPE_DRAW_BOX = (1 << 6),
<<<<<<< HEAD
=======
  /** Don't search panels with this type during property search. */
  PANEL_TYPE_NO_SEARCH = (1 << 7),
>>>>>>> c2f0ee01
};

/* uilist types */

/* Draw an item in the uiList */
typedef void (*uiListDrawItemFunc)(struct uiList *ui_list,
                                   struct bContext *C,
                                   struct uiLayout *layout,
                                   struct PointerRNA *dataptr,
                                   struct PointerRNA *itemptr,
                                   int icon,
                                   struct PointerRNA *active_dataptr,
                                   const char *active_propname,
                                   int index,
                                   int flt_flag);

/* Draw the filtering part of an uiList */
typedef void (*uiListDrawFilterFunc)(struct uiList *ui_list,
                                     struct bContext *C,
                                     struct uiLayout *layout);

/* Filter items of an uiList */
typedef void (*uiListFilterItemsFunc)(struct uiList *ui_list,
                                      struct bContext *C,
                                      struct PointerRNA *,
                                      const char *propname);

typedef struct uiListType {
  struct uiListType *next, *prev;

  char idname[BKE_ST_MAXNAME]; /* unique name */

  uiListDrawItemFunc draw_item;
  uiListDrawFilterFunc draw_filter;
  uiListFilterItemsFunc filter_items;

  /* RNA integration */
  ExtensionRNA rna_ext;
} uiListType;

/* header types */

typedef struct HeaderType {
  struct HeaderType *next, *prev;

  char idname[BKE_ST_MAXNAME]; /* unique name */
  int space_type;
  int region_type;

  bool (*poll)(const struct bContext *C, struct HeaderType *ht);
  /* draw entirely, view changes should be handled here */
  void (*draw)(const struct bContext *C, struct Header *header);

  /* RNA integration */
  ExtensionRNA rna_ext;
} HeaderType;

typedef struct Header {
  struct HeaderType *type; /* runtime */
  struct uiLayout *layout; /* runtime for drawing */
} Header;

/* menu types */

typedef struct MenuType {
  struct MenuType *next, *prev;

  char idname[BKE_ST_MAXNAME]; /* unique name */
  char label[BKE_ST_MAXNAME];  /* for button text */
  char translation_context[BKE_ST_MAXNAME];
  char owner_id[BKE_ST_MAXNAME]; /* optional, see: #wmOwnerID */
  const char *description;

  /* verify if the menu should draw or not */
  bool (*poll)(const struct bContext *C, struct MenuType *mt);
  /* draw entirely, view changes should be handled here */
  void (*draw)(const struct bContext *C, struct Menu *menu);

  /* RNA integration */
  ExtensionRNA rna_ext;
} MenuType;

typedef struct Menu {
  struct MenuType *type;   /* runtime */
  struct uiLayout *layout; /* runtime for drawing */
} Menu;

/* spacetypes */
struct SpaceType *BKE_spacetype_from_id(int spaceid);
struct ARegionType *BKE_regiontype_from_id_or_first(const struct SpaceType *st, int regionid);
struct ARegionType *BKE_regiontype_from_id(const struct SpaceType *st, int regionid);
const struct ListBase *BKE_spacetypes_list(void);
void BKE_spacetype_register(struct SpaceType *st);
bool BKE_spacetype_exists(int spaceid);
void BKE_spacetypes_free(void); /* only for quitting blender */

/* spacedata */
void BKE_spacedata_freelist(ListBase *lb);
void BKE_spacedata_copylist(ListBase *lb1, ListBase *lb2);
void BKE_spacedata_draw_locks(int set);

struct ARegion *BKE_spacedata_find_region_type(const struct SpaceLink *slink,
                                               const struct ScrArea *area,
                                               int region_type) ATTR_WARN_UNUSED_RESULT
    ATTR_NONNULL();

void BKE_spacedata_callback_id_remap_set(void (*func)(
    struct ScrArea *area, struct SpaceLink *sl, struct ID *old_id, struct ID *new_id));
void BKE_spacedata_id_unref(struct ScrArea *area, struct SpaceLink *sl, struct ID *id);

/* area/regions */
struct ARegion *BKE_area_region_copy(const struct SpaceType *st, const struct ARegion *region);
void BKE_area_region_free(struct SpaceType *st, struct ARegion *region);
void BKE_area_region_panels_free(struct ListBase *panels);
void BKE_screen_area_free(struct ScrArea *area);
/* Gizmo-maps of a region need to be freed with the region.
 * Uses callback to avoid low-level call. */
void BKE_region_callback_free_gizmomap_set(void (*callback)(struct wmGizmoMap *));
void BKE_region_callback_refresh_tag_gizmomap_set(void (*callback)(struct wmGizmoMap *));

struct ARegion *BKE_area_find_region_type(const struct ScrArea *area, int type);
struct ARegion *BKE_area_find_region_active_win(struct ScrArea *area);
struct ARegion *BKE_area_find_region_xy(struct ScrArea *area, const int regiontype, int x, int y);
struct ARegion *BKE_screen_find_region_xy(struct bScreen *screen,
                                          const int regiontype,
                                          int x,
                                          int y) ATTR_WARN_UNUSED_RESULT ATTR_NONNULL(1);

struct ARegion *BKE_screen_find_main_region_at_xy(struct bScreen *screen,
                                                  const int space_type,
                                                  const int x,
                                                  const int y);

struct ScrArea *BKE_screen_find_area_from_space(struct bScreen *screen,
                                                struct SpaceLink *sl) ATTR_WARN_UNUSED_RESULT
    ATTR_NONNULL(1, 2);
struct ScrArea *BKE_screen_find_big_area(struct bScreen *screen,
                                         const int spacetype,
                                         const short min);
struct ScrArea *BKE_screen_area_map_find_area_xy(const struct ScrAreaMap *areamap,
                                                 const int spacetype,
                                                 int x,
                                                 int y);
struct ScrArea *BKE_screen_find_area_xy(struct bScreen *screen, const int spacetype, int x, int y);

void BKE_screen_gizmo_tag_refresh(struct bScreen *screen);

void BKE_screen_view3d_sync(struct View3D *v3d, struct Scene *scene);
void BKE_screen_view3d_scene_sync(struct bScreen *screen, struct Scene *scene);
bool BKE_screen_is_fullscreen_area(const struct bScreen *screen) ATTR_WARN_UNUSED_RESULT
    ATTR_NONNULL();
bool BKE_screen_is_used(const struct bScreen *screen) ATTR_WARN_UNUSED_RESULT ATTR_NONNULL();

/* zoom factor conversion */
float BKE_screen_view3d_zoom_to_fac(float camzoom);
float BKE_screen_view3d_zoom_from_fac(float zoomfac);

void BKE_screen_view3d_shading_init(struct View3DShading *shading);

/* screen */
void BKE_screen_foreach_id_screen_area(struct LibraryForeachIDData *data, struct ScrArea *area);

void BKE_screen_free(struct bScreen *screen);
void BKE_screen_area_map_free(struct ScrAreaMap *area_map) ATTR_NONNULL();

struct ScrEdge *BKE_screen_find_edge(const struct bScreen *screen,
                                     struct ScrVert *v1,
                                     struct ScrVert *v2);
void BKE_screen_sort_scrvert(struct ScrVert **v1, struct ScrVert **v2);
void BKE_screen_remove_double_scrverts(struct bScreen *screen);
void BKE_screen_remove_double_scredges(struct bScreen *screen);
void BKE_screen_remove_unused_scredges(struct bScreen *screen);
void BKE_screen_remove_unused_scrverts(struct bScreen *screen);

void BKE_screen_header_alignment_reset(struct bScreen *screen);

/* .blend file I/O */
void BKE_screen_view3d_shading_blend_write(struct BlendWriter *writer,
                                           struct View3DShading *shading);
void BKE_screen_view3d_shading_blend_read_data(struct BlendDataReader *reader,
                                               struct View3DShading *shading);

void BKE_screen_area_map_blend_write(struct BlendWriter *writer, struct ScrAreaMap *area_map);
bool BKE_screen_area_map_blend_read_data(struct BlendDataReader *reader,
                                         struct ScrAreaMap *area_map);
void BKE_screen_view3d_do_versions_250(struct View3D *v3d, ListBase *regions);
void BKE_screen_area_blend_read_lib(struct BlendLibReader *reader,
                                    struct ID *parent_id,
                                    struct ScrArea *area);
bool BKE_screen_blend_read_data(struct BlendDataReader *reader, struct bScreen *screen);

#ifdef __cplusplus
}
#endif<|MERGE_RESOLUTION|>--- conflicted
+++ resolved
@@ -290,11 +290,8 @@
   PANEL_TYPE_INSTANCED = (1 << 4),
   /** Draw panel like a box widget. */
   PANEL_TYPE_DRAW_BOX = (1 << 6),
-<<<<<<< HEAD
-=======
   /** Don't search panels with this type during property search. */
   PANEL_TYPE_NO_SEARCH = (1 << 7),
->>>>>>> c2f0ee01
 };
 
 /* uilist types */
