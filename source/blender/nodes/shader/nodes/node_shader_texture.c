/*
 * ***** BEGIN GPL LICENSE BLOCK *****
 *
 * This program is free software; you can redistribute it and/or
 * modify it under the terms of the GNU General Public License
 * as published by the Free Software Foundation; either version 2
 * of the License, or (at your option) any later version. 
 *
 * This program is distributed in the hope that it will be useful,
 * but WITHOUT ANY WARRANTY; without even the implied warranty of
 * MERCHANTABILITY or FITNESS FOR A PARTICULAR PURPOSE.  See the
 * GNU General Public License for more details.
 *
 * You should have received a copy of the GNU General Public License
 * along with this program; if not, write to the Free Software Foundation,
 * Inc., 51 Franklin Street, Fifth Floor, Boston, MA 02110-1301, USA.
 *
 * The Original Code is Copyright (C) 2005 Blender Foundation.
 * All rights reserved.
 *
 * The Original Code is: all of this file.
 *
 * Contributor(s): none yet.
 *
 * ***** END GPL LICENSE BLOCK *****
 */

/** \file blender/nodes/shader/nodes/node_shader_texture.c
 *  \ingroup shdnodes
 */

#include "DNA_texture_types.h"

#include "node_shader_util.h"

#include "GPU_material.h"

/* **************** TEXTURE ******************** */
static bNodeSocketTemplate sh_node_texture_in[] = {
	{	SOCK_VECTOR, 1, "Vector",	0.0f, 0.0f, 0.0f, 1.0f, -1.0f, 1.0f, PROP_NONE, SOCK_HIDE_VALUE},	/* no limit */
	{	-1, 0, ""	}
};
static bNodeSocketTemplate sh_node_texture_out[] = {
	{	SOCK_FLOAT, 0, N_("Value"), 0, 0, 0, 0, 0, 0, PROP_NONE, SOCK_NO_INTERNAL_LINK},
	{	SOCK_RGBA, 0, N_("Color"), 0, 0, 0, 0, 0, 0, PROP_NONE, SOCK_NO_INTERNAL_LINK},
	{	SOCK_VECTOR, 0, N_("Normal"), 0, 0, 0, 0, 0, 0, PROP_NONE, SOCK_NO_INTERNAL_LINK},
	{	-1, 0, ""	}
};

static void node_shader_exec_texture(void *data, int UNUSED(thread), bNode *node, bNodeExecData *execdata, bNodeStack **in, bNodeStack **out)
{
	if (data && node->id) {
		ShadeInput *shi = ((ShaderCallData *)data)->shi;
		TexResult texres;
		bNodeSocket *sock_vector = node->inputs.first;
		float vec[3], nor[3] = {0.0f, 0.0f, 0.0f};
		int retval;
		short which_output = node->custom1;
		
		short thread = shi->thread;
		
		/* out: value, color, normal */
		
		/* we should find out if a normal as output is needed, for now we do all */
		texres.nor = nor;
		texres.tr = texres.tg = texres.tb = 0.0f;
		
		/* don't use in[0]->hasinput, see material node for explanation */
		if (sock_vector->link) {
			nodestack_get_vec(vec, SOCK_VECTOR, in[0]);
			
			if (in[0]->datatype == NS_OSA_VECTORS) {
				float *fp = in[0]->data;
				retval = multitex_nodes((Tex *)node->id, vec, fp, fp + 3, shi->osatex, &texres, thread, which_output, NULL, NULL, NULL);
			}
			else if (in[0]->datatype == NS_OSA_VALUES) {
				const float *fp = in[0]->data;
				float dxt[3], dyt[3];
				
				dxt[0] = fp[0]; dxt[1] = dxt[2] = 0.0f;
				dyt[0] = fp[1]; dyt[1] = dyt[2] = 0.0f;
				retval = multitex_nodes((Tex *)node->id, vec, dxt, dyt, shi->osatex, &texres, thread, which_output, NULL, NULL, NULL);
			}
			else
				retval = multitex_nodes((Tex *)node->id, vec, NULL, NULL, 0, &texres, thread, which_output, NULL, NULL, NULL);
		}
		else {
			copy_v3_v3(vec, shi->lo);
			retval = multitex_nodes((Tex *)node->id, vec, NULL, NULL, 0, &texres, thread, which_output, NULL, NULL, NULL);
		}
		
		/* stupid exception */
		if ( ((Tex *)node->id)->type == TEX_STUCCI) {
			texres.tin = 0.5f + 0.7f * texres.nor[0];
			CLAMP(texres.tin, 0.0f, 1.0f);
		}
		
		/* intensity and color need some handling */
		if (texres.talpha)
			out[0]->vec[0] = texres.ta;
		else
			out[0]->vec[0] = texres.tin;
		
		if ((retval & TEX_RGB) == 0) {
			copy_v3_fl(out[1]->vec, out[0]->vec[0]);
			out[1]->vec[3] = 1.0f;
		}
		else {
			copy_v3_v3(out[1]->vec, &texres.tr);
			out[1]->vec[3] = 1.0f;
		}
		
		copy_v3_v3(out[2]->vec, nor);
		
		if (shi->do_preview) {
			BKE_node_preview_set_pixel(execdata->preview, out[1]->vec, shi->xs, shi->ys, shi->do_manage);
		}
		
	}
}

static int gpu_shader_texture(GPUMaterial *mat, bNode *node, bNodeExecData *UNUSED(execdata), GPUNodeStack *in, GPUNodeStack *out)
{
	Tex *tex = (Tex *)node->id;

<<<<<<< HEAD
	if (tex && tex->type == TEX_IMAGE && tex->ima) {
		GPUNodeLink *texlink = GPU_image(tex->ima, &tex->iuser, false, false);
		GPU_stack_link(mat, "texture_image", in, out, texlink);
=======
	if (tex && tex->ima && (tex->type == TEX_IMAGE || tex->type == TEX_ENVMAP)) {
		if (tex->type == TEX_IMAGE) {
			GPUNodeLink *texlink = GPU_image(tex->ima, &tex->iuser, false);
			GPU_stack_link(mat, "texture_image", in, out, texlink);
		}
		else { /* TEX_ENVMAP */
			if (!in[0].link)
				in[0].link = GPU_uniform(in[0].vec);
			if (!GPU_material_use_world_space_shading(mat))
				GPU_link(mat, "direction_transform_m4v3", in[0].link, GPU_builtin(GPU_INVERSE_VIEW_MATRIX), &in[0].link);
			GPU_link(mat, "mtex_cube_map_refl_from_refldir",
				GPU_cube_map(tex->ima, &tex->iuser, false), in[0].link, &out[0].link, &out[1].link);
			GPU_link(mat, "color_to_normal", out[1].link, &out[2].link);
		}
>>>>>>> 7830ec54

		ImBuf *ibuf = BKE_image_acquire_ibuf(tex->ima, &tex->iuser, NULL);
		if (ibuf && (ibuf->colormanage_flag & IMB_COLORMANAGE_IS_DATA) == 0 &&
		    GPU_material_do_color_management(mat))
		{
			GPU_link(mat, "srgb_to_linearrgb", out[1].link, &out[1].link);
		}
		BKE_image_release_ibuf(tex->ima, ibuf, NULL);

		return true;
	}

	return false;
}

void register_node_type_sh_texture(void)
{
	static bNodeType ntype;

	sh_node_type_base(&ntype, SH_NODE_TEXTURE, "Texture", NODE_CLASS_INPUT, NODE_PREVIEW);
	node_type_compatibility(&ntype, NODE_OLD_SHADING);
	node_type_socket_templates(&ntype, sh_node_texture_in, sh_node_texture_out);
	node_type_exec(&ntype, NULL, NULL, node_shader_exec_texture);
	node_type_gpu(&ntype, gpu_shader_texture);

	nodeRegisterType(&ntype);
}<|MERGE_RESOLUTION|>--- conflicted
+++ resolved
@@ -123,14 +123,9 @@
 {
 	Tex *tex = (Tex *)node->id;
 
-<<<<<<< HEAD
-	if (tex && tex->type == TEX_IMAGE && tex->ima) {
-		GPUNodeLink *texlink = GPU_image(tex->ima, &tex->iuser, false, false);
-		GPU_stack_link(mat, "texture_image", in, out, texlink);
-=======
 	if (tex && tex->ima && (tex->type == TEX_IMAGE || tex->type == TEX_ENVMAP)) {
 		if (tex->type == TEX_IMAGE) {
-			GPUNodeLink *texlink = GPU_image(tex->ima, &tex->iuser, false);
+			GPUNodeLink *texlink = GPU_image(tex->ima, &tex->iuser, false, false);
 			GPU_stack_link(mat, "texture_image", in, out, texlink);
 		}
 		else { /* TEX_ENVMAP */
@@ -142,7 +137,6 @@
 				GPU_cube_map(tex->ima, &tex->iuser, false), in[0].link, &out[0].link, &out[1].link);
 			GPU_link(mat, "color_to_normal", out[1].link, &out[2].link);
 		}
->>>>>>> 7830ec54
 
 		ImBuf *ibuf = BKE_image_acquire_ibuf(tex->ima, &tex->iuser, NULL);
 		if (ibuf && (ibuf->colormanage_flag & IMB_COLORMANAGE_IS_DATA) == 0 &&
