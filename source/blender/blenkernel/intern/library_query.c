/*
 * ***** BEGIN GPL LICENSE BLOCK *****
 *
 * This program is free software; you can redistribute it and/or
 * modify it under the terms of the GNU General Public License
 * as published by the Free Software Foundation; either version 2
 * of the License, or (at your option) any later version.
 *
 * This program is distributed in the hope that it will be useful,
 * but WITHOUT ANY WARRANTY; without even the implied warranty of
 * MERCHANTABILITY or FITNESS FOR A PARTICULAR PURPOSE.  See the
 * GNU General Public License for more details.
 *
 * You should have received a copy of the GNU General Public License
 * along with this program; if not, write to the Free Software Foundation,
 * Inc., 51 Franklin Street, Fifth Floor, Boston, MA 02110-1301, USA.
 *
 * The Original Code is Copyright (C) 2014 by Blender Foundation.
 * All rights reserved.
 *
 * Contributor(s): Sergey Sharybin.
 *
 * ***** END GPL LICENSE BLOCK *****
 */

/** \file blender/blenkernel/intern/library_query.c
 *  \ingroup bke
 */

#include <stdlib.h>


#include "DNA_actuator_types.h"
#include "DNA_anim_types.h"
#include "DNA_brush_types.h"
#include "DNA_camera_types.h"
#include "DNA_constraint_types.h"
#include "DNA_controller_types.h"
#include "DNA_group_types.h"
#include "DNA_gpencil_types.h"
#include "DNA_key_types.h"
#include "DNA_lamp_types.h"
#include "DNA_lattice_types.h"
#include "DNA_linestyle_types.h"
#include "DNA_material_types.h"
#include "DNA_mesh_types.h"
#include "DNA_meta_types.h"
#include "DNA_movieclip_types.h"
#include "DNA_mask_types.h"
#include "DNA_node_types.h"
#include "DNA_object_force.h"
#include "DNA_rigidbody_types.h"
#include "DNA_scene_types.h"
#include "DNA_sensor_types.h"
#include "DNA_sequence_types.h"
#include "DNA_screen_types.h"
#include "DNA_speaker_types.h"
#include "DNA_sound_types.h"
#include "DNA_text_types.h"
#include "DNA_vfont_types.h"
#include "DNA_world_types.h"

#include "BLI_utildefines.h"

#include "BKE_animsys.h"
#include "BKE_constraint.h"
#include "BKE_fcurve.h"
#include "BKE_library.h"
#include "BKE_library_query.h"
#include "BKE_modifier.h"
#include "BKE_particle.h"
#include "BKE_rigidbody.h"
#include "BKE_sca.h"
#include "BKE_sequencer.h"
#include "BKE_tracking.h"

#define FOREACH_CALLBACK_INVOKE_ID_PP(self_id, id_pp, flag, callback, user_data, cb_flag) \
	{ \
		ID *old_id = *id_pp; \
		bool keep_working = callback(user_data, id_pp, cb_flag); \
		if (flag & IDWALK_READONLY) { \
			BLI_assert(*id_pp == old_id); \
			(void)old_id; /* quiet warning */ \
		} \
		if (keep_working == false) { \
			/* REAL DANGER! Beware of this return! */ \
			/* TODO(sergey): Make it less creepy without too much duplicated code.. */ \
			return; \
		} \
	} ((void)0)

#define FOREACH_CALLBACK_INVOKE_ID(self_id, id, flag, callback, user_data, cb_flag) \
	{ \
		CHECK_TYPE_ANY(id, ID *, void *); \
		FOREACH_CALLBACK_INVOKE_ID_PP(self_id, (ID **)&(id), flag, callback, user_data, cb_flag); \
	} ((void)0)

#define FOREACH_CALLBACK_INVOKE(self_id, id_super, flag, callback, user_data, cb_flag) \
	{ \
		CHECK_TYPE(&((id_super)->id), ID *); \
		FOREACH_CALLBACK_INVOKE_ID_PP(self_id, (ID **)&id_super, flag, callback, user_data, cb_flag); \
	} ((void)0)

typedef struct LibraryForeachIDData {
	ID *self_id;
	int flag;
	LibraryIDLinkCallback callback;
	void *user_data;
} LibraryForeachIDData;

static void library_foreach_rigidbodyworldSceneLooper(
        struct RigidBodyWorld *UNUSED(rbw), ID **id_pointer, void *user_data, int cd_flag)
{
	LibraryForeachIDData *data = (LibraryForeachIDData *) user_data;
	FOREACH_CALLBACK_INVOKE_ID_PP(data->self_id, id_pointer, data->flag, data->callback, data->user_data, cd_flag);
}

static void library_foreach_modifiersForeachIDLink(void *user_data, Object *UNUSED(object),
                                                   ID **id_pointer, int cd_flag)
{
	LibraryForeachIDData *data = (LibraryForeachIDData *) user_data;
	FOREACH_CALLBACK_INVOKE_ID_PP(data->self_id, id_pointer, data->flag, data->callback, data->user_data, cd_flag);
}

static void library_foreach_constraintObjectLooper(bConstraint *UNUSED(con), ID **id_pointer,
                                                   bool UNUSED(is_reference), void *user_data)
{
	LibraryForeachIDData *data = (LibraryForeachIDData *) user_data;
	FOREACH_CALLBACK_INVOKE_ID_PP(data->self_id, id_pointer, data->flag, data->callback, data->user_data, IDWALK_NOP);
}

static void library_foreach_particlesystemsObjectLooper(
        ParticleSystem *UNUSED(psys), ID **id_pointer, void *user_data, int cd_flag)
{
	LibraryForeachIDData *data = (LibraryForeachIDData *) user_data;
	FOREACH_CALLBACK_INVOKE_ID_PP(data->self_id, id_pointer, data->flag, data->callback, data->user_data, cd_flag);
}

static void library_foreach_sensorsObjectLooper(
        bSensor *UNUSED(sensor), ID **id_pointer, void *user_data, int cd_flag)
{
	LibraryForeachIDData *data = (LibraryForeachIDData *) user_data;
	FOREACH_CALLBACK_INVOKE_ID_PP(data->self_id, id_pointer, data->flag, data->callback, data->user_data, cd_flag);
}

static void library_foreach_controllersObjectLooper(
        bController *UNUSED(controller), ID **id_pointer, void *user_data, int cd_flag)
{
	LibraryForeachIDData *data = (LibraryForeachIDData *) user_data;
	FOREACH_CALLBACK_INVOKE_ID_PP(data->self_id, id_pointer, data->flag, data->callback, data->user_data, cd_flag);
}

static void library_foreach_actuatorsObjectLooper(
        bActuator *UNUSED(actuator), ID **id_pointer, void *user_data, int cd_flag)
{
	LibraryForeachIDData *data = (LibraryForeachIDData *) user_data;
	FOREACH_CALLBACK_INVOKE_ID_PP(data->self_id, id_pointer, data->flag, data->callback, data->user_data, cd_flag);
}

static void library_foreach_animationData(LibraryForeachIDData *data, AnimData *adt)
{
	/* XXX We do not cover adt->action & co here, why?
	 * TODO check whether this can be added or not? */
	FCurve *fcu;

	for (fcu = adt->drivers.first; fcu; fcu = fcu->next) {
		ChannelDriver *driver = fcu->driver;
		DriverVar *dvar;

		for (dvar = driver->variables.first; dvar; dvar = dvar->next) {
			/* only used targets */
			DRIVER_TARGETS_USED_LOOPER(dvar)
			{
				FOREACH_CALLBACK_INVOKE_ID(data->self_id, dtar->id, data->flag, data->callback, data->user_data, IDWALK_NOP);
			}
			DRIVER_TARGETS_LOOPER_END
		}
	}
}


static void library_foreach_mtex(LibraryForeachIDData *data, MTex *mtex)
{
	FOREACH_CALLBACK_INVOKE(data->self_id, mtex->object, data->flag, data->callback, data->user_data, IDWALK_NOP);
<<<<<<< HEAD
	FOREACH_CALLBACK_INVOKE(data->self_id, mtex->tex, data->flag, data->callback, data->user_data, IDWALK_REFCOUNTED);
=======
	FOREACH_CALLBACK_INVOKE(data->self_id, mtex->tex, data->flag, data->callback, data->user_data, IDWALK_USER);
>>>>>>> 97b69481
}


/**
 * Loop over all of the ID's this datablock links to.
 *
 * \note: May be extended to be recursive in the future.
 */
void BKE_library_foreach_ID_link(ID *id, LibraryIDLinkCallback callback, void *user_data, int flag)
{
	AnimData *adt;
	LibraryForeachIDData data;
	int i;

	data.self_id = id;
	data.flag = flag;
	data.callback = callback;
	data.user_data = user_data;

	adt = BKE_animdata_from_id(id);
	if (adt) {
		library_foreach_animationData(&data, adt);
	}

#define CALLBACK_INVOKE_ID(check_id, cb_flag) \
	FOREACH_CALLBACK_INVOKE_ID(id, check_id, flag, callback, user_data, cb_flag)

#define CALLBACK_INVOKE(check_id_super, cb_flag) \
	FOREACH_CALLBACK_INVOKE(id, check_id_super, flag, callback, user_data, cb_flag)

	switch (GS(id->name)) {
		case ID_SCE:
		{
			Scene *scene = (Scene *) id;
			ToolSettings *toolsett = scene->toolsettings;
			SceneRenderLayer *srl;
			Base *base;

			CALLBACK_INVOKE(scene->camera, IDWALK_NOP);
<<<<<<< HEAD
			CALLBACK_INVOKE(scene->world, IDWALK_REFCOUNTED);
=======
			CALLBACK_INVOKE(scene->world, IDWALK_USER);
>>>>>>> 97b69481
			CALLBACK_INVOKE(scene->set, IDWALK_NOP);
			CALLBACK_INVOKE(scene->clip, IDWALK_NOP);
			CALLBACK_INVOKE(scene->nodetree, IDWALK_REFCOUNTED);
			if (scene->basact) {
				CALLBACK_INVOKE(scene->basact->object, IDWALK_NOP);
			}
			CALLBACK_INVOKE(scene->obedit, IDWALK_NOP);

			for (srl = scene->r.layers.first; srl; srl = srl->next) {
				FreestyleModuleConfig *fmc;
				FreestyleLineSet *fls;

				if (srl->mat_override) {
<<<<<<< HEAD
					CALLBACK_INVOKE(srl->mat_override, IDWALK_REFCOUNTED);
=======
					CALLBACK_INVOKE(srl->mat_override, IDWALK_USER);
>>>>>>> 97b69481
				}
				if (srl->light_override) {
					CALLBACK_INVOKE(srl->light_override, IDWALK_USER);
				}
				for (fmc = srl->freestyleConfig.modules.first; fmc; fmc = fmc->next) {
					if (fmc->script) {
						CALLBACK_INVOKE(fmc->script, IDWALK_NOP);
					}
				}
				for (fls = srl->freestyleConfig.linesets.first; fls; fls = fls->next) {
					if (fls->group) {
						CALLBACK_INVOKE(fls->group, IDWALK_USER);
					}
					if (fls->linestyle) {
						CALLBACK_INVOKE(fls->linestyle, IDWALK_USER);
					}
				}
			}

			if (scene->ed) {
				Sequence *seq;
				SEQP_BEGIN(scene->ed, seq)
				{
					CALLBACK_INVOKE(seq->scene, IDWALK_NOP);
					CALLBACK_INVOKE(seq->scene_camera, IDWALK_NOP);
<<<<<<< HEAD
					CALLBACK_INVOKE(seq->clip, IDWALK_NOP);
					CALLBACK_INVOKE(seq->mask, IDWALK_NOP);
					CALLBACK_INVOKE(seq->sound, IDWALK_NOP);
=======
					CALLBACK_INVOKE(seq->clip, IDWALK_USER);
					CALLBACK_INVOKE(seq->mask, IDWALK_USER);
>>>>>>> 97b69481
				}
				SEQ_END
			}

<<<<<<< HEAD
			CALLBACK_INVOKE(scene->gpd, IDWALK_REFCOUNTED);

			for (base = scene->base.first; base; base = base->next) {
				CALLBACK_INVOKE(base->object, IDWALK_REFCOUNTED);
=======
			CALLBACK_INVOKE(scene->gpd, IDWALK_USER);

			for (base = scene->base.first; base; base = base->next) {
				CALLBACK_INVOKE(base->object, IDWALK_USER);
>>>>>>> 97b69481
			}

			if (toolsett) {
				CALLBACK_INVOKE(toolsett->skgen_template, IDWALK_NOP);
				CALLBACK_INVOKE(toolsett->particle.scene, IDWALK_NOP);
				CALLBACK_INVOKE(toolsett->particle.object, IDWALK_NOP);
				CALLBACK_INVOKE(toolsett->particle.shape_object, IDWALK_NOP);
				CALLBACK_INVOKE(toolsett->imapaint.stencil, IDWALK_NOP);
				CALLBACK_INVOKE(toolsett->imapaint.clone, IDWALK_NOP);
				CALLBACK_INVOKE(toolsett->imapaint.canvas, IDWALK_NOP);
				if (toolsett->vpaint) {
					CALLBACK_INVOKE(toolsett->vpaint->paint.brush, IDWALK_NOP);
					CALLBACK_INVOKE(toolsett->vpaint->paint.palette, IDWALK_NOP);
				}
				if (toolsett->wpaint) {
					CALLBACK_INVOKE(toolsett->wpaint->paint.brush, IDWALK_NOP);
					CALLBACK_INVOKE(toolsett->wpaint->paint.palette, IDWALK_NOP);
				}
				if (toolsett->sculpt) {
					CALLBACK_INVOKE(toolsett->sculpt->paint.brush, IDWALK_NOP);
					CALLBACK_INVOKE(toolsett->sculpt->paint.palette, IDWALK_NOP);
					CALLBACK_INVOKE(toolsett->sculpt->gravity_object, IDWALK_NOP);
				}
				if (toolsett->uvsculpt) {
					CALLBACK_INVOKE(toolsett->uvsculpt->paint.brush, IDWALK_NOP);
					CALLBACK_INVOKE(toolsett->uvsculpt->paint.palette, IDWALK_NOP);
				}
			}

			if (scene->rigidbody_world) {
				BKE_rigidbody_world_id_loop(scene->rigidbody_world, library_foreach_rigidbodyworldSceneLooper, &data);
			}

			break;
		}

		case ID_OB:
		{
			Object *object = (Object *) id;
<<<<<<< HEAD
			ID *obdata = object->data;
			ParticleSystem *psys;
			LodLevel *lod;

			CALLBACK_INVOKE_ID(obdata, IDWALK_REFCOUNTED);
			object->data = obdata;
			CALLBACK_INVOKE(object->parent, IDWALK_NOP);
			CALLBACK_INVOKE(object->track, IDWALK_NOP);
			/* object->proxy is refcounted, but not object->proxy_group... *sigh* */
			CALLBACK_INVOKE(object->proxy, IDWALK_REFCOUNTED);
			CALLBACK_INVOKE(object->proxy_group, IDWALK_NOP);
			CALLBACK_INVOKE(object->proxy_from, IDWALK_NOP);
			CALLBACK_INVOKE(object->poselib, IDWALK_REFCOUNTED);
			for (i = 0; i < object->totcol; i++) {
				CALLBACK_INVOKE(object->mat[i], IDWALK_REFCOUNTED);
			}
			CALLBACK_INVOKE(object->gpd, IDWALK_REFCOUNTED);
			CALLBACK_INVOKE(object->dup_group, IDWALK_NOP);
=======

			/* object data special case */
			if (object->type == OB_EMPTY) {
				/* empty can have NULL or Image */
				CALLBACK_INVOKE_ID(object->data, IDWALK_USER);
			}
			else {
				/* when set, this can't be NULL */
				if (object->data) {
					CALLBACK_INVOKE_ID(object->data, IDWALK_USER | IDWALK_NEVER_NULL);
				}
			}

			CALLBACK_INVOKE(object->parent, IDWALK_NOP);
			CALLBACK_INVOKE(object->track, IDWALK_NOP);
			CALLBACK_INVOKE(object->proxy, IDWALK_USER);
			CALLBACK_INVOKE(object->proxy_group, IDWALK_NOP);
			CALLBACK_INVOKE(object->proxy_from, IDWALK_NOP);
			CALLBACK_INVOKE(object->poselib, IDWALK_USER);
			for (i = 0; i < object->totcol; i++) {
				CALLBACK_INVOKE(object->mat[i], IDWALK_USER);
			}
			CALLBACK_INVOKE(object->gpd, IDWALK_USER);
			CALLBACK_INVOKE(object->dup_group, IDWALK_USER);
>>>>>>> 97b69481

			if (object->particlesystem.first) {
				ParticleSystem *psys;
				for (psys = object->particlesystem.first; psys; psys = psys->next) {
					CALLBACK_INVOKE(psys->target_ob, IDWALK_NOP);
					CALLBACK_INVOKE(psys->parent, IDWALK_NOP);
				}
			}

			if (object->pd) {
				CALLBACK_INVOKE(object->pd->tex, IDWALK_USER);
				CALLBACK_INVOKE(object->pd->f_source, IDWALK_NOP);
			}

			if (object->pose) {
				bPoseChannel *pchan;
				for (pchan = object->pose->chanbase.first; pchan; pchan = pchan->next) {
					CALLBACK_INVOKE(pchan->custom, IDWALK_USER);
					BKE_constraints_id_loop(&pchan->constraints, library_foreach_constraintObjectLooper, &data);
				}
			}

<<<<<<< HEAD
			/* levels of detail */
			for (lod = object->lodlevels.first; lod; lod = lod->next) {
				CALLBACK_INVOKE(lod->source, IDWALK_NOP);
=======
			if (object->rigidbody_constraint) {
				CALLBACK_INVOKE(object->rigidbody_constraint->ob1, IDWALK_NOP);
				CALLBACK_INVOKE(object->rigidbody_constraint->ob2, IDWALK_NOP);
			}

			if (object->lodlevels.first) {
				LodLevel *level;
				for (level = object->lodlevels.first; level; level = level->next) {
					CALLBACK_INVOKE(level->source, IDWALK_NOP);
				}
>>>>>>> 97b69481
			}

			modifiers_foreachIDLink(object, library_foreach_modifiersForeachIDLink, &data);
			BKE_constraints_id_loop(&object->constraints, library_foreach_constraintObjectLooper, &data);

			for (psys = object->particlesystem.first; psys; psys = psys->next) {
				BKE_particlesystem_id_loop(psys, library_foreach_particlesystemsObjectLooper, &data);
			}

			if (object->rigidbody_constraint) {
				CALLBACK_INVOKE(object->rigidbody_constraint->ob1, IDWALK_NOP);
				CALLBACK_INVOKE(object->rigidbody_constraint->ob2, IDWALK_NOP);
			}

			BKE_sca_sensors_id_loop(&object->sensors, library_foreach_sensorsObjectLooper, &data);
			BKE_sca_controllers_id_loop(&object->controllers, library_foreach_controllersObjectLooper, &data);
			BKE_sca_actuators_id_loop(&object->actuators, library_foreach_actuatorsObjectLooper, &data);
			break;
		}

		case ID_ME:
		{
			Mesh *mesh = (Mesh *) id;
<<<<<<< HEAD
			CALLBACK_INVOKE(mesh->texcomesh, IDWALK_NOP);
			CALLBACK_INVOKE(mesh->key, IDWALK_REFCOUNTED);
			for (i = 0; i < mesh->totcol; i++) {
				CALLBACK_INVOKE(mesh->mat[i], IDWALK_REFCOUNTED);
=======
			CALLBACK_INVOKE(mesh->texcomesh, IDWALK_USER);
			CALLBACK_INVOKE(mesh->key, IDWALK_USER);
			for (i = 0; i < mesh->totcol; i++) {
				CALLBACK_INVOKE(mesh->mat[i], IDWALK_USER);
>>>>>>> 97b69481
			}
			break;
		}

		case ID_CU:
		{
			Curve *curve = (Curve *) id;
			CALLBACK_INVOKE(curve->bevobj, IDWALK_NOP);
			CALLBACK_INVOKE(curve->taperobj, IDWALK_NOP);
			CALLBACK_INVOKE(curve->textoncurve, IDWALK_NOP);
<<<<<<< HEAD
			CALLBACK_INVOKE(curve->key, IDWALK_REFCOUNTED);
			for (i = 0; i < curve->totcol; i++) {
				CALLBACK_INVOKE(curve->mat[i], IDWALK_REFCOUNTED);
			}
			CALLBACK_INVOKE(curve->vfont, IDWALK_REFCOUNTED);
			CALLBACK_INVOKE(curve->vfontb, IDWALK_REFCOUNTED);
			CALLBACK_INVOKE(curve->vfonti, IDWALK_REFCOUNTED);
			CALLBACK_INVOKE(curve->vfontbi, IDWALK_REFCOUNTED);
=======
			CALLBACK_INVOKE(curve->key, IDWALK_USER);
			for (i = 0; i < curve->totcol; i++) {
				CALLBACK_INVOKE(curve->mat[i], IDWALK_USER);
			}
			CALLBACK_INVOKE(curve->vfont, IDWALK_USER);
			CALLBACK_INVOKE(curve->vfontb, IDWALK_USER);
			CALLBACK_INVOKE(curve->vfonti, IDWALK_USER);
			CALLBACK_INVOKE(curve->vfontbi, IDWALK_USER);
>>>>>>> 97b69481
			break;
		}

		case ID_MB:
		{
			MetaBall *metaball = (MetaBall *) id;
			for (i = 0; i < metaball->totcol; i++) {
<<<<<<< HEAD
				CALLBACK_INVOKE(metaball->mat[i], IDWALK_REFCOUNTED);
=======
				CALLBACK_INVOKE(metaball->mat[i], IDWALK_USER);
>>>>>>> 97b69481
			}
			break;
		}

		case ID_MA:
		{
			Material *material = (Material *) id;
			for (i = 0; i < MAX_MTEX; i++) {
				if (material->mtex[i]) {
					library_foreach_mtex(&data, material->mtex[i]);
				}
			}
<<<<<<< HEAD
			CALLBACK_INVOKE(material->nodetree, IDWALK_REFCOUNTED);
			CALLBACK_INVOKE(material->group, IDWALK_NOP);
=======
			CALLBACK_INVOKE(material->nodetree, IDWALK_NOP);
			CALLBACK_INVOKE(material->group, IDWALK_USER);
>>>>>>> 97b69481
			break;
		}

		case ID_TE:
		{
			Tex *texture = (Tex *) id;
<<<<<<< HEAD
			CALLBACK_INVOKE(texture->nodetree, IDWALK_REFCOUNTED);
			CALLBACK_INVOKE(texture->ima, IDWALK_REFCOUNTED);
			if (texture->env) {
				CALLBACK_INVOKE(texture->env->object, IDWALK_NOP);
				CALLBACK_INVOKE(texture->env->ima, IDWALK_NOP);
			}
			if (texture->pd)
				CALLBACK_INVOKE(texture->pd->object, IDWALK_NOP);
			if (texture->vd)
				CALLBACK_INVOKE(texture->vd->object, IDWALK_NOP);
			if (texture->ot)
				CALLBACK_INVOKE(texture->ot->object, IDWALK_NOP);

=======
			CALLBACK_INVOKE(texture->nodetree, IDWALK_NOP);
			CALLBACK_INVOKE(texture->ima, IDWALK_USER);
>>>>>>> 97b69481
			break;
		}

		case ID_LT:
		{
			Lattice *lattice = (Lattice *) id;
<<<<<<< HEAD
			CALLBACK_INVOKE(lattice->key, IDWALK_REFCOUNTED);
=======
			CALLBACK_INVOKE(lattice->key, IDWALK_USER);
>>>>>>> 97b69481
			break;
		}

		case ID_LA:
		{
			Lamp *lamp = (Lamp *) id;
			for (i = 0; i < MAX_MTEX; i++) {
				if (lamp->mtex[i]) {
					library_foreach_mtex(&data, lamp->mtex[i]);
				}
			}
			CALLBACK_INVOKE(lamp->nodetree, IDWALK_REFCOUNTED);
			break;
		}

		case ID_CA:
		{
			Camera *camera = (Camera *) id;
			CALLBACK_INVOKE(camera->dof_ob, IDWALK_NOP);
			break;
		}

		case ID_KE:
		{
			Key *key = (Key *) id;
			CALLBACK_INVOKE_ID(key->from, IDWALK_NOP);
			break;
		}

		case ID_SCR:
		{
			bScreen *screen = (bScreen *) id;
			CALLBACK_INVOKE(screen->scene, IDWALK_USER_ONE);
			break;
		}

		case ID_WO:
		{
			World *world = (World *) id;
			for (i = 0; i < MAX_MTEX; i++) {
				if (world->mtex[i]) {
					library_foreach_mtex(&data, world->mtex[i]);
				}
			}
			CALLBACK_INVOKE(world->nodetree, IDWALK_REFCOUNTED);
			break;
		}

		case ID_SPK:
		{
			Speaker *speaker = (Speaker *) id;
<<<<<<< HEAD
			CALLBACK_INVOKE(speaker->sound, IDWALK_REFCOUNTED);
=======
			CALLBACK_INVOKE(speaker->sound, IDWALK_USER);
>>>>>>> 97b69481
			break;
		}

		case ID_GR:
		{
			Group *group = (Group *) id;
			GroupObject *gob;
			for (gob = group->gobject.first; gob; gob = gob->next) {
				CALLBACK_INVOKE(gob->ob, IDWALK_NOP);
			}
			break;
		}

		case ID_NT:
		{
			bNodeTree *ntree = (bNodeTree *) id;
			bNode *node;
			CALLBACK_INVOKE(ntree->gpd, IDWALK_REFCOUNTED);
			for (node = ntree->nodes.first; node; node = node->next) {
<<<<<<< HEAD
				CALLBACK_INVOKE_ID(node->id, IDWALK_REFCOUNTED);  /* XXX Warning see ntreeFreeTree() comment. */
=======
				CALLBACK_INVOKE_ID(node->id, IDWALK_USER);
>>>>>>> 97b69481
			}
			break;
		}

		case ID_BR:
		{
			Brush *brush = (Brush *) id;
			CALLBACK_INVOKE(brush->toggle_brush, IDWALK_NOP);
			CALLBACK_INVOKE(brush->clone.image, IDWALK_NOP);
			CALLBACK_INVOKE(brush->paint_curve, IDWALK_REFCOUNTED);
			library_foreach_mtex(&data, &brush->mtex);
			library_foreach_mtex(&data, &brush->mask_mtex);
			break;
		}

		case ID_PA:
		{
			ParticleSettings *psett = (ParticleSettings *) id;
			CALLBACK_INVOKE(psett->dup_group, IDWALK_NOP);
			CALLBACK_INVOKE(psett->dup_ob, IDWALK_NOP);
			CALLBACK_INVOKE(psett->bb_ob, IDWALK_NOP);

			for (i = 0; i < MAX_MTEX; i++) {
				if (psett->mtex[i]) {
					library_foreach_mtex(&data, psett->mtex[i]);
				}
			}

			if (psett->effector_weights) {
				CALLBACK_INVOKE(psett->effector_weights->group, IDWALK_NOP);
			}

			if (psett->boids) {
				BoidState *state;
				BoidRule *rule;

				for (state = psett->boids->states.first; state; state = state->next) {
					for (rule = state->rules.first; rule; rule = rule->next) {
						if (rule->type == eBoidRuleType_Avoid) {
							BoidRuleGoalAvoid *gabr = (BoidRuleGoalAvoid *)rule;
							CALLBACK_INVOKE(gabr->ob, IDWALK_NOP);
						}
						else if (rule->type == eBoidRuleType_FollowLeader) {
							BoidRuleFollowLeader *flbr = (BoidRuleFollowLeader *)rule;
							CALLBACK_INVOKE(flbr->ob, IDWALK_NOP);
						}
					}
				}
			}

			break;
		}

		case ID_MC:
		{
			MovieClip *clip = (MovieClip *) id;
			MovieTracking *tracking = &clip->tracking;
			MovieTrackingObject *object;

<<<<<<< HEAD
			CALLBACK_INVOKE(clip->gpd, IDWALK_REFCOUNTED);
=======
			CALLBACK_INVOKE(clip->gpd, IDWALK_USER);
>>>>>>> 97b69481
			for (object = tracking->objects.first; object; object = object->next) {
				ListBase *tracksbase = BKE_tracking_object_get_tracks(tracking, object);
				MovieTrackingTrack *track;
				for (track = tracksbase->first; track; track = track->next) {
<<<<<<< HEAD
					CALLBACK_INVOKE(track->gpd, IDWALK_REFCOUNTED);
=======
					CALLBACK_INVOKE(track->gpd, IDWALK_USER);
>>>>>>> 97b69481
				}
			}
			break;
		}

		case ID_MSK:
		{
			Mask *mask = (Mask *) id;
			MaskLayer *mask_layer;
			for (mask_layer = mask->masklayers.first; mask_layer; mask_layer = mask_layer->next) {
				MaskSpline *mask_spline;

				for (mask_spline = mask_layer->splines.first; mask_spline; mask_spline = mask_spline->next) {
					for (i = 0; i < mask_spline->tot_point; i++) {
						MaskSplinePoint *point = &mask_spline->points[i];
						CALLBACK_INVOKE_ID(point->parent.id, IDWALK_USER);
					}
				}
			}
			break;
		}

		case ID_LS:
		{
			FreestyleLineStyle *linestyle = (FreestyleLineStyle *) id;
			LineStyleModifier *lsm;
			for (i = 0; i < MAX_MTEX; i++) {
				if (linestyle->mtex[i]) {
					library_foreach_mtex(&data, linestyle->mtex[i]);
				}
			}
			CALLBACK_INVOKE(linestyle->nodetree, IDWALK_REFCOUNTED);

			for (lsm = linestyle->color_modifiers.first; lsm; lsm = lsm->next) {
				if (lsm->type == LS_MODIFIER_DISTANCE_FROM_OBJECT) {
					LineStyleColorModifier_DistanceFromObject *p = (LineStyleColorModifier_DistanceFromObject *)lsm;
					if (p->target) {
						CALLBACK_INVOKE(p->target, IDWALK_NOP);
					}
				}
			}
			for (lsm = linestyle->alpha_modifiers.first; lsm; lsm = lsm->next) {
				if (lsm->type == LS_MODIFIER_DISTANCE_FROM_OBJECT) {
					LineStyleAlphaModifier_DistanceFromObject *p = (LineStyleAlphaModifier_DistanceFromObject *)lsm;
					if (p->target) {
						CALLBACK_INVOKE(p->target, IDWALK_NOP);
					}
				}
			}
			for (lsm = linestyle->thickness_modifiers.first; lsm; lsm = lsm->next) {
				if (lsm->type == LS_MODIFIER_DISTANCE_FROM_OBJECT) {
					LineStyleThicknessModifier_DistanceFromObject *p = (LineStyleThicknessModifier_DistanceFromObject *)lsm;
					if (p->target) {
						CALLBACK_INVOKE(p->target, IDWALK_NOP);
					}
				}
			}
			break;
		}
	}

#undef CALLBACK_INVOKE_ID
#undef CALLBACK_INVOKE
}

#undef FOREACH_CALLBACK_INVOKE_ID
#undef FOREACH_CALLBACK_INVOKE

/**
 * re-usable function, use when replacing ID's
 */
void BKE_library_update_ID_link_user(ID *id_dst, ID *id_src, const int cd_flag)
{
	if (cd_flag & IDWALK_USER) {
		id_us_min(id_src);
		id_us_plus(id_dst);
	}
	else if (cd_flag & IDWALK_USER_ONE) {
		if (id_dst->us == 0) {
			id_us_plus(id_dst);
		}
	}
}<|MERGE_RESOLUTION|>--- conflicted
+++ resolved
@@ -178,15 +178,10 @@
 	}
 }
 
-
 static void library_foreach_mtex(LibraryForeachIDData *data, MTex *mtex)
 {
 	FOREACH_CALLBACK_INVOKE(data->self_id, mtex->object, data->flag, data->callback, data->user_data, IDWALK_NOP);
-<<<<<<< HEAD
-	FOREACH_CALLBACK_INVOKE(data->self_id, mtex->tex, data->flag, data->callback, data->user_data, IDWALK_REFCOUNTED);
-=======
 	FOREACH_CALLBACK_INVOKE(data->self_id, mtex->tex, data->flag, data->callback, data->user_data, IDWALK_USER);
->>>>>>> 97b69481
 }
 
 
@@ -226,14 +221,10 @@
 			Base *base;
 
 			CALLBACK_INVOKE(scene->camera, IDWALK_NOP);
-<<<<<<< HEAD
-			CALLBACK_INVOKE(scene->world, IDWALK_REFCOUNTED);
-=======
 			CALLBACK_INVOKE(scene->world, IDWALK_USER);
->>>>>>> 97b69481
 			CALLBACK_INVOKE(scene->set, IDWALK_NOP);
 			CALLBACK_INVOKE(scene->clip, IDWALK_NOP);
-			CALLBACK_INVOKE(scene->nodetree, IDWALK_REFCOUNTED);
+			CALLBACK_INVOKE(scene->nodetree, IDWALK_NOP);
 			if (scene->basact) {
 				CALLBACK_INVOKE(scene->basact->object, IDWALK_NOP);
 			}
@@ -244,11 +235,7 @@
 				FreestyleLineSet *fls;
 
 				if (srl->mat_override) {
-<<<<<<< HEAD
-					CALLBACK_INVOKE(srl->mat_override, IDWALK_REFCOUNTED);
-=======
 					CALLBACK_INVOKE(srl->mat_override, IDWALK_USER);
->>>>>>> 97b69481
 				}
 				if (srl->light_override) {
 					CALLBACK_INVOKE(srl->light_override, IDWALK_USER);
@@ -274,29 +261,17 @@
 				{
 					CALLBACK_INVOKE(seq->scene, IDWALK_NOP);
 					CALLBACK_INVOKE(seq->scene_camera, IDWALK_NOP);
-<<<<<<< HEAD
-					CALLBACK_INVOKE(seq->clip, IDWALK_NOP);
-					CALLBACK_INVOKE(seq->mask, IDWALK_NOP);
-					CALLBACK_INVOKE(seq->sound, IDWALK_NOP);
-=======
 					CALLBACK_INVOKE(seq->clip, IDWALK_USER);
 					CALLBACK_INVOKE(seq->mask, IDWALK_USER);
->>>>>>> 97b69481
+					CALLBACK_INVOKE(seq->sound, IDWALK_USER);
 				}
 				SEQ_END
 			}
 
-<<<<<<< HEAD
-			CALLBACK_INVOKE(scene->gpd, IDWALK_REFCOUNTED);
-
-			for (base = scene->base.first; base; base = base->next) {
-				CALLBACK_INVOKE(base->object, IDWALK_REFCOUNTED);
-=======
 			CALLBACK_INVOKE(scene->gpd, IDWALK_USER);
 
 			for (base = scene->base.first; base; base = base->next) {
 				CALLBACK_INVOKE(base->object, IDWALK_USER);
->>>>>>> 97b69481
 			}
 
 			if (toolsett) {
@@ -336,26 +311,7 @@
 		case ID_OB:
 		{
 			Object *object = (Object *) id;
-<<<<<<< HEAD
-			ID *obdata = object->data;
 			ParticleSystem *psys;
-			LodLevel *lod;
-
-			CALLBACK_INVOKE_ID(obdata, IDWALK_REFCOUNTED);
-			object->data = obdata;
-			CALLBACK_INVOKE(object->parent, IDWALK_NOP);
-			CALLBACK_INVOKE(object->track, IDWALK_NOP);
-			/* object->proxy is refcounted, but not object->proxy_group... *sigh* */
-			CALLBACK_INVOKE(object->proxy, IDWALK_REFCOUNTED);
-			CALLBACK_INVOKE(object->proxy_group, IDWALK_NOP);
-			CALLBACK_INVOKE(object->proxy_from, IDWALK_NOP);
-			CALLBACK_INVOKE(object->poselib, IDWALK_REFCOUNTED);
-			for (i = 0; i < object->totcol; i++) {
-				CALLBACK_INVOKE(object->mat[i], IDWALK_REFCOUNTED);
-			}
-			CALLBACK_INVOKE(object->gpd, IDWALK_REFCOUNTED);
-			CALLBACK_INVOKE(object->dup_group, IDWALK_NOP);
-=======
 
 			/* object data special case */
 			if (object->type == OB_EMPTY) {
@@ -371,6 +327,7 @@
 
 			CALLBACK_INVOKE(object->parent, IDWALK_NOP);
 			CALLBACK_INVOKE(object->track, IDWALK_NOP);
+			/* object->proxy is refcounted, but not object->proxy_group... *sigh* */
 			CALLBACK_INVOKE(object->proxy, IDWALK_USER);
 			CALLBACK_INVOKE(object->proxy_group, IDWALK_NOP);
 			CALLBACK_INVOKE(object->proxy_from, IDWALK_NOP);
@@ -380,7 +337,6 @@
 			}
 			CALLBACK_INVOKE(object->gpd, IDWALK_USER);
 			CALLBACK_INVOKE(object->dup_group, IDWALK_USER);
->>>>>>> 97b69481
 
 			if (object->particlesystem.first) {
 				ParticleSystem *psys;
@@ -403,11 +359,6 @@
 				}
 			}
 
-<<<<<<< HEAD
-			/* levels of detail */
-			for (lod = object->lodlevels.first; lod; lod = lod->next) {
-				CALLBACK_INVOKE(lod->source, IDWALK_NOP);
-=======
 			if (object->rigidbody_constraint) {
 				CALLBACK_INVOKE(object->rigidbody_constraint->ob1, IDWALK_NOP);
 				CALLBACK_INVOKE(object->rigidbody_constraint->ob2, IDWALK_NOP);
@@ -418,7 +369,6 @@
 				for (level = object->lodlevels.first; level; level = level->next) {
 					CALLBACK_INVOKE(level->source, IDWALK_NOP);
 				}
->>>>>>> 97b69481
 			}
 
 			modifiers_foreachIDLink(object, library_foreach_modifiersForeachIDLink, &data);
@@ -426,11 +376,6 @@
 
 			for (psys = object->particlesystem.first; psys; psys = psys->next) {
 				BKE_particlesystem_id_loop(psys, library_foreach_particlesystemsObjectLooper, &data);
-			}
-
-			if (object->rigidbody_constraint) {
-				CALLBACK_INVOKE(object->rigidbody_constraint->ob1, IDWALK_NOP);
-				CALLBACK_INVOKE(object->rigidbody_constraint->ob2, IDWALK_NOP);
 			}
 
 			BKE_sca_sensors_id_loop(&object->sensors, library_foreach_sensorsObjectLooper, &data);
@@ -442,17 +387,10 @@
 		case ID_ME:
 		{
 			Mesh *mesh = (Mesh *) id;
-<<<<<<< HEAD
-			CALLBACK_INVOKE(mesh->texcomesh, IDWALK_NOP);
-			CALLBACK_INVOKE(mesh->key, IDWALK_REFCOUNTED);
-			for (i = 0; i < mesh->totcol; i++) {
-				CALLBACK_INVOKE(mesh->mat[i], IDWALK_REFCOUNTED);
-=======
 			CALLBACK_INVOKE(mesh->texcomesh, IDWALK_USER);
 			CALLBACK_INVOKE(mesh->key, IDWALK_USER);
 			for (i = 0; i < mesh->totcol; i++) {
 				CALLBACK_INVOKE(mesh->mat[i], IDWALK_USER);
->>>>>>> 97b69481
 			}
 			break;
 		}
@@ -463,16 +401,6 @@
 			CALLBACK_INVOKE(curve->bevobj, IDWALK_NOP);
 			CALLBACK_INVOKE(curve->taperobj, IDWALK_NOP);
 			CALLBACK_INVOKE(curve->textoncurve, IDWALK_NOP);
-<<<<<<< HEAD
-			CALLBACK_INVOKE(curve->key, IDWALK_REFCOUNTED);
-			for (i = 0; i < curve->totcol; i++) {
-				CALLBACK_INVOKE(curve->mat[i], IDWALK_REFCOUNTED);
-			}
-			CALLBACK_INVOKE(curve->vfont, IDWALK_REFCOUNTED);
-			CALLBACK_INVOKE(curve->vfontb, IDWALK_REFCOUNTED);
-			CALLBACK_INVOKE(curve->vfonti, IDWALK_REFCOUNTED);
-			CALLBACK_INVOKE(curve->vfontbi, IDWALK_REFCOUNTED);
-=======
 			CALLBACK_INVOKE(curve->key, IDWALK_USER);
 			for (i = 0; i < curve->totcol; i++) {
 				CALLBACK_INVOKE(curve->mat[i], IDWALK_USER);
@@ -481,7 +409,6 @@
 			CALLBACK_INVOKE(curve->vfontb, IDWALK_USER);
 			CALLBACK_INVOKE(curve->vfonti, IDWALK_USER);
 			CALLBACK_INVOKE(curve->vfontbi, IDWALK_USER);
->>>>>>> 97b69481
 			break;
 		}
 
@@ -489,11 +416,7 @@
 		{
 			MetaBall *metaball = (MetaBall *) id;
 			for (i = 0; i < metaball->totcol; i++) {
-<<<<<<< HEAD
-				CALLBACK_INVOKE(metaball->mat[i], IDWALK_REFCOUNTED);
-=======
 				CALLBACK_INVOKE(metaball->mat[i], IDWALK_USER);
->>>>>>> 97b69481
 			}
 			break;
 		}
@@ -506,22 +429,16 @@
 					library_foreach_mtex(&data, material->mtex[i]);
 				}
 			}
-<<<<<<< HEAD
-			CALLBACK_INVOKE(material->nodetree, IDWALK_REFCOUNTED);
-			CALLBACK_INVOKE(material->group, IDWALK_NOP);
-=======
 			CALLBACK_INVOKE(material->nodetree, IDWALK_NOP);
 			CALLBACK_INVOKE(material->group, IDWALK_USER);
->>>>>>> 97b69481
 			break;
 		}
 
 		case ID_TE:
 		{
 			Tex *texture = (Tex *) id;
-<<<<<<< HEAD
-			CALLBACK_INVOKE(texture->nodetree, IDWALK_REFCOUNTED);
-			CALLBACK_INVOKE(texture->ima, IDWALK_REFCOUNTED);
+			CALLBACK_INVOKE(texture->nodetree, IDWALK_NOP);
+			CALLBACK_INVOKE(texture->ima, IDWALK_USER);
 			if (texture->env) {
 				CALLBACK_INVOKE(texture->env->object, IDWALK_NOP);
 				CALLBACK_INVOKE(texture->env->ima, IDWALK_NOP);
@@ -532,22 +449,13 @@
 				CALLBACK_INVOKE(texture->vd->object, IDWALK_NOP);
 			if (texture->ot)
 				CALLBACK_INVOKE(texture->ot->object, IDWALK_NOP);
-
-=======
-			CALLBACK_INVOKE(texture->nodetree, IDWALK_NOP);
-			CALLBACK_INVOKE(texture->ima, IDWALK_USER);
->>>>>>> 97b69481
 			break;
 		}
 
 		case ID_LT:
 		{
 			Lattice *lattice = (Lattice *) id;
-<<<<<<< HEAD
-			CALLBACK_INVOKE(lattice->key, IDWALK_REFCOUNTED);
-=======
 			CALLBACK_INVOKE(lattice->key, IDWALK_USER);
->>>>>>> 97b69481
 			break;
 		}
 
@@ -559,7 +467,7 @@
 					library_foreach_mtex(&data, lamp->mtex[i]);
 				}
 			}
-			CALLBACK_INVOKE(lamp->nodetree, IDWALK_REFCOUNTED);
+			CALLBACK_INVOKE(lamp->nodetree, IDWALK_NOP);
 			break;
 		}
 
@@ -592,18 +500,14 @@
 					library_foreach_mtex(&data, world->mtex[i]);
 				}
 			}
-			CALLBACK_INVOKE(world->nodetree, IDWALK_REFCOUNTED);
+			CALLBACK_INVOKE(world->nodetree, IDWALK_NOP);
 			break;
 		}
 
 		case ID_SPK:
 		{
 			Speaker *speaker = (Speaker *) id;
-<<<<<<< HEAD
-			CALLBACK_INVOKE(speaker->sound, IDWALK_REFCOUNTED);
-=======
 			CALLBACK_INVOKE(speaker->sound, IDWALK_USER);
->>>>>>> 97b69481
 			break;
 		}
 
@@ -621,13 +525,9 @@
 		{
 			bNodeTree *ntree = (bNodeTree *) id;
 			bNode *node;
-			CALLBACK_INVOKE(ntree->gpd, IDWALK_REFCOUNTED);
+			CALLBACK_INVOKE(ntree->gpd, IDWALK_USER);
 			for (node = ntree->nodes.first; node; node = node->next) {
-<<<<<<< HEAD
-				CALLBACK_INVOKE_ID(node->id, IDWALK_REFCOUNTED);  /* XXX Warning see ntreeFreeTree() comment. */
-=======
 				CALLBACK_INVOKE_ID(node->id, IDWALK_USER);
->>>>>>> 97b69481
 			}
 			break;
 		}
@@ -637,7 +537,7 @@
 			Brush *brush = (Brush *) id;
 			CALLBACK_INVOKE(brush->toggle_brush, IDWALK_NOP);
 			CALLBACK_INVOKE(brush->clone.image, IDWALK_NOP);
-			CALLBACK_INVOKE(brush->paint_curve, IDWALK_REFCOUNTED);
+			CALLBACK_INVOKE(brush->paint_curve, IDWALK_USER);
 			library_foreach_mtex(&data, &brush->mtex);
 			library_foreach_mtex(&data, &brush->mask_mtex);
 			break;
@@ -687,20 +587,12 @@
 			MovieTracking *tracking = &clip->tracking;
 			MovieTrackingObject *object;
 
-<<<<<<< HEAD
-			CALLBACK_INVOKE(clip->gpd, IDWALK_REFCOUNTED);
-=======
 			CALLBACK_INVOKE(clip->gpd, IDWALK_USER);
->>>>>>> 97b69481
 			for (object = tracking->objects.first; object; object = object->next) {
 				ListBase *tracksbase = BKE_tracking_object_get_tracks(tracking, object);
 				MovieTrackingTrack *track;
 				for (track = tracksbase->first; track; track = track->next) {
-<<<<<<< HEAD
-					CALLBACK_INVOKE(track->gpd, IDWALK_REFCOUNTED);
-=======
 					CALLBACK_INVOKE(track->gpd, IDWALK_USER);
->>>>>>> 97b69481
 				}
 			}
 			break;
@@ -732,7 +624,7 @@
 					library_foreach_mtex(&data, linestyle->mtex[i]);
 				}
 			}
-			CALLBACK_INVOKE(linestyle->nodetree, IDWALK_REFCOUNTED);
+			CALLBACK_INVOKE(linestyle->nodetree, IDWALK_USER);
 
 			for (lsm = linestyle->color_modifiers.first; lsm; lsm = lsm->next) {
 				if (lsm->type == LS_MODIFIER_DISTANCE_FROM_OBJECT) {
