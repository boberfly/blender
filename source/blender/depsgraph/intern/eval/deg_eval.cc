--- conflicted
+++ resolved
@@ -37,14 +37,6 @@
 #include "BLI_utildefines.h"
 #include "BLI_task.h"
 #include "BLI_ghash.h"
-
-<<<<<<< HEAD
-=======
-extern "C" {
-#include "BKE_depsgraph.h"
->>>>>>> 58a434b3
-#include "BKE_global.h"
-} /* extern "C" */
 
 #include "DEG_depsgraph.h"
 
