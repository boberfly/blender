--- conflicted
+++ resolved
@@ -290,11 +290,7 @@
 		if (startscene->gm.vsync == VSYNC_ADAPTIVE)
 			canvas->SetSwapInterval(-1);
 		else
-<<<<<<< HEAD
-			canvas->SetSwapInterval(!startscene->gm.vsync); // VSYNC_OFF == 1, VSYNC_ON == 0, so this works
-=======
 			canvas->SetSwapInterval((startscene->gm.vsync == VSYNC_ON) ? 1 : 0);
->>>>>>> 4d2b50ad
 
 		RAS_IRenderTools* rendertools = new KX_BlenderRenderTools();
 		RAS_IRasterizer* rasterizer = NULL;
