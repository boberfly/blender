/*
 * ***** BEGIN GPL LICENSE BLOCK *****
 *
 * This program is free software; you can redistribute it and/or
 * modify it under the terms of the GNU General Public License
 * as published by the Free Software Foundation; either version 2
 * of the License, or (at your option) any later version.
 *
 * This program is distributed in the hope that it will be useful,
 * but WITHOUT ANY WARRANTY; without even the implied warranty of
 * MERCHANTABILITY or FITNESS FOR A PARTICULAR PURPOSE.  See the
 * GNU General Public License for more details.
 *
 * You should have received a copy of the GNU General Public License
 * along with this program; if not, write to the Free Software Foundation,
 * Inc., 51 Franklin Street, Fifth Floor, Boston, MA 02110-1301, USA.
 *
 * Contributor(s): Blender Foundation
 *
 * ***** END GPL LICENSE BLOCK *****
 *
 */

/** \file blender/blenloader/intern/versioning_defaults.c
 *  \ingroup blenloader
 */

#include "BLI_utildefines.h"
#include "BLI_listbase.h"
#include "BLI_math.h"
#include "BLI_string.h"

#include "DNA_camera_types.h"
#include "DNA_brush_types.h"
#include "DNA_freestyle_types.h"
#include "DNA_lamp_types.h"
#include "DNA_linestyle_types.h"
#include "DNA_scene_types.h"
#include "DNA_screen_types.h"
#include "DNA_space_types.h"
#include "DNA_userdef_types.h"
#include "DNA_mesh_types.h"
#include "DNA_material_types.h"
#include "DNA_object_types.h"
#include "DNA_workspace_types.h"

#include "BKE_brush.h"
#include "BKE_library.h"
#include "BKE_main.h"
#include "BKE_scene.h"
#include "BKE_workspace.h"

#include "BLO_readfile.h"


/**
 * Override values in in-memory startup.blend, avoids resaving for small changes.
 */
void BLO_update_defaults_userpref_blend(void)
{
	/* Defaults from T37518. */
	U.uiflag |= USER_DEPTH_CURSOR;
	U.uiflag |= USER_QUIT_PROMPT;
	U.uiflag |= USER_CONTINUOUS_MOUSE;

	/* See T45301 */
	U.uiflag |= USER_LOCK_CURSOR_ADJUST;

	/* Default from T47064. */
	U.audiorate = 48000;

	/* Defaults from T54943 (phase 1). */
	U.flag &= ~USER_TOOLTIPS_PYTHON;
	U.uiflag |= USER_AUTOPERSP;
	U.manipulator_flag |= USER_MANIPULATOR_DRAW_NAVIGATE;
	U.uiflag2 |= USER_REGION_OVERLAP;

	U.versions = 1;
	U.savetime = 2;

	/* Keep this a very small, non-zero number so zero-alpha doesn't mask out objects behind it.
	 * but take care since some hardware has driver bugs here (T46962).
	 * Further hardware workarounds should be made in gpu_extensions.c */
	U.glalphaclip = (1.0f / 255);

	/* default so DPI is detected automatically */
	U.dpi = 0;
	U.ui_scale = 1.0f;

#ifdef WITH_PYTHON_SECURITY
	/* use alternative setting for security nuts
	 * otherwise we'd need to patch the binary blob - startup.blend.c */
	U.flag |= USER_SCRIPT_AUTOEXEC_DISABLE;
#else
	U.flag &= ~USER_SCRIPT_AUTOEXEC_DISABLE;
#endif
}

/**
 * New workspace design: Remove all screens/workspaces except of "Default" one and rename the workspace to "General".
 * For compatibility, a new workspace has been created for each screen of old files,
 * we only want one workspace and one screen in the default startup file however.
 */
static void update_defaults_startup_workspaces(Main *bmain)
{
	WorkSpace *workspace_default = NULL;

	for (WorkSpace *workspace = bmain->workspaces.first, *workspace_next; workspace; workspace = workspace_next) {
		workspace_next = workspace->id.next;

		if (STREQ(workspace->id.name + 2, "Default")) {
			/* don't rename within iterator, renaming causes listbase to be re-sorted */
			workspace_default = workspace;
		}
		else {
			BKE_workspace_remove(bmain, workspace);
		}
	}

	/* rename "Default" workspace to "General" */
	BKE_libblock_rename(bmain, (ID *)workspace_default, "General");
	BLI_assert(BLI_listbase_count(BKE_workspace_layouts_get(workspace_default)) == 1);
}

/**
 * Update defaults in startup.blend, without having to save and embed the file.
 * This function can be emptied each time the startup.blend is updated. */
void BLO_update_defaults_startup_blend(Main *bmain)
{
	for (Scene *scene = bmain->scene.first; scene; scene = scene->id.next) {
		BLI_strncpy(scene->r.engine, RE_engine_id_BLENDER_EEVEE, sizeof(scene->r.engine));

		scene->r.im_format.planes = R_IMF_PLANES_RGBA;
		scene->r.im_format.compress = 15;

		for (ViewLayer *view_layer = scene->view_layers.first; view_layer; view_layer = view_layer->next) {
			view_layer->freestyle_config.sphere_radius = 0.1f;
			view_layer->pass_alpha_threshold = 0.5f;
		}

		if (scene->toolsettings) {
			ToolSettings *ts = scene->toolsettings;

			ts->uvcalc_flag |= UVCALC_TRANSFORM_CORRECT;

			if (ts->sculpt) {
				Sculpt *sculpt = ts->sculpt;
				sculpt->paint.symmetry_flags |= PAINT_SYMM_X;
				sculpt->flags |= SCULPT_DYNTOPO_COLLAPSE;
				sculpt->detail_size = 12;
			}

			if (ts->vpaint) {
				VPaint *vp = ts->vpaint;
				vp->radial_symm[0] = vp->radial_symm[1] = vp->radial_symm[2] = 1;
			}

			if (ts->wpaint) {
				VPaint *wp = ts->wpaint;
				wp->radial_symm[0] = wp->radial_symm[1] = wp->radial_symm[2] = 1;
			}

			if (ts->gp_sculpt.brush[0].size == 0) {
				GP_BrushEdit_Settings *gset = &ts->gp_sculpt;
				GP_EditBrush_Data *brush;
<<<<<<< HEAD
				float curcolor_add[3], curcolor_sub[3];
				ARRAY_SET_ITEMS(curcolor_add, 1.0f, 0.6f, 0.6f);
				ARRAY_SET_ITEMS(curcolor_sub, 0.6f, 0.6f, 1.0f);

				/* edit points alpha color */
				gset->alpha = 1.0f;
				/* default sculpt brush */
				gset->brushtype = GP_EDITBRUSH_TYPE_PUSH;
				/* default weight paint brush */
				gset->weighttype = GP_EDITBRUSH_TYPE_WEIGHT;
=======
>>>>>>> 06a1a66a

				brush = &gset->brush[GP_EDITBRUSH_TYPE_SMOOTH];
				brush->size = 25;
				brush->strength = 0.3f;
<<<<<<< HEAD
				brush->flag = GP_EDITBRUSH_FLAG_USE_FALLOFF | GP_EDITBRUSH_FLAG_SMOOTH_PRESSURE | GP_EDITBRUSH_FLAG_ENABLE_CURSOR;
				copy_v3_v3(brush->curcolor_add, curcolor_add);
				copy_v3_v3(brush->curcolor_sub, curcolor_sub);
=======
				brush->flag = GP_EDITBRUSH_FLAG_USE_FALLOFF | GP_EDITBRUSH_FLAG_SMOOTH_PRESSURE;
>>>>>>> 06a1a66a

				brush = &gset->brush[GP_EDITBRUSH_TYPE_THICKNESS];
				brush->size = 25;
				brush->strength = 0.5f;
<<<<<<< HEAD
				brush->flag = GP_EDITBRUSH_FLAG_USE_FALLOFF | GP_EDITBRUSH_FLAG_ENABLE_CURSOR;
				copy_v3_v3(brush->curcolor_add, curcolor_add);
				copy_v3_v3(brush->curcolor_sub, curcolor_sub);
=======
				brush->flag = GP_EDITBRUSH_FLAG_USE_FALLOFF;
>>>>>>> 06a1a66a

				brush = &gset->brush[GP_EDITBRUSH_TYPE_STRENGTH];
				brush->size = 25;
				brush->strength = 0.5f;
				brush->flag = GP_EDITBRUSH_FLAG_USE_FALLOFF | GP_EDITBRUSH_FLAG_ENABLE_CURSOR;
				copy_v3_v3(brush->curcolor_add, curcolor_add);
				copy_v3_v3(brush->curcolor_sub, curcolor_sub);

				brush = &gset->brush[GP_EDITBRUSH_TYPE_GRAB];
				brush->size = 50;
				brush->strength = 0.3f;
<<<<<<< HEAD
				brush->flag = GP_EDITBRUSH_FLAG_USE_FALLOFF | GP_EDITBRUSH_FLAG_ENABLE_CURSOR;
				copy_v3_v3(brush->curcolor_add, curcolor_add);
				copy_v3_v3(brush->curcolor_sub, curcolor_sub);
=======
				brush->flag = GP_EDITBRUSH_FLAG_USE_FALLOFF;
>>>>>>> 06a1a66a

				brush = &gset->brush[GP_EDITBRUSH_TYPE_PUSH];
				brush->size = 25;
				brush->strength = 0.3f;
<<<<<<< HEAD
				brush->flag = GP_EDITBRUSH_FLAG_USE_FALLOFF | GP_EDITBRUSH_FLAG_ENABLE_CURSOR;
				copy_v3_v3(brush->curcolor_add, curcolor_add);
				copy_v3_v3(brush->curcolor_sub, curcolor_sub);
=======
				brush->flag = GP_EDITBRUSH_FLAG_USE_FALLOFF;
>>>>>>> 06a1a66a

				brush = &gset->brush[GP_EDITBRUSH_TYPE_TWIST];
				brush->size = 50;
				brush->strength = 0.3f; // XXX?
<<<<<<< HEAD
				brush->flag = GP_EDITBRUSH_FLAG_USE_FALLOFF | GP_EDITBRUSH_FLAG_ENABLE_CURSOR;
				copy_v3_v3(brush->curcolor_add, curcolor_add);
				copy_v3_v3(brush->curcolor_sub, curcolor_sub);
=======
				brush->flag = GP_EDITBRUSH_FLAG_USE_FALLOFF;
>>>>>>> 06a1a66a

				brush = &gset->brush[GP_EDITBRUSH_TYPE_PINCH];
				brush->size = 50;
				brush->strength = 0.5f; // XXX?
<<<<<<< HEAD
				brush->flag = GP_EDITBRUSH_FLAG_USE_FALLOFF | GP_EDITBRUSH_FLAG_ENABLE_CURSOR;
				copy_v3_v3(brush->curcolor_add, curcolor_add);
				copy_v3_v3(brush->curcolor_sub, curcolor_sub);
=======
				brush->flag = GP_EDITBRUSH_FLAG_USE_FALLOFF;
>>>>>>> 06a1a66a

				brush = &gset->brush[GP_EDITBRUSH_TYPE_RANDOMIZE];
				brush->size = 25;
				brush->strength = 0.5f;
				brush->flag = GP_EDITBRUSH_FLAG_USE_FALLOFF | GP_EDITBRUSH_FLAG_ENABLE_CURSOR;
				copy_v3_v3(brush->curcolor_add, curcolor_add);
				copy_v3_v3(brush->curcolor_sub, curcolor_sub);

				brush = &gset->brush[GP_EDITBRUSH_TYPE_WEIGHT];
				brush->size = 25;
				brush->strength = 0.5f;
				brush->flag = GP_EDITBRUSH_FLAG_USE_FALLOFF | GP_EDITBRUSH_FLAG_ENABLE_CURSOR;
				copy_v3_v3(brush->curcolor_add, curcolor_add);
				copy_v3_v3(brush->curcolor_sub, curcolor_sub);
			}

			ts->gpencil_v3d_align = GP_PROJECT_VIEWSPACE;
			ts->gpencil_v2d_align = GP_PROJECT_VIEWSPACE;
			ts->gpencil_seq_align = GP_PROJECT_VIEWSPACE;
			ts->gpencil_ima_align = GP_PROJECT_VIEWSPACE;

			ParticleEditSettings *pset = &ts->particle;
			for (int a = 0; a < ARRAY_SIZE(pset->brush); a++) {
				pset->brush[a].strength = 0.5f;
				pset->brush[a].count = 10;
			}
			pset->brush[PE_BRUSH_CUT].strength = 1.0f;
		}

		scene->r.ffcodecdata.audio_mixrate = 48000;

		/* set av sync by default */
		scene->audio.flag |= AUDIO_SYNC;
		scene->flag &= ~SCE_FRAME_DROP;
	}

	for (FreestyleLineStyle *linestyle = bmain->linestyle.first; linestyle; linestyle = linestyle->id.next) {
		linestyle->flag = LS_SAME_OBJECT | LS_NO_SORTING | LS_TEXTURE;
		linestyle->sort_key = LS_SORT_KEY_DISTANCE_FROM_CAMERA;
		linestyle->integration_type = LS_INTEGRATION_MEAN;
		linestyle->texstep = 1.0;
		linestyle->chain_count = 10;
	}

	update_defaults_startup_workspaces(bmain);

	for (bScreen *screen = bmain->screen.first; screen; screen = screen->id.next) {
		for (ScrArea *area = screen->areabase.first; area; area = area->next) {
			for (SpaceLink *space_link = area->spacedata.first; space_link; space_link = space_link->next) {
				if (space_link->spacetype == SPACE_CLIP) {
					SpaceClip *space_clip = (SpaceClip *) space_link;
					space_clip->flag &= ~SC_MANUAL_CALIBRATION;
				}
			}

			for (ARegion *ar = area->regionbase.first; ar; ar = ar->next) {
				/* Remove all stored panels, we want to use defaults (order, open/closed) as defined by UI code here! */
				BLI_freelistN(&ar->panels);

				/* some toolbars have been saved as initialized,
				 * we don't want them to have odd zoom-level or scrolling set, see: T47047 */
				if (ELEM(ar->regiontype, RGN_TYPE_UI, RGN_TYPE_TOOLS, RGN_TYPE_TOOL_PROPS)) {
					ar->v2d.flag &= ~V2D_IS_INITIALISED;
				}
			}
		}
	}

	for (Mesh *me = bmain->mesh.first; me; me = me->id.next) {
		me->smoothresh = DEG2RADF(180.0f);
		me->flag &= ~ME_TWOSIDED;
	}

	for (Material *mat = bmain->mat.first; mat; mat = mat->id.next) {
		mat->line_col[0] = mat->line_col[1] = mat->line_col[2] = 0.0f;
		mat->line_col[3] = 1.0f;
	}

	{
		Object *ob;

		ob = (Object *)BKE_libblock_find_name(bmain, ID_OB, "Camera");
		if (ob) {
			ob->rot[1] = 0.0f;
		}
	}

	{
		Brush *br;

		br = (Brush *)BKE_libblock_find_name(bmain, ID_BR, "Fill");
		if (!br) {
			br = BKE_brush_add(bmain, "Fill", OB_MODE_TEXTURE_PAINT);
			id_us_min(&br->id);  /* fake user only */
			br->imagepaint_tool = PAINT_TOOL_FILL;
			br->ob_mode = OB_MODE_TEXTURE_PAINT;
		}

		/* Vertex/Weight Paint */
		br = (Brush *)BKE_libblock_find_name(bmain, ID_BR, "Average");
		if (!br) {
			br = BKE_brush_add(bmain, "Average", OB_MODE_VERTEX_PAINT | OB_MODE_WEIGHT_PAINT);
			id_us_min(&br->id);  /* fake user only */
			br->vertexpaint_tool = PAINT_BLEND_AVERAGE;
			br->ob_mode = OB_MODE_VERTEX_PAINT | OB_MODE_WEIGHT_PAINT;
		}
		br = (Brush *)BKE_libblock_find_name(bmain, ID_BR, "Smear");
		if (!br) {
			br = BKE_brush_add(bmain, "Smear", OB_MODE_VERTEX_PAINT | OB_MODE_WEIGHT_PAINT);
			id_us_min(&br->id);  /* fake user only */
			br->vertexpaint_tool = PAINT_BLEND_SMEAR;
			br->ob_mode = OB_MODE_VERTEX_PAINT | OB_MODE_WEIGHT_PAINT;
		}

		br = (Brush *)BKE_libblock_find_name(bmain, ID_BR, "Mask");
		if (br) {
			br->imagepaint_tool = PAINT_TOOL_MASK;
			br->ob_mode |= OB_MODE_TEXTURE_PAINT;
		}

		/* remove polish brush (flatten/contrast does the same) */
		br = (Brush *)BKE_libblock_find_name(bmain, ID_BR, "Polish");
		if (br) {
			BKE_libblock_delete(bmain, br);
		}

		/* remove brush brush (huh?) from some modes (draw brushes do the same) */
		br = (Brush *)BKE_libblock_find_name(bmain, ID_BR, "Brush");
		if (br) {
			BKE_libblock_delete(bmain, br);
		}

		/* remove draw brush from texpaint (draw brushes do the same) */
		br = (Brush *)BKE_libblock_find_name(bmain, ID_BR, "Draw");
		if (br) {
			br->ob_mode &= ~OB_MODE_TEXTURE_PAINT;
		}

		/* rename twist brush to rotate brush to match rotate tool */
		br = (Brush *)BKE_libblock_find_name(bmain, ID_BR, "Twist");
		if (br) {
			BKE_libblock_rename(bmain, &br->id, "Rotate");
		}

		/* use original normal for grab brush (otherwise flickers with normal weighting). */
		br = (Brush *)BKE_libblock_find_name(bmain, ID_BR, "Grab");
		if (br) {
			br->flag |= BRUSH_ORIGINAL_NORMAL;
		}

		/* increase strength, better for smoothing method */
		br = (Brush *)BKE_libblock_find_name(bmain, ID_BR, "Blur");
		if (br) {
			br->alpha = 1.0f;
		}

		br = (Brush *)BKE_libblock_find_name(bmain, ID_BR, "Flatten/Contrast");
		if (br) {
			br->flag |= BRUSH_ACCUMULATE;
		}
	}

	/* Defaults from T54943. */
	{
		for (Scene *scene = bmain->scene.first; scene; scene = scene->id.next) {
			scene->r.displaymode = R_OUTPUT_WINDOW;
			scene->r.size = 100;
			scene->r.dither_intensity = 1.0f;
			scene->unit.system = USER_UNIT_METRIC;
			STRNCPY(scene->view_settings.view_transform, "Filmic");
		}

		for (bScreen *sc = bmain->screen.first; sc; sc = sc->id.next) {
			for (ScrArea *sa = sc->areabase.first; sa; sa = sa->next) {
				for (SpaceLink *sl = sa->spacedata.first; sl; sl = sl->next) {
					switch (sl->spacetype) {
						case SPACE_VIEW3D:
						{
							View3D *v3d = (View3D *)sl;
							v3d->lens = 50;
							break;
						}
						case SPACE_BUTS:
						{
							SpaceButs *sbuts = (SpaceButs *)sl;
							sbuts->mainb = sbuts->mainbuser = BCONTEXT_OBJECT;
							break;
						}
					}

					ListBase *lb = (sl == sa->spacedata.first) ? &sa->regionbase : &sl->regionbase;
					for (ARegion *ar = lb->first; ar; ar = ar->next) {
						if (ar->regiontype == RGN_TYPE_HEADER) {
							if (sl->spacetype != SPACE_ACTION) {
								ar->alignment = RGN_ALIGN_TOP;
							}
						}
					}
				}
			}
		}

		for (Camera *ca = bmain->camera.first; ca; ca = ca->id.next) {
			ca->lens = 50;
			ca->sensor_x = DEFAULT_SENSOR_WIDTH;
			ca->sensor_y = DEFAULT_SENSOR_HEIGHT;
		}

		for (Lamp *la = bmain->lamp.first; la; la = la->id.next) {
			la->energy = 10.0;
		}
	}
}
<|MERGE_RESOLUTION|>--- conflicted
+++ resolved
@@ -163,7 +163,6 @@
 			if (ts->gp_sculpt.brush[0].size == 0) {
 				GP_BrushEdit_Settings *gset = &ts->gp_sculpt;
 				GP_EditBrush_Data *brush;
-<<<<<<< HEAD
 				float curcolor_add[3], curcolor_sub[3];
 				ARRAY_SET_ITEMS(curcolor_add, 1.0f, 0.6f, 0.6f);
 				ARRAY_SET_ITEMS(curcolor_sub, 0.6f, 0.6f, 1.0f);
@@ -174,30 +173,20 @@
 				gset->brushtype = GP_EDITBRUSH_TYPE_PUSH;
 				/* default weight paint brush */
 				gset->weighttype = GP_EDITBRUSH_TYPE_WEIGHT;
-=======
->>>>>>> 06a1a66a
 
 				brush = &gset->brush[GP_EDITBRUSH_TYPE_SMOOTH];
 				brush->size = 25;
 				brush->strength = 0.3f;
-<<<<<<< HEAD
 				brush->flag = GP_EDITBRUSH_FLAG_USE_FALLOFF | GP_EDITBRUSH_FLAG_SMOOTH_PRESSURE | GP_EDITBRUSH_FLAG_ENABLE_CURSOR;
 				copy_v3_v3(brush->curcolor_add, curcolor_add);
 				copy_v3_v3(brush->curcolor_sub, curcolor_sub);
-=======
-				brush->flag = GP_EDITBRUSH_FLAG_USE_FALLOFF | GP_EDITBRUSH_FLAG_SMOOTH_PRESSURE;
->>>>>>> 06a1a66a
 
 				brush = &gset->brush[GP_EDITBRUSH_TYPE_THICKNESS];
 				brush->size = 25;
 				brush->strength = 0.5f;
-<<<<<<< HEAD
-				brush->flag = GP_EDITBRUSH_FLAG_USE_FALLOFF | GP_EDITBRUSH_FLAG_ENABLE_CURSOR;
-				copy_v3_v3(brush->curcolor_add, curcolor_add);
-				copy_v3_v3(brush->curcolor_sub, curcolor_sub);
-=======
-				brush->flag = GP_EDITBRUSH_FLAG_USE_FALLOFF;
->>>>>>> 06a1a66a
+				brush->flag = GP_EDITBRUSH_FLAG_USE_FALLOFF | GP_EDITBRUSH_FLAG_ENABLE_CURSOR;
+				copy_v3_v3(brush->curcolor_add, curcolor_add);
+				copy_v3_v3(brush->curcolor_sub, curcolor_sub);
 
 				brush = &gset->brush[GP_EDITBRUSH_TYPE_STRENGTH];
 				brush->size = 25;
@@ -209,46 +198,30 @@
 				brush = &gset->brush[GP_EDITBRUSH_TYPE_GRAB];
 				brush->size = 50;
 				brush->strength = 0.3f;
-<<<<<<< HEAD
-				brush->flag = GP_EDITBRUSH_FLAG_USE_FALLOFF | GP_EDITBRUSH_FLAG_ENABLE_CURSOR;
-				copy_v3_v3(brush->curcolor_add, curcolor_add);
-				copy_v3_v3(brush->curcolor_sub, curcolor_sub);
-=======
-				brush->flag = GP_EDITBRUSH_FLAG_USE_FALLOFF;
->>>>>>> 06a1a66a
+				brush->flag = GP_EDITBRUSH_FLAG_USE_FALLOFF | GP_EDITBRUSH_FLAG_ENABLE_CURSOR;
+				copy_v3_v3(brush->curcolor_add, curcolor_add);
+				copy_v3_v3(brush->curcolor_sub, curcolor_sub);
 
 				brush = &gset->brush[GP_EDITBRUSH_TYPE_PUSH];
 				brush->size = 25;
 				brush->strength = 0.3f;
-<<<<<<< HEAD
-				brush->flag = GP_EDITBRUSH_FLAG_USE_FALLOFF | GP_EDITBRUSH_FLAG_ENABLE_CURSOR;
-				copy_v3_v3(brush->curcolor_add, curcolor_add);
-				copy_v3_v3(brush->curcolor_sub, curcolor_sub);
-=======
-				brush->flag = GP_EDITBRUSH_FLAG_USE_FALLOFF;
->>>>>>> 06a1a66a
+				brush->flag = GP_EDITBRUSH_FLAG_USE_FALLOFF | GP_EDITBRUSH_FLAG_ENABLE_CURSOR;
+				copy_v3_v3(brush->curcolor_add, curcolor_add);
+				copy_v3_v3(brush->curcolor_sub, curcolor_sub);
 
 				brush = &gset->brush[GP_EDITBRUSH_TYPE_TWIST];
 				brush->size = 50;
 				brush->strength = 0.3f; // XXX?
-<<<<<<< HEAD
-				brush->flag = GP_EDITBRUSH_FLAG_USE_FALLOFF | GP_EDITBRUSH_FLAG_ENABLE_CURSOR;
-				copy_v3_v3(brush->curcolor_add, curcolor_add);
-				copy_v3_v3(brush->curcolor_sub, curcolor_sub);
-=======
-				brush->flag = GP_EDITBRUSH_FLAG_USE_FALLOFF;
->>>>>>> 06a1a66a
+				brush->flag = GP_EDITBRUSH_FLAG_USE_FALLOFF | GP_EDITBRUSH_FLAG_ENABLE_CURSOR;
+				copy_v3_v3(brush->curcolor_add, curcolor_add);
+				copy_v3_v3(brush->curcolor_sub, curcolor_sub);
 
 				brush = &gset->brush[GP_EDITBRUSH_TYPE_PINCH];
 				brush->size = 50;
 				brush->strength = 0.5f; // XXX?
-<<<<<<< HEAD
-				brush->flag = GP_EDITBRUSH_FLAG_USE_FALLOFF | GP_EDITBRUSH_FLAG_ENABLE_CURSOR;
-				copy_v3_v3(brush->curcolor_add, curcolor_add);
-				copy_v3_v3(brush->curcolor_sub, curcolor_sub);
-=======
-				brush->flag = GP_EDITBRUSH_FLAG_USE_FALLOFF;
->>>>>>> 06a1a66a
+				brush->flag = GP_EDITBRUSH_FLAG_USE_FALLOFF | GP_EDITBRUSH_FLAG_ENABLE_CURSOR;
+				copy_v3_v3(brush->curcolor_add, curcolor_add);
+				copy_v3_v3(brush->curcolor_sub, curcolor_sub);
 
 				brush = &gset->brush[GP_EDITBRUSH_TYPE_RANDOMIZE];
 				brush->size = 25;
