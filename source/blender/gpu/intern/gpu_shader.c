/*
 * ***** BEGIN GPL LICENSE BLOCK *****
 *
 * This program is free software; you can redistribute it and/or
 * modify it under the terms of the GNU General Public License
 * as published by the Free Software Foundation; either version 2
 * of the License, or (at your option) any later version.
 *
 * This program is distributed in the hope that it will be useful,
 * but WITHOUT ANY WARRANTY; without even the implied warranty of
 * MERCHANTABILITY or FITNESS FOR A PARTICULAR PURPOSE.  See the
 * GNU General Public License for more details.
 *
 * You should have received a copy of the GNU General Public License
 * along with this program; if not, write to the Free Software Foundation,
 * Inc., 51 Franklin Street, Fifth Floor, Boston, MA 02110-1301, USA.
 *
 * The Original Code is Copyright (C) 2005 Blender Foundation.
 * All rights reserved.
 *
 * The Original Code is: all of this file.
 *
 * Contributor(s): Brecht Van Lommel.
 *
 * ***** END GPL LICENSE BLOCK *****
 */

#include "MEM_guardedalloc.h"

#include "BLI_utildefines.h"
#include "BLI_math_base.h"
#include "BLI_math_vector.h"

#include "BKE_global.h"

#include "GPU_compositing.h"
#include "GPU_debug.h"
#include "GPU_extensions.h"
#include "GPU_shader.h"
#include "GPU_texture.h"

#include "gpu_shader_private.h"

/* TODO(sergey): Find better default values for this constants. */
#define MAX_DEFINE_LENGTH 1024
#define MAX_EXT_DEFINE_LENGTH 1024

/* Non-generated shaders */
extern char datatoc_gpu_shader_depth_only_frag_glsl[];
extern char datatoc_gpu_shader_uniform_color_frag_glsl[];
extern char datatoc_gpu_shader_flat_color_frag_glsl[];
extern char datatoc_gpu_shader_flat_color_alpha_test_0_frag_glsl[];
extern char datatoc_gpu_shader_2D_vert_glsl[];
extern char datatoc_gpu_shader_2D_flat_color_vert_glsl[];
extern char datatoc_gpu_shader_2D_smooth_color_vert_glsl[];
extern char datatoc_gpu_shader_2D_smooth_color_frag_glsl[];
extern char datatoc_gpu_shader_3D_image_vert_glsl[];
extern char datatoc_gpu_shader_image_mask_uniform_color_frag_glsl[];
extern char datatoc_gpu_shader_image_modulate_alpha_frag_glsl[];
extern char datatoc_gpu_shader_image_rect_modulate_alpha_frag_glsl[];
extern char datatoc_gpu_shader_image_depth_linear_frag_glsl[];
extern char datatoc_gpu_shader_3D_vert_glsl[];
extern char datatoc_gpu_shader_3D_flat_color_vert_glsl[];
extern char datatoc_gpu_shader_3D_smooth_color_vert_glsl[];
extern char datatoc_gpu_shader_3D_smooth_color_frag_glsl[];
extern char datatoc_gpu_shader_3D_clipped_uniform_color_vert_glsl[];

extern char datatoc_gpu_shader_point_uniform_color_frag_glsl[];
extern char datatoc_gpu_shader_point_uniform_color_smooth_frag_glsl[];
extern char datatoc_gpu_shader_point_uniform_color_outline_smooth_frag_glsl[];
extern char datatoc_gpu_shader_point_varying_color_outline_smooth_frag_glsl[];
extern char datatoc_gpu_shader_point_varying_color_frag_glsl[];
extern char datatoc_gpu_shader_3D_point_fixed_size_varying_color_vert_glsl[];
extern char datatoc_gpu_shader_3D_point_varying_size_vert_glsl[];
extern char datatoc_gpu_shader_3D_point_varying_size_varying_color_vert_glsl[];
extern char datatoc_gpu_shader_3D_point_uniform_size_smooth_vert_glsl[];
extern char datatoc_gpu_shader_3D_point_uniform_size_outline_smooth_vert_glsl[];
extern char datatoc_gpu_shader_2D_point_varying_size_varying_color_vert_glsl[];
extern char datatoc_gpu_shader_2D_point_uniform_size_smooth_vert_glsl[];
extern char datatoc_gpu_shader_2D_point_uniform_size_outline_smooth_vert_glsl[];
extern char datatoc_gpu_shader_2D_point_uniform_size_varying_color_outline_smooth_vert_glsl[];

extern char datatoc_gpu_shader_edges_front_back_persp_vert_glsl[];
extern char datatoc_gpu_shader_edges_front_back_persp_geom_glsl[];
extern char datatoc_gpu_shader_edges_front_back_persp_legacy_vert_glsl[];
extern char datatoc_gpu_shader_edges_front_back_ortho_vert_glsl[];
extern char datatoc_gpu_shader_edges_overlay_vert_glsl[];
extern char datatoc_gpu_shader_edges_overlay_geom_glsl[];
extern char datatoc_gpu_shader_edges_overlay_simple_geom_glsl[];
extern char datatoc_gpu_shader_edges_overlay_frag_glsl[];
extern char datatoc_gpu_shader_text_vert_glsl[];
extern char datatoc_gpu_shader_text_frag_glsl[];

extern char datatoc_gpu_shader_fire_frag_glsl[];
extern char datatoc_gpu_shader_smoke_vert_glsl[];
extern char datatoc_gpu_shader_smoke_frag_glsl[];
extern char datatoc_gpu_shader_vsm_store_vert_glsl[];
extern char datatoc_gpu_shader_vsm_store_frag_glsl[];
extern char datatoc_gpu_shader_sep_gaussian_blur_vert_glsl[];
extern char datatoc_gpu_shader_sep_gaussian_blur_frag_glsl[];
extern char datatoc_gpu_shader_fx_vert_glsl[];
extern char datatoc_gpu_shader_fx_ssao_frag_glsl[];
extern char datatoc_gpu_shader_fx_dof_frag_glsl[];
extern char datatoc_gpu_shader_fx_dof_vert_glsl[];
extern char datatoc_gpu_shader_fx_dof_hq_frag_glsl[];
extern char datatoc_gpu_shader_fx_dof_hq_vert_glsl[];
extern char datatoc_gpu_shader_fx_dof_hq_geo_glsl[];
extern char datatoc_gpu_shader_fx_depth_resolve_glsl[];
extern char datatoc_gpu_shader_fx_lib_glsl[];

static struct GPUShadersGlobal {
	struct {
		GPUShader *vsm_store;
		GPUShader *sep_gaussian_blur;
		GPUShader *smoke;
		GPUShader *smoke_fire;
		GPUShader *smoke_coba;
		/* cache for shader fx. Those can exist in combinations so store them here */
		GPUShader *fx_shaders[MAX_FX_SHADERS * 2];
		/* specialized drawing */
		GPUShader *text;
		GPUShader *edges_front_back_persp;
		GPUShader *edges_front_back_ortho;
		GPUShader *edges_overlay_simple;
		GPUShader *edges_overlay;
		/* for drawing images */
		GPUShader *image_mask_uniform_color_2D;
		GPUShader *image_modulate_alpha_3D;
		GPUShader *image_rect_modulate_alpha_3D;
		GPUShader *image_depth_3D;
		/* for simple 2D drawing */
		GPUShader *uniform_color_2D;
		GPUShader *flat_color_2D;
		GPUShader *smooth_color_2D;
		/* for simple 3D drawing */
		GPUShader *uniform_color_3D;
		GPUShader *flat_color_3D;
		GPUShader *smooth_color_3D;
		GPUShader *depth_only_3D;
		GPUShader *clipped_uniform_color_3D;
		/* points */
		GPUShader *point_fixed_size_uniform_color_2D;
		GPUShader *point_varying_size_varying_color_2D;
		GPUShader *point_uniform_size_uniform_color_smooth_2D;
		GPUShader *point_uniform_size_uniform_color_outline_smooth_2D;
		GPUShader *point_uniform_size_varying_color_outline_smooth_2D;
		GPUShader *point_fixed_size_uniform_color_3D;
		GPUShader *point_fixed_size_varying_color_3D;
		GPUShader *point_varying_size_uniform_color_3D;
		GPUShader *point_varying_size_varying_color_3D;
		GPUShader *point_uniform_size_uniform_color_smooth_3D;
		GPUShader *point_uniform_size_uniform_color_outline_smooth_3D;
	} shaders;
} GG = {{NULL}};


static void shader_print_errors(const char *task, const char *log, const char **code, int totcode)
{
	int line = 1;

	fprintf(stderr, "GPUShader: %s error:\n", task);

	for (int i = 0; i < totcode; i++) {
		const char *c, *pos, *end = code[i] + strlen(code[i]);

		if (G.debug & G_DEBUG) {
			fprintf(stderr, "===== shader string %d ====\n", i + 1);

			c = code[i];
			while ((c < end) && (pos = strchr(c, '\n'))) {
				fprintf(stderr, "%2d  ", line);
				fwrite(c, (pos + 1) - c, 1, stderr);
				c = pos + 1;
				line++;
			}
			
			fprintf(stderr, "%s", c);
		}
	}
	
	fprintf(stderr, "%s\n", log);
}

static const char *gpu_shader_version(void)
{
	if (GLEW_VERSION_3_3) {
		if (GPU_legacy_support()) {
			return "#version 330 compatibility\n";
			/* highest version that is widely supported
			 * gives us native geometry shaders!
			 * use compatibility profile so we can continue using builtin shader input/output names
			 */
		}
		else {
			return "#version 130\n";
			/* latest version that is compatible with existing shaders */
		}
	}
	else if (GLEW_VERSION_3_0) {
		return "#version 130\n";
		/* GLSL 1.3 has modern syntax/keywords/datatypes so use if available
		 * older features are deprecated but still available without compatibility extension or profile
		 */
	}
	else {
		return "#version 120\n";
		/* minimum supported */
	}
}


static void gpu_shader_standard_extensions(char defines[MAX_EXT_DEFINE_LENGTH], bool use_geometry_shader)
{
	/* enable extensions for features that are not part of our base GLSL version
	 * don't use an extension for something already available!
	 */

	if (GLEW_ARB_texture_query_lod) {
		/* a #version 400 feature, but we use #version 150 maximum so use extension */
		strcat(defines, "#extension GL_ARB_texture_query_lod: enable\n");
	}

	if (use_geometry_shader && GPU_geometry_shader_support_via_extension()) {
		strcat(defines, "#extension GL_EXT_geometry_shader4: enable\n");
	}

	if (GLEW_VERSION_3_1 && !GLEW_VERSION_3_2 && GLEW_ARB_compatibility) {
		strcat(defines, "#extension GL_ARB_compatibility: enable\n");
	}

	if (!GLEW_VERSION_3_1) {
		if (GLEW_ARB_draw_instanced) {
			strcat(defines, "#extension GL_ARB_draw_instanced: enable\n");
		}

		if (!GLEW_VERSION_3_0) {
			strcat(defines, "#extension GL_EXT_gpu_shader4: require\n");
		}
	}
}

static void gpu_shader_standard_defines(char defines[MAX_DEFINE_LENGTH],
                                        bool use_opensubdiv,
                                        bool use_new_shading)
{
	/* some useful defines to detect GPU type */
	if (GPU_type_matches(GPU_DEVICE_ATI, GPU_OS_ANY, GPU_DRIVER_ANY)) {
		strcat(defines, "#define GPU_ATI\n");
		if (GLEW_VERSION_3_0) {
			/* TODO(merwin): revisit this version check; GLEW_VERSION_3_0 means GL 3.0 or newer */
			strcat(defines, "#define CLIP_WORKAROUND\n");
		}
	}
	else if (GPU_type_matches(GPU_DEVICE_NVIDIA, GPU_OS_ANY, GPU_DRIVER_ANY))
		strcat(defines, "#define GPU_NVIDIA\n");
	else if (GPU_type_matches(GPU_DEVICE_INTEL, GPU_OS_ANY, GPU_DRIVER_ANY))
		strcat(defines, "#define GPU_INTEL\n");

	if (GPU_bicubic_bump_support())
		strcat(defines, "#define BUMP_BICUBIC\n");

	if (GLEW_VERSION_3_0) {
		strcat(defines, "#define BIT_OPERATIONS\n");
	}

#ifdef WITH_OPENSUBDIV
	/* TODO(sergey): Check whether we actually compiling shader for
	 * the OpenSubdiv mesh.
	 */
	if (use_opensubdiv) {
		strcat(defines, "#define USE_OPENSUBDIV\n");

		/* TODO(sergey): not strictly speaking a define, but this is
		 * a global typedef which we don't have better place to define
		 * in yet.
		 */
		strcat(defines, "struct VertexData {\n"
		                "  vec4 position;\n"
		                "  vec3 normal;\n"
		                "  vec2 uv;"
		                "};\n");
	}
#else
	UNUSED_VARS(use_opensubdiv);
#endif

	if (use_new_shading) {
		strcat(defines, "#define USE_NEW_SHADING\n");
	}

	return;
}

GPUShader *GPU_shader_create(const char *vertexcode,
                             const char *fragcode,
                             const char *geocode,
                             const char *libcode,
                             const char *defines,
                             int input,
                             int output,
                             int number)
{
	return GPU_shader_create_ex(vertexcode,
	                            fragcode,
	                            geocode,
	                            libcode,
	                            defines,
	                            input,
	                            output,
	                            number,
	                            GPU_SHADER_FLAGS_NONE);
}

GPUShader *GPU_shader_create_ex(const char *vertexcode,
                                const char *fragcode,
                                const char *geocode,
                                const char *libcode,
                                const char *defines,
                                int input,
                                int output,
                                int number,
                                const int flags)
{
#ifdef WITH_OPENSUBDIV
	/* TODO(sergey): used to add #version 150 to the geometry shader.
	 * Could safely be renamed to "use_geometry_code" since it's very
	 * likely any of geometry code will want to use GLSL 1.5.
	 */
	bool use_opensubdiv = (flags & GPU_SHADER_FLAGS_SPECIAL_OPENSUBDIV) != 0;
#else
	UNUSED_VARS(flags);
	bool use_opensubdiv = false;
#endif
	GLint status;
	GLchar log[5000];
	GLsizei length = 0;
	GPUShader *shader;
	char standard_defines[MAX_DEFINE_LENGTH] = "";
	char standard_extensions[MAX_EXT_DEFINE_LENGTH] = "";

	if (geocode && !GPU_geometry_shader_support())
		return NULL;

	shader = MEM_callocN(sizeof(GPUShader), "GPUShader");

	if (vertexcode)
		shader->vertex = glCreateShader(GL_VERTEX_SHADER);
	if (fragcode)
		shader->fragment = glCreateShader(GL_FRAGMENT_SHADER);
	if (geocode)
		shader->geometry = glCreateShader(GL_GEOMETRY_SHADER_EXT);

	shader->program = glCreateProgram();

	if (!shader->program ||
	    (vertexcode && !shader->vertex) ||
	    (fragcode && !shader->fragment) ||
	    (geocode && !shader->geometry))
	{
		fprintf(stderr, "GPUShader, object creation failed.\n");
		GPU_shader_free(shader);
		return NULL;
	}

	gpu_shader_standard_defines(standard_defines,
	                            use_opensubdiv,
	                            (flags & GPU_SHADER_FLAGS_NEW_SHADING) != 0);
	gpu_shader_standard_extensions(standard_extensions, geocode != NULL);

	if (vertexcode) {
		const char *source[5];
		/* custom limit, may be too small, beware */
		int num_source = 0;

		source[num_source++] = gpu_shader_version();
		source[num_source++] = standard_extensions;
		source[num_source++] = standard_defines;

		if (defines) source[num_source++] = defines;
		source[num_source++] = vertexcode;

		glAttachShader(shader->program, shader->vertex);
		glShaderSource(shader->vertex, num_source, source, NULL);

		glCompileShader(shader->vertex);
		glGetShaderiv(shader->vertex, GL_COMPILE_STATUS, &status);

		if (!status) {
			glGetShaderInfoLog(shader->vertex, sizeof(log), &length, log);
			shader_print_errors("compile", log, source, num_source);

			GPU_shader_free(shader);
			return NULL;
		}
	}

	if (fragcode) {
		const char *source[7];
		int num_source = 0;

		source[num_source++] = gpu_shader_version();
		source[num_source++] = standard_extensions;
		source[num_source++] = standard_defines;

#ifdef WITH_OPENSUBDIV
		/* TODO(sergey): Move to fragment shader source code generation. */
		if (use_opensubdiv) {
			source[num_source++] =
			        "#ifdef USE_OPENSUBDIV\n"
			        "in block {\n"
			        "	VertexData v;\n"
			        "} inpt;\n"
			        "#endif\n";
		}
#endif

		if (defines) source[num_source++] = defines;
		if (libcode) source[num_source++] = libcode;
		source[num_source++] = fragcode;

		glAttachShader(shader->program, shader->fragment);
		glShaderSource(shader->fragment, num_source, source, NULL);

		glCompileShader(shader->fragment);
		glGetShaderiv(shader->fragment, GL_COMPILE_STATUS, &status);

		if (!status) {
			glGetShaderInfoLog(shader->fragment, sizeof(log), &length, log);
			shader_print_errors("compile", log, source, num_source);

			GPU_shader_free(shader);
			return NULL;
		}
	}

	if (geocode) {
		const char *source[6];
		int num_source = 0;

		source[num_source++] = gpu_shader_version();
		source[num_source++] = standard_extensions;
		source[num_source++] = standard_defines;

		if (defines) source[num_source++] = defines;
		source[num_source++] = geocode;

		glAttachShader(shader->program, shader->geometry);
		glShaderSource(shader->geometry, num_source, source, NULL);

		glCompileShader(shader->geometry);
		glGetShaderiv(shader->geometry, GL_COMPILE_STATUS, &status);

		if (!status) {
			glGetShaderInfoLog(shader->geometry, sizeof(log), &length, log);
			shader_print_errors("compile", log, source, num_source);

			GPU_shader_free(shader);
			return NULL;
		}
		
		if (!use_opensubdiv) {
			GPU_shader_geometry_stage_primitive_io(shader, input, output, number);
		}
	}

#ifdef WITH_OPENSUBDIV
	if (use_opensubdiv) {
		glBindAttribLocation(shader->program, 0, "position");
		glBindAttribLocation(shader->program, 1, "normal");
		GPU_shader_geometry_stage_primitive_io(shader,
		                                       GL_LINES_ADJACENCY_EXT,
		                                       GL_TRIANGLE_STRIP,
		                                       4);
	}
#endif

	glLinkProgram(shader->program);
	glGetProgramiv(shader->program, GL_LINK_STATUS, &status);
	if (!status) {
		glGetProgramInfoLog(shader->program, sizeof(log), &length, log);
		/* print attached shaders in pipeline order */
		if (vertexcode) shader_print_errors("linking", log, &vertexcode, 1);
		if (geocode) shader_print_errors("linking", log, &geocode, 1);
		if (libcode) shader_print_errors("linking", log, &libcode, 1);
		if (fragcode) shader_print_errors("linking", log, &fragcode, 1);

		GPU_shader_free(shader);
		return NULL;
	}

#ifdef WITH_OPENSUBDIV
	/* TODO(sergey): Find a better place for this. */
	if (use_opensubdiv && GLEW_VERSION_4_1) {
		glProgramUniform1i(shader->program,
		                   glGetUniformLocation(shader->program, "FVarDataOffsetBuffer"),
		                   30);  /* GL_TEXTURE30 */

		glProgramUniform1i(shader->program,
		                   glGetUniformLocation(shader->program, "FVarDataBuffer"),
		                   31);  /* GL_TEXTURE31 */
	}
#endif

	return shader;
}

void GPU_shader_bind(GPUShader *shader)
{
	BLI_assert(shader && shader->program);

	glUseProgram(shader->program);
}

void GPU_shader_unbind(void)
{
	glUseProgram(0);
}

void GPU_shader_free(GPUShader *shader)
{
	BLI_assert(shader);

	if (shader->vertex)
		glDeleteShader(shader->vertex);
	if (shader->geometry)
		glDeleteShader(shader->geometry);
	if (shader->fragment)
		glDeleteShader(shader->fragment);
	if (shader->program)
		glDeleteProgram(shader->program);

	if (shader->uniform_interface)
		MEM_freeN(shader->uniform_interface);

	MEM_freeN(shader);
}

int GPU_shader_get_uniform(GPUShader *shader, const char *name)
{
	BLI_assert(shader && shader->program);

	return glGetUniformLocation(shader->program, name);
}

void *GPU_shader_get_interface(GPUShader *shader)
{
	return shader->uniform_interface;
}

void GPU_shader_set_interface(GPUShader *shader, void *interface)
{
	shader->uniform_interface = interface;
}

void GPU_shader_uniform_vector(GPUShader *UNUSED(shader), int location, int length, int arraysize, const float *value)
{
	if (location == -1 || value == NULL)
		return;

	if (length == 1) glUniform1fv(location, arraysize, value);
	else if (length == 2) glUniform2fv(location, arraysize, value);
	else if (length == 3) glUniform3fv(location, arraysize, value);
	else if (length == 4) glUniform4fv(location, arraysize, value);
	else if (length == 9) glUniformMatrix3fv(location, arraysize, 0, value);
	else if (length == 16) glUniformMatrix4fv(location, arraysize, 0, value);
}

void GPU_shader_uniform_vector_int(GPUShader *UNUSED(shader), int location, int length, int arraysize, const int *value)
{
	if (location == -1)
		return;

	if (length == 1) glUniform1iv(location, arraysize, value);
	else if (length == 2) glUniform2iv(location, arraysize, value);
	else if (length == 3) glUniform3iv(location, arraysize, value);
	else if (length == 4) glUniform4iv(location, arraysize, value);
}

void GPU_shader_uniform_int(GPUShader *UNUSED(shader), int location, int value)
{
	if (location == -1)
		return;

	glUniform1i(location, value);
}

void GPU_shader_geometry_stage_primitive_io(GPUShader *shader, int input, int output, int number)
{
	if (GPU_geometry_shader_support_via_extension()) {
		/* geometry shaders must provide this info themselves for #version 150 and up */
		glProgramParameteriEXT(shader->program, GL_GEOMETRY_INPUT_TYPE_EXT, input);
		glProgramParameteriEXT(shader->program, GL_GEOMETRY_OUTPUT_TYPE_EXT, output);
		glProgramParameteriEXT(shader->program, GL_GEOMETRY_VERTICES_OUT_EXT, number);
	}
}

void GPU_shader_uniform_texture(GPUShader *UNUSED(shader), int location, GPUTexture *tex)
{
	int number = GPU_texture_bound_number(tex);
	int bindcode = GPU_texture_opengl_bindcode(tex);
	int target = GPU_texture_target(tex);

	if (number >= GPU_max_textures()) {
		fprintf(stderr, "Not enough texture slots.\n");
		return;
	}
		
	if (number == -1)
		return;

	if (location == -1)
		return;

	if (number != 0)
		glActiveTexture(GL_TEXTURE0 + number);

	if (bindcode != 0)
		glBindTexture(target, bindcode);
	else
		GPU_invalid_tex_bind(target);

	glUniform1i(location, number);

	if (number != 0)
		glActiveTexture(GL_TEXTURE0);
}

int GPU_shader_get_attribute(GPUShader *shader, const char *name)
{
	BLI_assert(shader && shader->program);

	return glGetAttribLocation(shader->program, name);
}

GPUShader *GPU_shader_get_builtin_shader(GPUBuiltinShader shader)
{
	GPUShader *retval = NULL;

	switch (shader) {
		case GPU_SHADER_VSM_STORE:
			if (!GG.shaders.vsm_store)
				GG.shaders.vsm_store = GPU_shader_create(
				        datatoc_gpu_shader_vsm_store_vert_glsl, datatoc_gpu_shader_vsm_store_frag_glsl,
				        NULL, NULL, NULL, 0, 0, 0);
			retval = GG.shaders.vsm_store;
			break;
		case GPU_SHADER_SEP_GAUSSIAN_BLUR:
			if (!GG.shaders.sep_gaussian_blur)
				GG.shaders.sep_gaussian_blur = GPU_shader_create(
				        datatoc_gpu_shader_sep_gaussian_blur_vert_glsl,
				        datatoc_gpu_shader_sep_gaussian_blur_frag_glsl,
				        NULL, NULL, NULL, 0, 0, 0);
			retval = GG.shaders.sep_gaussian_blur;
			break;
		case GPU_SHADER_SMOKE:
			if (!GG.shaders.smoke)
				GG.shaders.smoke = GPU_shader_create(
				        datatoc_gpu_shader_smoke_vert_glsl, datatoc_gpu_shader_smoke_frag_glsl,
				        NULL, NULL, NULL, 0, 0, 0);
			retval = GG.shaders.smoke;
			break;
		case GPU_SHADER_SMOKE_FIRE:
			if (!GG.shaders.smoke_fire)
				GG.shaders.smoke_fire = GPU_shader_create(
				        datatoc_gpu_shader_smoke_vert_glsl, datatoc_gpu_shader_smoke_frag_glsl,
				        NULL, NULL, NULL, 0, 0, 0);
			retval = GG.shaders.smoke_fire;
			break;
		case GPU_SHADER_SMOKE_COBA:
			if (!GG.shaders.smoke_coba)
				GG.shaders.smoke_coba = GPU_shader_create(
				        datatoc_gpu_shader_smoke_vert_glsl, datatoc_gpu_shader_smoke_frag_glsl,
				        NULL, NULL, "#define USE_COBA;\n", 0, 0, 0);
			retval = GG.shaders.smoke_coba;
			break;
		case GPU_SHADER_TEXT:
			if (!GG.shaders.text)
				GG.shaders.text = GPU_shader_create(
				        datatoc_gpu_shader_text_vert_glsl,
				        datatoc_gpu_shader_text_frag_glsl,
				        NULL, NULL, NULL, 0, 0, 0);
			retval = GG.shaders.text;
			break;
		case GPU_SHADER_EDGES_FRONT_BACK_PERSP:
			if (!GG.shaders.edges_front_back_persp)
				if (GLEW_VERSION_3_2) {
					/* this version is magical but slooow */
					GG.shaders.edges_front_back_persp = GPU_shader_create(
					        datatoc_gpu_shader_edges_front_back_persp_vert_glsl,
					        datatoc_gpu_shader_flat_color_frag_glsl,
					        datatoc_gpu_shader_edges_front_back_persp_geom_glsl,
					        NULL, NULL, 0, 0, 0);
				}
				else {
					GG.shaders.edges_front_back_persp = GPU_shader_create(
					        datatoc_gpu_shader_edges_front_back_persp_legacy_vert_glsl,
					        datatoc_gpu_shader_flat_color_alpha_test_0_frag_glsl,
					        NULL, NULL, NULL, 0, 0, 0);
				}
			retval = GG.shaders.edges_front_back_persp;
			break;
		case GPU_SHADER_EDGES_FRONT_BACK_ORTHO:
			if (!GG.shaders.edges_front_back_ortho)
				GG.shaders.edges_front_back_ortho = GPU_shader_create(
				        datatoc_gpu_shader_edges_front_back_ortho_vert_glsl,
				        datatoc_gpu_shader_flat_color_frag_glsl,
				        NULL, NULL, NULL, 0, 0, 0);
			retval = GG.shaders.edges_front_back_ortho;
			break;
		case GPU_SHADER_EDGES_OVERLAY_SIMPLE:
			if (!GG.shaders.edges_overlay_simple)
				GG.shaders.edges_overlay_simple = GPU_shader_create(
				        datatoc_gpu_shader_3D_vert_glsl,
				        datatoc_gpu_shader_edges_overlay_frag_glsl,
				        datatoc_gpu_shader_edges_overlay_simple_geom_glsl,
				        NULL, NULL, 0, 0, 0);
			retval = GG.shaders.edges_overlay_simple;
			break;
		case GPU_SHADER_EDGES_OVERLAY:
			if (!GG.shaders.edges_overlay)
				GG.shaders.edges_overlay = GPU_shader_create(
				        datatoc_gpu_shader_edges_overlay_vert_glsl,
				        datatoc_gpu_shader_edges_overlay_frag_glsl,
				        datatoc_gpu_shader_edges_overlay_geom_glsl,
				        NULL, NULL, 0, 0, 0);
			retval = GG.shaders.edges_overlay;
			break;
		case GPU_SHADER_2D_IMAGE_MASK_UNIFORM_COLOR:
			if (!GG.shaders.image_mask_uniform_color_2D)
				GG.shaders.image_mask_uniform_color_2D = GPU_shader_create(
				        datatoc_gpu_shader_3D_image_vert_glsl,
				        datatoc_gpu_shader_image_mask_uniform_color_frag_glsl,
				        NULL, NULL, NULL, 0, 0, 0);
			retval = GG.shaders.image_mask_uniform_color_2D;
			break;
		case GPU_SHADER_3D_IMAGE_MODULATE_ALPHA:
			if (!GG.shaders.image_modulate_alpha_3D)
				GG.shaders.image_modulate_alpha_3D = GPU_shader_create(
				        datatoc_gpu_shader_3D_image_vert_glsl,
				        datatoc_gpu_shader_image_modulate_alpha_frag_glsl,
				        NULL, NULL, NULL, 0, 0, 0);
			retval = GG.shaders.image_modulate_alpha_3D;
			break;
		case GPU_SHADER_3D_IMAGE_RECT_MODULATE_ALPHA:
			if (!GG.shaders.image_rect_modulate_alpha_3D)
				GG.shaders.image_rect_modulate_alpha_3D = GPU_shader_create(
				datatoc_gpu_shader_3D_image_vert_glsl,
				datatoc_gpu_shader_image_rect_modulate_alpha_frag_glsl,
				NULL, NULL, NULL, 0, 0, 0);
			retval = GG.shaders.image_rect_modulate_alpha_3D;
			break;
		case GPU_SHADER_3D_IMAGE_DEPTH:
			if (!GG.shaders.image_depth_3D)
				GG.shaders.image_depth_3D = GPU_shader_create(
				        datatoc_gpu_shader_3D_image_vert_glsl,
				        datatoc_gpu_shader_image_depth_linear_frag_glsl,
				        NULL, NULL, NULL, 0, 0, 0);
			retval = GG.shaders.image_depth_3D;
			break;
		case GPU_SHADER_2D_UNIFORM_COLOR:
			if (!GG.shaders.uniform_color_2D)
				GG.shaders.uniform_color_2D = GPU_shader_create(
				        datatoc_gpu_shader_2D_vert_glsl,
				        datatoc_gpu_shader_uniform_color_frag_glsl,
				        NULL, NULL, NULL, 0, 0, 0);
			retval = GG.shaders.uniform_color_2D;
			break;
		case GPU_SHADER_2D_FLAT_COLOR:
			if (!GG.shaders.flat_color_2D)
				GG.shaders.flat_color_2D = GPU_shader_create(
				        datatoc_gpu_shader_2D_flat_color_vert_glsl,
				        datatoc_gpu_shader_flat_color_frag_glsl,
				        NULL, NULL, NULL, 0, 0, 0);
			retval = GG.shaders.flat_color_2D;
			break;
		case GPU_SHADER_2D_SMOOTH_COLOR:
			if (!GG.shaders.smooth_color_2D)
				GG.shaders.smooth_color_2D = GPU_shader_create(
				        datatoc_gpu_shader_2D_smooth_color_vert_glsl,
				        datatoc_gpu_shader_2D_smooth_color_frag_glsl,
				        NULL, NULL, NULL, 0, 0, 0);
			retval = GG.shaders.smooth_color_2D;
			break;
		case GPU_SHADER_3D_UNIFORM_COLOR:
			if (!GG.shaders.uniform_color_3D)
				GG.shaders.uniform_color_3D = GPU_shader_create(
				        datatoc_gpu_shader_3D_vert_glsl,
				        datatoc_gpu_shader_uniform_color_frag_glsl,
				        NULL, NULL, NULL, 0, 0, 0);
			retval = GG.shaders.uniform_color_3D;
			break;
		case GPU_SHADER_3D_FLAT_COLOR:
			if (!GG.shaders.flat_color_3D)
				GG.shaders.flat_color_3D = GPU_shader_create(
				        datatoc_gpu_shader_3D_flat_color_vert_glsl,
				        datatoc_gpu_shader_flat_color_frag_glsl,
				        NULL, NULL, NULL, 0, 0, 0);
			retval = GG.shaders.flat_color_3D;
			break;
		case GPU_SHADER_3D_SMOOTH_COLOR:
			if (!GG.shaders.smooth_color_3D)
				GG.shaders.smooth_color_3D = GPU_shader_create(
				        datatoc_gpu_shader_3D_smooth_color_vert_glsl,
				        datatoc_gpu_shader_3D_smooth_color_frag_glsl,
				        NULL, NULL, NULL, 0, 0, 0);
			retval = GG.shaders.smooth_color_3D;
			break;
		case GPU_SHADER_3D_DEPTH_ONLY:
			if (!GG.shaders.depth_only_3D)
				GG.shaders.depth_only_3D = GPU_shader_create(
				        datatoc_gpu_shader_3D_vert_glsl,
				        datatoc_gpu_shader_depth_only_frag_glsl,
				        NULL, NULL, NULL, 0, 0, 0);
			retval = GG.shaders.depth_only_3D;
			break;
		case GPU_SHADER_3D_CLIPPED_UNIFORM_COLOR:
			if (!GG.shaders.clipped_uniform_color_3D)
				GG.shaders.clipped_uniform_color_3D = GPU_shader_create(
				        datatoc_gpu_shader_3D_clipped_uniform_color_vert_glsl,
				        datatoc_gpu_shader_uniform_color_frag_glsl,
				        NULL, NULL, NULL, 0, 0, 0);
			retval = GG.shaders.clipped_uniform_color_3D;
			break;
		case GPU_SHADER_2D_POINT_FIXED_SIZE_UNIFORM_COLOR:
			if (!GG.shaders.point_fixed_size_uniform_color_2D)
				GG.shaders.point_fixed_size_uniform_color_2D = GPU_shader_create(
				        datatoc_gpu_shader_2D_vert_glsl,
				        datatoc_gpu_shader_point_uniform_color_frag_glsl,
				        NULL, NULL, NULL, 0, 0, 0);
			retval = GG.shaders.point_fixed_size_uniform_color_2D;
			break;
		case GPU_SHADER_2D_POINT_VARYING_SIZE_VARYING_COLOR:
			if (!GG.shaders.point_varying_size_varying_color_2D)
				GG.shaders.point_varying_size_varying_color_2D = GPU_shader_create(
				        datatoc_gpu_shader_2D_point_varying_size_varying_color_vert_glsl,
				        datatoc_gpu_shader_point_varying_color_frag_glsl,
				        NULL, NULL, NULL, 0, 0, 0);
			retval = GG.shaders.point_varying_size_varying_color_2D;
			break;
		case GPU_SHADER_2D_POINT_UNIFORM_SIZE_UNIFORM_COLOR_SMOOTH:
			if (!GG.shaders.point_uniform_size_uniform_color_smooth_2D)
				GG.shaders.point_uniform_size_uniform_color_smooth_2D = GPU_shader_create(
				        datatoc_gpu_shader_2D_point_uniform_size_smooth_vert_glsl,
				        datatoc_gpu_shader_point_uniform_color_smooth_frag_glsl,
				        NULL, NULL, NULL, 0, 0, 0);
			retval = GG.shaders.point_uniform_size_uniform_color_smooth_2D;
			break;
		case GPU_SHADER_2D_POINT_UNIFORM_SIZE_UNIFORM_COLOR_OUTLINE_SMOOTH:
			if (!GG.shaders.point_uniform_size_uniform_color_outline_smooth_2D)
				GG.shaders.point_uniform_size_uniform_color_outline_smooth_2D = GPU_shader_create(
				        datatoc_gpu_shader_2D_point_uniform_size_outline_smooth_vert_glsl,
				        datatoc_gpu_shader_point_uniform_color_outline_smooth_frag_glsl,
				        NULL, NULL, NULL, 0, 0, 0);
			retval = GG.shaders.point_uniform_size_uniform_color_outline_smooth_2D;
			break;
		case GPU_SHADER_2D_POINT_UNIFORM_SIZE_VARYING_COLOR_OUTLINE_SMOOTH:
			if (!GG.shaders.point_uniform_size_varying_color_outline_smooth_2D)
				GG.shaders.point_uniform_size_varying_color_outline_smooth_2D = GPU_shader_create(
				        datatoc_gpu_shader_2D_point_uniform_size_varying_color_outline_smooth_vert_glsl,
				        datatoc_gpu_shader_point_varying_color_outline_smooth_frag_glsl,
				        NULL, NULL, NULL, 0, 0, 0);
			retval = GG.shaders.point_uniform_size_varying_color_outline_smooth_2D;
			break;
		case GPU_SHADER_3D_POINT_FIXED_SIZE_UNIFORM_COLOR:
			if (!GG.shaders.point_fixed_size_uniform_color_3D)
				GG.shaders.point_fixed_size_uniform_color_3D = GPU_shader_create(
				        datatoc_gpu_shader_3D_vert_glsl,
				        datatoc_gpu_shader_point_uniform_color_frag_glsl,
				        NULL, NULL, NULL, 0, 0, 0);
			retval = GG.shaders.point_fixed_size_uniform_color_3D;
			break;
		case GPU_SHADER_3D_POINT_FIXED_SIZE_VARYING_COLOR:
			if (!GG.shaders.point_fixed_size_varying_color_3D)
				GG.shaders.point_fixed_size_varying_color_3D = GPU_shader_create(
				        datatoc_gpu_shader_3D_point_fixed_size_varying_color_vert_glsl,
				        datatoc_gpu_shader_point_varying_color_frag_glsl,
				        NULL, NULL, NULL, 0, 0, 0);
			retval = GG.shaders.point_fixed_size_varying_color_3D;
			break;
		case GPU_SHADER_3D_POINT_VARYING_SIZE_UNIFORM_COLOR:
			if (!GG.shaders.point_varying_size_uniform_color_3D)
				GG.shaders.point_varying_size_uniform_color_3D = GPU_shader_create(
				        datatoc_gpu_shader_3D_point_varying_size_vert_glsl,
				        datatoc_gpu_shader_point_uniform_color_frag_glsl,
				        NULL, NULL, NULL, 0, 0, 0);
			retval = GG.shaders.point_varying_size_uniform_color_3D;
			break;
		case GPU_SHADER_3D_POINT_VARYING_SIZE_VARYING_COLOR:
			if (!GG.shaders.point_varying_size_varying_color_3D)
				GG.shaders.point_varying_size_varying_color_3D = GPU_shader_create(
				        datatoc_gpu_shader_3D_point_varying_size_varying_color_vert_glsl,
				        datatoc_gpu_shader_point_varying_color_frag_glsl,
				        NULL, NULL, NULL, 0, 0, 0);
			retval = GG.shaders.point_varying_size_varying_color_3D;
			break;
		case GPU_SHADER_3D_POINT_UNIFORM_SIZE_UNIFORM_COLOR_SMOOTH:
			if (!GG.shaders.point_uniform_size_uniform_color_smooth_3D)
				GG.shaders.point_uniform_size_uniform_color_smooth_3D = GPU_shader_create(
				        datatoc_gpu_shader_3D_point_uniform_size_smooth_vert_glsl,
				        datatoc_gpu_shader_point_uniform_color_smooth_frag_glsl,
				        NULL, NULL, NULL, 0, 0, 0);
			retval = GG.shaders.point_uniform_size_uniform_color_smooth_3D;
			break;
		case GPU_SHADER_3D_POINT_UNIFORM_SIZE_UNIFORM_COLOR_OUTLINE_SMOOTH:
			if (!GG.shaders.point_uniform_size_uniform_color_outline_smooth_3D)
				GG.shaders.point_uniform_size_uniform_color_outline_smooth_3D = GPU_shader_create(
				        datatoc_gpu_shader_3D_point_uniform_size_outline_smooth_vert_glsl,
				        datatoc_gpu_shader_point_uniform_color_outline_smooth_frag_glsl,
				        NULL, NULL, NULL, 0, 0, 0);
			retval = GG.shaders.point_uniform_size_uniform_color_outline_smooth_3D;
			break;
	}

	if (retval == NULL)
		printf("Unable to create a GPUShader for builtin shader: %u\n", shader);

	return retval;
}

#define MAX_DEFINES 100

GPUShader *GPU_shader_get_builtin_fx_shader(int effect, bool persp)
{
	int offset;
	char defines[MAX_DEFINES] = "";
	/* avoid shaders out of range */
	if (effect >= MAX_FX_SHADERS)
		return NULL;

	offset = 2 * effect;

	if (persp) {
		offset += 1;
		strcat(defines, "#define PERSP_MATRIX\n");
	}

	if (!GG.shaders.fx_shaders[offset]) {
		GPUShader *shader = NULL;

		switch (effect) {
			case GPU_SHADER_FX_SSAO:
				shader = GPU_shader_create(datatoc_gpu_shader_fx_vert_glsl, datatoc_gpu_shader_fx_ssao_frag_glsl, NULL, datatoc_gpu_shader_fx_lib_glsl, defines, 0, 0, 0);
				break;

			case GPU_SHADER_FX_DEPTH_OF_FIELD_PASS_ONE:
				strcat(defines, "#define FIRST_PASS\n");
				shader = GPU_shader_create(datatoc_gpu_shader_fx_dof_vert_glsl, datatoc_gpu_shader_fx_dof_frag_glsl, NULL, datatoc_gpu_shader_fx_lib_glsl, defines, 0, 0, 0);
				break;

			case GPU_SHADER_FX_DEPTH_OF_FIELD_PASS_TWO:
				strcat(defines, "#define SECOND_PASS\n");
				shader = GPU_shader_create(datatoc_gpu_shader_fx_dof_vert_glsl, datatoc_gpu_shader_fx_dof_frag_glsl, NULL, datatoc_gpu_shader_fx_lib_glsl, defines, 0, 0, 0);
				break;

			case GPU_SHADER_FX_DEPTH_OF_FIELD_PASS_THREE:
				strcat(defines, "#define THIRD_PASS\n");
				shader = GPU_shader_create(datatoc_gpu_shader_fx_dof_vert_glsl, datatoc_gpu_shader_fx_dof_frag_glsl, NULL, datatoc_gpu_shader_fx_lib_glsl, defines, 0, 0, 0);
				break;

			case GPU_SHADER_FX_DEPTH_OF_FIELD_PASS_FOUR:
				strcat(defines, "#define FOURTH_PASS\n");
				shader = GPU_shader_create(datatoc_gpu_shader_fx_dof_vert_glsl, datatoc_gpu_shader_fx_dof_frag_glsl, NULL, datatoc_gpu_shader_fx_lib_glsl, defines, 0, 0, 0);
				break;

			case GPU_SHADER_FX_DEPTH_OF_FIELD_PASS_FIVE:
				strcat(defines, "#define FIFTH_PASS\n");
				shader = GPU_shader_create(datatoc_gpu_shader_fx_dof_vert_glsl, datatoc_gpu_shader_fx_dof_frag_glsl, NULL, datatoc_gpu_shader_fx_lib_glsl, defines, 0, 0, 0);
				break;

			case GPU_SHADER_FX_DEPTH_OF_FIELD_HQ_PASS_ONE:
				strcat(defines, "#define FIRST_PASS\n");
				shader = GPU_shader_create(datatoc_gpu_shader_fx_dof_hq_vert_glsl, datatoc_gpu_shader_fx_dof_hq_frag_glsl, NULL, datatoc_gpu_shader_fx_lib_glsl, defines, 0, 0, 0);
				break;

			case GPU_SHADER_FX_DEPTH_OF_FIELD_HQ_PASS_TWO:
				strcat(defines, "#define SECOND_PASS\n");
				shader = GPU_shader_create(datatoc_gpu_shader_fx_dof_hq_vert_glsl, datatoc_gpu_shader_fx_dof_hq_frag_glsl, datatoc_gpu_shader_fx_dof_hq_geo_glsl, datatoc_gpu_shader_fx_lib_glsl,
				                           defines, GL_POINTS, GL_TRIANGLE_STRIP, 4);
				break;

			case GPU_SHADER_FX_DEPTH_OF_FIELD_HQ_PASS_THREE:
				strcat(defines, "#define THIRD_PASS\n");
				shader = GPU_shader_create(datatoc_gpu_shader_fx_dof_hq_vert_glsl, datatoc_gpu_shader_fx_dof_hq_frag_glsl, NULL, datatoc_gpu_shader_fx_lib_glsl, defines, 0, 0, 0);
				break;

			case GPU_SHADER_FX_DEPTH_RESOLVE:
				shader = GPU_shader_create(datatoc_gpu_shader_fx_vert_glsl, datatoc_gpu_shader_fx_depth_resolve_glsl, NULL, NULL, defines, 0, 0, 0);
				break;
		}

		GG.shaders.fx_shaders[offset] = shader;
		GPU_fx_shader_init_interface(shader, effect);
	}

	return GG.shaders.fx_shaders[offset];
}


void GPU_shader_free_builtin_shaders(void)
{
	if (GG.shaders.vsm_store) {
		GPU_shader_free(GG.shaders.vsm_store);
		GG.shaders.vsm_store = NULL;
	}

	if (GG.shaders.sep_gaussian_blur) {
		GPU_shader_free(GG.shaders.sep_gaussian_blur);
		GG.shaders.sep_gaussian_blur = NULL;
	}

	if (GG.shaders.smoke) {
		GPU_shader_free(GG.shaders.smoke);
		GG.shaders.smoke = NULL;
	}

	if (GG.shaders.smoke_fire) {
		GPU_shader_free(GG.shaders.smoke_fire);
		GG.shaders.smoke_fire = NULL;
	}

	if (GG.shaders.smoke_coba) {
		GPU_shader_free(GG.shaders.smoke_coba);
		GG.shaders.smoke_coba = NULL;
	}

	if (GG.shaders.text) {
		GPU_shader_free(GG.shaders.text);
		GG.shaders.text = NULL;
	}

	if (GG.shaders.edges_front_back_persp) {
		GPU_shader_free(GG.shaders.edges_front_back_persp);
		GG.shaders.edges_front_back_persp = NULL;
	}

	if (GG.shaders.edges_front_back_ortho) {
		GPU_shader_free(GG.shaders.edges_front_back_ortho);
		GG.shaders.edges_front_back_ortho = NULL;
	}

	if (GG.shaders.edges_overlay_simple) {
		GPU_shader_free(GG.shaders.edges_overlay_simple);
		GG.shaders.edges_overlay_simple = NULL;
	}

	if (GG.shaders.edges_overlay) {
		GPU_shader_free(GG.shaders.edges_overlay);
		GG.shaders.edges_overlay = NULL;
	}

	if (GG.shaders.image_mask_uniform_color_2D) {
		GPU_shader_free(GG.shaders.image_mask_uniform_color_2D);
		GG.shaders.image_mask_uniform_color_2D = NULL;
	}

	if (GG.shaders.image_modulate_alpha_3D) {
		GPU_shader_free(GG.shaders.image_modulate_alpha_3D);
		GG.shaders.image_modulate_alpha_3D = NULL;
	}

	if (GG.shaders.image_rect_modulate_alpha_3D) {
		GPU_shader_free(GG.shaders.image_rect_modulate_alpha_3D);
		GG.shaders.image_rect_modulate_alpha_3D = NULL;
	}

	if (GG.shaders.image_depth_3D) {
		GPU_shader_free(GG.shaders.image_depth_3D);
		GG.shaders.image_depth_3D = NULL;
	}

	if (GG.shaders.uniform_color_2D) {
		GPU_shader_free(GG.shaders.uniform_color_2D);
		GG.shaders.uniform_color_2D = NULL;
	}

	if (GG.shaders.flat_color_2D) {
		GPU_shader_free(GG.shaders.flat_color_2D);
		GG.shaders.flat_color_2D = NULL;
	}

	if (GG.shaders.smooth_color_2D) {
		GPU_shader_free(GG.shaders.smooth_color_2D);
		GG.shaders.smooth_color_2D = NULL;
	}

	if (GG.shaders.uniform_color_3D) {
		GPU_shader_free(GG.shaders.uniform_color_3D);
		GG.shaders.uniform_color_3D = NULL;
	}

	if (GG.shaders.flat_color_3D) {
		GPU_shader_free(GG.shaders.flat_color_3D);
		GG.shaders.flat_color_3D = NULL;
	}

	if (GG.shaders.smooth_color_3D) {
		GPU_shader_free(GG.shaders.smooth_color_3D);
		GG.shaders.smooth_color_3D = NULL;
	}

<<<<<<< HEAD
	if (GG.shaders.clipped_uniform_color_3D) {
		GPU_shader_free(GG.shaders.clipped_uniform_color_3D);
		GG.shaders.clipped_uniform_color_3D = NULL;
=======
	if (GG.shaders.depth_only_3D) {
		GPU_shader_free(GG.shaders.depth_only_3D);
		GG.shaders.depth_only_3D = NULL;
>>>>>>> 2b726b05
	}

	if (GG.shaders.point_fixed_size_uniform_color_2D) {
		GPU_shader_free(GG.shaders.point_fixed_size_uniform_color_2D);
		GG.shaders.point_fixed_size_uniform_color_2D = NULL;
	}

	if (GG.shaders.point_varying_size_varying_color_2D) {
		GPU_shader_free(GG.shaders.point_varying_size_varying_color_2D);
		GG.shaders.point_varying_size_varying_color_2D = NULL;
	}

	if (GG.shaders.point_uniform_size_uniform_color_smooth_2D) {
		GPU_shader_free(GG.shaders.point_uniform_size_uniform_color_smooth_2D);
		GG.shaders.point_uniform_size_uniform_color_smooth_2D = NULL;
	}

	if (GG.shaders.point_uniform_size_uniform_color_outline_smooth_2D) {
		GPU_shader_free(GG.shaders.point_uniform_size_uniform_color_outline_smooth_2D);
		GG.shaders.point_uniform_size_uniform_color_outline_smooth_2D = NULL;
	}

	if (GG.shaders.point_uniform_size_varying_color_outline_smooth_2D) {
		GPU_shader_free(GG.shaders.point_uniform_size_varying_color_outline_smooth_2D);
		GG.shaders.point_uniform_size_varying_color_outline_smooth_2D = NULL;
	}

	if (GG.shaders.point_fixed_size_uniform_color_3D) {
		GPU_shader_free(GG.shaders.point_fixed_size_uniform_color_3D);
		GG.shaders.point_fixed_size_uniform_color_3D = NULL;
	}

	if (GG.shaders.point_fixed_size_varying_color_3D) {
		GPU_shader_free(GG.shaders.point_fixed_size_varying_color_3D);
		GG.shaders.point_fixed_size_varying_color_3D = NULL;
	}

	if (GG.shaders.point_varying_size_uniform_color_3D) {
		GPU_shader_free(GG.shaders.point_varying_size_uniform_color_3D);
		GG.shaders.point_varying_size_uniform_color_3D = NULL;
	}

	if (GG.shaders.point_varying_size_varying_color_3D) {
		GPU_shader_free(GG.shaders.point_varying_size_varying_color_3D);
		GG.shaders.point_varying_size_varying_color_3D = NULL;
	}

	if (GG.shaders.point_uniform_size_uniform_color_smooth_3D) {
		GPU_shader_free(GG.shaders.point_uniform_size_uniform_color_smooth_3D);
		GG.shaders.point_uniform_size_uniform_color_smooth_3D = NULL;
	}

	if (GG.shaders.point_uniform_size_uniform_color_outline_smooth_3D) {
		GPU_shader_free(GG.shaders.point_uniform_size_uniform_color_outline_smooth_3D);
		GG.shaders.point_uniform_size_uniform_color_outline_smooth_3D = NULL;
	}

	for (int i = 0; i < 2 * MAX_FX_SHADERS; ++i) {
		if (GG.shaders.fx_shaders[i]) {
			GPU_shader_free(GG.shaders.fx_shaders[i]);
			GG.shaders.fx_shaders[i] = NULL;
		}
	}
}<|MERGE_RESOLUTION|>--- conflicted
+++ resolved
@@ -1098,15 +1098,14 @@
 		GG.shaders.smooth_color_3D = NULL;
 	}
 
-<<<<<<< HEAD
+	if (GG.shaders.depth_only_3D) {
+		GPU_shader_free(GG.shaders.depth_only_3D);
+		GG.shaders.depth_only_3D = NULL;
+	}
+
 	if (GG.shaders.clipped_uniform_color_3D) {
 		GPU_shader_free(GG.shaders.clipped_uniform_color_3D);
 		GG.shaders.clipped_uniform_color_3D = NULL;
-=======
-	if (GG.shaders.depth_only_3D) {
-		GPU_shader_free(GG.shaders.depth_only_3D);
-		GG.shaders.depth_only_3D = NULL;
->>>>>>> 2b726b05
 	}
 
 	if (GG.shaders.point_fixed_size_uniform_color_2D) {
