/*
 * $Id$
 *
 * ***** BEGIN GPL LICENSE BLOCK *****
 *
 * This program is free software; you can redistribute it and/or
 * modify it under the terms of the GNU General Public License
 * as published by the Free Software Foundation; either version 2
 * of the License, or (at your option) any later version.
 *
 * This program is distributed in the hope that it will be useful,
 * but WITHOUT ANY WARRANTY; without even the implied warranty of
 * MERCHANTABILITY or FITNESS FOR A PARTICULAR PURPOSE.  See the
 * GNU General Public License for more details.
 *
 * You should have received a copy of the GNU General Public License
 * along with this program; if not, write to the Free Software Foundation,
 * Inc., 51 Franklin Street, Fifth Floor, Boston, MA 02110-1301, USA.
 *
 * The Original Code is Copyright (C) 2001-2002 by NaN Holding BV.
 * All rights reserved.
 *
 * Contributor(s): Blender Foundation, full recode and added functions
 *
 * ***** END GPL LICENSE BLOCK *****
 */

/** \file blender/editors/space_view3d/drawobject.c
 *  \ingroup spview3d
 */


#include <string.h>
#include <math.h>

#include "MEM_guardedalloc.h"

#include "DNA_camera_types.h"
#include "DNA_curve_types.h"
#include "DNA_constraint_types.h" // for drawing constraint
#include "DNA_lamp_types.h"
#include "DNA_lattice_types.h"
#include "DNA_material_types.h"
#include "DNA_meshdata_types.h"
#include "DNA_meta_types.h"
#include "DNA_scene_types.h"
#include "DNA_smoke_types.h"
#include "DNA_speaker_types.h"
#include "DNA_world_types.h"
#include "DNA_armature_types.h"

#include "BLI_blenlib.h"
#include "BLI_math.h"
#include "BLI_editVert.h"
#include "BLI_edgehash.h"
#include "BLI_rand.h"
#include "BLI_utildefines.h"

#include "BKE_anim.h"			//for the where_on_path function
#include "BKE_constraint.h" // for the get_constraint_target function
#include "BKE_DerivedMesh.h"
#include "BKE_deform.h"
#include "BKE_displist.h"
#include "BKE_font.h"
#include "BKE_global.h"
#include "BKE_image.h"
#include "BKE_key.h"
#include "BKE_lattice.h"
#include "BKE_mesh.h"
#include "BKE_material.h"
#include "BKE_mball.h"
#include "BKE_modifier.h"
#include "BKE_object.h"
#include "BKE_paint.h"
#include "BKE_particle.h"
#include "BKE_pointcache.h"
#include "BKE_unit.h"

#include "smoke_API.h"

#include "IMB_imbuf.h"
#include "IMB_imbuf_types.h"

#include "BIF_gl.h"
#include "BIF_glutil.h"

#include "GPU_draw.h"
#include "GPU_extensions.h"

#include "ED_mesh.h"
#include "ED_particle.h"
#include "ED_screen.h"
#include "ED_sculpt.h"
#include "ED_types.h"
#include "ED_curve.h" /* for ED_curve_editnurbs */

#include "UI_resources.h"

#include "WM_api.h"
#include "wm_subwindow.h"
#include "BLF_api.h"

#include "view3d_intern.h"	// own include


/* this condition has been made more complex since editmode can draw textures */
#define CHECK_OB_DRAWTEXTURE(vd, dt) \
((vd->drawtype==OB_TEXTURE && dt>OB_SOLID) || \
	(vd->drawtype==OB_SOLID && vd->flag2 & V3D_SOLID_TEX))

static void draw_bounding_volume(Scene *scene, Object *ob);

static void drawcube_size(float size);
static void drawcircle_size(float size);
static void draw_empty_sphere(float size);
static void draw_empty_cone(float size);

static int check_ob_drawface_dot(Scene *sce, View3D *vd, char dt)
{
	if((sce->toolsettings->selectmode & SCE_SELECT_FACE) == 0)
		return 0;

	if(G.f & G_BACKBUFSEL)
		return 0;

	if((vd->flag & V3D_ZBUF_SELECT) == 0)
		return 1;

	/* if its drawing textures with zbuf sel, then dont draw dots */
	if(dt==OB_TEXTURE && vd->drawtype==OB_TEXTURE)
		return 0;

	if(vd->drawtype>=OB_SOLID && vd->flag2 & V3D_SOLID_TEX)
		return 0;

	return 1;
}

/* ************* only use while object drawing **************
 * or after running ED_view3d_init_mats_rv3d
 * */
static void view3d_project_short_clip(ARegion *ar, float *vec, short *adr, int local)
{
	RegionView3D *rv3d= ar->regiondata;
	float fx, fy, vec4[4];
	
	adr[0]= IS_CLIPPED;
	
	/* clipplanes in eye space */
	if(rv3d->rflag & RV3D_CLIPPING) {
		if(ED_view3d_test_clipping(rv3d, vec, local))
			return;
	}
	
	copy_v3_v3(vec4, vec);
	vec4[3]= 1.0;
	
	mul_m4_v4(rv3d->persmatob, vec4);
	
	/* clipplanes in window space */
	if( vec4[3] > (float)BL_NEAR_CLIP ) {	/* is the NEAR clipping cutoff for picking */
		fx= (ar->winx/2)*(1 + vec4[0]/vec4[3]);
		
		if( fx>0 && fx<ar->winx) {
			
			fy= (ar->winy/2)*(1 + vec4[1]/vec4[3]);
			
			if(fy > 0.0f && fy < (float)ar->winy) {
				adr[0]= (short)floorf(fx);
				adr[1]= (short)floorf(fy);
			}
		}
	}
}

/* only use while object drawing */
static void view3d_project_short_noclip(ARegion *ar, float *vec, short *adr)
{
	RegionView3D *rv3d= ar->regiondata;
	float fx, fy, vec4[4];
	
	adr[0]= IS_CLIPPED;
	
	copy_v3_v3(vec4, vec);
	vec4[3]= 1.0;
	
	mul_m4_v4(rv3d->persmatob, vec4);
	
	if( vec4[3] > (float)BL_NEAR_CLIP ) {	/* is the NEAR clipping cutoff for picking */
		fx= (ar->winx/2)*(1 + vec4[0]/vec4[3]);
		
		if( fx>-32700 && fx<32700) {
			
			fy= (ar->winy/2)*(1 + vec4[1]/vec4[3]);
			
			if(fy > -32700.0f && fy < 32700.0f) {
				adr[0]= (short)floorf(fx);
				adr[1]= (short)floorf(fy);
			}
		}
	}
}

/* ************************ */

/* check for glsl drawing */

int draw_glsl_material(Scene *scene, Object *ob, View3D *v3d, int dt)
{
	if(!GPU_glsl_support())
		return 0;
	if(G.f & G_PICKSEL)
		return 0;
	if(!CHECK_OB_DRAWTEXTURE(v3d, dt))
		return 0;
	if(ob==OBACT && (ob && ob->mode & OB_MODE_WEIGHT_PAINT))
		return 0;
	
	return (scene->gm.matmode == GAME_MAT_GLSL) && (dt > OB_SOLID);
}

static int check_material_alpha(Base *base, Mesh *me, int glsl)
{
	if(base->flag & OB_FROMDUPLI)
		return 0;

	if(G.f & G_PICKSEL)
		return 0;
			
	if(me->edit_mesh)
		return 0;
	
	return (glsl || (base->object->dtx & OB_DRAWTRANSP));
}

	/***/
static unsigned int colortab[24]=
	{0x0,		0xFF88FF, 0xFFBBFF, 
	 0x403000,	0xFFFF88, 0xFFFFBB, 
	 0x104040,	0x66CCCC, 0x77CCCC, 
	 0x104010,	0x55BB55, 0x66FF66, 
	 0xFFFFFF
};


static float cube[8][3] = {
	{-1.0, -1.0, -1.0},
	{-1.0, -1.0,  1.0},
	{-1.0,  1.0,  1.0},
	{-1.0,  1.0, -1.0},
	{ 1.0, -1.0, -1.0},
	{ 1.0, -1.0,  1.0},
	{ 1.0,  1.0,  1.0},
	{ 1.0,  1.0, -1.0},
};

/* ----------------- OpenGL Circle Drawing - Tables for Optimised Drawing Speed ------------------ */
/* 32 values of sin function (still same result!) */
static float sinval[32] = {
	0.00000000,
	0.20129852,
	0.39435585,
	0.57126821,
	0.72479278,
	0.84864425,
	0.93775213,
	0.98846832,
	0.99871650,
	0.96807711,
	0.89780453,
	0.79077573,
	0.65137248,
	0.48530196,
	0.29936312,
	0.10116832,
	-0.10116832,
	-0.29936312,
	-0.48530196,
	-0.65137248,
	-0.79077573,
	-0.89780453,
	-0.96807711,
	-0.99871650,
	-0.98846832,
	-0.93775213,
	-0.84864425,
	-0.72479278,
	-0.57126821,
	-0.39435585,
	-0.20129852,
	0.00000000
};

/* 32 values of cos function (still same result!) */
static float cosval[32] ={
	1.00000000,
	0.97952994,
	0.91895781,
	0.82076344,
	0.68896691,
	0.52896401,
	0.34730525,
	0.15142777,
	-0.05064916,
	-0.25065253,
	-0.44039415,
	-0.61210598,
	-0.75875812,
	-0.87434661,
	-0.95413925,
	-0.99486932,
	-0.99486932,
	-0.95413925,
	-0.87434661,
	-0.75875812,
	-0.61210598,
	-0.44039415,
	-0.25065253,
	-0.05064916,
	0.15142777,
	0.34730525,
	0.52896401,
	0.68896691,
	0.82076344,
	0.91895781,
	0.97952994,
	1.00000000
};

static void draw_xyz_wire(const float c[3], float size, int axis)
{
	float v1[3]= {0.f, 0.f, 0.f}, v2[3] = {0.f, 0.f, 0.f};
	float dim = size * 0.1f;
	float dx[3], dy[3], dz[3];

	dx[0]=dim; dx[1]=0.f; dx[2]=0.f;
	dy[0]=0.f; dy[1]=dim; dy[2]=0.f;
	dz[0]=0.f; dz[1]=0.f; dz[2]=dim;

	switch(axis) {
		case 0:		/* x axis */
			glBegin(GL_LINES);
			
			/* bottom left to top right */
			sub_v3_v3v3(v1, c, dx);
			sub_v3_v3(v1, dy);
			add_v3_v3v3(v2, c, dx);
			add_v3_v3(v2, dy);
			
			glVertex3fv(v1);
			glVertex3fv(v2);
			
			/* top left to bottom right */
			mul_v3_fl(dy, 2.f);
			add_v3_v3(v1, dy);
			sub_v3_v3(v2, dy);
			
			glVertex3fv(v1);
			glVertex3fv(v2);
			
			glEnd();
			break;
		case 1:		/* y axis */
			glBegin(GL_LINES);
			
			/* bottom left to top right */
			mul_v3_fl(dx, 0.75f);
			sub_v3_v3v3(v1, c, dx);
			sub_v3_v3(v1, dy);
			add_v3_v3v3(v2, c, dx);
			add_v3_v3(v2, dy);
			
			glVertex3fv(v1);
			glVertex3fv(v2);
			
			/* top left to center */
			mul_v3_fl(dy, 2.f);
			add_v3_v3(v1, dy);
			copy_v3_v3(v2, c);
			
			glVertex3fv(v1);
			glVertex3fv(v2);
			
			glEnd();
			break;
		case 2:		/* z axis */
			glBegin(GL_LINE_STRIP);
			
			/* start at top left */
			sub_v3_v3v3(v1, c, dx);
			add_v3_v3v3(v1, c, dz);
			
			glVertex3fv(v1);
			
			mul_v3_fl(dx, 2.f);
			add_v3_v3(v1, dx);

			glVertex3fv(v1);
			
			mul_v3_fl(dz, 2.f);
			sub_v3_v3(v1, dx);
			sub_v3_v3(v1, dz);
			
			glVertex3fv(v1);
			
			add_v3_v3(v1, dx);
		
			glVertex3fv(v1);
			
			glEnd();
			break;
	}
	
}

void drawaxes(float size, char drawtype)
{
	int axis;
	float v1[3]= {0.0, 0.0, 0.0};
	float v2[3]= {0.0, 0.0, 0.0};
	float v3[3]= {0.0, 0.0, 0.0};
	
	switch(drawtype) {
	
	case OB_PLAINAXES:
		for (axis=0; axis<3; axis++) {
			glBegin(GL_LINES);
			
			v1[axis]= size;
			v2[axis]= -size;
			glVertex3fv(v1);
			glVertex3fv(v2);

			/* reset v1 & v2 to zero */
			v1[axis]= v2[axis]= 0.0f;

			glEnd();
		}
		break;
	case OB_SINGLE_ARROW:
	
		glBegin(GL_LINES);
		/* in positive z direction only */
		v1[2]= size;
		glVertex3fv(v1);
		glVertex3fv(v2);
		glEnd();
		
		/* square pyramid */
		glBegin(GL_TRIANGLES);
		
		v2[0]= size * 0.035f; v2[1] = size * 0.035f;
		v3[0]= size * -0.035f; v3[1] = size * 0.035f;
		v2[2]= v3[2]= size * 0.75f;
		
		for (axis=0; axis<4; axis++) {
			if (axis % 2 == 1) {
				v2[0] = -v2[0];
				v3[1] = -v3[1];
			} else {
				v2[1] = -v2[1];
				v3[0] = -v3[0];
			}
			
			glVertex3fv(v1);
			glVertex3fv(v2);
			glVertex3fv(v3);
			
		}
		glEnd();
		
		break;
	case OB_CUBE:
		drawcube_size(size);
		break;
		
	case OB_CIRCLE:
		drawcircle_size(size);
		break;
	
	case OB_EMPTY_SPHERE:
		draw_empty_sphere(size);
		break;

	case OB_EMPTY_CONE:
		draw_empty_cone(size);
		break;

	case OB_ARROWS:
	default:
		for (axis=0; axis<3; axis++) {
			const int arrow_axis= (axis==0) ? 1:0;

			glBegin(GL_LINES);
			
			v2[axis]= size;
			glVertex3fv(v1);
			glVertex3fv(v2);
				
			v1[axis]= size*0.85f;
			v1[arrow_axis]= -size*0.08f;
			glVertex3fv(v1);
			glVertex3fv(v2);
				
			v1[arrow_axis]= size*0.08f;
			glVertex3fv(v1);
			glVertex3fv(v2);
			
			glEnd();
				
			v2[axis]+= size*0.125f;
			
			draw_xyz_wire(v2, size, axis);
			
			
			/* reset v1 & v2 to zero */
			v1[arrow_axis]= v1[axis]= v2[axis]= 0.0f;
		}
		break;
	}
}


/* Function to draw an Image on a empty Object */
static void draw_empty_image(Object *ob)
{
	Image *ima = (Image*)ob->data;
	ImBuf *ibuf = ima ? BKE_image_get_ibuf(ima, NULL) : NULL;

	float scale, ofs_x, ofs_y, sca_x, sca_y;
	int ima_x, ima_y;

	if(ibuf && (ibuf->rect == NULL) && (ibuf->rect_float != NULL)) {
		IMB_rect_from_float(ibuf);
	}

	/* Get the buffer dimensions so we can fallback to fake ones */
	if(ibuf && ibuf->rect) {
		ima_x= ibuf->x;
		ima_y= ibuf->y;
	}
	else {
		ima_x= 1;
		ima_y= 1;
	}

	/* Get the image aspect even if the buffer is invalid */
	if(ima) {
		if(ima->aspx > ima->aspy) {
			sca_x= 1.0f;
			sca_y= ima->aspy / ima->aspx;
		}
		else if(ima->aspx < ima->aspy) {
			sca_x= ima->aspx / ima->aspy;
			sca_y= 1.0f;
		}
		else {
			sca_x= 1.0f;
			sca_y= 1.0f;
		}
	}
	else {
		sca_x= 1.0f;
		sca_y= 1.0f;
	}

	/* Calculate the scale center based on objects origin */
	ofs_x= ob->ima_ofs[0] * ima_x;
	ofs_y= ob->ima_ofs[1] * ima_y;

	glMatrixMode(GL_MODELVIEW);
	glPushMatrix();

	/* Make sure we are drawing at the origin */
	glTranslatef(0.0f,  0.0f,  0.0f);

	/* Calculate Image scale */
	scale= (ob->empty_drawsize / (float)MAX2(ima_x * sca_x, ima_y * sca_y));

	/* Set the object scale */
	glScalef(scale * sca_x, scale * sca_y, 1.0f);

	if(ibuf && ibuf->rect) {
		/* Setup GL params */
		glEnable(GL_BLEND);
		glBlendFunc(GL_SRC_ALPHA,  GL_ONE_MINUS_SRC_ALPHA);

		/* Use the object color and alpha */
		glColor4fv(ob->col);

		/* Draw the Image on the screen */
		glaDrawPixelsTex(ofs_x, ofs_y, ima_x, ima_y, GL_UNSIGNED_BYTE, ibuf->rect);
		glPixelTransferf(GL_ALPHA_SCALE, 1.0f);

		glDisable(GL_BLEND);
	}

	UI_ThemeColor((ob->flag & SELECT) ? TH_SELECT : TH_WIRE);

	/* Calculate the outline vertex positions */
	glBegin(GL_LINE_LOOP);
	glVertex2f(ofs_x, ofs_y);
	glVertex2f(ofs_x + ima_x, ofs_y);
	glVertex2f(ofs_x + ima_x, ofs_y + ima_y);
	glVertex2f(ofs_x, ofs_y + ima_y);
	glEnd();

	/* Reset GL settings */
	glMatrixMode(GL_MODELVIEW);
	glPopMatrix();
}

void drawcircball(int mode, const float cent[3], float rad, float tmat[][4])
{
	float vec[3], vx[3], vy[3];
	int a, tot=32;

	mul_v3_v3fl(vx, tmat[0], rad);
	mul_v3_v3fl(vy, tmat[1], rad);

	glBegin(mode);
	for(a=0; a<tot; a++) {
		vec[0]= cent[0] + *(sinval+a) * vx[0] + *(cosval+a) * vy[0];
		vec[1]= cent[1] + *(sinval+a) * vx[1] + *(cosval+a) * vy[1];
		vec[2]= cent[2] + *(sinval+a) * vx[2] + *(cosval+a) * vy[2];
		glVertex3fv(vec);
	}
	glEnd();
}

/* circle for object centers, special_color is for library or ob users */
static void drawcentercircle(View3D *v3d, RegionView3D *rv3d, const float co[3], int selstate, int special_color)
{
	const float size= ED_view3d_pixel_size(rv3d, co) * (float)U.obcenter_dia * 0.5f;

	/* using gldepthfunc guarantees that it does write z values, but not checks for it, so centers remain visible independt order of drawing */
	if(v3d->zbuf)  glDepthFunc(GL_ALWAYS);
	glEnable(GL_BLEND);
	
	if(special_color) {
		if (selstate==ACTIVE || selstate==SELECT) glColor4ub(0x88, 0xFF, 0xFF, 155);

		else glColor4ub(0x55, 0xCC, 0xCC, 155);
	}
	else {
		if (selstate == ACTIVE) UI_ThemeColorShadeAlpha(TH_ACTIVE, 0, -80);
		else if (selstate == SELECT) UI_ThemeColorShadeAlpha(TH_SELECT, 0, -80);
		else if (selstate == DESELECT) UI_ThemeColorShadeAlpha(TH_TRANSFORM, 0, -80);
	}
	drawcircball(GL_POLYGON, co, size, rv3d->viewinv);
	
	UI_ThemeColorShadeAlpha(TH_WIRE, 0, -30);
	drawcircball(GL_LINE_LOOP, co, size, rv3d->viewinv);
	
	glDisable(GL_BLEND);
	if(v3d->zbuf)  glDepthFunc(GL_LEQUAL);
}

/* *********** text drawing for object/particles/armature ************* */
static ListBase CachedText[3];
static int CachedTextLevel= 0;

typedef struct ViewCachedString {
	struct ViewCachedString *next, *prev;
	float vec[3];
	union {
		unsigned char ub[4];
		int pack;
	} col;
	short sco[2];
	short xoffs;
	short flag;
	int str_len, pad;
	/* str is allocated past the end */
} ViewCachedString;

void view3d_cached_text_draw_begin(void)
{
	ListBase *strings= &CachedText[CachedTextLevel];
	strings->first= strings->last= NULL;
	CachedTextLevel++;
}

void view3d_cached_text_draw_add(const float co[3], const char *str, short xoffs, short flag, const unsigned char col[4])
{
	int alloc_len= strlen(str) + 1;
	ListBase *strings= &CachedText[CachedTextLevel-1];
	ViewCachedString *vos= MEM_callocN(sizeof(ViewCachedString) + alloc_len, "ViewCachedString");

	BLI_addtail(strings, vos);
	copy_v3_v3(vos->vec, co);
	vos->col.pack= *((int *)col);
	vos->xoffs= xoffs;
	vos->flag= flag;
	vos->str_len= alloc_len-1;

	/* allocate past the end */
	memcpy(++vos, str, alloc_len);
}

void view3d_cached_text_draw_end(View3D *v3d, ARegion *ar, int depth_write, float mat[][4])
{
	RegionView3D *rv3d= ar->regiondata;
	ListBase *strings= &CachedText[CachedTextLevel-1];
	ViewCachedString *vos;
	int a, tot= 0;
	
	/* project first and test */
	for(vos= strings->first; vos; vos= vos->next) {
		if(mat && !(vos->flag & V3D_CACHE_TEXT_WORLDSPACE))
			mul_m4_v3(mat, vos->vec);
		view3d_project_short_clip(ar, vos->vec, vos->sco, 0);
		if(vos->sco[0]!=IS_CLIPPED)
			tot++;
	}

	if(tot) {
		int col_pack_prev= 0;

#if 0
		bglMats mats; /* ZBuffer depth vars */
		double ux, uy, uz;
		float depth;

		if(v3d->zbuf)
			bgl_get_mats(&mats);
#endif
		if(rv3d->rflag & RV3D_CLIPPING)
			for(a=0; a<6; a++)
				glDisable(GL_CLIP_PLANE0+a);
		
		glMatrixMode(GL_PROJECTION);
		glPushMatrix();
		glMatrixMode(GL_MODELVIEW);
		glPushMatrix();
		ED_region_pixelspace(ar);
		
		if(depth_write) {
			if(v3d->zbuf) glDisable(GL_DEPTH_TEST);
		}
		else glDepthMask(0);
		
		for(vos= strings->first; vos; vos= vos->next) {
#if 0       // too slow, reading opengl info while drawing is very bad, better to see if we cn use the zbuffer while in pixel space - campbell
			if(v3d->zbuf && (vos->flag & V3D_CACHE_TEXT_ZBUF)) {
				gluProject(vos->vec[0], vos->vec[1], vos->vec[2], mats.modelview, mats.projection, (GLint *)mats.viewport, &ux, &uy, &uz);
				glReadPixels(ar->winrct.xmin+vos->mval[0]+vos->xoffs, ar->winrct.ymin+vos->mval[1], 1, 1, GL_DEPTH_COMPONENT, GL_FLOAT, &depth);

				if(uz > depth)
					continue;
			}
#endif
			if(vos->sco[0]!=IS_CLIPPED) {
				const char *str= (char *)(vos+1);

				if(col_pack_prev != vos->col.pack) {
					glColor3ubv(vos->col.ub);
					col_pack_prev= vos->col.pack;
				}
				if(vos->flag & V3D_CACHE_TEXT_ASCII) {
					BLF_draw_default_ascii((float)vos->sco[0]+vos->xoffs, (float)vos->sco[1], (depth_write)? 0.0f: 2.0f, str, vos->str_len);
				}
				else {
					BLF_draw_default((float)vos->sco[0]+vos->xoffs, (float)vos->sco[1], (depth_write)? 0.0f: 2.0f, str, vos->str_len);
				}
			}
		}
		
		if(depth_write) {
			if(v3d->zbuf) glEnable(GL_DEPTH_TEST);
		}
		else glDepthMask(1);
		
		glMatrixMode(GL_PROJECTION);
		glPopMatrix();
		glMatrixMode(GL_MODELVIEW);
		glPopMatrix();

		if(rv3d->rflag & RV3D_CLIPPING)
			for(a=0; a<6; a++)
				glEnable(GL_CLIP_PLANE0+a);
	}
	
	if(strings->first) 
		BLI_freelistN(strings);
	
	CachedTextLevel--;
}

/* ******************** primitive drawing ******************* */

static void drawcube(void)
{

	glBegin(GL_LINE_STRIP);
		glVertex3fv(cube[0]); glVertex3fv(cube[1]);glVertex3fv(cube[2]); glVertex3fv(cube[3]);
		glVertex3fv(cube[0]); glVertex3fv(cube[4]);glVertex3fv(cube[5]); glVertex3fv(cube[6]);
		glVertex3fv(cube[7]); glVertex3fv(cube[4]);
	glEnd();

	glBegin(GL_LINE_STRIP);
		glVertex3fv(cube[1]); glVertex3fv(cube[5]);
	glEnd();

	glBegin(GL_LINE_STRIP);
		glVertex3fv(cube[2]); glVertex3fv(cube[6]);
	glEnd();

	glBegin(GL_LINE_STRIP);
		glVertex3fv(cube[3]); glVertex3fv(cube[7]);
	glEnd();
}

/* draws a cube on given the scaling of the cube, assuming that 
 * all required matrices have been set (used for drawing empties)
 */
static void drawcube_size(float size)
{
	glBegin(GL_LINE_STRIP);
		glVertex3f(-size,-size,-size); glVertex3f(-size,-size,size);glVertex3f(-size,size,size); glVertex3f(-size,size,-size);
		glVertex3f(-size,-size,-size); glVertex3f(size,-size,-size);glVertex3f(size,-size,size); glVertex3f(size,size,size);
		glVertex3f(size,size,-size); glVertex3f(size,-size,-size);
	glEnd();

	glBegin(GL_LINE_STRIP);
		glVertex3f(-size,-size,size); glVertex3f(size,-size,size);
	glEnd();

	glBegin(GL_LINE_STRIP);
		glVertex3f(-size,size,size); glVertex3f(size,size,size);
	glEnd();

	glBegin(GL_LINE_STRIP);
		glVertex3f(-size,size,-size); glVertex3f(size,size,-size);
	glEnd();
}

/* this is an unused (old) cube-drawing function based on a given size */
#if 0
static void drawcube_size(float *size)
{

	glPushMatrix();
	glScalef(size[0],  size[1],  size[2]);
	

	glBegin(GL_LINE_STRIP);
		glVertex3fv(cube[0]); glVertex3fv(cube[1]);glVertex3fv(cube[2]); glVertex3fv(cube[3]);
		glVertex3fv(cube[0]); glVertex3fv(cube[4]);glVertex3fv(cube[5]); glVertex3fv(cube[6]);
		glVertex3fv(cube[7]); glVertex3fv(cube[4]);
	glEnd();

	glBegin(GL_LINE_STRIP);
		glVertex3fv(cube[1]); glVertex3fv(cube[5]);
	glEnd();

	glBegin(GL_LINE_STRIP);
		glVertex3fv(cube[2]); glVertex3fv(cube[6]);
	glEnd();

	glBegin(GL_LINE_STRIP);
		glVertex3fv(cube[3]); glVertex3fv(cube[7]);
	glEnd();
	
	glPopMatrix();
}
#endif

static void drawshadbuflimits(Lamp *la, float mat[][4])
{
	float sta[3], end[3], lavec[3];

	negate_v3_v3(lavec, mat[2]);
	normalize_v3(lavec);

	madd_v3_v3v3fl(sta, mat[3], lavec, la->clipsta);
	madd_v3_v3v3fl(end, mat[3], lavec, la->clipend);

	glBegin(GL_LINE_STRIP);
		glVertex3fv(sta);
		glVertex3fv(end);
	glEnd();

	glPointSize(3.0);
	bglBegin(GL_POINTS);
	bglVertex3fv(sta);
	bglVertex3fv(end);
	bglEnd();
	glPointSize(1.0);
}



static void spotvolume(float *lvec, float *vvec, float inp)
{
	/* camera is at 0,0,0 */
	float temp[3],plane[3],mat1[3][3],mat2[3][3],mat3[3][3],mat4[3][3],q[4],co,si,angle;

	normalize_v3(lvec);
	normalize_v3(vvec);				/* is this the correct vector ? */

	cross_v3_v3v3(temp,vvec,lvec);		/* equation for a plane through vvec en lvec */
	cross_v3_v3v3(plane,lvec,temp);		/* a plane perpendicular to this, parrallel with lvec */

	/* vectors are exactly aligned, use the X axis, this is arbitrary */
	if(normalize_v3(plane) == 0.0f)
		plane[1]= 1.0f;

	/* now we've got two equations: one of a cone and one of a plane, but we have
	three unknowns. We remove one unkown by rotating the plane to z=0 (the plane normal) */

	/* rotate around cross product vector of (0,0,1) and plane normal, dot product degrees */
	/* according definition, we derive cross product is (plane[1],-plane[0],0), en cos = plane[2]);*/

	/* translating this comment to english didnt really help me understanding the math! :-) (ton) */
	
	q[1] = plane[1] ; 
	q[2] = -plane[0] ; 
	q[3] = 0 ;
	normalize_v3(&q[1]);

	angle = saacos(plane[2])/2.0f;
	co = cos(angle);
	si = sqrt(1-co*co);

	q[0] =  co;
	q[1] *= si;
	q[2] *= si;
	q[3] =  0;

	quat_to_mat3(mat1,q);

	/* rotate lamp vector now over acos(inp) degrees */
	copy_v3_v3(vvec, lvec);

	unit_m3(mat2);
	co = inp;
	si = sqrt(1-inp*inp);

	mat2[0][0] =  co;
	mat2[1][0] = -si;
	mat2[0][1] =  si;
	mat2[1][1] =  co;
	mul_m3_m3m3(mat3,mat2,mat1);

	mat2[1][0] =  si;
	mat2[0][1] = -si;
	mul_m3_m3m3(mat4,mat2,mat1);
	transpose_m3(mat1);

	mul_m3_m3m3(mat2,mat1,mat3);
	mul_m3_v3(mat2,lvec);
	mul_m3_m3m3(mat2,mat1,mat4);
	mul_m3_v3(mat2,vvec);

	return;
}

static void draw_spot_cone(Lamp *la, float x, float z)
{
	z= fabs(z);

	glBegin(GL_TRIANGLE_FAN);
	glVertex3f(0.0f, 0.0f, -x);

	if(la->mode & LA_SQUARE) {
		glVertex3f(z, z, 0);
		glVertex3f(-z, z, 0);
		glVertex3f(-z, -z, 0);
		glVertex3f(z, -z, 0);
		glVertex3f(z, z, 0);
	}
	else {
		float angle;
		int a;

		for(a=0; a<33; a++) {
			angle= a*M_PI*2/(33-1);
			glVertex3f(z*cosf(angle), z*sinf(angle), 0);
		}
	}

	glEnd();
}

static void draw_transp_spot_volume(Lamp *la, float x, float z)
{
	glEnable(GL_CULL_FACE);
	glEnable(GL_BLEND);
	glDepthMask(0);

	/* draw backside darkening */
	glCullFace(GL_FRONT);

	glBlendFunc(GL_ZERO, GL_SRC_ALPHA);
	glColor4f(0.0f, 0.0f, 0.0f, 0.4f);

	draw_spot_cone(la, x, z);

	/* draw front side lighting */
	glCullFace(GL_BACK);

	glBlendFunc(GL_ONE,  GL_ONE); 
	glColor4f(0.2f, 0.2f, 0.2f, 1.0f);

	draw_spot_cone(la, x, z);

	/* restore state */
	glBlendFunc(GL_SRC_ALPHA, GL_ONE_MINUS_SRC_ALPHA);
	glDisable(GL_BLEND);
	glDepthMask(1);
	glDisable(GL_CULL_FACE);
	glCullFace(GL_BACK);
}

static void drawlamp(Scene *scene, View3D *v3d, RegionView3D *rv3d, Base *base, int dt, int flag)
{
	Object *ob= base->object;
	const float pixsize= ED_view3d_pixel_size(rv3d, ob->obmat[3]);
	Lamp *la= ob->data;
	float vec[3], lvec[3], vvec[3], circrad, x,y,z;
	float lampsize;
	float imat[4][4], curcol[4];
	unsigned char col[4];
	/* cone can't be drawn for duplicated lamps, because duplilist would be freed to */
	/* the moment of view3d_draw_transp() call */
	const short is_view= (rv3d->persp==RV3D_CAMOB && v3d->camera == base->object);
	const short drawcone= (dt>OB_WIRE && !(G.f & G_PICKSEL) && (la->type == LA_SPOT) && (la->mode & LA_SHOW_CONE) && !(base->flag & OB_FROMDUPLI) && !is_view);

	if(drawcone && !v3d->transp) {
		/* in this case we need to draw delayed */
		add_view3d_after(&v3d->afterdraw_transp, base, flag);
		return;
	}
	
	/* we first draw only the screen aligned & fixed scale stuff */
	glPushMatrix();
	glLoadMatrixf(rv3d->viewmat);

	/* lets calculate the scale: */
	lampsize= pixsize*((float)U.obcenter_dia*0.5f);

	/* and view aligned matrix: */
	copy_m4_m4(imat, rv3d->viewinv);
	normalize_v3(imat[0]);
	normalize_v3(imat[1]);

	/* lamp center */
	copy_v3_v3(vec, ob->obmat[3]);
	
	/* for AA effects */
	glGetFloatv(GL_CURRENT_COLOR, curcol);
	curcol[3]= 0.6;
	glColor4fv(curcol);
	
	if(lampsize > 0.0f) {

		if(ob->id.us>1) {
			if (ob==OBACT || (ob->flag & SELECT)) glColor4ub(0x88, 0xFF, 0xFF, 155);
			else glColor4ub(0x77, 0xCC, 0xCC, 155);
		}
		
		/* Inner Circle */
		glEnable(GL_BLEND);
		drawcircball(GL_LINE_LOOP, vec, lampsize, imat);
		glDisable(GL_BLEND);
		drawcircball(GL_POLYGON, vec, lampsize, imat);
		
		/* restore */
		if(ob->id.us>1)
			glColor4fv(curcol);
			
		/* Outer circle */
		circrad = 3.0f*lampsize;
		setlinestyle(3);

		drawcircball(GL_LINE_LOOP, vec, circrad, imat);

		/* draw dashed outer circle if shadow is on. remember some lamps can't have certain shadows! */
		if(la->type!=LA_HEMI) {
			if(	(la->mode & LA_SHAD_RAY) ||
				((la->mode & LA_SHAD_BUF) && (la->type==LA_SPOT))
			) {
				drawcircball(GL_LINE_LOOP, vec, circrad + 3.0f*pixsize, imat);
			}
		}
	}
	else {
		setlinestyle(3);
		circrad = 0.0f;
	}
	
	/* draw the pretty sun rays */
	if(la->type==LA_SUN) {
		float v1[3], v2[3], mat[3][3];
		short axis;
		
		/* setup a 45 degree rotation matrix */
		vec_rot_to_mat3(mat, imat[2], (float)M_PI/4.0f);
		
		/* vectors */
		mul_v3_v3fl(v1, imat[0], circrad * 1.2f);
		mul_v3_v3fl(v2, imat[0], circrad * 2.5f);
		
		/* center */
		glTranslatef(vec[0], vec[1], vec[2]);
		
		setlinestyle(3);
		
		glBegin(GL_LINES);
		for (axis=0; axis<8; axis++) {
			glVertex3fv(v1);
			glVertex3fv(v2);
			mul_m3_v3(mat, v1);
			mul_m3_v3(mat, v2);
		}
		glEnd();
		
		glTranslatef(-vec[0], -vec[1], -vec[2]);

	}		
	
	if (la->type==LA_LOCAL) {
		if(la->mode & LA_SPHERE) {
			drawcircball(GL_LINE_LOOP, vec, la->dist, imat);
		}
		/* yafray: for photonlight also draw lightcone as for spot */
	}
	
	glPopMatrix();	/* back in object space */
	zero_v3(vec);
	
	if(is_view) {
		/* skip drawing extra info */
	}
	else if ((la->type==LA_SPOT) || (la->type==LA_YF_PHOTON)) {
		lvec[0]=lvec[1]= 0.0; 
		lvec[2] = 1.0;
		x = rv3d->persmat[0][2];
		y = rv3d->persmat[1][2];
		z = rv3d->persmat[2][2];
		vvec[0]= x*ob->obmat[0][0] + y*ob->obmat[0][1] + z*ob->obmat[0][2];
		vvec[1]= x*ob->obmat[1][0] + y*ob->obmat[1][1] + z*ob->obmat[1][2];
		vvec[2]= x*ob->obmat[2][0] + y*ob->obmat[2][1] + z*ob->obmat[2][2];

		y = cosf(la->spotsize*(float)(M_PI/360.0));
		spotvolume(lvec, vvec, y);
		x = -la->dist;
		mul_v3_fl(lvec, x);
		mul_v3_fl(vvec, x);

		/* draw the angled sides of the cone */
		glBegin(GL_LINE_STRIP);
			glVertex3fv(vvec);
			glVertex3fv(vec);
			glVertex3fv(lvec);
		glEnd();
		
		z = x*sqrtf(1.0f - y*y);
		x *= y;

		/* draw the circle/square at the end of the cone */
		glTranslatef(0.0, 0.0 ,  x);
		if(la->mode & LA_SQUARE) {
			float tvec[3];
			float z_abs= fabs(z);

			tvec[0]= tvec[1]= z_abs;
			tvec[2]= 0.0;

			glBegin(GL_LINE_LOOP);
				glVertex3fv(tvec);
				tvec[1]= -z_abs; /* neg */
				glVertex3fv(tvec);
				tvec[0]= -z_abs; /* neg */
				glVertex3fv(tvec);
				tvec[1]= z_abs; /* pos */
				glVertex3fv(tvec);
			glEnd();
		}
		else circ(0.0, 0.0, fabsf(z));
		
		/* draw the circle/square representing spotbl */
		if(la->type==LA_SPOT) {
			float spotblcirc = fabs(z)*(1 - pow(la->spotblend, 2));
			/* hide line if it is zero size or overlaps with outer border,
			   previously it adjusted to always to show it but that seems
			   confusing because it doesn't show the actual blend size */
			if (spotblcirc != 0 && spotblcirc != fabsf(z))
				circ(0.0, 0.0, spotblcirc);
		}

		if(drawcone)
			draw_transp_spot_volume(la, x, z);

		/* draw clip start, useful for wide cones where its not obvious where the start is */
		glTranslatef(0.0, 0.0 , -x); /* reverse translation above */
		if(la->type==LA_SPOT && (la->mode & LA_SHAD_BUF) ) {
			float lvec_clip[3];
			float vvec_clip[3];
			float clipsta_fac= la->clipsta / -x;

			interp_v3_v3v3(lvec_clip, vec, lvec, clipsta_fac);
			interp_v3_v3v3(vvec_clip, vec, vvec, clipsta_fac);

			glBegin(GL_LINE_STRIP);
				glVertex3fv(lvec_clip);
				glVertex3fv(vvec_clip);
			glEnd();
		}
	}
	else if ELEM(la->type, LA_HEMI, LA_SUN) {
		
		/* draw the line from the circle along the dist */
		glBegin(GL_LINE_STRIP);
			vec[2] = -circrad;
			glVertex3fv(vec); 
			vec[2]= -la->dist; 
			glVertex3fv(vec);
		glEnd();
		
		if(la->type==LA_HEMI) {
			/* draw the hemisphere curves */
			short axis, steps, dir;
			float outdist, zdist, mul;
			zero_v3(vec);
			outdist = 0.14; mul = 1.4; dir = 1;
			
			setlinestyle(4);
			/* loop over the 4 compass points, and draw each arc as a LINE_STRIP */
			for (axis=0; axis<4; axis++) {
				float v[3]= {0.0, 0.0, 0.0};
				zdist = 0.02;
				
				glBegin(GL_LINE_STRIP);
				
				for (steps=0; steps<6; steps++) {
					if (axis == 0 || axis == 1) { 		/* x axis up, x axis down */	
						/* make the arcs start at the edge of the energy circle */
						if (steps == 0) v[0] = dir*circrad;
						else v[0] = v[0] + dir*(steps*outdist);
					} else if (axis == 2 || axis == 3) { 		/* y axis up, y axis down */
						/* make the arcs start at the edge of the energy circle */
						if (steps == 0) v[1] = dir*circrad;
						else v[1] = v[1] + dir*(steps*outdist); 
					}
		
					v[2] = v[2] - steps*zdist;
					
					glVertex3fv(v);
					
					zdist = zdist * mul;
				}
				
				glEnd();
				/* flip the direction */
				dir = -dir;
			}
		}
	} else if(la->type==LA_AREA) {
		setlinestyle(3);
		if(la->area_shape==LA_AREA_SQUARE) 
			fdrawbox(-la->area_size*0.5f, -la->area_size*0.5f, la->area_size*0.5f, la->area_size*0.5f);
		else if(la->area_shape==LA_AREA_RECT) 
			fdrawbox(-la->area_size*0.5f, -la->area_sizey*0.5f, la->area_size*0.5f, la->area_sizey*0.5f);

		glBegin(GL_LINE_STRIP); 
		glVertex3f(0.0,0.0,-circrad);
		glVertex3f(0.0,0.0,-la->dist);
		glEnd();
	}
	
	/* and back to viewspace */
	glLoadMatrixf(rv3d->viewmat);
	copy_v3_v3(vec, ob->obmat[3]);

	setlinestyle(0);
	
	if((la->type == LA_SPOT) && (la->mode & LA_SHAD_BUF) && (is_view == FALSE)) {
		drawshadbuflimits(la, ob->obmat);
	}
	
	UI_GetThemeColor4ubv(TH_LAMP, col);
	glColor4ubv(col);
	 
	glEnable(GL_BLEND);
	
	if (vec[2]>0) vec[2] -= circrad;
	else vec[2] += circrad;
	
	glBegin(GL_LINE_STRIP);
		glVertex3fv(vec); 
		vec[2]= 0; 
		glVertex3fv(vec);
	glEnd();
	
	glPointSize(2.0);
	glBegin(GL_POINTS);
		glVertex3fv(vec);
	glEnd();
	glPointSize(1.0);
	
	glDisable(GL_BLEND);
	
	/* restore for drawing extra stuff */
	glColor3fv(curcol);

}

static void draw_limit_line(float sta, float end, unsigned int col)
{
	glBegin(GL_LINES);
	glVertex3f(0.0, 0.0, -sta);
	glVertex3f(0.0, 0.0, -end);
	glEnd();

	glPointSize(3.0);
	glBegin(GL_POINTS);
	cpack(col);
	glVertex3f(0.0, 0.0, -sta);
	glVertex3f(0.0, 0.0, -end);
	glEnd();
	glPointSize(1.0);
}		


/* yafray: draw camera focus point (cross, similar to aqsis code in tuhopuu) */
/* qdn: now also enabled for Blender to set focus point for defocus composit node */
static void draw_focus_cross(float dist, float size)
{
	glBegin(GL_LINES);
	glVertex3f(-size, 0.f, -dist);
	glVertex3f(size, 0.f, -dist);
	glVertex3f(0.f, -size, -dist);
	glVertex3f(0.f, size, -dist);
	glEnd();
}

#ifdef VIEW3D_CAMERA_BORDER_HACK
float view3d_camera_border_hack_col[4];
short view3d_camera_border_hack_test= FALSE;
#endif

/* flag similar to draw_object() */
static void drawcamera(Scene *scene, View3D *v3d, RegionView3D *rv3d, Object *ob, int flag)
{
	/* a standing up pyramid with (0,0,0) as top */
	Camera *cam;
	float vec[8][4], facx, facy, depth, aspx, aspy, caspx, caspy, shx, shy;
	int i;
	float drawsize;
	const short is_view= (rv3d->persp==RV3D_CAMOB && ob==v3d->camera);

	const float scax= 1.0f / len_v3(ob->obmat[0]);
	const float scay= 1.0f / len_v3(ob->obmat[1]);
	const float scaz= 1.0f / len_v3(ob->obmat[2]);

#ifdef VIEW3D_CAMERA_BORDER_HACK
	if(is_view && !(G.f & G_PICKSEL)) {
		glGetFloatv(GL_CURRENT_COLOR, view3d_camera_border_hack_col);
		view3d_camera_border_hack_test= TRUE;
		return;
	}
#endif

	cam= ob->data;
	aspx= (float) scene->r.xsch*scene->r.xasp;
	aspy= (float) scene->r.ysch*scene->r.yasp;

	if(aspx < aspy) {
		caspx= aspx / aspy;
		caspy= 1.0;
	}
	else {
		caspx= 1.0;
		caspy= aspy / aspx;
	}
	
	glDisable(GL_LIGHTING);
	glDisable(GL_CULL_FACE);
	
	if(cam->type==CAM_ORTHO) {
		facx= 0.5f * cam->ortho_scale * caspx * scax;
		facy= 0.5f * cam->ortho_scale * caspy * scay;
		shx= cam->shiftx * cam->ortho_scale * scax;
		shy= cam->shifty * cam->ortho_scale * scay;
		depth= is_view ? -((cam->clipsta * scaz) + 0.1f) : - cam->drawsize * cam->ortho_scale * scaz;
		
		drawsize= 0.5f * cam->ortho_scale;
	}
	else {
		/* that way it's always visible - clipsta+0.1 */
		float fac;
		drawsize= cam->drawsize / ((scax + scay + scaz) / 3.0f);

		if(is_view) {
			/* fixed depth, variable size (avoids exceeding clipping range) */
			depth = -(cam->clipsta + 0.1f);
			fac = depth / (cam->lens/-16.0f * scaz);
		}
		else {
			/* fixed size, variable depth (stays a reasonable size in the 3D view) */
			depth= drawsize * cam->lens/-16.0f * scaz;
			fac= drawsize;
		}

		facx= fac * caspx * scax;
		facy= fac * caspy * scay;
		shx= cam->shiftx*fac*2 * scax;
		shy= cam->shifty*fac*2 * scay;
	}
	
	vec[0][0]= 0.0; vec[0][1]= 0.0; vec[0][2]= 0.0;
	vec[1][0]= shx + facx; vec[1][1]= shy + facy; vec[1][2]= depth;
	vec[2][0]= shx + facx; vec[2][1]= shy - facy; vec[2][2]= depth;
	vec[3][0]= shx - facx; vec[3][1]= shy - facy; vec[3][2]= depth;
	vec[4][0]= shx - facx; vec[4][1]= shy + facy; vec[4][2]= depth;

	/* camera frame */
	glBegin(GL_LINE_LOOP);
		glVertex3fv(vec[1]); 
		glVertex3fv(vec[2]); 
		glVertex3fv(vec[3]); 
		glVertex3fv(vec[4]);
	glEnd();

	if(is_view)
		return;

	/* center point to camera frame */
	glBegin(GL_LINE_STRIP);
		glVertex3fv(vec[2]); 
		glVertex3fv(vec[0]);
		glVertex3fv(vec[1]);
		glVertex3fv(vec[4]);
		glVertex3fv(vec[0]);
		glVertex3fv(vec[3]); 
	glEnd();


	/* arrow on top */
	vec[0][2]= depth;


	/* draw an outline arrow for inactive cameras and filled
	 * for active cameras. We actually draw both outline+filled
	 * for active cameras so the wire can be seen side-on */	
	for (i=0;i<2;i++) {
		if (i==0) glBegin(GL_LINE_LOOP);
		else if (i==1 && (ob == v3d->camera)) glBegin(GL_TRIANGLES);
		else break;

		vec[0][0]= shx + ((-0.7f * drawsize) * scax);
		vec[0][1]= shy + ((drawsize * (caspy + 0.1f)) * scay);
		glVertex3fv(vec[0]); /* left */
		
		vec[0][0]= shx + ((0.7f * drawsize) * scax);
		glVertex3fv(vec[0]); /* right */
		
		vec[0][0]= shx;
		vec[0][1]= shy + ((1.1f * drawsize * (caspy + 0.7f)) * scay);
		glVertex3fv(vec[0]); /* top */
	
		glEnd();
	}

	if(flag==0) {
		if(cam->flag & (CAM_SHOWLIMITS+CAM_SHOWMIST)) {
			float nobmat[4][4];
			World *wrld;
	
			/* draw in normalized object matrix space */
			copy_m4_m4(nobmat, ob->obmat);
			normalize_m4(nobmat);

			glPushMatrix();
			glLoadMatrixf(rv3d->viewmat);
			glMultMatrixf(nobmat);

			if(cam->flag & CAM_SHOWLIMITS) {
				draw_limit_line(cam->clipsta, cam->clipend, 0x77FFFF);
				/* qdn: was yafray only, now also enabled for Blender to be used with defocus composit node */
				draw_focus_cross(dof_camera(ob), cam->drawsize);
			}

			wrld= scene->world;
			if(cam->flag & CAM_SHOWMIST) 
				if(wrld) draw_limit_line(wrld->miststa, wrld->miststa+wrld->mistdist, 0xFFFFFF);
				
			glPopMatrix();
		}
	}
}

/* flag similar to draw_object() */
static void drawspeaker(Scene *UNUSED(scene), View3D *UNUSED(v3d), RegionView3D *UNUSED(rv3d), Object *UNUSED(ob), int UNUSED(flag))
{
	//Speaker *spk = ob->data;

	float vec[3];
	int i, j;

	glEnable(GL_BLEND);

	for(j = 0; j < 3; j++) {
		vec[2] = 0.25f * j -0.125f;

		glBegin(GL_LINE_LOOP);
		for(i = 0; i < 16; i++) {
			vec[0] = cosf(M_PI * i / 8.0f) * (j == 0 ? 0.5f : 0.25f);
			vec[1] = sinf(M_PI * i / 8.0f) * (j == 0 ? 0.5f : 0.25f);
			glVertex3fv(vec);
		}
		glEnd();
	}

	for(j = 0; j < 4; j++) {
		vec[0] = (((j + 1) % 2) * (j - 1)) * 0.5f;
		vec[1] = ((j % 2) * (j - 2)) * 0.5f;
		glBegin(GL_LINE_STRIP);
		for(i = 0; i < 3; i++) {
			if(i == 1) {
				vec[0] *= 0.5f;
				vec[1] *= 0.5f;
			}

			vec[2] = 0.25f * i -0.125f;
			glVertex3fv(vec);
		}
		glEnd();
	}

	glDisable(GL_BLEND);
}

static void lattice_draw_verts(Lattice *lt, DispList *dl, short sel)
{
	BPoint *bp = lt->def;
	float *co = dl?dl->verts:NULL;
	int u, v, w;

	UI_ThemeColor(sel?TH_VERTEX_SELECT:TH_VERTEX);
	glPointSize(UI_GetThemeValuef(TH_VERTEX_SIZE));
	bglBegin(GL_POINTS);

	for(w=0; w<lt->pntsw; w++) {
		int wxt = (w==0 || w==lt->pntsw-1);
		for(v=0; v<lt->pntsv; v++) {
			int vxt = (v==0 || v==lt->pntsv-1);
			for(u=0; u<lt->pntsu; u++, bp++, co+=3) {
				int uxt = (u==0 || u==lt->pntsu-1);
				if(!(lt->flag & LT_OUTSIDE) || uxt || vxt || wxt) {
					if(bp->hide==0) {
						if((bp->f1 & SELECT)==sel) {
							bglVertex3fv(dl?co:bp->vec);
						}
					}
				}
			}
		}
	}
	
	glPointSize(1.0);
	bglEnd();	
}

void lattice_foreachScreenVert(ViewContext *vc, void (*func)(void *userData, BPoint *bp, int x, int y), void *userData)
{
	Object *obedit= vc->obedit;
	Lattice *lt= obedit->data;
	BPoint *bp = lt->editlatt->latt->def;
	DispList *dl = find_displist(&obedit->disp, DL_VERTS);
	float *co = dl?dl->verts:NULL;
	int i, N = lt->editlatt->latt->pntsu*lt->editlatt->latt->pntsv*lt->editlatt->latt->pntsw;
	short s[2] = {IS_CLIPPED, 0};

	ED_view3d_local_clipping(vc->rv3d, obedit->obmat); /* for local clipping lookups */

	for (i=0; i<N; i++, bp++, co+=3) {
		if (bp->hide==0) {
			view3d_project_short_clip(vc->ar, dl?co:bp->vec, s, 1);
			if (s[0] != IS_CLIPPED)
				func(userData, bp, s[0], s[1]);
		}
	}
}

static void drawlattice__point(Lattice *lt, DispList *dl, int u, int v, int w, int use_wcol)
{
	int index = ((w*lt->pntsv + v)*lt->pntsu) + u;

	if(use_wcol) {
		float col[3];
		MDeformWeight *mdw= defvert_find_index (lt->dvert+index, use_wcol-1);
		
		weight_to_rgb(mdw?mdw->weight:0.0f, col, col+1, col+2);
		glColor3fv(col);

	}
	
	if (dl) {
		glVertex3fv(&dl->verts[index*3]);
	} else {
		glVertex3fv(lt->def[index].vec);
	}
}

/* lattice color is hardcoded, now also shows weightgroup values in edit mode */
static void drawlattice(Scene *scene, View3D *v3d, Object *ob)
{
	Lattice *lt= ob->data;
	DispList *dl;
	int u, v, w;
	int use_wcol= 0, is_edit= (lt->editlatt != NULL);

	/* now we default make displist, this will modifiers work for non animated case */
	if(ob->disp.first==NULL)
		lattice_calc_modifiers(scene, ob);
	dl= find_displist(&ob->disp, DL_VERTS);
	
	if(is_edit) {
		lt= lt->editlatt->latt;

		cpack(0x004000);
		
		if(ob->defbase.first && lt->dvert) {
			use_wcol= ob->actdef;
			glShadeModel(GL_SMOOTH);
		}
	}
	
	glBegin(GL_LINES);
	for(w=0; w<lt->pntsw; w++) {
		int wxt = (w==0 || w==lt->pntsw-1);
		for(v=0; v<lt->pntsv; v++) {
			int vxt = (v==0 || v==lt->pntsv-1);
			for(u=0; u<lt->pntsu; u++) {
				int uxt = (u==0 || u==lt->pntsu-1);

				if(w && ((uxt || vxt) || !(lt->flag & LT_OUTSIDE))) {
					drawlattice__point(lt, dl, u, v, w-1, use_wcol);
					drawlattice__point(lt, dl, u, v, w, use_wcol);
				}
				if(v && ((uxt || wxt) || !(lt->flag & LT_OUTSIDE))) {
					drawlattice__point(lt, dl, u, v-1, w, use_wcol);
					drawlattice__point(lt, dl, u, v, w, use_wcol);
				}
				if(u && ((vxt || wxt) || !(lt->flag & LT_OUTSIDE))) {
					drawlattice__point(lt, dl, u-1, v, w, use_wcol);
					drawlattice__point(lt, dl, u, v, w, use_wcol);
				}
			}
		}
	}		
	glEnd();
	
	/* restoration for weight colors */
	if(use_wcol)
		glShadeModel(GL_FLAT);

	if(is_edit) {
		if(v3d->zbuf) glDisable(GL_DEPTH_TEST);
		
		lattice_draw_verts(lt, dl, 0);
		lattice_draw_verts(lt, dl, 1);
		
		if(v3d->zbuf) glEnable(GL_DEPTH_TEST); 
	}
}

/* ***************** ******************** */

/* Note! - foreach funcs should be called while drawing or directly after
 * if not, ED_view3d_init_mats_rv3d() can be used for selection tools
 * but would not give correct results with dupli's for eg. which dont
 * use the object matrix in the useual way */
static void mesh_foreachScreenVert__mapFunc(void *userData, int index, float *co, float *UNUSED(no_f), short *UNUSED(no_s))
{
	struct { void (*func)(void *userData, EditVert *eve, int x, int y, int index); void *userData; ViewContext vc; int clipVerts; } *data = userData;
	EditVert *eve = EM_get_vert_for_index(index);

	if (eve->h==0) {
		short s[2]= {IS_CLIPPED, 0};

		if (data->clipVerts) {
			view3d_project_short_clip(data->vc.ar, co, s, 1);
		} else {
			view3d_project_short_noclip(data->vc.ar, co, s);
		}

		if (s[0]!=IS_CLIPPED)
			data->func(data->userData, eve, s[0], s[1], index);
	}
}

void mesh_foreachScreenVert(ViewContext *vc, void (*func)(void *userData, EditVert *eve, int x, int y, int index), void *userData, int clipVerts)
{
	struct { void (*func)(void *userData, EditVert *eve, int x, int y, int index); void *userData; ViewContext vc; int clipVerts; } data;
	DerivedMesh *dm = editmesh_get_derived_cage(vc->scene, vc->obedit, vc->em, CD_MASK_BAREMESH);
	
	data.vc= *vc;
	data.func = func;
	data.userData = userData;
	data.clipVerts = clipVerts;

	if(clipVerts)
		ED_view3d_local_clipping(vc->rv3d, vc->obedit->obmat); /* for local clipping lookups */

	EM_init_index_arrays(vc->em, 1, 0, 0);
	dm->foreachMappedVert(dm, mesh_foreachScreenVert__mapFunc, &data);
	EM_free_index_arrays();

	dm->release(dm);
}
/*Jason */
static void mesh_obmode_foreachScreenVert__mapFunc(void *userData, int index, float *co, float *UNUSED(no_f), short *UNUSED(no_s))
{
	struct { void (*func)(void *userData, MVert *mv, int x, int y, int index); void *userData; ViewContext vc; int clipVerts; } *data = userData;
	Mesh *me = data->vc.obact->data;
	MVert *mv = me->mvert+index;
	//MVert *dmv = CDDM_get_verts(data->vc.obact->derivedFinal)+index;
	//MVert *mv = CDDM_get_verts(data->vc.obact->derivedFinal)+index;
	if ((mv->flag & ME_HIDE)==0) {
		short s[2]= {IS_CLIPPED, 0};

		if (data->clipVerts) {
			view3d_project_short_clip(data->vc.ar, co, s, 1);
		} else {
			view3d_project_short_noclip(data->vc.ar, co, s);
		}

		if (s[0]!=IS_CLIPPED)
			data->func(data->userData, mv, s[0], s[1], index);
	}
}
/*Jason*/
void mesh_obmode_foreachScreenVert(ViewContext *vc, void (*func)(void *userData, MVert *mv, int x, int y, int index), void *userData, int clipVerts)
{
	struct { void (*func)(void *userData, MVert *mv, int x, int y, int index); void *userData; ViewContext vc; int clipVerts; } data;
	DerivedMesh *dm = mesh_get_derived_final(vc->scene, vc->obact, CD_MASK_BAREMESH);

	data.vc= *vc;
	data.func = func;
	data.userData = userData;
	data.clipVerts = clipVerts;
	
	if(clipVerts)
		ED_view3d_local_clipping(vc->rv3d, vc->obact->obmat); /* for local clipping lookups */

	dm->foreachMappedVert(dm, mesh_obmode_foreachScreenVert__mapFunc, &data);

	dm->release(dm);
}
static void mesh_foreachScreenEdge__mapFunc(void *userData, int index, float *v0co, float *v1co)
{
	struct { void (*func)(void *userData, EditEdge *eed, int x0, int y0, int x1, int y1, int index); void *userData; ViewContext vc; int clipVerts; } *data = userData;
	EditEdge *eed = EM_get_edge_for_index(index);
	short s[2][2];

	if (eed->h==0) {
		if (data->clipVerts==1) {
			view3d_project_short_clip(data->vc.ar, v0co, s[0], 1);
			view3d_project_short_clip(data->vc.ar, v1co, s[1], 1);
		} else {
			view3d_project_short_noclip(data->vc.ar, v0co, s[0]);
			view3d_project_short_noclip(data->vc.ar, v1co, s[1]);

			if (data->clipVerts==2) {
				if (!(s[0][0]>=0 && s[0][1]>= 0 && s[0][0]<data->vc.ar->winx && s[0][1]<data->vc.ar->winy))
					if (!(s[1][0]>=0 && s[1][1]>= 0 && s[1][0]<data->vc.ar->winx && s[1][1]<data->vc.ar->winy)) 
						return;
			}
		}

		data->func(data->userData, eed, s[0][0], s[0][1], s[1][0], s[1][1], index);
	}
}

void mesh_foreachScreenEdge(ViewContext *vc, void (*func)(void *userData, EditEdge *eed, int x0, int y0, int x1, int y1, int index), void *userData, int clipVerts)
{
	struct { void (*func)(void *userData, EditEdge *eed, int x0, int y0, int x1, int y1, int index); void *userData; ViewContext vc; int clipVerts; } data;
	DerivedMesh *dm = editmesh_get_derived_cage(vc->scene, vc->obedit, vc->em, CD_MASK_BAREMESH);

	data.vc= *vc;
	data.func = func;
	data.userData = userData;
	data.clipVerts = clipVerts;

	if(clipVerts)
		ED_view3d_local_clipping(vc->rv3d, vc->obedit->obmat); /* for local clipping lookups */

	EM_init_index_arrays(vc->em, 0, 1, 0);
	dm->foreachMappedEdge(dm, mesh_foreachScreenEdge__mapFunc, &data);
	EM_free_index_arrays();

	dm->release(dm);
}

static void mesh_foreachScreenFace__mapFunc(void *userData, int index, float *cent, float *UNUSED(no))
{
	struct { void (*func)(void *userData, EditFace *efa, int x, int y, int index); void *userData; ViewContext vc; } *data = userData;
	EditFace *efa = EM_get_face_for_index(index);
	short s[2];

	if (efa && efa->h==0 && efa->fgonf!=EM_FGON) {
		view3d_project_short_clip(data->vc.ar, cent, s, 1);

		data->func(data->userData, efa, s[0], s[1], index);
	}
}

void mesh_foreachScreenFace(ViewContext *vc, void (*func)(void *userData, EditFace *efa, int x, int y, int index), void *userData)
{
	struct { void (*func)(void *userData, EditFace *efa, int x, int y, int index); void *userData; ViewContext vc; } data;
	DerivedMesh *dm = editmesh_get_derived_cage(vc->scene, vc->obedit, vc->em, CD_MASK_BAREMESH);

	data.vc= *vc;
	data.func = func;
	data.userData = userData;

	//if(clipVerts)
	ED_view3d_local_clipping(vc->rv3d, vc->obedit->obmat); /* for local clipping lookups */

	EM_init_index_arrays(vc->em, 0, 0, 1);
	dm->foreachMappedFaceCenter(dm, mesh_foreachScreenFace__mapFunc, &data);
	EM_free_index_arrays();

	dm->release(dm);
}

void nurbs_foreachScreenVert(ViewContext *vc, void (*func)(void *userData, Nurb *nu, BPoint *bp, BezTriple *bezt, int beztindex, int x, int y), void *userData)
{
	Curve *cu= vc->obedit->data;
	short s[2] = {IS_CLIPPED, 0};
	Nurb *nu;
	int i;
	ListBase *nurbs= ED_curve_editnurbs(cu);

	ED_view3d_local_clipping(vc->rv3d, vc->obedit->obmat); /* for local clipping lookups */

	for (nu= nurbs->first; nu; nu=nu->next) {
		if(nu->type == CU_BEZIER) {
			for (i=0; i<nu->pntsu; i++) {
				BezTriple *bezt = &nu->bezt[i];

				if(bezt->hide==0) {
					
					if(cu->drawflag & CU_HIDE_HANDLES) {
						view3d_project_short_clip(vc->ar, bezt->vec[1], s, 1);
						if (s[0] != IS_CLIPPED)
							func(userData, nu, NULL, bezt, 1, s[0], s[1]);
					} else {
						view3d_project_short_clip(vc->ar, bezt->vec[0], s, 1);
						if (s[0] != IS_CLIPPED)
							func(userData, nu, NULL, bezt, 0, s[0], s[1]);
						view3d_project_short_clip(vc->ar, bezt->vec[1], s, 1);
						if (s[0] != IS_CLIPPED)
							func(userData, nu, NULL, bezt, 1, s[0], s[1]);
						view3d_project_short_clip(vc->ar, bezt->vec[2], s, 1);
						if (s[0] != IS_CLIPPED)
							func(userData, nu, NULL, bezt, 2, s[0], s[1]);
					}
				}
			}
		}
		else {
			for (i=0; i<nu->pntsu*nu->pntsv; i++) {
				BPoint *bp = &nu->bp[i];

				if(bp->hide==0) {
					view3d_project_short_clip(vc->ar, bp->vec, s, 1);
					if (s[0] != IS_CLIPPED)
						func(userData, nu, bp, NULL, -1, s[0], s[1]);
				}
			}
		}
	}
}

/* ************** DRAW MESH ****************** */

/* First section is all the "simple" draw routines, 
 * ones that just pass some sort of primitive to GL,
 * with perhaps various options to control lighting,
 * color, etc.
 *
 * These routines should not have user interface related
 * logic!!!
 */

static void draw_dm_face_normals__mapFunc(void *userData, int index, float *cent, float *no)
{
	ToolSettings *ts= ((Scene *)userData)->toolsettings;
	EditFace *efa = EM_get_face_for_index(index);

	if (efa->h==0 && efa->fgonf!=EM_FGON) {
		glVertex3fv(cent);
		glVertex3f(	cent[0] + no[0]*ts->normalsize,
					cent[1] + no[1]*ts->normalsize,
					cent[2] + no[2]*ts->normalsize);
	}
}
static void draw_dm_face_normals(Scene *scene, DerivedMesh *dm) 
{
	glBegin(GL_LINES);
	dm->foreachMappedFaceCenter(dm, draw_dm_face_normals__mapFunc, scene);
	glEnd();
}

static void draw_dm_face_centers__mapFunc(void *userData, int index, float *cent, float *UNUSED(no))
{
	EditFace *efa = EM_get_face_for_index(index);
	int sel = *((int*) userData);

	if (efa->h==0 && efa->fgonf!=EM_FGON && (efa->f&SELECT)==sel) {
		bglVertex3fv(cent);
	}
}
static void draw_dm_face_centers(DerivedMesh *dm, int sel)
{
	bglBegin(GL_POINTS);
	dm->foreachMappedFaceCenter(dm, draw_dm_face_centers__mapFunc, &sel);
	bglEnd();
}

static void draw_dm_vert_normals__mapFunc(void *userData, int index, float *co, float *no_f, short *no_s)
{
	Scene *scene= (Scene *)userData;
	ToolSettings *ts= scene->toolsettings;
	EditVert *eve = EM_get_vert_for_index(index);

	if (eve->h==0) {
		glVertex3fv(co);

		if (no_f) {
			glVertex3f(	co[0] + no_f[0]*ts->normalsize,
						co[1] + no_f[1]*ts->normalsize,
						co[2] + no_f[2]*ts->normalsize);
		} else {
			glVertex3f(	co[0] + no_s[0]*ts->normalsize/32767.0f,
						co[1] + no_s[1]*ts->normalsize/32767.0f,
						co[2] + no_s[2]*ts->normalsize/32767.0f);
		}
	}
}
static void draw_dm_vert_normals(Scene *scene, DerivedMesh *dm) 
{
	glBegin(GL_LINES);
	dm->foreachMappedVert(dm, draw_dm_vert_normals__mapFunc, scene);
	glEnd();
}

	/* Draw verts with color set based on selection */
static void draw_dm_verts__mapFunc(void *userData, int index, float *co, float *UNUSED(no_f), short *UNUSED(no_s))
{
	struct { int sel; EditVert *eve_act; } * data = userData;
	EditVert *eve = EM_get_vert_for_index(index);

	if (eve->h==0 && (eve->f&SELECT)==data->sel) {
		/* draw active larger - need to stop/start point drawing for this :/ */
		if (eve==data->eve_act) {
			float size = UI_GetThemeValuef(TH_VERTEX_SIZE);
			UI_ThemeColor4(TH_EDITMESH_ACTIVE);
			
			bglEnd();
			
			glPointSize(size);
			bglBegin(GL_POINTS);
			bglVertex3fv(co);
			bglEnd();
			
			UI_ThemeColor4(data->sel?TH_VERTEX_SELECT:TH_VERTEX);
			glPointSize(size);
			bglBegin(GL_POINTS);
		} else {
			bglVertex3fv(co);
		}
	}
}

static void draw_dm_verts(DerivedMesh *dm, int sel, EditVert *eve_act)
{
	struct { int sel; EditVert *eve_act; } data;
	data.sel = sel;
	data.eve_act = eve_act;

	bglBegin(GL_POINTS);
	dm->foreachMappedVert(dm, draw_dm_verts__mapFunc, &data);
	bglEnd();
}

	/* Draw edges with color set based on selection */
static int draw_dm_edges_sel__setDrawOptions(void *userData, int index)
{
	EditEdge *eed = EM_get_edge_for_index(index);
	//unsigned char **cols = userData, *col;
	struct { unsigned char *baseCol, *selCol, *actCol; EditEdge *eed_act; } * data = userData;
	unsigned char *col;

	if (eed->h==0) {
		if (eed==data->eed_act) {
			glColor4ubv(data->actCol);
		} else {
			if (eed->f&SELECT) {
				col = data->selCol;
			} else {
				col = data->baseCol;
			}
			/* no alpha, this is used so a transparent color can disable drawing unselected edges in editmode  */
			if (col[3]==0) return 0;
			
			glColor4ubv(col);
		}
		return 1;
	} else {
		return 0;
	}
}
static void draw_dm_edges_sel(DerivedMesh *dm, unsigned char *baseCol, unsigned char *selCol, unsigned char *actCol, EditEdge *eed_act) 
{
	struct { unsigned char *baseCol, *selCol, *actCol; EditEdge *eed_act; } data;
	
	data.baseCol = baseCol;
	data.selCol = selCol;
	data.actCol = actCol;
	data.eed_act = eed_act;
	dm->drawMappedEdges(dm, draw_dm_edges_sel__setDrawOptions, &data);
}

	/* Draw edges */
static int draw_dm_edges__setDrawOptions(void *UNUSED(userData), int index)
{
	return EM_get_edge_for_index(index)->h==0;
}
static void draw_dm_edges(DerivedMesh *dm) 
{
	dm->drawMappedEdges(dm, draw_dm_edges__setDrawOptions, NULL);
}

	/* Draw edges with color interpolated based on selection */
static int draw_dm_edges_sel_interp__setDrawOptions(void *UNUSED(userData), int index)
{
	return EM_get_edge_for_index(index)->h==0;
}
static void draw_dm_edges_sel_interp__setDrawInterpOptions(void *userData, int index, float t)
{
	EditEdge *eed = EM_get_edge_for_index(index);
	unsigned char **cols = userData;
	unsigned char *col0 = cols[(eed->v1->f&SELECT)?1:0];
	unsigned char *col1 = cols[(eed->v2->f&SELECT)?1:0];

	glColor4ub(	col0[0] + (col1[0]-col0[0])*t,
				col0[1] + (col1[1]-col0[1])*t,
				col0[2] + (col1[2]-col0[2])*t,
				col0[3] + (col1[3]-col0[3])*t);
}

static void draw_dm_edges_sel_interp(DerivedMesh *dm, unsigned char *baseCol, unsigned char *selCol)
{
	unsigned char *cols[2];
	cols[0]= baseCol;
	cols[1]= selCol;
	dm->drawMappedEdgesInterp(dm, draw_dm_edges_sel_interp__setDrawOptions, draw_dm_edges_sel_interp__setDrawInterpOptions, cols);
}

	/* Draw only seam edges */
static int draw_dm_edges_seams__setDrawOptions(void *UNUSED(userData), int index)
{
	EditEdge *eed = EM_get_edge_for_index(index);

	return (eed->h==0 && eed->seam);
}
static void draw_dm_edges_seams(DerivedMesh *dm)
{
	dm->drawMappedEdges(dm, draw_dm_edges_seams__setDrawOptions, NULL);
}

	/* Draw only sharp edges */
static int draw_dm_edges_sharp__setDrawOptions(void *UNUSED(userData), int index)
{
	EditEdge *eed = EM_get_edge_for_index(index);

	return (eed->h==0 && eed->sharp);
}
static void draw_dm_edges_sharp(DerivedMesh *dm)
{
	dm->drawMappedEdges(dm, draw_dm_edges_sharp__setDrawOptions, NULL);
}


	/* Draw faces with color set based on selection
	 * return 2 for the active face so it renders with stipple enabled */
static int draw_dm_faces_sel__setDrawOptions(void *userData, int index, int *UNUSED(drawSmooth_r))
{
	struct { unsigned char *cols[3]; EditFace *efa_act; } * data = userData;
	EditFace *efa = EM_get_face_for_index(index);
	unsigned char *col;
	
	if (efa->h==0) {
		if (efa == data->efa_act) {
			glColor4ubv(data->cols[2]);
			return 2; /* stipple */
		} else {
			col = data->cols[(efa->f&SELECT)?1:0];
			if (col[3]==0) return 0;
			glColor4ubv(col);
			return 1;
		}
	}
	return 0;
}

static int draw_dm_faces_sel__compareDrawOptions(void *userData, int index, int next_index)
{
	struct { unsigned char *cols[3]; EditFace *efa_act; } * data = userData;
	EditFace *efa = EM_get_face_for_index(index);
	EditFace *next_efa = EM_get_face_for_index(next_index);
	unsigned char *col, *next_col;

	if(efa == next_efa)
		return 1;

	if(efa == data->efa_act || next_efa == data->efa_act)
		return 0;

	col = data->cols[(efa->f&SELECT)?1:0];
	next_col = data->cols[(next_efa->f&SELECT)?1:0];

	if(col[3]==0 || next_col[3]==0)
		return 0;

	return col == next_col;
}

/* also draws the active face */
static void draw_dm_faces_sel(DerivedMesh *dm, unsigned char *baseCol, unsigned char *selCol, unsigned char *actCol, EditFace *efa_act) 
{
	struct { unsigned char *cols[3]; EditFace *efa_act; } data;
	data.cols[0] = baseCol;
	data.cols[1] = selCol;
	data.cols[2] = actCol;
	data.efa_act = efa_act;

	dm->drawMappedFaces(dm, draw_dm_faces_sel__setDrawOptions, &data, 0, GPU_enable_material, draw_dm_faces_sel__compareDrawOptions);
}

static int draw_dm_creases__setDrawOptions(void *UNUSED(userData), int index)
{
	EditEdge *eed = EM_get_edge_for_index(index);

	if (eed->h==0 && eed->crease != 0.0f) {
		UI_ThemeColorBlend(TH_WIRE, TH_EDGE_CREASE, eed->crease);
		return 1;
	} else {
		return 0;
	}
}
static void draw_dm_creases(DerivedMesh *dm)
{
	glLineWidth(3.0);
	dm->drawMappedEdges(dm, draw_dm_creases__setDrawOptions, NULL);
	glLineWidth(1.0);
}

static int draw_dm_bweights__setDrawOptions(void *UNUSED(userData), int index)
{
	EditEdge *eed = EM_get_edge_for_index(index);

	if (eed->h==0 && eed->bweight != 0.0f) {
		UI_ThemeColorBlend(TH_WIRE, TH_EDGE_SELECT, eed->bweight);
		return 1;
	} else {
		return 0;
	}
}
static void draw_dm_bweights__mapFunc(void *UNUSED(userData), int index, float *co, float *UNUSED(no_f), short *UNUSED(no_s))
{
	EditVert *eve = EM_get_vert_for_index(index);

	if (eve->h==0 && eve->bweight != 0.0f) {
		UI_ThemeColorBlend(TH_VERTEX, TH_VERTEX_SELECT, eve->bweight);
		bglVertex3fv(co);
	}
}
static void draw_dm_bweights(Scene *scene, DerivedMesh *dm)
{
	ToolSettings *ts= scene->toolsettings;

	if (ts->selectmode & SCE_SELECT_VERTEX) {
		glPointSize(UI_GetThemeValuef(TH_VERTEX_SIZE) + 2);
		bglBegin(GL_POINTS);
		dm->foreachMappedVert(dm, draw_dm_bweights__mapFunc, NULL);
		bglEnd();
	}
	else {
		glLineWidth(3.0);
		dm->drawMappedEdges(dm, draw_dm_bweights__setDrawOptions, NULL);
		glLineWidth(1.0);
	}
}

/* Second section of routines: Combine first sets to form fancy
 * drawing routines (for example rendering twice to get overlays).
 *
 * Also includes routines that are basic drawing but are too
 * specialized to be split out (like drawing creases or measurements).
 */

/* EditMesh drawing routines*/

static void draw_em_fancy_verts(Scene *scene, View3D *v3d, Object *obedit, DerivedMesh *cageDM, EditVert *eve_act)
{
	ToolSettings *ts= scene->toolsettings;
	int sel;

	if(v3d->zbuf) glDepthMask(0);		// disable write in zbuffer, zbuf select

	for (sel=0; sel<2; sel++) {
		unsigned char col[4], fcol[4];
		int pass;

		UI_GetThemeColor3ubv(sel?TH_VERTEX_SELECT:TH_VERTEX, col);
		UI_GetThemeColor3ubv(sel?TH_FACE_DOT:TH_WIRE, fcol);

		for (pass=0; pass<2; pass++) {
			float size = UI_GetThemeValuef(TH_VERTEX_SIZE);
			float fsize = UI_GetThemeValuef(TH_FACEDOT_SIZE);

			if (pass==0) {
				if(v3d->zbuf && !(v3d->flag&V3D_ZBUF_SELECT)) {
					glDisable(GL_DEPTH_TEST);
						
					glEnable(GL_BLEND);
				} else {
					continue;
				}

				size = (size > 2.1f ? size/2.0f:size);
				fsize = (fsize > 2.1f ? fsize/2.0f:fsize);
				col[3] = fcol[3] = 100;
			} else {
				col[3] = fcol[3] = 255;
			}
				
			if(ts->selectmode & SCE_SELECT_VERTEX) {
				glPointSize(size);
				glColor4ubv(col);
				draw_dm_verts(cageDM, sel, eve_act);
			}
			
			if(check_ob_drawface_dot(scene, v3d, obedit->dt)) {
				glPointSize(fsize);
				glColor4ubv(fcol);
				draw_dm_face_centers(cageDM, sel);
			}
			
			if (pass==0) {
				glDisable(GL_BLEND);
				glEnable(GL_DEPTH_TEST);
			}
		}
	}

	if(v3d->zbuf) glDepthMask(1);
	glPointSize(1.0);
}

static void draw_em_fancy_edges(Scene *scene, View3D *v3d, Mesh *me, DerivedMesh *cageDM, short sel_only, EditEdge *eed_act)
{
	ToolSettings *ts= scene->toolsettings;
	int pass;
	unsigned char wireCol[4], selCol[4], actCol[4];

	/* since this function does transparant... */
	UI_GetThemeColor4ubv(TH_EDGE_SELECT, selCol);
	UI_GetThemeColor4ubv(TH_WIRE, wireCol);
	UI_GetThemeColor4ubv(TH_EDITMESH_ACTIVE, actCol);
	
	/* when sel only is used, dont render wire, only selected, this is used for
	 * textured draw mode when the 'edges' option is disabled */
	if (sel_only)
		wireCol[3] = 0;

	for (pass=0; pass<2; pass++) {
			/* show wires in transparant when no zbuf clipping for select */
		if (pass==0) {
			if (v3d->zbuf && (v3d->flag & V3D_ZBUF_SELECT)==0) {
				glEnable(GL_BLEND);
				glDisable(GL_DEPTH_TEST);
				selCol[3] = 85;
				if (!sel_only) wireCol[3] = 85;
			} else {
				continue;
			}
		} else {
			selCol[3] = 255;
			if (!sel_only) wireCol[3] = 255;
		}

		if(ts->selectmode == SCE_SELECT_FACE) {
			draw_dm_edges_sel(cageDM, wireCol, selCol, actCol, eed_act);
		}	
		else if( (me->drawflag & ME_DRAWEDGES) || (ts->selectmode & SCE_SELECT_EDGE) ) {	
			if(cageDM->drawMappedEdgesInterp && (ts->selectmode & SCE_SELECT_VERTEX)) {
				glShadeModel(GL_SMOOTH);
				draw_dm_edges_sel_interp(cageDM, wireCol, selCol);
				glShadeModel(GL_FLAT);
			} else {
				draw_dm_edges_sel(cageDM, wireCol, selCol, actCol, eed_act);
			}
		}
		else {
			if (!sel_only) {
				glColor4ubv(wireCol);
				draw_dm_edges(cageDM);
			}
		}

		if (pass==0) {
			glDisable(GL_BLEND);
			glEnable(GL_DEPTH_TEST);
		}
	}
}	

static void draw_em_measure_stats(View3D *v3d, RegionView3D *rv3d, Object *ob, EditMesh *em, UnitSettings *unit)
{
	Mesh *me= ob->data;
	EditEdge *eed;
	EditFace *efa;
	float v1[3], v2[3], v3[3], v4[3], vmid[3];
	float fvec[3];
	char val[32]; /* Stores the measurement display text here */
	const char *conv_float; /* Use a float conversion matching the grid size */
	unsigned char col[4]= {0, 0, 0, 255}; /* color of the text to draw */
	float area; /* area of the face */
	float grid= unit->system ? unit->scale_length : v3d->grid;
	const int do_split= unit->flag & USER_UNIT_OPT_SPLIT;
	const int do_global= v3d->flag & V3D_GLOBAL_STATS;
	const int do_moving= G.moving;

	/* make the precision of the pronted value proportionate to the gridsize */

	if (grid < 0.01f)		conv_float= "%.6g";
	else if (grid < 0.1f)	conv_float= "%.5g";
	else if (grid < 1.0f)	conv_float= "%.4g";
	else if (grid < 10.0f)	conv_float= "%.3g";
	else					conv_float= "%.2g";

	if(v3d->zbuf && (v3d->flag & V3D_ZBUF_SELECT)==0)
		glDisable(GL_DEPTH_TEST);

	if(v3d->zbuf) bglPolygonOffset(rv3d->dist, 5.0f);
	
	if(me->drawflag & ME_DRAWEXTRA_EDGELEN) {
		UI_GetThemeColor3ubv(TH_DRAWEXTRA_EDGELEN, col);

		for(eed= em->edges.first; eed; eed= eed->next) {
			/* draw non fgon edges, or selected edges, or edges next to selected verts while draging */
			if((eed->h != EM_FGON) && ((eed->f & SELECT) || (do_moving && ((eed->v1->f & SELECT) || (eed->v2->f & SELECT)) ))) {
				copy_v3_v3(v1, eed->v1->co);
				copy_v3_v3(v2, eed->v2->co);

				interp_v3_v3v3(vmid, v1, v2, 0.5f);

				if(do_global) {
					mul_mat3_m4_v3(ob->obmat, v1);
					mul_mat3_m4_v3(ob->obmat, v2);
				}
				if(unit->system)
					bUnit_AsString(val, sizeof(val), len_v3v3(v1, v2)*unit->scale_length, 3, unit->system, B_UNIT_LENGTH, do_split, FALSE);
				else
					sprintf(val, conv_float, len_v3v3(v1, v2));

				view3d_cached_text_draw_add(vmid, val, 0, V3D_CACHE_TEXT_ASCII, col);
			}
		}
	}

	if(me->drawflag & ME_DRAWEXTRA_FACEAREA) {
// XXX		extern int faceselectedOR(EditFace *efa, int flag);		// editmesh.h shouldn't be in this file... ok for now?
		UI_GetThemeColor3ubv(TH_DRAWEXTRA_FACEAREA, col);
		
		for(efa= em->faces.first; efa; efa= efa->next) {
			if((efa->f & SELECT)) { // XXX || (do_moving && faceselectedOR(efa, SELECT)) ) {
				copy_v3_v3(v1, efa->v1->co);
				copy_v3_v3(v2, efa->v2->co);
				copy_v3_v3(v3, efa->v3->co);
				if (efa->v4) {
					copy_v3_v3(v4, efa->v4->co);
				}
				if(do_global) {
					mul_mat3_m4_v3(ob->obmat, v1);
					mul_mat3_m4_v3(ob->obmat, v2);
					mul_mat3_m4_v3(ob->obmat, v3);
					if (efa->v4) mul_mat3_m4_v3(ob->obmat, v4);
				}
				
				if (efa->v4)
					area=  area_quad_v3(v1, v2, v3, v4);
				else
					area = area_tri_v3(v1, v2, v3);

				if(unit->system)
					bUnit_AsString(val, sizeof(val), area*unit->scale_length, 3, unit->system, B_UNIT_LENGTH, do_split, FALSE); // XXX should be B_UNIT_AREA
				else
					sprintf(val, conv_float, area);

				view3d_cached_text_draw_add(efa->cent, val, 0, V3D_CACHE_TEXT_ASCII, col);
			}
		}
	}

	if(me->drawflag & ME_DRAWEXTRA_FACEANG) {
		EditEdge *e1, *e2, *e3, *e4;
		UI_GetThemeColor3ubv(TH_DRAWEXTRA_FACEANG, col);
		for(efa= em->faces.first; efa; efa= efa->next) {
			copy_v3_v3(v1, efa->v1->co);
			copy_v3_v3(v2, efa->v2->co);
			copy_v3_v3(v3, efa->v3->co);
			if(efa->v4) {
				copy_v3_v3(v4, efa->v4->co); 
			}
			else {
				copy_v3_v3(v4, v3);
			}
			if(do_global) {
				mul_mat3_m4_v3(ob->obmat, v1);
				mul_mat3_m4_v3(ob->obmat, v2);
				mul_mat3_m4_v3(ob->obmat, v3);
				mul_mat3_m4_v3(ob->obmat, v4); /* intentionally executed even for tri's */
			}
			
			e1= efa->e1;
			e2= efa->e2;
			e3= efa->e3;
			if(efa->e4) e4= efa->e4; else e4= e3;
			
			/* Calculate the angles */
				
			if( (e4->f & e1->f & SELECT) || (do_moving && (efa->v1->f & SELECT)) ) {
				/* Vec 1 */
				sprintf(val,"%.3g", RAD2DEGF(angle_v3v3v3(v4, v1, v2)));
				interp_v3_v3v3(fvec, efa->cent, efa->v1->co, 0.8f);
				view3d_cached_text_draw_add(fvec, val, 0, V3D_CACHE_TEXT_ASCII, col);
			}
			if( (e1->f & e2->f & SELECT) || (do_moving && (efa->v2->f & SELECT)) ) {
				/* Vec 2 */
				sprintf(val,"%.3g", RAD2DEGF(angle_v3v3v3(v1, v2, v3)));
				interp_v3_v3v3(fvec, efa->cent, efa->v2->co, 0.8f);
				view3d_cached_text_draw_add(fvec, val, 0, V3D_CACHE_TEXT_ASCII, col);
			}
			if( (e2->f & e3->f & SELECT) || (do_moving && (efa->v3->f & SELECT)) ) {
				/* Vec 3 */
				if(efa->v4) 
					sprintf(val,"%.3g", RAD2DEGF(angle_v3v3v3(v2, v3, v4)));
				else
					sprintf(val,"%.3g", RAD2DEGF(angle_v3v3v3(v2, v3, v1)));
				interp_v3_v3v3(fvec, efa->cent, efa->v3->co, 0.8f);
				view3d_cached_text_draw_add(fvec, val, 0, V3D_CACHE_TEXT_ASCII, col);
			}
				/* Vec 4 */
			if(efa->v4) {
				if( (e3->f & e4->f & SELECT) || (do_moving && (efa->v4->f & SELECT)) ) {
					sprintf(val,"%.3g", RAD2DEGF(angle_v3v3v3(v3, v4, v1)));
					interp_v3_v3v3(fvec, efa->cent, efa->v4->co, 0.8f);
					view3d_cached_text_draw_add(fvec, val, 0, V3D_CACHE_TEXT_ASCII, col);
				}
			}
		}
	}

	/* useful for debugging index vs shape key index */
#if 0
	{
		EditVert *eve;
		int j;
		UI_GetThemeColor3ubv(TH_DRAWEXTRA_FACEANG, col);
		for(eve= em->verts.first, j= 0; eve; eve= eve->next, j++) {
			sprintf(val, "%d:%d", j, eve->keyindex);
			view3d_cached_text_draw_add(eve->co, val, 0, V3D_CACHE_TEXT_ASCII, col);
		}
	}
#endif

	if(v3d->zbuf) {
		glEnable(GL_DEPTH_TEST);
		bglPolygonOffset(rv3d->dist, 0.0f);
	}
}

static int draw_em_fancy__setFaceOpts(void *UNUSED(userData), int index, int *UNUSED(drawSmooth_r))
{
	EditFace *efa = EM_get_face_for_index(index);

	if (efa->h==0) {
		GPU_enable_material(efa->mat_nr+1, NULL);
		return 1;
	}
	else
		return 0;
}

static int draw_em_fancy__setGLSLFaceOpts(void *UNUSED(userData), int index)
{
	EditFace *efa = EM_get_face_for_index(index);

	return (efa->h==0);
}

static void draw_em_fancy(Scene *scene, View3D *v3d, RegionView3D *rv3d, Object *ob, EditMesh *em, DerivedMesh *cageDM, DerivedMesh *finalDM, int dt)
{
	Mesh *me = ob->data;
	EditFace *efa_act = EM_get_actFace(em, 0); /* annoying but active faces is stored differently */
	EditEdge *eed_act = NULL;
	EditVert *eve_act = NULL;
	
	if (em->selected.last) {
		EditSelection *ese = em->selected.last;
		/* face is handeled above */
		/*if (ese->type == EDITFACE ) {
			efa_act = (EditFace *)ese->data;
		} else */ if ( ese->type == EDITEDGE ) {
			eed_act = (EditEdge *)ese->data;
		} else if ( ese->type == EDITVERT ) {
			eve_act = (EditVert *)ese->data;
		}
	}
	
	EM_init_index_arrays(em, 1, 1, 1);

	if(dt>OB_WIRE) {
		if(CHECK_OB_DRAWTEXTURE(v3d, dt)) {
			if(draw_glsl_material(scene, ob, v3d, dt)) {
				glFrontFace((ob->transflag&OB_NEG_SCALE)?GL_CW:GL_CCW);

				finalDM->drawMappedFacesGLSL(finalDM, GPU_enable_material,
					draw_em_fancy__setGLSLFaceOpts, NULL);
				GPU_disable_material();

				glFrontFace(GL_CCW);
			}
			else {
				draw_mesh_textured(scene, v3d, rv3d, ob, finalDM, 0);
			}
		}
		else {
			/* 3 floats for position, 3 for normal and times two because the faces may actually be quads instead of triangles */
			glLightModeli(GL_LIGHT_MODEL_TWO_SIDE, me->flag & ME_TWOSIDED);

			glEnable(GL_LIGHTING);
			glFrontFace((ob->transflag&OB_NEG_SCALE)?GL_CW:GL_CCW);

			finalDM->drawMappedFaces(finalDM, draw_em_fancy__setFaceOpts, NULL, 0, GPU_enable_material, NULL);

			glFrontFace(GL_CCW);
			glDisable(GL_LIGHTING);
		}
			
		// Setup for drawing wire over, disable zbuffer
		// write to show selected edge wires better
		UI_ThemeColor(TH_WIRE);

		bglPolygonOffset(rv3d->dist, 1.0);
		glDepthMask(0);
	} 
	else {
		if (cageDM!=finalDM) {
			UI_ThemeColorBlend(TH_WIRE, TH_BACK, 0.7);
			finalDM->drawEdges(finalDM, 1, 0);
		}
	}
	
	if(me->drawflag & ME_DRAWFACES) {	/* transp faces */
		unsigned char col1[4], col2[4], col3[4];
			
		UI_GetThemeColor4ubv(TH_FACE, col1);
		UI_GetThemeColor4ubv(TH_FACE_SELECT, col2);
		UI_GetThemeColor4ubv(TH_EDITMESH_ACTIVE, col3);
		
		glEnable(GL_BLEND);
		glDepthMask(0);		// disable write in zbuffer, needed for nice transp
		
		/* dont draw unselected faces, only selected, this is MUCH nicer when texturing */
		if CHECK_OB_DRAWTEXTURE(v3d, dt)
			col1[3] = 0;
		
		draw_dm_faces_sel(cageDM, col1, col2, col3, efa_act);

		glDisable(GL_BLEND);
		glDepthMask(1);		// restore write in zbuffer
	} else if (efa_act) {
		/* even if draw faces is off it would be nice to draw the stipple face
		 * Make all other faces zero alpha except for the active
		 * */
		unsigned char col1[4], col2[4], col3[4];
		col1[3] = col2[3] = 0; /* dont draw */
		UI_GetThemeColor4ubv(TH_EDITMESH_ACTIVE, col3);
		
		glEnable(GL_BLEND);
		glDepthMask(0);		// disable write in zbuffer, needed for nice transp
		
		draw_dm_faces_sel(cageDM, col1, col2, col3, efa_act);

		glDisable(GL_BLEND);
		glDepthMask(1);		// restore write in zbuffer
		
	}

	/* here starts all fancy draw-extra over */
	if((me->drawflag & ME_DRAWEDGES)==0 && CHECK_OB_DRAWTEXTURE(v3d, dt)) {
		/* we are drawing textures and 'ME_DRAWEDGES' is disabled, dont draw any edges */
		
		/* only draw selected edges otherwise there is no way of telling if a face is selected */
		draw_em_fancy_edges(scene, v3d, me, cageDM, 1, eed_act);
		
	} else {
		if(me->drawflag & ME_DRAWSEAMS) {
			UI_ThemeColor(TH_EDGE_SEAM);
			glLineWidth(2);
	
			draw_dm_edges_seams(cageDM);
	
			glColor3ub(0,0,0);
			glLineWidth(1);
		}
		
		if(me->drawflag & ME_DRAWSHARP) {
			UI_ThemeColor(TH_EDGE_SHARP);
			glLineWidth(2);
	
			draw_dm_edges_sharp(cageDM);
	
			glColor3ub(0,0,0);
			glLineWidth(1);
		}
	
		if(me->drawflag & ME_DRAWCREASES) {
			draw_dm_creases(cageDM);
		}
		if(me->drawflag & ME_DRAWBWEIGHTS) {
			draw_dm_bweights(scene, cageDM);
		}
	
		draw_em_fancy_edges(scene, v3d, me, cageDM, 0, eed_act);
	}
	if(em) {
// XXX		retopo_matrix_update(v3d);

		draw_em_fancy_verts(scene, v3d, ob, cageDM, eve_act);

		if(me->drawflag & ME_DRAWNORMALS) {
			UI_ThemeColor(TH_NORMAL);
			draw_dm_face_normals(scene, cageDM);
		}
		if(me->drawflag & ME_DRAW_VNORMALS) {
			UI_ThemeColor(TH_VNORMAL);
			draw_dm_vert_normals(scene, cageDM);
		}

		if(me->drawflag & (ME_DRAWEXTRA_EDGELEN|ME_DRAWEXTRA_FACEAREA|ME_DRAWEXTRA_FACEANG) && !((v3d->flag2 & V3D_RENDER_OVERRIDE)))
			draw_em_measure_stats(v3d, rv3d, ob, em, &scene->unit);
	}

	if(dt>OB_WIRE) {
		glDepthMask(1);
		bglPolygonOffset(rv3d->dist, 0.0);
		GPU_disable_material();
	}

	EM_free_index_arrays();
}

/* Mesh drawing routines */

static void draw_mesh_object_outline(View3D *v3d, Object *ob, DerivedMesh *dm)
{
	
	if(v3d->transp==0) {	// not when we draw the transparent pass
		glLineWidth(UI_GetThemeValuef(TH_OUTLINE_WIDTH) * 2.0f);
		glDepthMask(0);
		
		/* if transparent, we cannot draw the edges for solid select... edges have no material info.
		   drawFacesSolid() doesn't draw the transparent faces */
		if(ob->dtx & OB_DRAWTRANSP) {
			glPolygonMode(GL_FRONT_AND_BACK, GL_LINE); 
			dm->drawFacesSolid(dm, NULL, 0, GPU_enable_material);
			glPolygonMode(GL_FRONT_AND_BACK, GL_FILL);
			GPU_disable_material();
		}
		else {
			dm->drawEdges(dm, 0, 1);
		}
					
		glLineWidth(1.0);
		glDepthMask(1);
	}
}

static int wpaint__setSolidDrawOptions(void *UNUSED(userData), int UNUSED(index), int *drawSmooth_r)
{
	*drawSmooth_r = 1;
	return 1;
}

static void draw_mesh_fancy(Scene *scene, ARegion *ar, View3D *v3d, RegionView3D *rv3d, Base *base, int dt, int flag)
{
	Object *ob= base->object;
	Mesh *me = ob->data;
	Material *ma= give_current_material(ob, 1);
	const short hasHaloMat = (ma && (ma->material_type == MA_TYPE_HALO));
	const short is_paint_sel= (ob==OBACT && paint_facesel_test(ob));
	int draw_wire = 0;
	int /* totvert,*/ totedge, totface;
	DerivedMesh *dm= mesh_get_derived_final(scene, ob, scene->customdata_mask);

	if(!dm)
		return;
	
	if (ob->dtx&OB_DRAWWIRE) {
		draw_wire = 2; /* draw wire after solid using zoffset and depth buffer adjusment */
	}
	
	/* totvert = dm->getNumVerts(dm); */ /*UNUSED*/
	totedge = dm->getNumEdges(dm);
	totface = dm->getNumFaces(dm);
	
	/* vertexpaint, faceselect wants this, but it doesnt work for shaded? */
	if(dt!=OB_SHADED)
		glFrontFace((ob->transflag&OB_NEG_SCALE)?GL_CW:GL_CCW);

		// Unwanted combination.
	if (is_paint_sel) draw_wire = 0;

	if(dt==OB_BOUNDBOX) {
		if((v3d->flag2 & V3D_RENDER_OVERRIDE && v3d->drawtype >= OB_WIRE)==0)
			draw_bounding_volume(scene, ob);
	}
	else if(hasHaloMat || (totface==0 && totedge==0)) {
		glPointSize(1.5);
		dm->drawVerts(dm);
		glPointSize(1.0);
	}
	else if(dt==OB_WIRE || totface==0) {
		draw_wire = 1; /* draw wire only, no depth buffer stuff  */
	}
	else if(	(is_paint_sel || (ob==OBACT && ob->mode & OB_MODE_TEXTURE_PAINT)) ||
				CHECK_OB_DRAWTEXTURE(v3d, dt))
	{
		if ((v3d->flag&V3D_SELECT_OUTLINE) && ((v3d->flag2 & V3D_RENDER_OVERRIDE)==0) && (base->flag&SELECT) && !(G.f&G_PICKSEL || is_paint_sel) && !draw_wire) {
			draw_mesh_object_outline(v3d, ob, dm);
		}

		if(draw_glsl_material(scene, ob, v3d, dt)) {
			glFrontFace((ob->transflag&OB_NEG_SCALE)?GL_CW:GL_CCW);

			dm->drawFacesGLSL(dm, GPU_enable_material);
//			if(get_ob_property(ob, "Text"))
// XXX				draw_mesh_text(ob, 1);
			GPU_disable_material();

			glFrontFace(GL_CCW);
		}
		else {
			draw_mesh_textured(scene, v3d, rv3d, ob, dm, is_paint_sel);
		}

		if(!is_paint_sel) {
			if(base->flag & SELECT)
				UI_ThemeColor((ob==OBACT)?TH_ACTIVE:TH_SELECT);
			else
				UI_ThemeColor(TH_WIRE);

			if((v3d->flag2 & V3D_RENDER_OVERRIDE)==0)
				dm->drawLooseEdges(dm);
		}
	}
	else if(dt==OB_SOLID) {
		if(ob==OBACT && ob && ob->mode & OB_MODE_WEIGHT_PAINT) {
			/* weight paint in solid mode, special case. focus on making the weights clear
			 * rather than the shading, this is also forced in wire view */
			GPU_enable_material(0, NULL);
			dm->drawMappedFaces(dm, wpaint__setSolidDrawOptions, me->mface, 1, GPU_enable_material, NULL);
		
			bglPolygonOffset(rv3d->dist, 1.0);
			glDepthMask(0);	// disable write in zbuffer, selected edge wires show better

			glEnable(GL_BLEND);
			glColor4ub(255, 255, 255, 96);
			glEnable(GL_LINE_STIPPLE);
			glLineStipple(1, 0xAAAA);

			dm->drawEdges(dm, 1, 1);

			bglPolygonOffset(rv3d->dist, 0.0);
			glDepthMask(1);
			glDisable(GL_LINE_STIPPLE);

			GPU_disable_material();
			
			/* since we already draw wire as wp guide, dont draw over the top */
			draw_wire= 0;
		}
		else {
			Paint *p;

			if((v3d->flag&V3D_SELECT_OUTLINE) && ((v3d->flag2 & V3D_RENDER_OVERRIDE)==0) && (base->flag&SELECT) && !draw_wire && !ob->sculpt)
				draw_mesh_object_outline(v3d, ob, dm);

			glLightModeli(GL_LIGHT_MODEL_TWO_SIDE, me->flag & ME_TWOSIDED );

			glEnable(GL_LIGHTING);
			glFrontFace((ob->transflag&OB_NEG_SCALE)?GL_CW:GL_CCW);

			if(ob->sculpt && (p=paint_get_active(scene))) {
				float planes[4][4];
				float (*fpl)[4] = NULL;
				int fast= (p->flags & PAINT_FAST_NAVIGATE) && (rv3d->rflag & RV3D_NAVIGATING);

				if(ob->sculpt->partial_redraw) {
					if(ar->do_draw & RGN_DRAW_PARTIAL) {
						sculpt_get_redraw_planes(planes, ar, rv3d, ob);
						fpl = planes;
						ob->sculpt->partial_redraw = 0;
					}
				}

				dm->drawFacesSolid(dm, fpl, fast, GPU_enable_material);
			}
			else
				dm->drawFacesSolid(dm, NULL, 0, GPU_enable_material);

			GPU_disable_material();

			glFrontFace(GL_CCW);
			glDisable(GL_LIGHTING);

			if(base->flag & SELECT) {
				UI_ThemeColor((ob==OBACT)?TH_ACTIVE:TH_SELECT);
			} else {
				UI_ThemeColor(TH_WIRE);
			}
			if(!ob->sculpt && (v3d->flag2 & V3D_RENDER_OVERRIDE)==0)
				dm->drawLooseEdges(dm);
		}
	}
	else if(dt==OB_SHADED) {
		if(ob==OBACT) {
			if(ob && ob->mode & OB_MODE_WEIGHT_PAINT) {
				/* enforce default material settings */
				GPU_enable_material(0, NULL);
				
				/* but set default spec */
				glColorMaterial(GL_FRONT_AND_BACK, GL_SPECULAR);
				glEnable(GL_COLOR_MATERIAL);	/* according manpages needed */
				glColor3ub(120, 120, 120);
				glDisable(GL_COLOR_MATERIAL);
				/* diffuse */
				glColorMaterial(GL_FRONT_AND_BACK, GL_DIFFUSE);
				glEnable(GL_LIGHTING);
				glEnable(GL_COLOR_MATERIAL);

				dm->drawMappedFaces(dm, wpaint__setSolidDrawOptions, me->mface, 1, GPU_enable_material, NULL);
				glDisable(GL_COLOR_MATERIAL);
				glDisable(GL_LIGHTING);

				GPU_disable_material();
			}
			else if(ob->mode & (OB_MODE_VERTEX_PAINT|OB_MODE_TEXTURE_PAINT)) {
				if(me->mcol)
					dm->drawMappedFaces(dm, wpaint__setSolidDrawOptions, NULL, 1, GPU_enable_material, NULL);
				else {
					glColor3f(1.0f, 1.0f, 1.0f);
					dm->drawMappedFaces(dm, wpaint__setSolidDrawOptions, NULL, 0, GPU_enable_material, NULL);
				}
			}
		}
	}
	/* set default draw color back for wire or for draw-extra later on */
	if (dt!=OB_WIRE) {
		if(base->flag & SELECT) {
			if(ob==OBACT && ob->flag & OB_FROMGROUP) 
				UI_ThemeColor(TH_GROUP_ACTIVE);
			else if(ob->flag & OB_FROMGROUP) 
				UI_ThemeColorShade(TH_GROUP_ACTIVE, -16);
			else if(flag!=DRAW_CONSTCOLOR)
				UI_ThemeColor((ob==OBACT)?TH_ACTIVE:TH_SELECT);
			else
				glColor3ub(80,80,80);
		} else {
			if (ob->flag & OB_FROMGROUP) 
				UI_ThemeColor(TH_GROUP);
			else {
				if(ob->dtx & OB_DRAWWIRE && flag==DRAW_CONSTCOLOR)
					glColor3ub(80,80,80);
				else
					UI_ThemeColor(TH_WIRE);
			}
		}
	}
	if (draw_wire) {

		/* When using wireframe object traw in particle edit mode
		 * the mesh gets in the way of seeing the particles, fade the wire color
		 * with the background. */
		if(ob==OBACT && (ob->mode & OB_MODE_PARTICLE_EDIT)) {
			float col_wire[4], col_bg[4], col[3];

			UI_GetThemeColor3fv(TH_BACK, col_bg);
			glGetFloatv(GL_CURRENT_COLOR, col_wire);
			interp_v3_v3v3(col, col_bg, col_wire, 0.15);
			glColor3fv(col);
		}

		/* If drawing wire and drawtype is not OB_WIRE then we are
		 * overlaying the wires.
		 *
		 * UPDATE bug #10290 - With this wire-only objects can draw
		 * behind other objects depending on their order in the scene. 2x if 0's below. undo'ing zr's commit: r4059
		 *
		 * if draw wire is 1 then just drawing wire, no need for depth buffer stuff,
		 * otherwise this wire is to overlay solid mode faces so do some depth buffer tricks.
		 */
		if (dt!=OB_WIRE && draw_wire==2) {
			bglPolygonOffset(rv3d->dist, 1.0);
			glDepthMask(0);	// disable write in zbuffer, selected edge wires show better
		}
		
		if((v3d->flag2 & V3D_RENDER_OVERRIDE && v3d->drawtype >= OB_SOLID)==0)
			dm->drawEdges(dm, (dt==OB_WIRE || totface==0), me->drawflag & ME_ALLEDGES);

		if (dt!=OB_WIRE && draw_wire==2) {
			glDepthMask(1);
			bglPolygonOffset(rv3d->dist, 0.0);
		}
	}
	// Jason
	if(paint_vertsel_test(ob) && dm->drawSelectedVerts) {
		glColor3f(0.0f, 0.0f, 0.0f);
		glPointSize(UI_GetThemeValuef(TH_VERTEX_SIZE));
		dm->drawSelectedVerts(dm);
		glPointSize(1.0f);
	}
	dm->release(dm);
}

/* returns 1 if nothing was drawn, for detecting to draw an object center */
static int draw_mesh_object(Scene *scene, ARegion *ar, View3D *v3d, RegionView3D *rv3d, Base *base, int dt, int flag)
{
	Object *ob= base->object;
	Object *obedit= scene->obedit;
	Mesh *me= ob->data;
	EditMesh *em= me->edit_mesh;
	int do_alpha_pass= 0, drawlinked= 0, retval= 0, glsl, check_alpha, i;

	/* If we are drawing shadows and any of the materials don't cast a shadow,
	 * then don't draw the object */
	if (v3d->flag2 & V3D_RENDER_SHADOW) {
		for(i=0; i<ob->totcol; ++i) {
			Material *ma= give_current_material(ob, i);
			if (ma && !(ma->mode & MA_SHADBUF)) {
				return 1;
			}
		}
	}
	
	if(obedit && ob!=obedit && ob->data==obedit->data) {
		if(ob_get_key(ob) || ob_get_key(obedit));
		else if(ob->modifiers.first || obedit->modifiers.first);
		else drawlinked= 1;
	}
	
	if(ob==obedit || drawlinked) {
		DerivedMesh *finalDM, *cageDM;
		
		if (obedit!=ob)
			finalDM = cageDM = editmesh_get_derived_base(ob, em);
		else
			cageDM = editmesh_get_derived_cage_and_final(scene, ob, em, &finalDM,
											scene->customdata_mask);

		if(dt>OB_WIRE) {
			// no transp in editmode, the fancy draw over goes bad then
			glsl = draw_glsl_material(scene, ob, v3d, dt);
			GPU_begin_object_materials(v3d, rv3d, scene, ob, glsl, NULL);
		}

		draw_em_fancy(scene, v3d, rv3d, ob, em, cageDM, finalDM, dt);

		GPU_end_object_materials();

		if (obedit!=ob && finalDM)
			finalDM->release(finalDM);
	}
	else {
		/* don't create boundbox here with mesh_get_bb(), the derived system will make it, puts deformed bb's OK */
		if(me->totface<=4 || ED_view3d_boundbox_clip(rv3d, ob->obmat, (ob->bb)? ob->bb: me->bb)) {
			glsl = draw_glsl_material(scene, ob, v3d, dt);
			check_alpha = check_material_alpha(base, me, glsl);

			if(dt==OB_SOLID || glsl) {
				GPU_begin_object_materials(v3d, rv3d, scene, ob, glsl,
					(check_alpha)? &do_alpha_pass: NULL);
			}

			draw_mesh_fancy(scene, ar, v3d, rv3d, base, dt, flag);

			GPU_end_object_materials();
			
			if(me->totvert==0) retval= 1;
		}
	}
	
	/* GPU_begin_object_materials checked if this is needed */
	if(do_alpha_pass) {
		if(ob->dtx & OB_DRAWXRAY) {
			add_view3d_after(&v3d->afterdraw_xraytransp, base, flag);
		}
		else {
			add_view3d_after(&v3d->afterdraw_transp, base, flag);
		}
	}
	else if(ob->dtx & OB_DRAWXRAY && ob->dtx & OB_DRAWTRANSP) {
		/* special case xray+transp when alpha is 1.0, without this the object vanishes */
		if(v3d->xray == 0 && v3d->transp == 0) {
			add_view3d_after(&v3d->afterdraw_xray, base, flag);
		}
	}
	
	return retval;
}

/* ************** DRAW DISPLIST ****************** */

static int draw_index_wire= 1;
static int index3_nors_incr= 1;

/* returns 1 when nothing was drawn */
static int drawDispListwire(ListBase *dlbase)
{
	DispList *dl;
	int parts, nr;
	float *data;

	if(dlbase==NULL) return 1;
	
	glEnableClientState(GL_VERTEX_ARRAY);
	glPolygonMode(GL_FRONT_AND_BACK, GL_LINE); 

	for(dl= dlbase->first; dl; dl= dl->next) {
		if(dl->parts==0 || dl->nr==0)
			continue;
		
		data= dl->verts;
	
		switch(dl->type) {
		case DL_SEGM:
			
			glVertexPointer(3, GL_FLOAT, 0, data);
			
			for(parts=0; parts<dl->parts; parts++)
				glDrawArrays(GL_LINE_STRIP, parts*dl->nr, dl->nr);
				
			break;
		case DL_POLY:
			
			glVertexPointer(3, GL_FLOAT, 0, data);
			
			for(parts=0; parts<dl->parts; parts++)
				glDrawArrays(GL_LINE_LOOP, parts*dl->nr, dl->nr);
			
			break;
		case DL_SURF:
			
			glVertexPointer(3, GL_FLOAT, 0, data);
			
			for(parts=0; parts<dl->parts; parts++) {
				if(dl->flag & DL_CYCL_U) 
					glDrawArrays(GL_LINE_LOOP, parts*dl->nr, dl->nr);
				else
					glDrawArrays(GL_LINE_STRIP, parts*dl->nr, dl->nr);
			}
			
			for(nr=0; nr<dl->nr; nr++) {
				int ofs= 3*dl->nr;
				
				data= (  dl->verts )+3*nr;
				parts= dl->parts;

				if(dl->flag & DL_CYCL_V) glBegin(GL_LINE_LOOP);
				else glBegin(GL_LINE_STRIP);
				
				while(parts--) {
					glVertex3fv(data);
					data+=ofs;
				}
				glEnd();
				
				/* (ton) this code crashes for me when resolv is 86 or higher... no clue */
//				glVertexPointer(3, GL_FLOAT, sizeof(float)*3*dl->nr, data + 3*nr);
//				if(dl->flag & DL_CYCL_V) 
//					glDrawArrays(GL_LINE_LOOP, 0, dl->parts);
//				else
//					glDrawArrays(GL_LINE_STRIP, 0, dl->parts);
			}
			break;
			
		case DL_INDEX3:
			if(draw_index_wire) {
				glVertexPointer(3, GL_FLOAT, 0, dl->verts);
				glDrawElements(GL_TRIANGLES, 3*dl->parts, GL_UNSIGNED_INT, dl->index);
			}
			break;
			
		case DL_INDEX4:
			if(draw_index_wire) {
				glVertexPointer(3, GL_FLOAT, 0, dl->verts);
				glDrawElements(GL_QUADS, 4*dl->parts, GL_UNSIGNED_INT, dl->index);
			}
			break;
		}
	}
	
	glDisableClientState(GL_VERTEX_ARRAY);
	glPolygonMode(GL_FRONT_AND_BACK, GL_FILL); 
	
	return 0;
}

static void drawDispListsolid(ListBase *lb, Object *ob, int glsl)
{
	DispList *dl;
	GPUVertexAttribs gattribs;
	float *data, curcol[4];
	float *ndata;
	
	if(lb==NULL) return;
	
	/* for drawing wire */
	glGetFloatv(GL_CURRENT_COLOR, curcol);

	glEnable(GL_LIGHTING);
	glEnableClientState(GL_VERTEX_ARRAY);
	
	if(ob->transflag & OB_NEG_SCALE) glFrontFace(GL_CW);
	else glFrontFace(GL_CCW);
	
	if(ob->type==OB_MBALL) {	// mball always smooth shaded
		glShadeModel(GL_SMOOTH);
	}
	
	dl= lb->first;
	while(dl) {
		data= dl->verts;
		ndata= dl->nors;

		switch(dl->type) {
		case DL_SEGM:
			if(ob->type==OB_SURF) {
				int nr;

				glDisable(GL_LIGHTING);
				glColor3fv(curcol);
				
				// glVertexPointer(3, GL_FLOAT, 0, dl->verts);
				// glDrawArrays(GL_LINE_STRIP, 0, dl->nr);

				glBegin(GL_LINE_STRIP);
				for(nr= dl->nr; nr; nr--, data+=3)
					glVertex3fv(data);
				glEnd();

				glEnable(GL_LIGHTING);
			}
			break;
		case DL_POLY:
			if(ob->type==OB_SURF) {
				int nr;

				glDisable(GL_LIGHTING);
				
				/* for some reason glDrawArrays crashes here in half of the platforms (not osx) */
				//glVertexPointer(3, GL_FLOAT, 0, dl->verts);
				//glDrawArrays(GL_LINE_LOOP, 0, dl->nr);
				
				glBegin(GL_LINE_LOOP);
				for(nr= dl->nr; nr; nr--, data+=3)
					glVertex3fv(data);
				glEnd();
				
				glEnable(GL_LIGHTING);
				break;
			}
		case DL_SURF:
			
			if(dl->index) {
				GPU_enable_material(dl->col+1, (glsl)? &gattribs: NULL);
				
				if(dl->rt & CU_SMOOTH) glShadeModel(GL_SMOOTH);
				else glShadeModel(GL_FLAT);

				glEnableClientState(GL_NORMAL_ARRAY);
				glVertexPointer(3, GL_FLOAT, 0, dl->verts);
				glNormalPointer(GL_FLOAT, 0, dl->nors);
				glDrawElements(GL_QUADS, 4*dl->totindex, GL_UNSIGNED_INT, dl->index);
				glDisableClientState(GL_NORMAL_ARRAY);
			}			
			break;

		case DL_INDEX3:
			GPU_enable_material(dl->col+1, (glsl)? &gattribs: NULL);
			
			glVertexPointer(3, GL_FLOAT, 0, dl->verts);
			
			/* voor polys only one normal needed */
			if(index3_nors_incr) {
				glEnableClientState(GL_NORMAL_ARRAY);
				glNormalPointer(GL_FLOAT, 0, dl->nors);
			}
			else
				glNormal3fv(ndata);
			
			glDrawElements(GL_TRIANGLES, 3*dl->parts, GL_UNSIGNED_INT, dl->index);
			
			if(index3_nors_incr)
				glDisableClientState(GL_NORMAL_ARRAY);

			break;

		case DL_INDEX4:
			GPU_enable_material(dl->col+1, (glsl)? &gattribs: NULL);
			
			glEnableClientState(GL_NORMAL_ARRAY);
			glVertexPointer(3, GL_FLOAT, 0, dl->verts);
			glNormalPointer(GL_FLOAT, 0, dl->nors);
			glDrawElements(GL_QUADS, 4*dl->parts, GL_UNSIGNED_INT, dl->index);
			glDisableClientState(GL_NORMAL_ARRAY);

			break;
		}
		dl= dl->next;
	}

	glDisableClientState(GL_VERTEX_ARRAY);
	glShadeModel(GL_FLAT);
	glDisable(GL_LIGHTING);
	glFrontFace(GL_CCW);
}

static void drawCurveDMWired(Object *ob)
{
	DerivedMesh *dm = ob->derivedFinal;
	dm->drawEdges (dm, 1, 0);
}

/* return 1 when nothing was drawn */
static int drawCurveDerivedMesh(Scene *scene, View3D *v3d, RegionView3D *rv3d, Base *base, int dt)
{
	Object *ob= base->object;
	DerivedMesh *dm = ob->derivedFinal;

	if (!dm) {
		return 1;
	}

	if(dt>OB_WIRE && dm->getNumFaces(dm)) {
		int glsl = draw_glsl_material(scene, ob, v3d, dt);
		GPU_begin_object_materials(v3d, rv3d, scene, ob, glsl, NULL);

		if(!glsl) {
			glLightModeli(GL_LIGHT_MODEL_TWO_SIDE, 0);
			glEnable(GL_LIGHTING);
			dm->drawFacesSolid(dm, NULL, 0, GPU_enable_material);
			glDisable(GL_LIGHTING);
		}
		else
			dm->drawFacesGLSL(dm, GPU_enable_material);

		GPU_end_object_materials();
	} else {
		if((v3d->flag2 & V3D_RENDER_OVERRIDE && v3d->drawtype >= OB_SOLID)==0)
			drawCurveDMWired (ob);
	}

	return 0;
}

/* returns 1 when nothing was drawn */
static int drawDispList(Scene *scene, View3D *v3d, RegionView3D *rv3d, Base *base, int dt)
{
	Object *ob= base->object;
	ListBase *lb=NULL;
	DispList *dl;
	Curve *cu;
	const short render_only= (v3d->flag2 & V3D_RENDER_OVERRIDE);
	const short solid= (dt > OB_WIRE);
	int retval= 0;

	if (drawCurveDerivedMesh(scene, v3d, rv3d, base, dt) == 0) {
		return 0;
	}

	switch(ob->type) {
	case OB_FONT:
	case OB_CURVE:
		cu= ob->data;
		
		lb= &ob->disp;
		
		if(solid) {
			dl= lb->first;
			if(dl==NULL) return 1;

			if(dl->nors==NULL) addnormalsDispList(lb);
			index3_nors_incr= 0;
			
			if( displist_has_faces(lb)==0) {
				if(!render_only) {
					draw_index_wire= 0;
					drawDispListwire(lb);
					draw_index_wire= 1;
				}
			}
			else {
				if(draw_glsl_material(scene, ob, v3d, dt)) {
					GPU_begin_object_materials(v3d, rv3d, scene, ob, 1, NULL);
					drawDispListsolid(lb, ob, 1);
					GPU_end_object_materials();
				}
				else {
					GPU_begin_object_materials(v3d, rv3d, scene, ob, 0, NULL);
					glLightModeli(GL_LIGHT_MODEL_TWO_SIDE, 0);
					drawDispListsolid(lb, ob, 0);
					GPU_end_object_materials();
				}
				if(cu->editnurb && cu->bevobj==NULL && cu->taperobj==NULL && cu->ext1 == 0.0f && cu->ext2 == 0.0f) {
					cpack(0);
					draw_index_wire= 0;
					drawDispListwire(lb);
					draw_index_wire= 1;
				}
			}
			index3_nors_incr= 1;
		}
		else {
			if(!render_only || (render_only && displist_has_faces(lb))) {
				draw_index_wire= 0;
				retval= drawDispListwire(lb);
				draw_index_wire= 1;
			}
		}
		break;
	case OB_SURF:

		lb= &ob->disp;
		
		if(solid) {
			dl= lb->first;
			if(dl==NULL) return 1;
			
			if(dl->nors==NULL) addnormalsDispList(lb);
			
			if(draw_glsl_material(scene, ob, v3d, dt)) {
				GPU_begin_object_materials(v3d, rv3d, scene, ob, 1, NULL);
				drawDispListsolid(lb, ob, 1);
				GPU_end_object_materials();
			}
			else {
				GPU_begin_object_materials(v3d, rv3d, scene, ob, 0, NULL);
				glLightModeli(GL_LIGHT_MODEL_TWO_SIDE, 0);
				drawDispListsolid(lb, ob, 0);
				GPU_end_object_materials();
			}
		}
		else {
			retval= drawDispListwire(lb);
		}
		break;
	case OB_MBALL:
		
		if( is_basis_mball(ob)) {
			lb= &ob->disp;
			if(lb->first==NULL) makeDispListMBall(scene, ob);
			if(lb->first==NULL) return 1;
			
			if(solid) {
				
				if(draw_glsl_material(scene, ob, v3d, dt)) {
					GPU_begin_object_materials(v3d, rv3d, scene, ob, 1, NULL);
					drawDispListsolid(lb, ob, 1);
					GPU_end_object_materials();
				}
				else {
					GPU_begin_object_materials(v3d, rv3d, scene, ob, 0, NULL);
					glLightModeli(GL_LIGHT_MODEL_TWO_SIDE, 0);
					drawDispListsolid(lb, ob, 0);
					GPU_end_object_materials();
				}
			}
			else{
				/* MetaBalls use DL_INDEX4 type of DispList */
				retval= drawDispListwire(lb);
			}
		}
		break;
	}
	
	return retval;
}

/* *********** drawing for particles ************* */
static void draw_particle_arrays(int draw_as, int totpoint, int ob_dt, int select)
{
	/* draw created data arrays */
	switch(draw_as){
		case PART_DRAW_AXIS:
		case PART_DRAW_CROSS:
			glDrawArrays(GL_LINES, 0, 6*totpoint);
			break;
		case PART_DRAW_LINE:
			glDrawArrays(GL_LINES, 0, 2*totpoint);
			break;
		case PART_DRAW_BB:
			if(ob_dt<=OB_WIRE || select)
				glPolygonMode(GL_FRONT_AND_BACK,GL_LINE);
			else
				glPolygonMode(GL_FRONT_AND_BACK, GL_FILL); 

			glDrawArrays(GL_QUADS, 0, 4*totpoint);
			break;
		default:
			glDrawArrays(GL_POINTS, 0, totpoint);
			break;
	}
}
static void draw_particle(ParticleKey *state, int draw_as, short draw, float pixsize, float imat[4][4], float *draw_line, ParticleBillboardData *bb, ParticleDrawData *pdd)
{
	float vec[3], vec2[3];
	float *vd = NULL;
	float *cd = NULL;
	float ma_r=0.0f;
	float ma_g=0.0f;
	float ma_b=0.0f;

	/* null only for PART_DRAW_CIRC */
	if(pdd) {
		vd = pdd->vd;
		cd = pdd->cd;

		if(pdd->ma_r) {
			ma_r = *pdd->ma_r;
			ma_g = *pdd->ma_g;
			ma_b = *pdd->ma_b;
		}
	}

	switch(draw_as){
		case PART_DRAW_DOT:
		{
			if(vd) {
				copy_v3_v3(vd,state->co); pdd->vd+=3;
			}
			if(cd) {
				cd[0]=ma_r;
				cd[1]=ma_g;
				cd[2]=ma_b;
				pdd->cd+=3;
			}
			break;
		}
		case PART_DRAW_CROSS:
		case PART_DRAW_AXIS:
		{
			vec[0]=2.0f*pixsize;
			vec[1]=vec[2]=0.0;
			mul_qt_v3(state->rot,vec);
			if(draw_as==PART_DRAW_AXIS) {
				if(cd) {
					cd[1]=cd[2]=cd[4]=cd[5]=0.0;
					cd[0]=cd[3]=1.0;
					cd[6]=cd[8]=cd[9]=cd[11]=0.0;
					cd[7]=cd[10]=1.0;
					cd[13]=cd[12]=cd[15]=cd[16]=0.0;
					cd[14]=cd[17]=1.0;
					pdd->cd+=18;
				}

				copy_v3_v3(vec2,state->co);
			}
			else {
				if(cd) {
					cd[0]=cd[3]=cd[6]=cd[9]=cd[12]=cd[15]=ma_r;
					cd[1]=cd[4]=cd[7]=cd[10]=cd[13]=cd[16]=ma_g;
					cd[2]=cd[5]=cd[8]=cd[11]=cd[14]=cd[17]=ma_b;
					pdd->cd+=18;
				}
				sub_v3_v3v3(vec2, state->co, vec);
			}

			add_v3_v3(vec, state->co);
			copy_v3_v3(pdd->vd,vec); pdd->vd+=3;
			copy_v3_v3(pdd->vd,vec2); pdd->vd+=3;
				
			vec[1]=2.0f*pixsize;
			vec[0]=vec[2]=0.0;
			mul_qt_v3(state->rot,vec);
			if(draw_as==PART_DRAW_AXIS){
				copy_v3_v3(vec2,state->co);
			}		
			else sub_v3_v3v3(vec2, state->co, vec);

			add_v3_v3(vec, state->co);
			copy_v3_v3(pdd->vd,vec); pdd->vd+=3;
			copy_v3_v3(pdd->vd,vec2); pdd->vd+=3;

			vec[2]=2.0f*pixsize;
			vec[0]=vec[1]=0.0;
			mul_qt_v3(state->rot,vec);
			if(draw_as==PART_DRAW_AXIS){
				copy_v3_v3(vec2,state->co);
			}
			else sub_v3_v3v3(vec2, state->co, vec);

			add_v3_v3(vec, state->co);

			copy_v3_v3(pdd->vd,vec); pdd->vd+=3;
			copy_v3_v3(pdd->vd,vec2); pdd->vd+=3;
			break;
		}
		case PART_DRAW_LINE:
		{
			copy_v3_v3(vec,state->vel);
			normalize_v3(vec);
			if(draw & PART_DRAW_VEL_LENGTH)
				mul_v3_fl(vec,len_v3(state->vel));
			madd_v3_v3v3fl(pdd->vd, state->co, vec, -draw_line[0]); pdd->vd+=3;
			madd_v3_v3v3fl(pdd->vd, state->co, vec,  draw_line[1]); pdd->vd+=3;
			if(cd) {
				cd[0]=cd[3]=ma_r;
				cd[1]=cd[4]=ma_g;
				cd[2]=cd[5]=ma_b;
				pdd->cd+=6;
			}
			break;
		}
		case PART_DRAW_CIRC:
		{
			drawcircball(GL_LINE_LOOP, state->co, pixsize, imat);
			break;
		}
		case PART_DRAW_BB:
		{
			float xvec[3], yvec[3], zvec[3], bb_center[3];
			if(cd) {
				cd[0]=cd[3]=cd[6]=cd[9]=ma_r;
				cd[1]=cd[4]=cd[7]=cd[10]=ma_g;
				cd[2]=cd[5]=cd[8]=cd[11]=ma_b;
				pdd->cd+=12;
			}


			copy_v3_v3(bb->vec, state->co);
			copy_v3_v3(bb->vel, state->vel);

			psys_make_billboard(bb, xvec, yvec, zvec, bb_center);
			
			add_v3_v3v3(pdd->vd, bb_center, xvec);
			add_v3_v3(pdd->vd, yvec); pdd->vd+=3;

			sub_v3_v3v3(pdd->vd, bb_center, xvec);
			add_v3_v3(pdd->vd, yvec); pdd->vd+=3;

			sub_v3_v3v3(pdd->vd, bb_center, xvec);
			sub_v3_v3v3(pdd->vd, pdd->vd,yvec); pdd->vd+=3;

			add_v3_v3v3(pdd->vd, bb_center, xvec);
			sub_v3_v3v3(pdd->vd, pdd->vd, yvec); pdd->vd+=3;

			copy_v3_v3(pdd->nd, zvec); pdd->nd+=3;
			copy_v3_v3(pdd->nd, zvec); pdd->nd+=3;
			copy_v3_v3(pdd->nd, zvec); pdd->nd+=3;
			copy_v3_v3(pdd->nd, zvec); pdd->nd+=3;
			break;
		}
	}
}
/* unified drawing of all new particle systems draw types except dupli ob & group	*/
/* mostly tries to use vertex arrays for speed										*/

/* 1. check that everything is ok & updated */
/* 2. start initialising things				*/
/* 3. initialize according to draw type		*/
/* 4. allocate drawing data arrays			*/
/* 5. start filling the arrays				*/
/* 6. draw the arrays						*/
/* 7. clean up								*/
static void draw_new_particle_system(Scene *scene, View3D *v3d, RegionView3D *rv3d, Base *base, ParticleSystem *psys, int ob_dt)
{
	Object *ob=base->object;
	ParticleEditSettings *pset = PE_settings(scene);
	ParticleSettings *part;
	ParticleData *pars, *pa;
	ParticleKey state, *states=NULL;
	ParticleBillboardData bb;
	ParticleSimulationData sim= {NULL};
	ParticleDrawData *pdd = psys->pdd;
	Material *ma;
	float vel[3], imat[4][4];
	float timestep, pixsize=1.0, pa_size, r_tilt, r_length;
	float pa_time, pa_birthtime, pa_dietime, pa_health, intensity;
	float cfra;
	float ma_r=0.0f, ma_g=0.0f, ma_b=0.0f;
	int a, totpart, totpoint=0, totve=0, drawn, draw_as, totchild=0;
	int select=ob->flag&SELECT, create_cdata=0, need_v=0;
	GLint polygonmode[2];
	char val[32];
	unsigned char tcol[4]= {0, 0, 0, 255};

/* 1. */
	if(psys==NULL)
		return;

	part=psys->part;
	pars=psys->particles;

	if(part==NULL || !psys_check_enabled(ob, psys))
		return;

	if(pars==NULL) return;

	/* don't draw normal paths in edit mode */
	if(psys_in_edit_mode(scene, psys) && (pset->flag & PE_DRAW_PART)==0)
		return;
		
	if(part->draw_as == PART_DRAW_REND)
		draw_as = part->ren_as;
	else
		draw_as = part->draw_as;

	if(draw_as == PART_DRAW_NOT)
		return;

/* 2. */
	sim.scene= scene;
	sim.ob= ob;
	sim.psys= psys;
	sim.psmd = psys_get_modifier(ob,psys);

	if(part->phystype==PART_PHYS_KEYED){
		if(psys->flag&PSYS_KEYED){
			psys_count_keyed_targets(&sim);
			if(psys->totkeyed==0)
				return;
		}
	}

	if(select){
		select=0;
		if(psys_get_current(ob)==psys)
			select=1;
	}

	psys->flag|=PSYS_DRAWING;

	if(part->type==PART_HAIR && !psys->childcache)
		totchild=0;
	else
		totchild=psys->totchild*part->disp/100;

	ma= give_current_material(ob,part->omat);

	if(v3d->zbuf) glDepthMask(1);

	if((ma) && (part->draw_col == PART_DRAW_COL_MAT)) {
		rgb_float_to_byte(&(ma->r), tcol);

		ma_r = ma->r;
		ma_g = ma->g;
		ma_b = ma->b;
	}

	glColor3ubv(tcol);

	timestep= psys_get_timestep(&sim);

	if( (base->flag & OB_FROMDUPLI) && (ob->flag & OB_FROMGROUP) ) {
		float mat[4][4];
		mul_m4_m4m4(mat, psys->imat, ob->obmat);
		glMultMatrixf(mat);
	}

	/* needed for text display */
	invert_m4_m4(ob->imat, ob->obmat);

	totpart=psys->totpart;

	cfra= bsystem_time(scene, NULL, (float)CFRA, 0.0f);

	if(draw_as==PART_DRAW_PATH && psys->pathcache==NULL && psys->childcache==NULL)
		draw_as=PART_DRAW_DOT;

/* 3. */
	switch(draw_as){
		case PART_DRAW_DOT:
			if(part->draw_size)
				glPointSize(part->draw_size);
			else
				glPointSize(2.0); /* default dot size */
			break;
		case PART_DRAW_CIRC:
			/* calculate view aligned matrix: */
			copy_m4_m4(imat, rv3d->viewinv);
			normalize_v3(imat[0]);
			normalize_v3(imat[1]);
			/* no break! */
		case PART_DRAW_CROSS:
		case PART_DRAW_AXIS:
			/* lets calculate the scale: */
			pixsize= ED_view3d_pixel_size(rv3d, ob->obmat[3]);
			
			if(part->draw_size==0.0)
				pixsize *= 2.0f;
			else
				pixsize*=part->draw_size;

			if(draw_as==PART_DRAW_AXIS)
				create_cdata = 1;
			break;
		case PART_DRAW_OB:
			if(part->dup_ob==NULL)
				draw_as=PART_DRAW_DOT;
			else
				draw_as=0;
			break;
		case PART_DRAW_GR:
			if(part->dup_group==NULL)
				draw_as=PART_DRAW_DOT;
			else
				draw_as=0;
			break;
		case PART_DRAW_BB:
			if(v3d->camera==NULL && part->bb_ob==NULL){
				printf("Billboards need an active camera or a target object!\n");

				draw_as=part->draw_as=PART_DRAW_DOT;

				if(part->draw_size)
					glPointSize(part->draw_size);
				else
					glPointSize(2.0); /* default dot size */
			}
			else if(part->bb_ob)
				bb.ob=part->bb_ob;
			else
				bb.ob=v3d->camera;

			bb.align = part->bb_align;
			bb.anim = part->bb_anim;
			bb.lock = part->draw & PART_DRAW_BB_LOCK;
			break;
		case PART_DRAW_PATH:
			break;
		case PART_DRAW_LINE:
			need_v=1;
			break;
	}
	if(part->draw & PART_DRAW_SIZE && part->draw_as!=PART_DRAW_CIRC){
		copy_m4_m4(imat, rv3d->viewinv);
		normalize_v3(imat[0]);
		normalize_v3(imat[1]);
	}

	if(ELEM3(draw_as, PART_DRAW_DOT, PART_DRAW_CROSS, PART_DRAW_LINE)
		&& part->draw_col > PART_DRAW_COL_MAT)
		create_cdata = 1;

	if(!create_cdata && pdd && pdd->cdata) {
		MEM_freeN(pdd->cdata);
		pdd->cdata = pdd->cd = NULL;
	}

/* 4. */
	if(draw_as && ELEM(draw_as, PART_DRAW_PATH, PART_DRAW_CIRC)==0) {
		int tot_vec_size = (totpart + totchild) * 3 * sizeof(float);
		int create_ndata = 0;

		if(!pdd)
			pdd = psys->pdd = MEM_callocN(sizeof(ParticleDrawData), "ParticlDrawData");

		if(part->draw_as == PART_DRAW_REND && part->trail_count > 1) {
			tot_vec_size *= part->trail_count;
			psys_make_temp_pointcache(ob, psys);
		}

		switch(draw_as) {
			case PART_DRAW_AXIS:
			case PART_DRAW_CROSS:
				tot_vec_size *= 6;
				if(draw_as != PART_DRAW_CROSS)
					create_cdata = 1;
				break;
			case PART_DRAW_LINE:
				tot_vec_size *= 2;
				break;
			case PART_DRAW_BB:
				tot_vec_size *= 4;
				create_ndata = 1;
				break;
		}

		if(pdd->tot_vec_size != tot_vec_size)
			psys_free_pdd(psys);

		if(!pdd->vdata)
			pdd->vdata = MEM_callocN(tot_vec_size, "particle_vdata");
		if(create_cdata && !pdd->cdata)
			pdd->cdata = MEM_callocN(tot_vec_size, "particle_cdata");
		if(create_ndata && !pdd->ndata)
			pdd->ndata = MEM_callocN(tot_vec_size, "particle_ndata");

		if(part->draw & PART_DRAW_VEL && draw_as != PART_DRAW_LINE) {
			if(!pdd->vedata)
				pdd->vedata = MEM_callocN(2 * (totpart + totchild) * 3 * sizeof(float), "particle_vedata");

			need_v = 1;
		} else if (pdd->vedata) {
			/* velocity data not needed, so free it */
			MEM_freeN(pdd->vedata);
			pdd->vedata= NULL;
		}

		pdd->vd= pdd->vdata;
		pdd->ved= pdd->vedata;
		pdd->cd= pdd->cdata;
		pdd->nd= pdd->ndata;
		pdd->tot_vec_size= tot_vec_size;
	}
	else if(psys->pdd) {
		psys_free_pdd(psys);
		MEM_freeN(psys->pdd);
		pdd = psys->pdd = NULL;
	}

	if(pdd) {
		pdd->ma_r = &ma_r;
		pdd->ma_g = &ma_g;
		pdd->ma_b = &ma_b;
	}

	psys->lattice= psys_get_lattice(&sim);

	/* circles don't use drawdata, so have to add a special case here */
	if((pdd || draw_as==PART_DRAW_CIRC) && draw_as!=PART_DRAW_PATH){
/* 5. */
		if(pdd && (pdd->flag & PARTICLE_DRAW_DATA_UPDATED)
			&& (pdd->vedata || part->draw & (PART_DRAW_SIZE|PART_DRAW_NUM|PART_DRAW_HEALTH))==0) {
			totpoint = pdd->totpoint; /* draw data is up to date */
		}
		else for(a=0,pa=pars; a<totpart+totchild; a++, pa++){
			/* setup per particle individual stuff */
			if(a<totpart){
				if(totchild && (part->draw&PART_DRAW_PARENT)==0) continue;
				if(pa->flag & PARS_NO_DISP || pa->flag & PARS_UNEXIST) continue;

				pa_time=(cfra-pa->time)/pa->lifetime;
				pa_birthtime=pa->time;
				pa_dietime = pa->dietime;
				pa_size=pa->size;
				if(part->phystype==PART_PHYS_BOIDS)
					pa_health = pa->boid->data.health;
				else
					pa_health = -1.0;

				r_tilt = 2.0f*(PSYS_FRAND(a + 21) - 0.5f);
				r_length = PSYS_FRAND(a + 22);

				if(part->draw_col > PART_DRAW_COL_MAT) {
					switch(part->draw_col) {
						case PART_DRAW_COL_VEL:
							intensity = len_v3(pa->state.vel)/part->color_vec_max;
							break;
						case PART_DRAW_COL_ACC:
							intensity = len_v3v3(pa->state.vel, pa->prev_state.vel)/((pa->state.time-pa->prev_state.time)*part->color_vec_max);
							break;
						default:
							intensity= 1.0f; /* should never happen */
					}
					CLAMP(intensity, 0.f, 1.f);
					weight_to_rgb(intensity, &ma_r, &ma_g, &ma_b);
				}
			}
			else{
				ChildParticle *cpa= &psys->child[a-totpart];

				pa_time=psys_get_child_time(psys,cpa,cfra,&pa_birthtime,&pa_dietime);
				pa_size=psys_get_child_size(psys,cpa,cfra,NULL);

				pa_health = -1.0;

				r_tilt = 2.0f*(PSYS_FRAND(a + 21) - 0.5f);
				r_length = PSYS_FRAND(a + 22);
			}

			drawn = 0;
			if(part->draw_as == PART_DRAW_REND && part->trail_count > 1) {
				float length = part->path_end * (1.0f - part->randlength * r_length);
				int trail_count = part->trail_count * (1.0f - part->randlength * r_length);
				float ct = ((part->draw & PART_ABS_PATH_TIME) ? cfra : pa_time) - length;
				float dt = length / (trail_count ? (float)trail_count : 1.0f);
				int i=0;

				ct+=dt;
				for(i=0; i < trail_count; i++, ct += dt) {
					if(part->draw & PART_ABS_PATH_TIME) {
						if(ct < pa_birthtime || ct > pa_dietime)
							continue;
					}
					else if(ct < 0.0f || ct > 1.0f)
						continue;

					state.time = (part->draw & PART_ABS_PATH_TIME) ? -ct : -(pa_birthtime + ct * (pa_dietime - pa_birthtime));
					psys_get_particle_on_path(&sim,a,&state,need_v);
					
					if(psys->parent)
						mul_m4_v3(psys->parent->obmat, state.co);

					/* create actiual particle data */
					if(draw_as == PART_DRAW_BB) {
						bb.offset[0] = part->bb_offset[0];
						bb.offset[1] = part->bb_offset[1];
						bb.size[0] = part->bb_size[0] * pa_size;
						if (part->bb_align==PART_BB_VEL) {
							float pa_vel = len_v3(state.vel);
							float head = part->bb_vel_head*pa_vel;
							float tail = part->bb_vel_tail*pa_vel;
							bb.size[1] = part->bb_size[1]*pa_size + head + tail;
							/* use offset to adjust the particle center. this is relative to size, so need to divide! */
							if (bb.size[1] > 0.0f)
								bb.offset[1] += (head-tail) / bb.size[1];
						}
						else
							bb.size[1] = part->bb_size[1] * pa_size;
						bb.tilt = part->bb_tilt * (1.0f - part->bb_rand_tilt * r_tilt);
						bb.time = ct;
					}

					draw_particle(&state, draw_as, part->draw, pixsize, imat, part->draw_line, &bb, psys->pdd);

					totpoint++;
					drawn = 1;
				}
			}
			else
			{
				state.time=cfra;
				if(psys_get_particle_state(&sim,a,&state,0)){
					if(psys->parent)
						mul_m4_v3(psys->parent->obmat, state.co);

					/* create actiual particle data */
					if(draw_as == PART_DRAW_BB) {
						bb.offset[0] = part->bb_offset[0];
						bb.offset[1] = part->bb_offset[1];
						bb.size[0] = part->bb_size[0] * pa_size;
						if (part->bb_align==PART_BB_VEL) {
							float pa_vel = len_v3(state.vel);
							float head = part->bb_vel_head*pa_vel;
							float tail = part->bb_vel_tail*pa_vel;
							bb.size[1] = part->bb_size[1]*pa_size + head + tail;
							/* use offset to adjust the particle center. this is relative to size, so need to divide! */
							if (bb.size[1] > 0.0f)
								bb.offset[1] += (head-tail) / bb.size[1];
						}
						else
							bb.size[1] = part->bb_size[1] * pa_size;
						bb.tilt = part->bb_tilt * (1.0f - part->bb_rand_tilt * r_tilt);
						bb.time = pa_time;
					}

					draw_particle(&state, draw_as, part->draw, pixsize, imat, part->draw_line, &bb, pdd);

					totpoint++;
					drawn = 1;
				}
			}

			if(drawn) {
				/* additional things to draw for each particle	*/
				/* (velocity, size and number)					*/
				if((part->draw & PART_DRAW_VEL) && pdd && pdd->vedata){
					copy_v3_v3(pdd->ved,state.co);
					pdd->ved += 3;
					mul_v3_v3fl(vel, state.vel, timestep);
					add_v3_v3v3(pdd->ved, state.co, vel);
					pdd->ved+=3;

					totve++;
				}

				if(part->draw & PART_DRAW_SIZE){
					setlinestyle(3);
					drawcircball(GL_LINE_LOOP, state.co, pa_size, imat);
					setlinestyle(0);
				}


				if((part->draw & PART_DRAW_NUM || part->draw & PART_DRAW_HEALTH) && (v3d->flag2 & V3D_RENDER_OVERRIDE)==0){
					float vec_txt[3];
					char *val_pos= val;
					val[0]= '\0';

					if(part->draw&PART_DRAW_NUM) {
						if(a < totpart && (part->draw & PART_DRAW_HEALTH) && (part->phystype==PART_PHYS_BOIDS)) {
							sprintf(val_pos, "%d:%.2f", a, pa_health);
						}
						else {
							sprintf(val_pos, "%d", a);
						}
					}
					else {
						if(a < totpart && (part->draw & PART_DRAW_HEALTH) && (part->phystype==PART_PHYS_BOIDS)) {
							sprintf(val_pos, "%.2f", pa_health);
						}
					}

					/* in path drawing state.co is the end point */
					/* use worldspace beause object matrix is already applied */
					mul_v3_m4v3(vec_txt, ob->imat, state.co);
					view3d_cached_text_draw_add(vec_txt, val, 10, V3D_CACHE_TEXT_WORLDSPACE|V3D_CACHE_TEXT_ASCII, tcol);
				}
			}
		}
	}
/* 6. */

	glGetIntegerv(GL_POLYGON_MODE, polygonmode);
	glEnableClientState(GL_VERTEX_ARRAY);

	if(draw_as==PART_DRAW_PATH){
		ParticleCacheKey **cache, *path;
		float *cd2=NULL,*cdata2=NULL;

		/* setup gl flags */
		if (1) { //ob_dt > OB_WIRE) {
			glEnableClientState(GL_NORMAL_ARRAY);

			if(part->draw_col == PART_DRAW_COL_MAT)
				glEnableClientState(GL_COLOR_ARRAY);

			glEnable(GL_LIGHTING);
			glColorMaterial(GL_FRONT_AND_BACK, GL_DIFFUSE);
			glEnable(GL_COLOR_MATERIAL);
		}
		/*else {
			glDisableClientState(GL_NORMAL_ARRAY);

			glDisable(GL_COLOR_MATERIAL);
			glDisable(GL_LIGHTING);
			UI_ThemeColor(TH_WIRE);
		}*/

		if(totchild && (part->draw&PART_DRAW_PARENT)==0)
			totpart=0;
		else if(psys->pathcache==NULL)
			totpart=0;

		/* draw actual/parent particles */
		cache=psys->pathcache;
		for(a=0, pa=psys->particles; a<totpart; a++, pa++){
			path=cache[a];
			if(path->steps > 0) {
				glVertexPointer(3, GL_FLOAT, sizeof(ParticleCacheKey), path->co);

				if(1) { //ob_dt > OB_WIRE) {
					glNormalPointer(GL_FLOAT, sizeof(ParticleCacheKey), path->vel);
					if(part->draw_col == PART_DRAW_COL_MAT)
						glColorPointer(3, GL_FLOAT, sizeof(ParticleCacheKey), path->col);
				}

				glDrawArrays(GL_LINE_STRIP, 0, path->steps + 1);
			}
		}
		
		/* draw child particles */
		cache=psys->childcache;
		for(a=0; a<totchild; a++){
			path=cache[a];
			glVertexPointer(3, GL_FLOAT, sizeof(ParticleCacheKey), path->co);

			if(1) { //ob_dt > OB_WIRE) {
				glNormalPointer(GL_FLOAT, sizeof(ParticleCacheKey), path->vel);
				if(part->draw_col == PART_DRAW_COL_MAT)
					glColorPointer(3, GL_FLOAT, sizeof(ParticleCacheKey), path->col);
			}

			glDrawArrays(GL_LINE_STRIP, 0, path->steps + 1);
		}


		/* restore & clean up */
		if(1) { //ob_dt > OB_WIRE) {
			if(part->draw_col == PART_DRAW_COL_MAT)
				glDisable(GL_COLOR_ARRAY);
			glDisable(GL_COLOR_MATERIAL);
		}

		if(cdata2)
			MEM_freeN(cdata2);
		cd2=cdata2=NULL;

		glLineWidth(1.0f);

		if((part->draw & PART_DRAW_NUM) && (v3d->flag2 & V3D_RENDER_OVERRIDE)==0){
			cache=psys->pathcache;

			for(a=0, pa=psys->particles; a<totpart; a++, pa++){
				float vec_txt[3];
				sprintf(val, "%i", a);
				/* use worldspace beause object matrix is already applied */
				mul_v3_m4v3(vec_txt, ob->imat, cache[a]->co);
				view3d_cached_text_draw_add(vec_txt, val, 10, V3D_CACHE_TEXT_WORLDSPACE|V3D_CACHE_TEXT_ASCII, tcol);
			}
		}
	}
	else if(pdd && ELEM(draw_as, 0, PART_DRAW_CIRC)==0){
		glDisableClientState(GL_COLOR_ARRAY);

		/* enable point data array */
		if(pdd->vdata){
			glEnableClientState(GL_VERTEX_ARRAY);
			glVertexPointer(3, GL_FLOAT, 0, pdd->vdata);
		}
		else
			glDisableClientState(GL_VERTEX_ARRAY);

		if(select) {
			UI_ThemeColor(TH_ACTIVE);
			
			if(part->draw_size)
				glPointSize(part->draw_size + 2);
			else
				glPointSize(4.0);

			glLineWidth(3.0);

			draw_particle_arrays(draw_as, totpoint, ob_dt, 1);
		}

		/* restore from select */
		glColor3f(ma_r,ma_g,ma_b);
		glPointSize(part->draw_size ? part->draw_size : 2.0);
		glLineWidth(1.0);

		/* enable other data arrays */

		/* billboards are drawn this way */
		if(pdd->ndata && ob_dt>OB_WIRE){
			glEnableClientState(GL_NORMAL_ARRAY);
			glNormalPointer(GL_FLOAT, 0, pdd->ndata);
			glEnable(GL_LIGHTING);
		}
		else{
			glDisableClientState(GL_NORMAL_ARRAY);
			glDisable(GL_LIGHTING);
		}

		if(pdd->cdata){
			glEnableClientState(GL_COLOR_ARRAY);
			glColorPointer(3, GL_FLOAT, 0, pdd->cdata);
		}

		draw_particle_arrays(draw_as, totpoint, ob_dt, 0);

		pdd->flag |= PARTICLE_DRAW_DATA_UPDATED;
		pdd->totpoint = totpoint;
	}

	if(pdd && pdd->vedata){
		glDisableClientState(GL_COLOR_ARRAY);
		cpack(0xC0C0C0);
		
		glVertexPointer(3, GL_FLOAT, 0, pdd->vedata);
		
		glDrawArrays(GL_LINES, 0, 2*totve);
	}

	glPolygonMode(GL_FRONT, polygonmode[0]);
	glPolygonMode(GL_BACK, polygonmode[1]);

/* 7. */
	
	glDisable(GL_LIGHTING);
	glDisableClientState(GL_COLOR_ARRAY);
	glDisableClientState(GL_VERTEX_ARRAY);
	glDisableClientState(GL_NORMAL_ARRAY);

	if(states)
		MEM_freeN(states);

	psys->flag &= ~PSYS_DRAWING;

	/* draw data can't be saved for billboards as they must update to target changes */
	if(draw_as == PART_DRAW_BB) {
		psys_free_pdd(psys);
		pdd->flag &= ~PARTICLE_DRAW_DATA_UPDATED;
	}

	if(psys->lattice){
		end_latt_deform(psys->lattice);
		psys->lattice= NULL;
	}

	if(pdd) {
		/* drop references to stack memory */
		pdd->ma_r= pdd->ma_g= pdd->ma_b= NULL;
	}

	if( (base->flag & OB_FROMDUPLI) && (ob->flag & OB_FROMGROUP) ) {
		glLoadMatrixf(rv3d->viewmat);
	}
}

static void draw_update_ptcache_edit(Scene *scene, Object *ob, PTCacheEdit *edit)
{
	if(edit->psys && edit->psys->flag & PSYS_HAIR_UPDATED)
		PE_update_object(scene, ob, 0);

	/* create path and child path cache if it doesn't exist already */
	if(edit->pathcache == NULL)
		psys_cache_edit_paths(scene, ob, edit, CFRA);
}

static void draw_ptcache_edit(Scene *scene, View3D *v3d, PTCacheEdit *edit)
{
	ParticleCacheKey **cache, *path, *pkey;
	PTCacheEditPoint *point;
	PTCacheEditKey *key;
	ParticleEditSettings *pset = PE_settings(scene);
	int i, k, totpoint = edit->totpoint, timed = pset->flag & PE_FADE_TIME ? pset->fade_frames : 0;
	int steps=1;
	float sel_col[3];
	float nosel_col[3];
	float *pathcol = NULL, *pcol;

	if(edit->pathcache == NULL)
		return;

	PE_hide_keys_time(scene, edit, CFRA);

	/* opengl setup */
	if((v3d->flag & V3D_ZBUF_SELECT)==0)
		glDisable(GL_DEPTH_TEST);

	/* get selection theme colors */
	UI_GetThemeColor3fv(TH_VERTEX_SELECT, sel_col);
	UI_GetThemeColor3fv(TH_VERTEX, nosel_col);

	/* draw paths */
	if(timed) {
		glEnable(GL_BLEND);
		steps = (*edit->pathcache)->steps + 1;
		pathcol = MEM_callocN(steps*4*sizeof(float), "particle path color data");
	}

	glEnableClientState(GL_VERTEX_ARRAY);
	glEnableClientState(GL_COLOR_ARRAY);

	glColorMaterial(GL_FRONT_AND_BACK, GL_DIFFUSE);
	glEnable(GL_COLOR_MATERIAL);
	glShadeModel(GL_SMOOTH);

	if(pset->brushtype == PE_BRUSH_WEIGHT) {
		glLineWidth(2.0f);
		glDisable(GL_LIGHTING);
	}

	cache=edit->pathcache;
	for(i=0; i<totpoint; i++){
		path = cache[i];
		glVertexPointer(3, GL_FLOAT, sizeof(ParticleCacheKey), path->co);

		if(timed) {
			for(k=0, pcol=pathcol, pkey=path; k<steps; k++, pkey++, pcol+=4){
				copy_v3_v3(pcol, pkey->col);
				pcol[3] = 1.0f - fabsf((float)(CFRA) - pkey->time)/(float)pset->fade_frames;
			}

			glColorPointer(4, GL_FLOAT, 4*sizeof(float), pathcol);
		}
		else
			glColorPointer(3, GL_FLOAT, sizeof(ParticleCacheKey), path->col);

		glDrawArrays(GL_LINE_STRIP, 0, path->steps + 1);
	}

	if(pathcol) { MEM_freeN(pathcol); pathcol = pcol = NULL; }


	/* draw edit vertices */
	if(pset->selectmode!=SCE_SELECT_PATH){
		glPointSize(UI_GetThemeValuef(TH_VERTEX_SIZE));

		if(pset->selectmode==SCE_SELECT_POINT){
			float *pd=NULL,*pdata=NULL;
			float *cd=NULL,*cdata=NULL;
			int totkeys = 0;

			for (i=0, point=edit->points; i<totpoint; i++, point++)
				if(!(point->flag & PEP_HIDE))
					totkeys += point->totkey;

			if(edit->points && !(edit->points->keys->flag & PEK_USE_WCO))
				pd=pdata=MEM_callocN(totkeys*3*sizeof(float), "particle edit point data");
			cd=cdata=MEM_callocN(totkeys*(timed?4:3)*sizeof(float), "particle edit color data");

			for(i=0, point=edit->points; i<totpoint; i++, point++){
				if(point->flag & PEP_HIDE)
					continue;

				for(k=0, key=point->keys; k<point->totkey; k++, key++){
					if(pd) {
						copy_v3_v3(pd, key->co);
						pd += 3;
					}

					if(key->flag&PEK_SELECT){
						copy_v3_v3(cd,sel_col);
					}
					else{
						copy_v3_v3(cd,nosel_col);
					}

					if(timed)
						*(cd+3) = 1.0f - fabsf((float)CFRA - *key->time)/(float)pset->fade_frames;

					cd += (timed?4:3);
				}
			}
			cd=cdata;
			pd=pdata;
			for(i=0, point=edit->points; i<totpoint; i++, point++){
				if(point->flag & PEP_HIDE)
					continue;

				if(point->keys->flag & PEK_USE_WCO)
					glVertexPointer(3, GL_FLOAT, sizeof(PTCacheEditKey), point->keys->world_co);
				else
					glVertexPointer(3, GL_FLOAT, 3*sizeof(float), pd);

				glColorPointer((timed?4:3), GL_FLOAT, (timed?4:3)*sizeof(float), cd);

				glDrawArrays(GL_POINTS, 0, point->totkey);

				pd += pd ? 3 * point->totkey : 0;
				cd += (timed?4:3) * point->totkey;
			}
			if(pdata) { MEM_freeN(pdata); pd=pdata=NULL; }
			if(cdata) { MEM_freeN(cdata); cd=cdata=NULL; }
		}
		else if(pset->selectmode == SCE_SELECT_END){
			for(i=0, point=edit->points; i<totpoint; i++, point++){
				if((point->flag & PEP_HIDE)==0){
					key = point->keys + point->totkey - 1;
					if(key->flag & PEK_SELECT)
						glColor3fv(sel_col);
					else
						glColor3fv(nosel_col);
					/* has to be like this.. otherwise selection won't work, have try glArrayElement later..*/
					glBegin(GL_POINTS);
					glVertex3fv(key->flag & PEK_USE_WCO ? key->world_co : key->co);
					glEnd();
				}
			}
		}
	}

	glDisable(GL_BLEND);
	glDisable(GL_LIGHTING);
	glDisable(GL_COLOR_MATERIAL);
	glDisableClientState(GL_COLOR_ARRAY);
	glDisableClientState(GL_NORMAL_ARRAY);
	glDisableClientState(GL_VERTEX_ARRAY);
	glShadeModel(GL_FLAT);
	if(v3d->zbuf) glEnable(GL_DEPTH_TEST);
	glLineWidth(1.0f);
	glPointSize(1.0);
}
//static void ob_draw_RE_motion(float com[3],float rotscale[3][3],float tw,float th)
static void ob_draw_RE_motion(float com[3],float rotscale[3][3],float itw,float ith,float drw_size)
{
	float tr[3][3];
	float root[3],tip[3];
	float tw,th;
	/* take a copy for not spoiling original */
	copy_m3_m3(tr,rotscale);
	tw = itw * drw_size;
	th = ith * drw_size;

	glColor4ub(0x7F, 0x00, 0x00, 155);
	glBegin(GL_LINES);
	root[1] = root[2] = 0.0f;
	root[0] = -drw_size;
	mul_m3_v3(tr,root);
	add_v3_v3(root, com);
	glVertex3fv(root); 
	tip[1] = tip[2] = 0.0f;
	tip[0] = drw_size;
	mul_m3_v3(tr,tip);
	add_v3_v3(tip, com);
	glVertex3fv(tip); 
	glEnd();

	root[1] =0.0f; root[2] = tw;
	root[0] = th;
	glBegin(GL_LINES);
	mul_m3_v3(tr,root);
	add_v3_v3(root, com);
	glVertex3fv(root); 
	glVertex3fv(tip); 
	glEnd();

	root[1] =0.0f; root[2] = -tw;
	root[0] = th;
	glBegin(GL_LINES);
	mul_m3_v3(tr,root);
	add_v3_v3(root, com);
	glVertex3fv(root); 
	glVertex3fv(tip); 
	glEnd();

	root[1] =tw; root[2] = 0.0f;
	root[0] =th;
	glBegin(GL_LINES);
	mul_m3_v3(tr,root);
	add_v3_v3(root, com);
	glVertex3fv(root); 
	glVertex3fv(tip); 
	glEnd();

	root[1] =-tw; root[2] = 0.0f;
	root[0] = th;
	glBegin(GL_LINES);
	mul_m3_v3(tr,root);
	add_v3_v3(root, com);
	glVertex3fv(root); 
	glVertex3fv(tip); 
	glEnd();

	glColor4ub(0x00, 0x7F, 0x00, 155);

	glBegin(GL_LINES);
	root[0] = root[2] = 0.0f;
	root[1] = -drw_size;
	mul_m3_v3(tr,root);
	add_v3_v3(root, com);
	glVertex3fv(root); 
	tip[0] = tip[2] = 0.0f;
	tip[1] = drw_size;
	mul_m3_v3(tr,tip);
	add_v3_v3(tip, com);
	glVertex3fv(tip); 
	glEnd();

	root[0] =0.0f; root[2] = tw;
	root[1] = th;
	glBegin(GL_LINES);
	mul_m3_v3(tr,root);
	add_v3_v3(root, com);
	glVertex3fv(root); 
	glVertex3fv(tip); 
	glEnd();

	root[0] =0.0f; root[2] = -tw;
	root[1] = th;
	glBegin(GL_LINES);
	mul_m3_v3(tr,root);
	add_v3_v3(root, com);
	glVertex3fv(root); 
	glVertex3fv(tip); 
	glEnd();

	root[0] =tw; root[2] = 0.0f;
	root[1] =th;
	glBegin(GL_LINES);
	mul_m3_v3(tr,root);
	add_v3_v3(root, com);
	glVertex3fv(root); 
	glVertex3fv(tip); 
	glEnd();

	root[0] =-tw; root[2] = 0.0f;
	root[1] = th;
	glBegin(GL_LINES);
	mul_m3_v3(tr,root);
	add_v3_v3(root, com);
	glVertex3fv(root); 
	glVertex3fv(tip); 
	glEnd();

	glColor4ub(0x00, 0x00, 0x7F, 155);
	glBegin(GL_LINES);
	root[0] = root[1] = 0.0f;
	root[2] = -drw_size;
	mul_m3_v3(tr,root);
	add_v3_v3(root, com);
	glVertex3fv(root); 
	tip[0] = tip[1] = 0.0f;
	tip[2] = drw_size;
	mul_m3_v3(tr,tip);
	add_v3_v3(tip, com);
	glVertex3fv(tip); 
	glEnd();

	root[0] =0.0f; root[1] = tw;
	root[2] = th;
	glBegin(GL_LINES);
	mul_m3_v3(tr,root);
	add_v3_v3(root, com);
	glVertex3fv(root); 
	glVertex3fv(tip); 
	glEnd();

	root[0] =0.0f; root[1] = -tw;
	root[2] = th;
	glBegin(GL_LINES);
	mul_m3_v3(tr,root);
	add_v3_v3(root, com);
	glVertex3fv(root); 
	glVertex3fv(tip); 
	glEnd();

	root[0] = tw; root[1] = 0.0f;
	root[2] = th;
	glBegin(GL_LINES);
	mul_m3_v3(tr,root);
	add_v3_v3(root, com);
	glVertex3fv(root); 
	glVertex3fv(tip); 
	glEnd();

	root[0] = -tw; root[1] = 0.0f;
	root[2] = th;
	glBegin(GL_LINES);
	mul_m3_v3(tr,root);
	add_v3_v3(root, com);
	glVertex3fv(root); 
	glVertex3fv(tip); 
	glEnd();
}

/*place to add drawers */

static void tekenhandlesN(Nurb *nu, short sel, short hide_handles)
{
	BezTriple *bezt;
	float *fp;
	int basecol;
	int a;
	
	if(nu->hide || hide_handles) return;

	glBegin(GL_LINES); 
	
	if(nu->type == CU_BEZIER) {
		if(sel) basecol= TH_HANDLE_SEL_FREE;
		else basecol= TH_HANDLE_FREE;

		bezt= nu->bezt;
		a= nu->pntsu;
		while(a--) {
			if(bezt->hide==0) {
				if( (bezt->f2 & SELECT)==sel) {
					fp= bezt->vec[0];

					UI_ThemeColor(basecol + bezt->h1);
					glVertex3fv(fp);
					glVertex3fv(fp+3); 

					UI_ThemeColor(basecol + bezt->h2);
					glVertex3fv(fp+3); 
					glVertex3fv(fp+6); 
				}
				else if( (bezt->f1 & SELECT)==sel) {
					fp= bezt->vec[0];

					UI_ThemeColor(basecol + bezt->h1);
					glVertex3fv(fp); 
					glVertex3fv(fp+3); 
				}
				else if( (bezt->f3 & SELECT)==sel) {
					fp= bezt->vec[1];

					UI_ThemeColor(basecol + bezt->h2);
					glVertex3fv(fp); 
					glVertex3fv(fp+3); 
				}
			}
			bezt++;
		}
	}
	glEnd();
}

static void tekenhandlesN_active(Nurb *nu)
{
	BezTriple *bezt;
	float *fp;
	int a;

	if(nu->hide) return;

	UI_ThemeColor(TH_ACTIVE_SPLINE);
	glLineWidth(2);

	glBegin(GL_LINES);

	if(nu->type == CU_BEZIER) {
		bezt= nu->bezt;
		a= nu->pntsu;
		while(a--) {
			if(bezt->hide==0) {
				fp= bezt->vec[0];

				glVertex3fv(fp);
				glVertex3fv(fp+3);

				glVertex3fv(fp+3);
				glVertex3fv(fp+6);
			}
			bezt++;
		}
	}
	glEnd();

	glColor3ub(0,0,0);
	glLineWidth(1);
}

static void tekenvertsN(Nurb *nu, short sel, short hide_handles, void *lastsel)
{
	BezTriple *bezt;
	BPoint *bp;
	float size;
	int a, color;

	if(nu->hide) return;

	if(sel) color= TH_VERTEX_SELECT;
	else color= TH_VERTEX;

	UI_ThemeColor(color);

	size= UI_GetThemeValuef(TH_VERTEX_SIZE);
	glPointSize(size);
	
	bglBegin(GL_POINTS);
	
	if(nu->type == CU_BEZIER) {

		bezt= nu->bezt;
		a= nu->pntsu;
		while(a--) {
			if(bezt->hide==0) {
				if (sel == 1 && bezt == lastsel) {
					UI_ThemeColor(TH_LASTSEL_POINT);
					bglVertex3fv(bezt->vec[1]);

					if (!hide_handles) {
						if(bezt->f1 & SELECT) bglVertex3fv(bezt->vec[0]);
						if(bezt->f3 & SELECT) bglVertex3fv(bezt->vec[2]);
					}

					UI_ThemeColor(color);
				} else if (hide_handles) {
					if((bezt->f2 & SELECT)==sel) bglVertex3fv(bezt->vec[1]);
				} else {
					if((bezt->f1 & SELECT)==sel) bglVertex3fv(bezt->vec[0]);
					if((bezt->f2 & SELECT)==sel) bglVertex3fv(bezt->vec[1]);
					if((bezt->f3 & SELECT)==sel) bglVertex3fv(bezt->vec[2]);
				}
			}
			bezt++;
		}
	}
	else {
		bp= nu->bp;
		a= nu->pntsu*nu->pntsv;
		while(a--) {
			if(bp->hide==0) {
				if (bp == lastsel) {
					UI_ThemeColor(TH_LASTSEL_POINT);
					bglVertex3fv(bp->vec);
					UI_ThemeColor(color);
				} else {
					if((bp->f1 & SELECT)==sel) bglVertex3fv(bp->vec);
				}
			}
			bp++;
		}
	}
	
	bglEnd();
	glPointSize(1.0);
}

static void editnurb_draw_active_poly(Nurb *nu)
{
	BPoint *bp;
	int a, b;

	UI_ThemeColor(TH_ACTIVE_SPLINE);
	glLineWidth(2);

	bp= nu->bp;
	for(b=0; b<nu->pntsv; b++) {
		if(nu->flagu & 1) glBegin(GL_LINE_LOOP);
		else glBegin(GL_LINE_STRIP);

		for(a=0; a<nu->pntsu; a++, bp++) {
			glVertex3fv(bp->vec);
		}

		glEnd();
	}

	glColor3ub(0,0,0);
	glLineWidth(1);
}

static void editnurb_draw_active_nurbs(Nurb *nu)
{
	BPoint *bp, *bp1;
	int a, b, ofs;

	UI_ThemeColor(TH_ACTIVE_SPLINE);
	glLineWidth(2);

	glBegin(GL_LINES);
	bp= nu->bp;
	for(b=0; b<nu->pntsv; b++) {
		bp1= bp;
		bp++;

		for(a=nu->pntsu-1; a>0; a--, bp++) {
			if(bp->hide==0 && bp1->hide==0) {
				glVertex3fv(bp->vec);
				glVertex3fv(bp1->vec);
			}
			bp1= bp;
		}
	}

	if(nu->pntsv > 1) {	/* surface */

		ofs= nu->pntsu;
		for(b=0; b<nu->pntsu; b++) {
			bp1= nu->bp+b;
			bp= bp1+ofs;
			for(a=nu->pntsv-1; a>0; a--, bp+=ofs) {
				if(bp->hide==0 && bp1->hide==0) {
					glVertex3fv(bp->vec);
					glVertex3fv(bp1->vec);
				}
				bp1= bp;
			}
		}
	}

	glEnd();

	glColor3ub(0,0,0);
	glLineWidth(1);
}

static void draw_editnurb(Object *ob, Nurb *nurb, int sel)
{
	Nurb *nu;
	BPoint *bp, *bp1;
	int a, b, ofs, index;
	Curve *cu= (Curve*)ob->data;

	index= 0;
	nu= nurb;
	while(nu) {
		if(nu->hide==0) {
			switch(nu->type) {
			case CU_POLY:
				if (!sel && index== cu->actnu) {
					/* we should draw active spline highlight below everything */
					editnurb_draw_active_poly(nu);
				}

				UI_ThemeColor(TH_NURB_ULINE);
				bp= nu->bp;
				for(b=0; b<nu->pntsv; b++) {
					if(nu->flagu & 1) glBegin(GL_LINE_LOOP);
					else glBegin(GL_LINE_STRIP);

					for(a=0; a<nu->pntsu; a++, bp++) {
						glVertex3fv(bp->vec);
					}

					glEnd();
				}
				break;
			case CU_NURBS:
				if (!sel && index== cu->actnu) {
					/* we should draw active spline highlight below everything */
					editnurb_draw_active_nurbs(nu);
				}

				bp= nu->bp;
				for(b=0; b<nu->pntsv; b++) {
					bp1= bp;
					bp++;
					for(a=nu->pntsu-1; a>0; a--, bp++) {
						if(bp->hide==0 && bp1->hide==0) {
							if(sel) {
								if( (bp->f1 & SELECT) && ( bp1->f1 & SELECT ) ) {
									UI_ThemeColor(TH_NURB_SEL_ULINE);
		
									glBegin(GL_LINE_STRIP);
									glVertex3fv(bp->vec); 
									glVertex3fv(bp1->vec);
									glEnd();
								}
							}
							else {
								if( (bp->f1 & SELECT) && ( bp1->f1 & SELECT) );
								else {
									UI_ThemeColor(TH_NURB_ULINE);
		
									glBegin(GL_LINE_STRIP);
									glVertex3fv(bp->vec); 
									glVertex3fv(bp1->vec);
									glEnd();
								}
							}
						}
						bp1= bp;
					}
				}
				if(nu->pntsv > 1) {	/* surface */

					ofs= nu->pntsu;
					for(b=0; b<nu->pntsu; b++) {
						bp1= nu->bp+b;
						bp= bp1+ofs;
						for(a=nu->pntsv-1; a>0; a--, bp+=ofs) {
							if(bp->hide==0 && bp1->hide==0) {
								if(sel) {
									if( (bp->f1 & SELECT) && ( bp1->f1 & SELECT) ) {
										UI_ThemeColor(TH_NURB_SEL_VLINE);
			
										glBegin(GL_LINE_STRIP);
										glVertex3fv(bp->vec); 
										glVertex3fv(bp1->vec);
										glEnd();
									}
								}
								else {
									if( (bp->f1 & SELECT) && ( bp1->f1 & SELECT) );
									else {
										UI_ThemeColor(TH_NURB_VLINE);
			
										glBegin(GL_LINE_STRIP);
										glVertex3fv(bp->vec); 
										glVertex3fv(bp1->vec);
										glEnd();
									}
								}
							}
							bp1= bp;
						}
					}

				}
				break;
			}
		}

		++index;
		nu= nu->next;
	}
}

static void drawnurb(Scene *scene, View3D *v3d, RegionView3D *rv3d, Base *base, Nurb *nurb, int dt)
{
	ToolSettings *ts= scene->toolsettings;
	Object *ob= base->object;
	Curve *cu = ob->data;
	Nurb *nu;
	BevList *bl;
	short hide_handles = (cu->drawflag & CU_HIDE_HANDLES);
	int index;

// XXX	retopo_matrix_update(v3d);

	/* DispList */
	UI_ThemeColor(TH_WIRE);
	drawDispList(scene, v3d, rv3d, base, dt);

	if(v3d->zbuf) glDisable(GL_DEPTH_TEST);
	
	/* first non-selected and active handles */
	index= 0;
	for(nu=nurb; nu; nu=nu->next) {
		if(nu->type == CU_BEZIER) {
			if (index == cu->actnu && !hide_handles)
				tekenhandlesN_active(nu);
			tekenhandlesN(nu, 0, hide_handles);
		}
		++index;
	}
	draw_editnurb(ob, nurb, 0);
	draw_editnurb(ob, nurb, 1);
	/* selected handles */
	for(nu=nurb; nu; nu=nu->next) {
		if(nu->type == CU_BEZIER && (cu->drawflag & CU_HIDE_HANDLES)==0)
			tekenhandlesN(nu, 1, hide_handles);
		tekenvertsN(nu, 0, hide_handles, NULL);
	}
	
	if(v3d->zbuf) glEnable(GL_DEPTH_TEST);

	/*	direction vectors for 3d curve paths
		when at its lowest, dont render normals */
	if(cu->flag & CU_3D && ts->normalsize > 0.0015f && (cu->drawflag & CU_HIDE_NORMALS)==0) {

		UI_ThemeColor(TH_WIRE);
		for (bl=cu->bev.first,nu=nurb; nu && bl; bl=bl->next,nu=nu->next) {
			BevPoint *bevp= (BevPoint *)(bl+1);		
			int nr= bl->nr;
			int skip= nu->resolu/16;
			
			while (nr-->0) { /* accounts for empty bevel lists */
				float fac= bevp->radius * ts->normalsize;
				float vec_a[3]; // Offset perpendicular to the curve
				float vec_b[3]; // Delta along the curve

				vec_a[0]= fac;
				vec_a[1]= 0.0f;
				vec_a[2]= 0.0f;

				vec_b[0]= -fac;
				vec_b[1]= 0.0f;
				vec_b[2]= 0.0f;
				
				mul_qt_v3(bevp->quat, vec_a);
				mul_qt_v3(bevp->quat, vec_b);
				add_v3_v3(vec_a, bevp->vec);
				add_v3_v3(vec_b, bevp->vec);
				
				VECSUBFAC(vec_a, vec_a, bevp->dir, fac);
				VECSUBFAC(vec_b, vec_b, bevp->dir, fac);

				glBegin(GL_LINE_STRIP);
				glVertex3fv(vec_a);
				glVertex3fv(bevp->vec);
				glVertex3fv(vec_b);
				glEnd();
				
				bevp += skip+1;
				nr -= skip;
			}
		}
	}

	if(v3d->zbuf) glDisable(GL_DEPTH_TEST);
	
	for(nu=nurb; nu; nu=nu->next) {
		tekenvertsN(nu, 1, hide_handles, cu->lastsel);
	}
	
	if(v3d->zbuf) glEnable(GL_DEPTH_TEST); 
}

/* draw a sphere for use as an empty drawtype */
static void draw_empty_sphere (float size)
{
	static GLuint displist=0;
	
	if (displist == 0) {
		GLUquadricObj	*qobj;
		
		displist= glGenLists(1);
		glNewList(displist, GL_COMPILE);
		
		glPushMatrix();
		
		qobj	= gluNewQuadric(); 
		gluQuadricDrawStyle(qobj, GLU_SILHOUETTE); 
		gluDisk(qobj, 0.0,  1, 16, 1);
		
		glRotatef(90, 0, 1, 0);
		gluDisk(qobj, 0.0,  1, 16, 1);
		
		glRotatef(90, 1, 0, 0);
		gluDisk(qobj, 0.0,  1, 16, 1);
		
		gluDeleteQuadric(qobj);  
		
		glPopMatrix();
		glEndList();
	}
	
	glScalef(size, size, size);
	glCallList(displist);
	glScalef(1.0f/size, 1.0f/size, 1.0f/size);
}

/* draw a cone for use as an empty drawtype */
static void draw_empty_cone (float size)
{
	float cent=0;
	float radius;
	GLUquadricObj *qobj = gluNewQuadric(); 
	gluQuadricDrawStyle(qobj, GLU_SILHOUETTE); 
	
	
	glPushMatrix();
	
	radius = size;
	glTranslatef(cent,cent, cent);
	glScalef(radius, size * 2.0f, radius);
	glRotatef(-90., 1.0, 0.0, 0.0);
	gluCylinder(qobj, 1.0, 0.0, 1.0, 8, 1);

	glPopMatrix();
	
	gluDeleteQuadric(qobj); 
}

/* draw points on curve speed handles */
#if 0 // XXX old animation system stuff
static void curve_draw_speed(Scene *scene, Object *ob)
{
	Curve *cu= ob->data;
	IpoCurve *icu;
	BezTriple *bezt;
	float loc[4], dir[3];
	int a;
	
	if(cu->ipo==NULL)
		return;
	
	icu= cu->ipo->curve.first; 
	if(icu==NULL || icu->totvert<2)
		return;
	
	glPointSize( UI_GetThemeValuef(TH_VERTEX_SIZE) );
	bglBegin(GL_POINTS);

	for(a=0, bezt= icu->bezt; a<icu->totvert; a++, bezt++) {
		if( where_on_path(ob, bezt->vec[1][1], loc, dir)) {
			UI_ThemeColor((bezt->f2 & SELECT) && ob==OBACT?TH_VERTEX_SELECT:TH_VERTEX);
			bglVertex3fv(loc);
		}
	}

	glPointSize(1.0);
	bglEnd();
}
#endif // XXX old animation system stuff


static void draw_textcurs(float textcurs[][2])
{
	cpack(0);
	
	set_inverted_drawing(1);
	glBegin(GL_QUADS);
	glVertex2fv(textcurs[0]);
	glVertex2fv(textcurs[1]);
	glVertex2fv(textcurs[2]);
	glVertex2fv(textcurs[3]);
	glEnd();
	set_inverted_drawing(0);
}

static void drawspiral(float *cent, float rad, float tmat[][4], int start)
{
	float vec[3], vx[3], vy[3];
	int a, tot=32;
	char inverse=0;
		
	if (start < 0) {
		inverse = 1;
		start *= -1;
	}

	mul_v3_v3fl(vx, tmat[0], rad);
	mul_v3_v3fl(vy, tmat[1], rad);

	copy_v3_v3(vec, cent);

	if (inverse==0) {
		for(a=0; a<tot; a++) {
			if (a+start>31)
				start=-a + 1;
			glBegin(GL_LINES);							
			glVertex3fv(vec);
			vec[0]= cent[0] + *(sinval+a+start) * (vx[0] * (float)a/(float)tot) + *(cosval+a+start) * (vy[0] * (float)a/(float)tot);
			vec[1]= cent[1] + *(sinval+a+start) * (vx[1] * (float)a/(float)tot) + *(cosval+a+start) * (vy[1] * (float)a/(float)tot);
			vec[2]= cent[2] + *(sinval+a+start) * (vx[2] * (float)a/(float)tot) + *(cosval+a+start) * (vy[2] * (float)a/(float)tot);
			glVertex3fv(vec);
			glEnd();
		}
	}
	else {
		a=0;
		vec[0]= cent[0] + *(sinval+a+start) * (vx[0] * (float)(-a+31)/(float)tot) + *(cosval+a+start) * (vy[0] * (float)(-a+31)/(float)tot);
		vec[1]= cent[1] + *(sinval+a+start) * (vx[1] * (float)(-a+31)/(float)tot) + *(cosval+a+start) * (vy[1] * (float)(-a+31)/(float)tot);
		vec[2]= cent[2] + *(sinval+a+start) * (vx[2] * (float)(-a+31)/(float)tot) + *(cosval+a+start) * (vy[2] * (float)(-a+31)/(float)tot);
		for(a=0; a<tot; a++) {
			if (a+start>31)
				start=-a + 1;
			glBegin(GL_LINES);							
			glVertex3fv(vec);
			vec[0]= cent[0] + *(sinval+a+start) * (vx[0] * (float)(-a+31)/(float)tot) + *(cosval+a+start) * (vy[0] * (float)(-a+31)/(float)tot);
			vec[1]= cent[1] + *(sinval+a+start) * (vx[1] * (float)(-a+31)/(float)tot) + *(cosval+a+start) * (vy[1] * (float)(-a+31)/(float)tot);
			vec[2]= cent[2] + *(sinval+a+start) * (vx[2] * (float)(-a+31)/(float)tot) + *(cosval+a+start) * (vy[2] * (float)(-a+31)/(float)tot);
			glVertex3fv(vec);
			glEnd();
		}
	}
}

/* draws a circle on x-z plane given the scaling of the circle, assuming that 
 * all required matrices have been set (used for drawing empties)
 */
static void drawcircle_size(float size)
{
	float x, y;
	short degrees;

	glBegin(GL_LINE_LOOP);

	/* coordinates are: cos(degrees*11.25)=x, sin(degrees*11.25)=y, 0.0f=z */
	for (degrees=0; degrees<32; degrees++) {
		x= *(cosval + degrees);
		y= *(sinval + degrees);
		
		glVertex3f(x*size, 0.0f, y*size);
	}
	
	glEnd();

}

/* needs fixing if non-identity matrice used */
static void drawtube(float *vec, float radius, float height, float tmat[][4])
{
	float cur[3];
	drawcircball(GL_LINE_LOOP, vec, radius, tmat);

	copy_v3_v3(cur,vec);
	cur[2]+=height;

	drawcircball(GL_LINE_LOOP, cur, radius, tmat);

	glBegin(GL_LINES);
		glVertex3f(vec[0]+radius,vec[1],vec[2]);
		glVertex3f(cur[0]+radius,cur[1],cur[2]);
		glVertex3f(vec[0]-radius,vec[1],vec[2]);
		glVertex3f(cur[0]-radius,cur[1],cur[2]);
		glVertex3f(vec[0],vec[1]+radius,vec[2]);
		glVertex3f(cur[0],cur[1]+radius,cur[2]);
		glVertex3f(vec[0],vec[1]-radius,vec[2]);
		glVertex3f(cur[0],cur[1]-radius,cur[2]);
	glEnd();
}
/* needs fixing if non-identity matrice used */
static void drawcone(float *vec, float radius, float height, float tmat[][4])
{
	float cur[3];

	copy_v3_v3(cur,vec);
	cur[2]+=height;

	drawcircball(GL_LINE_LOOP, cur, radius, tmat);

	glBegin(GL_LINES);
		glVertex3f(vec[0],vec[1],vec[2]);
		glVertex3f(cur[0]+radius,cur[1],cur[2]);
		glVertex3f(vec[0],vec[1],vec[2]);
		glVertex3f(cur[0]-radius,cur[1],cur[2]);
		glVertex3f(vec[0],vec[1],vec[2]);
		glVertex3f(cur[0],cur[1]+radius,cur[2]);
		glVertex3f(vec[0],vec[1],vec[2]);
		glVertex3f(cur[0],cur[1]-radius,cur[2]);
	glEnd();
}
/* return 1 if nothing was drawn */
static int drawmball(Scene *scene, View3D *v3d, RegionView3D *rv3d, Base *base, int dt)
{
	Object *ob= base->object;
	MetaBall *mb;
	MetaElem *ml;
	float imat[4][4];
	int code= 1;
	
	mb= ob->data;

	if(mb->editelems) {
		UI_ThemeColor(TH_WIRE);
		if((G.f & G_PICKSEL)==0 ) drawDispList(scene, v3d, rv3d, base, dt);
		ml= mb->editelems->first;
	}
	else {
		if((base->flag & OB_FROMDUPLI)==0) 
			drawDispList(scene, v3d, rv3d, base, dt);
		ml= mb->elems.first;
	}

	if(ml==NULL) return 1;

	if(v3d->flag2 & V3D_RENDER_OVERRIDE) return 0;
	
	/* in case solid draw, reset wire colors */
	if(ob->flag & SELECT) {
		if(ob==OBACT) UI_ThemeColor(TH_ACTIVE);
		else UI_ThemeColor(TH_SELECT);
	}
	else UI_ThemeColor(TH_WIRE);

	invert_m4_m4(imat, rv3d->viewmatob);
	normalize_v3(imat[0]);
	normalize_v3(imat[1]);
	
	while(ml) {
	
		/* draw radius */
		if(mb->editelems) {
			if((ml->flag & SELECT) && (ml->flag & MB_SCALE_RAD)) cpack(0xA0A0F0);
			else cpack(0x3030A0);
			
			if(G.f & G_PICKSEL) {
				ml->selcol1= code;
				glLoadName(code++);
			}
		}
		drawcircball(GL_LINE_LOOP, &(ml->x), ml->rad, imat);

		/* draw stiffness */
		if(mb->editelems) {
			if((ml->flag & SELECT) && !(ml->flag & MB_SCALE_RAD)) cpack(0xA0F0A0);
			else cpack(0x30A030);
			
			if(G.f & G_PICKSEL) {
				ml->selcol2= code;
				glLoadName(code++);
			}
			drawcircball(GL_LINE_LOOP, &(ml->x), ml->rad*atanf(ml->s)/(float)M_PI_2, imat);
		}
		
		ml= ml->next;
	}
	return 0;
}

static void draw_forcefield(Scene *scene, Object *ob, RegionView3D *rv3d)
{
	PartDeflect *pd= ob->pd;
	float imat[4][4], tmat[4][4];
	float vec[3]= {0.0, 0.0, 0.0};
	int curcol;
	float size;

	/* XXX why? */
	if(ob!=scene->obedit && (ob->flag & SELECT)) {
		if(ob==OBACT) curcol= TH_ACTIVE;
		else curcol= TH_SELECT;
	}
	else curcol= TH_WIRE;
	
	/* scale size of circle etc with the empty drawsize */
	if (ob->type == OB_EMPTY) size = ob->empty_drawsize;
	else size = 1.0;
	
	/* calculus here, is reused in PFIELD_FORCE */
	invert_m4_m4(imat, rv3d->viewmatob);
//	normalize_v3(imat[0]);		// we don't do this because field doesnt scale either... apart from wind!
//	normalize_v3(imat[1]);
	
	if (pd->forcefield == PFIELD_WIND) {
		float force_val;
		
		unit_m4(tmat);
		UI_ThemeColorBlend(curcol, TH_BACK, 0.5);
		
		//if (has_ipo_code(ob->ipo, OB_PD_FSTR))
		//	force_val = IPO_GetFloatValue(ob->ipo, OB_PD_FSTR, scene->r.cfra);
		//else 
			force_val = pd->f_strength;
		force_val *= 0.1f;
		drawcircball(GL_LINE_LOOP, vec, size, tmat);
		vec[2]= 0.5f * force_val;
		drawcircball(GL_LINE_LOOP, vec, size, tmat);
		vec[2]= 1.0f * force_val;
		drawcircball(GL_LINE_LOOP, vec, size, tmat);
		vec[2]= 1.5f * force_val;
		drawcircball(GL_LINE_LOOP, vec, size, tmat);
		vec[2] = 0.0f; /* reset vec for max dist circle */
		
	}
	else if (pd->forcefield == PFIELD_FORCE) {
		float ffall_val;

		//if (has_ipo_code(ob->ipo, OB_PD_FFALL)) 
		//	ffall_val = IPO_GetFloatValue(ob->ipo, OB_PD_FFALL, scene->r.cfra);
		//else 
			ffall_val = pd->f_power;

		UI_ThemeColorBlend(curcol, TH_BACK, 0.5);
		drawcircball(GL_LINE_LOOP, vec, size, imat);
		UI_ThemeColorBlend(curcol, TH_BACK, 0.9f - 0.4f / powf(1.5f, ffall_val));
		drawcircball(GL_LINE_LOOP, vec, size * 1.5f, imat);
		UI_ThemeColorBlend(curcol, TH_BACK, 0.9f - 0.4f / powf(2.0f, ffall_val));
		drawcircball(GL_LINE_LOOP, vec, size*2.0f, imat);
	}
	else if (pd->forcefield == PFIELD_VORTEX) {
		float /*ffall_val,*/ force_val;

		unit_m4(tmat);
		//if (has_ipo_code(ob->ipo, OB_PD_FFALL)) 
		//	ffall_val = IPO_GetFloatValue(ob->ipo, OB_PD_FFALL, scene->r.cfra);
		//else 
		//	ffall_val = pd->f_power;

		//if (has_ipo_code(ob->ipo, OB_PD_FSTR))
		//	force_val = IPO_GetFloatValue(ob->ipo, OB_PD_FSTR, scene->r.cfra);
		//else 
			force_val = pd->f_strength;

		UI_ThemeColorBlend(curcol, TH_BACK, 0.7f);
		if (force_val < 0) {
			drawspiral(vec, size, tmat, 1);
			drawspiral(vec, size, tmat, 16);
		}
		else {
			drawspiral(vec, size, tmat, -1);
			drawspiral(vec, size, tmat, -16);
		}
	}
	else if (pd->forcefield == PFIELD_GUIDE && ob->type==OB_CURVE) {
		Curve *cu= ob->data;
		if((cu->flag & CU_PATH) && cu->path && cu->path->data) {
			float mindist, guidevec1[4], guidevec2[3];

			//if (has_ipo_code(ob->ipo, OB_PD_FSTR))
			//	mindist = IPO_GetFloatValue(ob->ipo, OB_PD_FSTR, scene->r.cfra);
			//else 
				mindist = pd->f_strength;

			/*path end*/
			setlinestyle(3);
			where_on_path(ob, 1.0f, guidevec1, guidevec2, NULL, NULL, NULL);
			UI_ThemeColorBlend(curcol, TH_BACK, 0.5);
			drawcircball(GL_LINE_LOOP, guidevec1, mindist, imat);

			/*path beginning*/
			setlinestyle(0);
			where_on_path(ob, 0.0f, guidevec1, guidevec2, NULL, NULL, NULL);
			UI_ThemeColorBlend(curcol, TH_BACK, 0.5);
			drawcircball(GL_LINE_LOOP, guidevec1, mindist, imat);
			
			copy_v3_v3(vec, guidevec1);	/* max center */
		}
	}

	setlinestyle(3);
	UI_ThemeColorBlend(curcol, TH_BACK, 0.5);

	if(pd->falloff==PFIELD_FALL_SPHERE){
		/* as last, guide curve alters it */
		if(pd->flag & PFIELD_USEMAX)
			drawcircball(GL_LINE_LOOP, vec, pd->maxdist, imat);		

		if(pd->flag & PFIELD_USEMIN)
			drawcircball(GL_LINE_LOOP, vec, pd->mindist, imat);
	}
	else if(pd->falloff==PFIELD_FALL_TUBE){
		float radius,distance;

		unit_m4(tmat);

		vec[0]=vec[1]=0.0f;
		radius=(pd->flag&PFIELD_USEMAXR)?pd->maxrad:1.0f;
		distance=(pd->flag&PFIELD_USEMAX)?pd->maxdist:0.0f;
		vec[2]=distance;
		distance=(pd->flag&PFIELD_POSZ)?-distance:-2.0f*distance;

		if(pd->flag & (PFIELD_USEMAX|PFIELD_USEMAXR))
			drawtube(vec,radius,distance,tmat);

		radius=(pd->flag&PFIELD_USEMINR)?pd->minrad:1.0f;
		distance=(pd->flag&PFIELD_USEMIN)?pd->mindist:0.0f;
		vec[2]=distance;
		distance=(pd->flag&PFIELD_POSZ)?-distance:-2.0f*distance;

		if(pd->flag & (PFIELD_USEMIN|PFIELD_USEMINR))
			drawtube(vec,radius,distance,tmat);
	}
	else if(pd->falloff==PFIELD_FALL_CONE){
		float radius,distance;

		unit_m4(tmat);

		radius=(pd->flag&PFIELD_USEMAXR)?pd->maxrad:1.0f;
		radius*=(float)M_PI/180.0f;
		distance=(pd->flag&PFIELD_USEMAX)?pd->maxdist:0.0f;

		if(pd->flag & (PFIELD_USEMAX|PFIELD_USEMAXR)){
			drawcone(vec, distance * sinf(radius),distance * cosf(radius), tmat);
			if((pd->flag & PFIELD_POSZ)==0)
				drawcone(vec, distance * sinf(radius),-distance * cosf(radius),tmat);
		}

		radius=(pd->flag&PFIELD_USEMINR)?pd->minrad:1.0f;
		radius*=(float)M_PI/180.0f;
		distance=(pd->flag&PFIELD_USEMIN)?pd->mindist:0.0f;

		if(pd->flag & (PFIELD_USEMIN|PFIELD_USEMINR)){
			drawcone(vec,distance*sinf(radius),distance*cosf(radius),tmat);
			if((pd->flag & PFIELD_POSZ)==0)
				drawcone(vec, distance * sinf(radius), -distance * cosf(radius), tmat);
		}
	}
	setlinestyle(0);
}

static void draw_box(float vec[8][3])
{
	glBegin(GL_LINE_STRIP);
	glVertex3fv(vec[0]); glVertex3fv(vec[1]);glVertex3fv(vec[2]); glVertex3fv(vec[3]);
	glVertex3fv(vec[0]); glVertex3fv(vec[4]);glVertex3fv(vec[5]); glVertex3fv(vec[6]);
	glVertex3fv(vec[7]); glVertex3fv(vec[4]);
	glEnd();

	glBegin(GL_LINES);
	glVertex3fv(vec[1]); glVertex3fv(vec[5]);
	glVertex3fv(vec[2]); glVertex3fv(vec[6]);
	glVertex3fv(vec[3]); glVertex3fv(vec[7]);
	glEnd();
}

/* uses boundbox, function used by Ketsji */
#if 0
static void get_local_bounds(Object *ob, float *center, float *size)
{
	BoundBox *bb= object_get_boundbox(ob);
	
	if(bb==NULL) {
		zero_v3(center);
		copy_v3_v3(size, ob->size);
	}
	else {
		size[0]= 0.5*fabs(bb->vec[0][0] - bb->vec[4][0]);
		size[1]= 0.5*fabs(bb->vec[0][1] - bb->vec[2][1]);
		size[2]= 0.5*fabs(bb->vec[0][2] - bb->vec[1][2]);
		
		center[0]= (bb->vec[0][0] + bb->vec[4][0])/2.0;
		center[1]= (bb->vec[0][1] + bb->vec[2][1])/2.0;
		center[2]= (bb->vec[0][2] + bb->vec[1][2])/2.0;
	}
}
#endif

static void draw_bb_quadric(BoundBox *bb, short type)
{
	float size[3], cent[3];
	GLUquadricObj *qobj = gluNewQuadric(); 
	
	gluQuadricDrawStyle(qobj, GLU_SILHOUETTE); 
	
	size[0]= 0.5f*fabsf(bb->vec[0][0] - bb->vec[4][0]);
	size[1]= 0.5f*fabsf(bb->vec[0][1] - bb->vec[2][1]);
	size[2]= 0.5f*fabsf(bb->vec[0][2] - bb->vec[1][2]);
	
	cent[0]= 0.5f*(bb->vec[0][0] + bb->vec[4][0]);
	cent[1]= 0.5f*(bb->vec[0][1] + bb->vec[2][1]);
	cent[2]= 0.5f*(bb->vec[0][2] + bb->vec[1][2]);
	
	glPushMatrix();
	if(type==OB_BOUND_SPHERE) {
		glTranslatef(cent[0], cent[1], cent[2]);
		glScalef(size[0], size[1], size[2]);
		gluSphere(qobj, 1.0, 8, 5);
	}	
	else if(type==OB_BOUND_CYLINDER) {
		float radius = size[0] > size[1] ? size[0] : size[1];
		glTranslatef(cent[0], cent[1], cent[2]-size[2]);
		glScalef(radius, radius, 2.0f * size[2]);
		gluCylinder(qobj, 1.0, 1.0, 1.0, 8, 1);
	}
	else if(type==OB_BOUND_CONE) {
		float radius = size[0] > size[1] ? size[0] : size[1];
		glTranslatef(cent[0], cent[2]-size[2], cent[1]);
		glScalef(radius, 2.0f * size[2], radius);
		glRotatef(-90., 1.0, 0.0, 0.0);
		gluCylinder(qobj, 1.0, 0.0, 1.0, 8, 1);
	}
	glPopMatrix();
	
	gluDeleteQuadric(qobj); 
}

static void draw_bounding_volume(Scene *scene, Object *ob)
{
	BoundBox *bb= NULL;
	
	if(ob->type==OB_MESH) {
		bb= mesh_get_bb(ob);
	}
	else if ELEM3(ob->type, OB_CURVE, OB_SURF, OB_FONT) {
		bb= ob->bb ? ob->bb : ( (Curve *)ob->data )->bb;
	}
	else if(ob->type==OB_MBALL) {
		if(is_basis_mball(ob)) {
			bb= ob->bb;
			if(bb==NULL) {
				makeDispListMBall(scene, ob);
				bb= ob->bb;
			}
		}
	}
	else {
		drawcube();
		return;
	}
	
	if(bb==NULL) return;
	
	if(ob->boundtype==OB_BOUND_BOX) draw_box(bb->vec);
	else draw_bb_quadric(bb, ob->boundtype);
	
}

static void drawtexspace(Object *ob)
{
	float vec[8][3], loc[3], size[3];
	
	if(ob->type==OB_MESH) {
		mesh_get_texspace(ob->data, loc, NULL, size);
	}
	else if ELEM3(ob->type, OB_CURVE, OB_SURF, OB_FONT) {
		Curve *cu= ob->data;
		copy_v3_v3(size, cu->size);
		copy_v3_v3(loc, cu->loc);
	}
	else if(ob->type==OB_MBALL) {
		MetaBall *mb= ob->data;
		copy_v3_v3(size, mb->size);
		copy_v3_v3(loc, mb->loc);
	}
	else return;
	
	vec[0][0]=vec[1][0]=vec[2][0]=vec[3][0]= loc[0]-size[0];
	vec[4][0]=vec[5][0]=vec[6][0]=vec[7][0]= loc[0]+size[0];
	
	vec[0][1]=vec[1][1]=vec[4][1]=vec[5][1]= loc[1]-size[1];
	vec[2][1]=vec[3][1]=vec[6][1]=vec[7][1]= loc[1]+size[1];

	vec[0][2]=vec[3][2]=vec[4][2]=vec[7][2]= loc[2]-size[2];
	vec[1][2]=vec[2][2]=vec[5][2]=vec[6][2]= loc[2]+size[2];
	
	setlinestyle(2);

	draw_box(vec);

	setlinestyle(0);
}

/* draws wire outline */
static void drawObjectSelect(Scene *scene, View3D *v3d, ARegion *ar, Base *base)
{
	RegionView3D *rv3d= ar->regiondata;
	Object *ob= base->object;
	
	glLineWidth(2.0);
	glDepthMask(0);
	
	if(ELEM3(ob->type, OB_FONT,OB_CURVE, OB_SURF)) {
		Curve *cu = ob->data;
		DerivedMesh *dm = ob->derivedFinal;
		int hasfaces= 0;

		if (dm) {
			hasfaces= dm->getNumFaces(dm);
		} else {
			hasfaces= displist_has_faces(&ob->disp);
		}

		if (hasfaces && ED_view3d_boundbox_clip(rv3d, ob->obmat, ob->bb ? ob->bb : cu->bb)) {
			draw_index_wire= 0;
			if (dm) {
				draw_mesh_object_outline(v3d, ob, dm);
			} else {
				drawDispListwire(&ob->disp);
			}
			draw_index_wire= 1;
		}
	} else if (ob->type==OB_MBALL) {
		if(is_basis_mball(ob)) {
			if((base->flag & OB_FROMDUPLI)==0)
				drawDispListwire(&ob->disp);
		}
	}
	else if(ob->type==OB_ARMATURE) {
		if(!(ob->mode & OB_MODE_POSE && base == scene->basact))
			draw_armature(scene, v3d, ar, base, OB_WIRE, FALSE, TRUE);
	}

	glLineWidth(1.0);
	glDepthMask(1);
}

static void drawWireExtra(Scene *scene, RegionView3D *rv3d, Object *ob) 
{
	if(ob!=scene->obedit && (ob->flag & SELECT)) {
		if(ob==OBACT) {
			if(ob->flag & OB_FROMGROUP) UI_ThemeColor(TH_GROUP_ACTIVE);
			else UI_ThemeColor(TH_ACTIVE);
		}
		else if(ob->flag & OB_FROMGROUP)
			UI_ThemeColorShade(TH_GROUP_ACTIVE, -16);
		else
			UI_ThemeColor(TH_SELECT);
	}
	else {
		if(ob->flag & OB_FROMGROUP)
			UI_ThemeColor(TH_GROUP);
		else {
			if(ob->dtx & OB_DRAWWIRE) {
				glColor3ub(80,80,80);
			} else {
				UI_ThemeColor(TH_WIRE);
			}
		}
	}
	
	bglPolygonOffset(rv3d->dist, 1.0);
	glDepthMask(0);	// disable write in zbuffer, selected edge wires show better
	
	if (ELEM3(ob->type, OB_FONT, OB_CURVE, OB_SURF)) {
		Curve *cu = ob->data;
		if (ED_view3d_boundbox_clip(rv3d, ob->obmat, ob->bb ? ob->bb : cu->bb)) {
			if (ob->type==OB_CURVE)
				draw_index_wire= 0;

			if (ob->derivedFinal) {
				drawCurveDMWired(ob);
			} else {
				drawDispListwire(&ob->disp);
			}

			if (ob->type==OB_CURVE)
				draw_index_wire= 1;
		}
	} else if (ob->type==OB_MBALL) {
		if(is_basis_mball(ob)) {
			drawDispListwire(&ob->disp);
		}
	}

	glDepthMask(1);
	bglPolygonOffset(rv3d->dist, 0.0);
}

/* should be called in view space */
static void draw_hooks(Object *ob)
{
	ModifierData *md;
	float vec[3];
	
	for (md=ob->modifiers.first; md; md=md->next) {
		if (md->type==eModifierType_Hook) {
			HookModifierData *hmd = (HookModifierData*) md;

			mul_v3_m4v3(vec, ob->obmat, hmd->cent);

			if(hmd->object) {
				setlinestyle(3);
				glBegin(GL_LINES);
				glVertex3fv(hmd->object->obmat[3]);
				glVertex3fv(vec);
				glEnd();
				setlinestyle(0);
			}

			glPointSize(3.0);
			bglBegin(GL_POINTS);
			bglVertex3fv(vec);
			bglEnd();
			glPointSize(1.0);
		}
	}
}

static void drawRBpivot(bRigidBodyJointConstraint *data)
{
	int axis;
	float mat[4][4];

	/* color */
	float curcol[4];
	unsigned char tcol[4];
	glGetFloatv(GL_CURRENT_COLOR, curcol);
	rgb_float_to_byte(curcol, tcol);
	tcol[3]= 255;

	eul_to_mat4(mat,&data->axX);
	glLineWidth (4.0f);
	setlinestyle(2);
	for (axis=0; axis<3; axis++) {
		float dir[3] = {0,0,0};
		float v[3];

		copy_v3_v3(v, &data->pivX);

		dir[axis] = 1.f;
		glBegin(GL_LINES);
		mul_m4_v3(mat,dir);
		add_v3_v3(v, dir);
		glVertex3fv(&data->pivX);
		glVertex3fv(v);			
		glEnd();
		if (axis==0)
			view3d_cached_text_draw_add(v, "px", 0, V3D_CACHE_TEXT_ASCII, tcol);
		else if (axis==1)
			view3d_cached_text_draw_add(v, "py", 0, V3D_CACHE_TEXT_ASCII, tcol);
		else
			view3d_cached_text_draw_add(v, "pz", 0, V3D_CACHE_TEXT_ASCII, tcol);
	}
	glLineWidth (1.0f);
	setlinestyle(0);
}

/* flag can be DRAW_PICKING	and/or DRAW_CONSTCOLOR, DRAW_SCENESET */
void draw_object(Scene *scene, ARegion *ar, View3D *v3d, Base *base, int flag)
{
	static int warning_recursive= 0;
	ModifierData *md = NULL;
	Object *ob;
	Curve *cu;
	RegionView3D *rv3d= ar->regiondata;
	//float cfraont;
	float vec1[3], vec2[3];
	unsigned int col=0;
	int /*sel, drawtype,*/ colindex= 0;
	int i, selstart, selend, empty_object=0;
	short dt, dtx, zbufoff= 0;

	/* only once set now, will be removed too, should become a global standard */
	glBlendFunc(GL_SRC_ALPHA, GL_ONE_MINUS_SRC_ALPHA);

	ob= base->object;

	if (ob!=scene->obedit) {
		if (ob->restrictflag & OB_RESTRICT_VIEW) 
			return;
		if ((ob->restrictflag & OB_RESTRICT_RENDER) && 
			(v3d->flag2 & V3D_RENDER_OVERRIDE))
			return;
	}

	/* XXX particles are not safe for simultaneous threaded render */
	if(G.rendering && ob->particlesystem.first)
		return;

	/* xray delay? */
	if((flag & DRAW_PICKING)==0 && (base->flag & OB_FROMDUPLI)==0) {
		/* don't do xray in particle mode, need the z-buffer */
		if(!(ob->mode & OB_MODE_PARTICLE_EDIT)) {
			/* xray and transp are set when it is drawing the 2nd/3rd pass */
			if(!v3d->xray && !v3d->transp && (ob->dtx & OB_DRAWXRAY) && !(ob->dtx & OB_DRAWTRANSP)) {
				add_view3d_after(&v3d->afterdraw_xray, base, flag);
				return;
			}
		}
	}

	/* no return after this point, otherwise leaks */
	view3d_cached_text_draw_begin();
	

	/* draw keys? */
#if 0 // XXX old animation system
	if(base==(scene->basact) || (base->flag & (SELECT+BA_WAS_SEL))) {
		if(flag==0 && warning_recursive==0 && ob!=scene->obedit) {
			if(ob->ipo && ob->ipo->showkey && (ob->ipoflag & OB_DRAWKEY)) {
				ListBase elems;
				CfraElem *ce;
				float temp[7][3];

				warning_recursive= 1;

				elems.first= elems.last= 0;
				// warning: no longer checks for certain ob-keys only... (so does this need to use the proper ipokeys then?)
				make_cfra_list(ob->ipo, &elems); 

				cfraont= (scene->r.cfra);
				drawtype= v3d->drawtype;
				if(drawtype>OB_WIRE) v3d->drawtype= OB_WIRE;
				sel= base->flag;
				memcpy(temp, &ob->loc, 7*3*sizeof(float));

				ipoflag= ob->ipoflag;
				ob->ipoflag &= ~OB_OFFS_OB;

				set_no_parent_ipo(1);
				disable_speed_curve(1);

				if ((ob->ipoflag & OB_DRAWKEYSEL)==0) {
					ce= elems.first;
					while(ce) {
						if(!ce->sel) {
							(scene->r.cfra)= ce->cfra/scene->r.framelen;

							base->flag= 0;

							where_is_object_time(scene, ob, (scene->r.cfra));
							draw_object(scene, ar, v3d, base, 0);
						}
						ce= ce->next;
					}
				}

				ce= elems.first;
				while(ce) {
					if(ce->sel) {
						(scene->r.cfra)= ce->cfra/scene->r.framelen;

						base->flag= SELECT;

						where_is_object_time(scene, ob, (scene->r.cfra));
						draw_object(scene, ar, v3d, base, 0);
					}
					ce= ce->next;
				}

				set_no_parent_ipo(0);
				disable_speed_curve(0);

				base->flag= sel;
				ob->ipoflag= ipoflag;

				/* restore icu->curval */
				(scene->r.cfra)= cfraont;

				memcpy(&ob->loc, temp, 7*3*sizeof(float));
				where_is_object(scene, ob);
				v3d->drawtype= drawtype;

				BLI_freelistN(&elems);

				warning_recursive= 0;
			}
		}
	}
#endif // XXX old animation system

	/* patch? children objects with a timeoffs change the parents. How to solve! */
	/* if( ((int)ob->ctime) != F_(scene->r.cfra)) where_is_object(scene, ob); */
	
	/* draw motion paths (in view space) */
	if (ob->mpath && (v3d->flag2 & V3D_RENDER_OVERRIDE)==0) {
		bAnimVizSettings *avs= &ob->avs;
		
		/* setup drawing environment for paths */
		draw_motion_paths_init(v3d, ar);
		
		/* draw motion path for object */
		draw_motion_path_instance(scene, ob, NULL, avs, ob->mpath);
		
		/* cleanup after drawing */
		draw_motion_paths_cleanup(v3d);
	}

	/* multiply view with object matrix.
	 * local viewmat and persmat, to calculate projections */
	ED_view3d_init_mats_rv3d_gl(ob, rv3d);

	/* which wire color */
	if((flag & DRAW_CONSTCOLOR) == 0) {
		project_short(ar, ob->obmat[3], &base->sx);

		if( (!scene->obedit) && (G.moving & G_TRANSFORM_OBJ) && (base->flag & (SELECT+BA_WAS_SEL))) UI_ThemeColor(TH_TRANSFORM);
		else {

			if(ob->type==OB_LAMP) UI_ThemeColor(TH_LAMP);
			else if(ob->type==OB_SPEAKER) UI_ThemeColor(TH_SPEAKER);
			else UI_ThemeColor(TH_WIRE);

			if((scene->basact)==base) {
				if(base->flag & (SELECT+BA_WAS_SEL)) UI_ThemeColor(TH_ACTIVE);
			}
			else {
				if(base->flag & (SELECT+BA_WAS_SEL)) UI_ThemeColor(TH_SELECT);
			}

			// no theme yet
			if(ob->id.lib) {
				if(base->flag & (SELECT+BA_WAS_SEL)) colindex = 4;
				else colindex = 3;
			}
			else if(warning_recursive==1) {
				if(base->flag & (SELECT+BA_WAS_SEL)) {
					if(scene->basact==base) colindex = 8;
					else colindex= 7;
				}
				else colindex = 6;
			}
			else if(ob->flag & OB_FROMGROUP) {
				if(base->flag & (SELECT+BA_WAS_SEL)) {
					if(scene->basact==base) UI_ThemeColor(TH_GROUP_ACTIVE);
					else UI_ThemeColorShade(TH_GROUP_ACTIVE, -16); 
				}
				else UI_ThemeColor(TH_GROUP);
				colindex= 0;
			}

		}	

		if(colindex) {
			col= colortab[colindex];
			cpack(col);
		}
	}

	/* maximum drawtype */
	dt= MIN2(v3d->drawtype, ob->dt);
	if(v3d->zbuf==0 && dt>OB_WIRE) dt= OB_WIRE;
	dtx= 0;

	/* faceselect exception: also draw solid when dt==wire, except in editmode */
	if(ob==OBACT && (ob->mode & (OB_MODE_VERTEX_PAINT|OB_MODE_WEIGHT_PAINT|OB_MODE_TEXTURE_PAINT))) {
		if(ob->type==OB_MESH) {

			if(ob->mode & OB_MODE_EDIT);
			else {
				if(dt<OB_SOLID) {
					zbufoff= 1;
					dt= OB_SOLID;
				}
				else {
					dt= OB_SHADED;
				}

				glEnable(GL_DEPTH_TEST);
			}
		}
		else {
			if(dt<OB_SOLID) {
				dt= OB_SOLID;
				glEnable(GL_DEPTH_TEST);
				zbufoff= 1;
			}
		}
	}
	
	/* draw-extra supported for boundbox drawmode too */
	if(dt>=OB_BOUNDBOX ) {

		dtx= ob->dtx;
		if(ob->mode & OB_MODE_EDIT) {
			// the only 2 extra drawtypes alowed in editmode
			dtx= dtx & (OB_DRAWWIRE|OB_TEXSPACE);
		}

	}

	/* bad exception, solve this! otherwise outline shows too late */
	if(ELEM3(ob->type, OB_CURVE, OB_SURF, OB_FONT)) {
		/* still needed for curves hidden in other layers. depgraph doesnt handle that yet */
		if (ob->disp.first==NULL) makeDispListCurveTypes(scene, ob, 0);
	}
	
	/* draw outline for selected objects, mesh does itself */
	if((v3d->flag & V3D_SELECT_OUTLINE) && ((v3d->flag2 & V3D_RENDER_OVERRIDE)==0) && ob->type!=OB_MESH) {
		if(dt>OB_WIRE && (ob->mode & OB_MODE_EDIT)==0 && (flag & DRAW_SCENESET)==0) {
			if (!(ob->dtx&OB_DRAWWIRE) && (ob->flag&SELECT) && !(flag&DRAW_PICKING)) {
				
				drawObjectSelect(scene, v3d, ar, base);
			}
		}
	}

	switch( ob->type) {
		case OB_MESH:
			empty_object= draw_mesh_object(scene, ar, v3d, rv3d, base, dt, flag);
			if(flag!=DRAW_CONSTCOLOR) dtx &= ~OB_DRAWWIRE; // mesh draws wire itself

			break;
		case OB_FONT:
			cu= ob->data;
			if(cu->editfont) {
				draw_textcurs(cu->editfont->textcurs);

				if (cu->flag & CU_FAST) {
					cpack(0xFFFFFF);
					set_inverted_drawing(1);
					drawDispList(scene, v3d, rv3d, base, OB_WIRE);
					set_inverted_drawing(0);
				} else {
					drawDispList(scene, v3d, rv3d, base, dt);
				}

				if (cu->linewidth != 0.0f) {
					cpack(0xff44ff);
					UI_ThemeColor(TH_WIRE);
					copy_v3_v3(vec1, ob->orig);
					copy_v3_v3(vec2, ob->orig);
					vec1[0] += cu->linewidth;
					vec2[0] += cu->linewidth;
					vec1[1] += cu->linedist * cu->fsize;
					vec2[1] -= cu->lines * cu->linedist * cu->fsize;
					setlinestyle(3);
					glBegin(GL_LINE_STRIP); 
					glVertex2fv(vec1); 
					glVertex2fv(vec2); 
					glEnd();
					setlinestyle(0);
				}

				setlinestyle(3);
				for (i=0; i<cu->totbox; i++) {
					if (cu->tb[i].w != 0.0f) {
						if (i == (cu->actbox-1))
							UI_ThemeColor(TH_ACTIVE);
						else
							UI_ThemeColor(TH_WIRE);
						vec1[0] = (cu->xof * cu->fsize) + cu->tb[i].x;
						vec1[1] = (cu->yof * cu->fsize) + cu->tb[i].y + cu->fsize;
						vec1[2] = 0.001;
						glBegin(GL_LINE_STRIP);
						glVertex3fv(vec1);
						vec1[0] += cu->tb[i].w;
						glVertex3fv(vec1);
						vec1[1] -= cu->tb[i].h;
						glVertex3fv(vec1);
						vec1[0] -= cu->tb[i].w;
						glVertex3fv(vec1);
						vec1[1] += cu->tb[i].h;
						glVertex3fv(vec1);
						glEnd();
					}
				}
				setlinestyle(0);


				if (BKE_font_getselection(ob, &selstart, &selend) && cu->selboxes) {
					float selboxw;

					cpack(0xffffff);
					set_inverted_drawing(1);
					for (i=0; i<(selend-selstart+1); i++) {
						SelBox *sb = &(cu->selboxes[i]);

						if (i<(selend-selstart)) {
							if (cu->selboxes[i+1].y == sb->y)
								selboxw= cu->selboxes[i+1].x - sb->x;
							else
								selboxw= sb->w;
						}
						else {
							selboxw= sb->w;
						}
						glBegin(GL_QUADS);
						glVertex3f(sb->x, sb->y, 0.001);
						glVertex3f(sb->x+selboxw, sb->y, 0.001);
						glVertex3f(sb->x+selboxw, sb->y+sb->h, 0.001);
						glVertex3f(sb->x, sb->y+sb->h, 0.001);
						glEnd();
					}
					set_inverted_drawing(0);
				}
			}
			else if(dt==OB_BOUNDBOX) {
				if((v3d->flag2 & V3D_RENDER_OVERRIDE && v3d->drawtype >= OB_WIRE)==0)
					draw_bounding_volume(scene, ob);
			}
			else if(ED_view3d_boundbox_clip(rv3d, ob->obmat, ob->bb ? ob->bb : cu->bb))
				empty_object= drawDispList(scene, v3d, rv3d, base, dt);

			break;
		case OB_CURVE:
		case OB_SURF:
			cu= ob->data;

			if(cu->editnurb) {
				ListBase *nurbs= ED_curve_editnurbs(cu);
				drawnurb(scene, v3d, rv3d, base, nurbs->first, dt);
			}
			else if(dt==OB_BOUNDBOX) {
				if((v3d->flag2 & V3D_RENDER_OVERRIDE && v3d->drawtype >= OB_WIRE)==0)
					draw_bounding_volume(scene, ob);
			}
			else if(ED_view3d_boundbox_clip(rv3d, ob->obmat, ob->bb ? ob->bb : cu->bb)) {
				empty_object= drawDispList(scene, v3d, rv3d, base, dt);

//XXX old animsys				if(cu->path)
//               					curve_draw_speed(scene, ob);
			}
			break;
		case OB_MBALL:
		{
			MetaBall *mb= ob->data;
			
			if(mb->editelems) 
				drawmball(scene, v3d, rv3d, base, dt);
			else if(dt==OB_BOUNDBOX) {
				if((v3d->flag2 & V3D_RENDER_OVERRIDE && v3d->drawtype >= OB_WIRE)==0)
					draw_bounding_volume(scene, ob);
			}
			else 
				empty_object= drawmball(scene, v3d, rv3d, base, dt);
			break;
		}
		case OB_EMPTY:
			if((v3d->flag2 & V3D_RENDER_OVERRIDE)==0) {
				if (ob->empty_drawtype == OB_EMPTY_IMAGE) {
					draw_empty_image(ob);
				}
				else {
					drawaxes(ob->empty_drawsize, ob->empty_drawtype);
				}
			}
			break;
		case OB_LAMP:
			if((v3d->flag2 & V3D_RENDER_OVERRIDE)==0) {
				drawlamp(scene, v3d, rv3d, base, dt, flag);
				if(dtx || (base->flag & SELECT)) glMultMatrixf(ob->obmat);
			}
			break;
		case OB_CAMERA:
			if((v3d->flag2 & V3D_RENDER_OVERRIDE)==0 || (rv3d->persp==RV3D_CAMOB && v3d->camera==ob)) /* special exception for active camera */
				drawcamera(scene, v3d, rv3d, ob, flag);
			break;
		case OB_SPEAKER:
			if((v3d->flag2 & V3D_RENDER_OVERRIDE)==0)
				drawspeaker(scene, v3d, rv3d, ob, flag);
			break;
		case OB_LATTICE:
			if((v3d->flag2 & V3D_RENDER_OVERRIDE)==0) {
				drawlattice(scene, v3d, ob);
			}
			break;
		case OB_ARMATURE:
			if((v3d->flag2 & V3D_RENDER_OVERRIDE)==0) {
				if(dt>OB_WIRE) GPU_enable_material(0, NULL); // we use default material
				empty_object= draw_armature(scene, v3d, ar, base, dt, flag, FALSE);
				if(dt>OB_WIRE) GPU_disable_material();
			}
			break;
		default:
			if((v3d->flag2 & V3D_RENDER_OVERRIDE)==0) {
				drawaxes(1.0, OB_ARROWS);
			}
	}

	if((v3d->flag2 & V3D_RENDER_OVERRIDE) == 0) {

		if(ob->soft /*&& flag & OB_SBMOTION*/){
			float mrt[3][3],msc[3][3],mtr[3][3]; 
			SoftBody *sb= NULL;
			float tipw = 0.5f, tiph = 0.5f,drawsize = 4.0f;
			if ((sb= ob->soft)){
				if(sb->solverflags & SBSO_ESTIMATEIPO){

					glLoadMatrixf(rv3d->viewmat);
					copy_m3_m3(msc,sb->lscale);
					copy_m3_m3(mrt,sb->lrot);
					mul_m3_m3m3(mtr,mrt,msc); 
					ob_draw_RE_motion(sb->lcom,mtr,tipw,tiph,drawsize);
					glMultMatrixf(ob->obmat);
				}
			}
		}

		if(ob->pd && ob->pd->forcefield) {
			draw_forcefield(scene, ob, rv3d);
		}
	}

	/* code for new particle system */
	if(		(warning_recursive==0) &&
			(ob->particlesystem.first) &&
			(flag & DRAW_PICKING)==0 &&
			(ob!=scene->obedit)	
	  ) {
		ParticleSystem *psys;

		if(col || (ob->flag & SELECT)) cpack(0xFFFFFF);	/* for visibility, also while wpaint */
		//glDepthMask(GL_FALSE);

		glLoadMatrixf(rv3d->viewmat);
		
		view3d_cached_text_draw_begin();

		for(psys=ob->particlesystem.first; psys; psys=psys->next) {
			/* run this so that possible child particles get cached */
			if(ob->mode & OB_MODE_PARTICLE_EDIT && ob==OBACT) {
				PTCacheEdit *edit = PE_create_current(scene, ob);
				if(edit && edit->psys == psys)
					draw_update_ptcache_edit(scene, ob, edit);
			}

			draw_new_particle_system(scene, v3d, rv3d, base, psys, dt);
		}
		invert_m4_m4(ob->imat, ob->obmat);
		view3d_cached_text_draw_end(v3d, ar, 0, NULL);

		glMultMatrixf(ob->obmat);
		
		//glDepthMask(GL_TRUE);
		if(col) cpack(col);
	}

	/* draw edit particles last so that they can draw over child particles */
	if(		(warning_recursive==0) &&
			(flag & DRAW_PICKING)==0 &&
			(!scene->obedit)	
	  ) {

		if(ob->mode & OB_MODE_PARTICLE_EDIT && ob==OBACT) {
			PTCacheEdit *edit = PE_create_current(scene, ob);
			if(edit) {
				glLoadMatrixf(rv3d->viewmat);
				draw_update_ptcache_edit(scene, ob, edit);
				draw_ptcache_edit(scene, v3d, edit);
				glMultMatrixf(ob->obmat);
			}
		}
	}

	/* draw code for smoke */
	if((md = modifiers_findByType(ob, eModifierType_Smoke))) {
		SmokeModifierData *smd = (SmokeModifierData *)md;

		// draw collision objects
		if((smd->type & MOD_SMOKE_TYPE_COLL) && smd->coll)
		{
			/*SmokeCollSettings *scs = smd->coll;
			if(scs->points)
			{
				size_t i;

				glLoadMatrixf(rv3d->viewmat);

				if(col || (ob->flag & SELECT)) cpack(0xFFFFFF);	
				glDepthMask(GL_FALSE);
				glEnable(GL_BLEND);
				

				// glPointSize(3.0);
				bglBegin(GL_POINTS);

				for(i = 0; i < scs->numpoints; i++)
				{
					bglVertex3fv(&scs->points[3*i]);
				}

				bglEnd();
				glPointSize(1.0);

				glMultMatrixf(ob->obmat);
				glDisable(GL_BLEND);
				glDepthMask(GL_TRUE);
				if(col) cpack(col);
				
			}
			*/
		}

		// only draw domains
		if(smd->domain && smd->domain->fluid)
		{
			if(CFRA < smd->domain->point_cache[0]->startframe)
				; /* don't show smoke before simulation starts, this could be made an option in the future */
			else if(!smd->domain->wt || !(smd->domain->viewsettings & MOD_SMOKE_VIEW_SHOWBIG))
			{
// #if 0
				smd->domain->tex = NULL;
				GPU_create_smoke(smd, 0);
				draw_volume(ar, smd->domain->tex, smd->domain->p0, smd->domain->p1, smd->domain->res, smd->domain->dx, smd->domain->tex_shadow);
				GPU_free_smoke(smd);
// #endif
#if 0
				int x, y, z;
				float *density = smoke_get_density(smd->domain->fluid);

				glLoadMatrixf(rv3d->viewmat);
				// glMultMatrixf(ob->obmat);	

				if(col || (ob->flag & SELECT)) cpack(0xFFFFFF);	
				glDepthMask(GL_FALSE);
				glEnable(GL_BLEND);
				

				// glPointSize(3.0);
				bglBegin(GL_POINTS);

				for(x = 0; x < smd->domain->res[0]; x++)
					for(y = 0; y < smd->domain->res[1]; y++)
						for(z = 0; z < smd->domain->res[2]; z++)
				{
					float tmp[3];
					int index = smoke_get_index(x, smd->domain->res[0], y, smd->domain->res[1], z);

					if(density[index] > FLT_EPSILON)
					{
						float color[3];
						copy_v3_v3(tmp, smd->domain->p0);
						tmp[0] += smd->domain->dx * x + smd->domain->dx * 0.5;
						tmp[1] += smd->domain->dx * y + smd->domain->dx * 0.5;
						tmp[2] += smd->domain->dx * z + smd->domain->dx * 0.5;
						color[0] = color[1] = color[2] = density[index];
						glColor3fv(color);
						bglVertex3fv(tmp);
					}
				}

				bglEnd();
				glPointSize(1.0);

				glMultMatrixf(ob->obmat);
				glDisable(GL_BLEND);
				glDepthMask(GL_TRUE);
				if(col) cpack(col);
#endif
			}
			else if(smd->domain->wt && (smd->domain->viewsettings & MOD_SMOKE_VIEW_SHOWBIG))
			{
				smd->domain->tex = NULL;
				GPU_create_smoke(smd, 1);
				draw_volume(ar, smd->domain->tex, smd->domain->p0, smd->domain->p1, smd->domain->res_wt, smd->domain->dx_wt, smd->domain->tex_shadow);
				GPU_free_smoke(smd);
			}
		}
	}

	if((v3d->flag2 & V3D_RENDER_OVERRIDE)==0) {

		bConstraint *con;
		for(con=ob->constraints.first; con; con= con->next) 
		{
			if(con->type==CONSTRAINT_TYPE_RIGIDBODYJOINT) 
			{
				bRigidBodyJointConstraint *data = (bRigidBodyJointConstraint*)con->data;
				if(data->flag&CONSTRAINT_DRAW_PIVOT)
					drawRBpivot(data);
			}
		}

		/* draw extra: after normal draw because of makeDispList */
		if(dtx && (G.f & G_RENDER_OGL)==0) {

			if(dtx & OB_AXIS) {
				drawaxes(1.0f, OB_ARROWS);
			}
			if(dtx & OB_BOUNDBOX) {
				if((v3d->flag2 & V3D_RENDER_OVERRIDE)==0)
					draw_bounding_volume(scene, ob);
			}
			if(dtx & OB_TEXSPACE) drawtexspace(ob);
			if(dtx & OB_DRAWNAME) {
				/* patch for several 3d cards (IBM mostly) that crash on glSelect with text drawing */
				/* but, we also dont draw names for sets or duplicators */
				if(flag == 0) {
					float zero[3]= {0,0,0};
					float curcol[4];
					unsigned char tcol[4];
					glGetFloatv(GL_CURRENT_COLOR, curcol);
					rgb_float_to_byte(curcol, tcol);
					tcol[3]= 255;
					view3d_cached_text_draw_add(zero, ob->id.name+2, 10, 0, tcol);
				}
			}
			/*if(dtx & OB_DRAWIMAGE) drawDispListwire(&ob->disp);*/
			if((dtx & OB_DRAWWIRE) && dt>=OB_SOLID) drawWireExtra(scene, rv3d, ob);
		}
	}

	if(dt<=OB_SOLID && (v3d->flag2 & V3D_RENDER_OVERRIDE)==0) {
		if((ob->gameflag & OB_DYNAMIC) || 
			((ob->gameflag & OB_BOUNDS) && (ob->boundtype == OB_BOUND_SPHERE))) {
			float imat[4][4], vec[3]= {0.0f, 0.0f, 0.0f};

			invert_m4_m4(imat, rv3d->viewmatob);

			setlinestyle(2);
			drawcircball(GL_LINE_LOOP, vec, ob->inertia, imat);
			setlinestyle(0);
		}
	}
	
	/* return warning, this is cached text draw */
	invert_m4_m4(ob->imat, ob->obmat);
	view3d_cached_text_draw_end(v3d, ar, 1, NULL);

	glLoadMatrixf(rv3d->viewmat);

	if(zbufoff) glDisable(GL_DEPTH_TEST);

	if(warning_recursive) return;
	if(base->flag & OB_FROMDUPLI) return;
	if(v3d->flag2 & V3D_RENDER_OVERRIDE) return;

	/* object centers, need to be drawn in viewmat space for speed, but OK for picking select */
	if(ob!=OBACT || !(ob->mode & (OB_MODE_VERTEX_PAINT|OB_MODE_WEIGHT_PAINT|OB_MODE_TEXTURE_PAINT))) {
		int do_draw_center= -1;	/* defines below are zero or positive... */

		if(v3d->flag2 & V3D_RENDER_OVERRIDE) {
			/* dont draw */
		} else if((scene->basact)==base)
			do_draw_center= ACTIVE;
		else if(base->flag & SELECT) 
			do_draw_center= SELECT;
		else if(empty_object || (v3d->flag & V3D_DRAW_CENTERS)) 
			do_draw_center= DESELECT;

		if(do_draw_center != -1) {
			if(flag & DRAW_PICKING) {
				/* draw a single point for opengl selection */
				glBegin(GL_POINTS);
				glVertex3fv(ob->obmat[3]);
				glEnd();
			} 
			else if((flag & DRAW_CONSTCOLOR)==0) {
				/* we don't draw centers for duplicators and sets */
				if(U.obcenter_dia > 0) {
					/* check > 0 otherwise grease pencil can draw into the circle select which is annoying. */
					drawcentercircle(v3d, rv3d, ob->obmat[3], do_draw_center, ob->id.lib || ob->id.us>1);
				}
			}
		}
	}

	/* not for sets, duplicators or picking */
	if(flag==0 && (v3d->flag & V3D_HIDE_HELPLINES)== 0 && (v3d->flag2 & V3D_RENDER_OVERRIDE)== 0) {
		ListBase *list;
		
		/* draw hook center and offset line */
		if(ob!=scene->obedit) draw_hooks(ob);
		
		/* help lines and so */
		if(ob!=scene->obedit && ob->parent && (ob->parent->lay & v3d->lay)) {
			setlinestyle(3);
			glBegin(GL_LINES);
			glVertex3fv(ob->obmat[3]);
			glVertex3fv(ob->orig);
			glEnd();
			setlinestyle(0);
		}

		/* Drawing the constraint lines */
		if (ob->constraints.first) {
			bConstraint *curcon;
			bConstraintOb *cob;
			unsigned char col1[4], col2[4];
			
			list = &ob->constraints;
			
			UI_GetThemeColor3ubv(TH_GRID, col1);
			UI_make_axis_color(col1, col2, 'Z');
			glColor3ubv(col2);
			
			cob= constraints_make_evalob(scene, ob, NULL, CONSTRAINT_OBTYPE_OBJECT);
			
			for (curcon = list->first; curcon; curcon=curcon->next) {
				bConstraintTypeInfo *cti= constraint_get_typeinfo(curcon);
				ListBase targets = {NULL, NULL};
				bConstraintTarget *ct;
				
				if ((curcon->flag & CONSTRAINT_EXPAND) && (cti) && (cti->get_constraint_targets)) {
					cti->get_constraint_targets(curcon, &targets);
					
					for (ct= targets.first; ct; ct= ct->next) {
						/* calculate target's matrix */
						if (cti->get_target_matrix) 
							cti->get_target_matrix(curcon, cob, ct, bsystem_time(scene, ob, (float)(scene->r.cfra), give_timeoffset(ob)));
						else
							unit_m4(ct->matrix);
						
						setlinestyle(3);
						glBegin(GL_LINES);
						glVertex3fv(ct->matrix[3]);
						glVertex3fv(ob->obmat[3]);
						glEnd();
						setlinestyle(0);
					}
					
					if (cti->flush_constraint_targets)
						cti->flush_constraint_targets(curcon, &targets, 1);
				}
			}
			
			constraints_clear_evalob(cob);
		}
	}

	free_old_images();
}

/* ***************** BACKBUF SEL (BBS) ********* */
/* Jason */
static void bbs_obmode_mesh_verts__mapFunc(void *userData, int index, float *co, float *UNUSED(no_f), short *UNUSED(no_s))
{
	// TODO: support hidden vertices
	int offset = (intptr_t) userData;
	//EditVert *eve = EM_get_vert_for_index(index);

	//if (eve->h==0) {
	WM_set_framebuffer_index_color(offset+index);
	bglVertex3fv(co);
	//}
}
/* Jason */
static void bbs_obmode_mesh_verts(Scene* scene, Object *ob, DerivedMesh *dm, int offset)
{
	Mesh *me = (Mesh*)ob->data;

	glPointSize( UI_GetThemeValuef(TH_VERTEX_SIZE) );
	bglBegin(GL_POINTS);
	dm->foreachMappedVert(dm, bbs_obmode_mesh_verts__mapFunc, (void*)(intptr_t) offset);
	bglEnd();
	glPointSize(1.0);
}

static void bbs_mesh_verts__mapFunc(void *userData, int index, float *co, float *UNUSED(no_f), short *UNUSED(no_s))
{
	int offset = (intptr_t) userData;
	EditVert *eve = EM_get_vert_for_index(index);

	if (eve->h==0) {
		WM_set_framebuffer_index_color(offset+index);
		bglVertex3fv(co);
	}
}
static void bbs_mesh_verts(DerivedMesh *dm, int offset)
{
	glPointSize( UI_GetThemeValuef(TH_VERTEX_SIZE) );
	bglBegin(GL_POINTS);
	dm->foreachMappedVert(dm, bbs_mesh_verts__mapFunc, (void*)(intptr_t) offset);
	bglEnd();
	glPointSize(1.0);
}		

static int bbs_mesh_wire__setDrawOptions(void *userData, int index)
{
	int offset = (intptr_t) userData;
	EditEdge *eed = EM_get_edge_for_index(index);

	if (eed->h==0) {
		WM_set_framebuffer_index_color(offset+index);
		return 1;
	} else {
		return 0;
	}
}
static void bbs_mesh_wire(DerivedMesh *dm, int offset)
{
	dm->drawMappedEdges(dm, bbs_mesh_wire__setDrawOptions, (void*)(intptr_t) offset);
}		

static int bbs_mesh_solid__setSolidDrawOptions(void *userData, int index, int *UNUSED(drawSmooth_r))
{
	if (EM_get_face_for_index(index)->h==0) {
		if (userData) {
			WM_set_framebuffer_index_color(index+1);
		}
		return 1;
	} else {
		return 0;
	}
}

static void bbs_mesh_solid__drawCenter(void *UNUSED(userData), int index, float *cent, float *UNUSED(no))
{
	EditFace *efa = EM_get_face_for_index(index);

	if (efa->h==0 && efa->fgonf!=EM_FGON) {
		WM_set_framebuffer_index_color(index+1);

		bglVertex3fv(cent);
	}
}

/* two options, facecolors or black */
static void bbs_mesh_solid_EM(Scene *scene, View3D *v3d, Object *ob, DerivedMesh *dm, int facecol)
{
	cpack(0);

	if (facecol) {
		dm->drawMappedFaces(dm, bbs_mesh_solid__setSolidDrawOptions, (void*)(intptr_t) 1, 0, GPU_enable_material, NULL);

		if(check_ob_drawface_dot(scene, v3d, ob->dt)) {
			glPointSize(UI_GetThemeValuef(TH_FACEDOT_SIZE));
		
			bglBegin(GL_POINTS);
			dm->foreachMappedFaceCenter(dm, bbs_mesh_solid__drawCenter, NULL);
			bglEnd();
		}

	} else {
		dm->drawMappedFaces(dm, bbs_mesh_solid__setSolidDrawOptions, (void*) 0, 0, GPU_enable_material, NULL);
	}
}

static int bbs_mesh_solid__setDrawOpts(void *UNUSED(userData), int index, int *UNUSED(drawSmooth_r))
{
	WM_set_framebuffer_index_color(index+1);
	return 1;
}

static int bbs_mesh_solid_hide__setDrawOpts(void *userData, int index, int *UNUSED(drawSmooth_r))
{
	Mesh *me = userData;

	if (!(me->mface[index].flag&ME_HIDE)) {
		WM_set_framebuffer_index_color(index+1);
		return 1;
	} else {
		return 0;
	}
}
/* Jason */
// must have called WM_set_framebuffer_index_color beforehand
static int bbs_mesh_solid_hide2__setDrawOpts(void *userData, int index, int *UNUSED(drawSmooth_r))
{
	Mesh *me = userData;

	if (!(me->mface[index].flag&ME_HIDE)) {
		return 1;
	} else {
		return 0;
	}
}
static void bbs_mesh_solid(Scene *scene, Object *ob)
{
	DerivedMesh *dm = mesh_get_derived_final(scene, ob, scene->customdata_mask);
	Mesh *me = (Mesh*)ob->data;
	
	glColor3ub(0, 0, 0);
		
	if((me->editflag & ME_EDIT_PAINT_MASK))	dm->drawMappedFaces(dm, bbs_mesh_solid_hide__setDrawOpts, me, 0, GPU_enable_material, NULL);
	else									dm->drawMappedFaces(dm, bbs_mesh_solid__setDrawOpts, me, 0, GPU_enable_material, NULL);

	dm->release(dm);
}

void draw_object_backbufsel(Scene *scene, View3D *v3d, RegionView3D *rv3d, Object *ob)
{
	ToolSettings *ts= scene->toolsettings;

	glMultMatrixf(ob->obmat);

	glClearDepth(1.0); glClear(GL_DEPTH_BUFFER_BIT);
	glEnable(GL_DEPTH_TEST);

	switch( ob->type) {
	case OB_MESH:
		if(ob->mode & OB_MODE_EDIT) {
			Mesh *me= ob->data;
			EditMesh *em= me->edit_mesh;

			DerivedMesh *dm = editmesh_get_derived_cage(scene, ob, em, CD_MASK_BAREMESH);

			EM_init_index_arrays(em, 1, 1, 1);

			bbs_mesh_solid_EM(scene, v3d, ob, dm, ts->selectmode & SCE_SELECT_FACE);
			if(ts->selectmode & SCE_SELECT_FACE)
				em_solidoffs = 1+em->totface;
			else
				em_solidoffs= 1;
			
			bglPolygonOffset(rv3d->dist, 1.0);
			
			// we draw edges always, for loop (select) tools
			bbs_mesh_wire(dm, em_solidoffs);
			em_wireoffs= em_solidoffs + em->totedge;
			
			// we draw verts if vert select mode or if in transform (for snap).
			if(ts->selectmode & SCE_SELECT_VERTEX || G.moving & G_TRANSFORM_EDIT) {
				bbs_mesh_verts(dm, em_wireoffs);
				em_vertoffs= em_wireoffs + em->totvert;
			}
			else em_vertoffs= em_wireoffs;
			
			bglPolygonOffset(rv3d->dist, 0.0);

			dm->release(dm);

			EM_free_index_arrays();
		}
		else {
<<<<<<< HEAD
			Mesh *me= ob->data;
			if(me->editflag & ME_EDIT_VERT_SEL) {
				DerivedMesh *dm = mesh_get_derived_final(scene, ob, scene->customdata_mask);
				WM_set_framebuffer_index_color(me->totvert+2);
				glColor3ub(0, 0, 0);

				dm->drawMappedFaces(dm, bbs_mesh_solid_hide2__setDrawOpts, me, 0, GPU_enable_material);

				
				bbs_obmode_mesh_verts(scene, ob, dm, 1);
				em_vertoffs = me->totvert+1;
				dm->release(dm);
			}
			else bbs_mesh_solid(scene, ob);
		}
		
	}
=======
			bbs_mesh_solid(scene, ob);
		}
>>>>>>> 047e8224
		break;
	case OB_CURVE:
	case OB_SURF:
		break;
	}

	glLoadMatrixf(rv3d->viewmat);
}


/* ************* draw object instances for bones, for example ****************** */
/*               assumes all matrices/etc set OK */

/* helper function for drawing object instances - meshes */
static void draw_object_mesh_instance(Scene *scene, View3D *v3d, RegionView3D *rv3d, 
									  Object *ob, int dt, int outline)
{
	Mesh *me= ob->data;
	DerivedMesh *dm=NULL, *edm=NULL;
	int glsl;
	
	if(ob->mode & OB_MODE_EDIT)
		edm= editmesh_get_derived_base(ob, me->edit_mesh);
	else 
		dm = mesh_get_derived_final(scene, ob, CD_MASK_BAREMESH);

	if(dt<=OB_WIRE) {
		if(dm)
			dm->drawEdges(dm, 1, 0);
		else if(edm)
			edm->drawEdges(edm, 1, 0);	
	}
	else {
		if(outline)
			draw_mesh_object_outline(v3d, ob, dm?dm:edm);

		if(dm) {
			glsl = draw_glsl_material(scene, ob, v3d, dt);
			GPU_begin_object_materials(v3d, rv3d, scene, ob, glsl, NULL);
		}
		else {
			glEnable(GL_COLOR_MATERIAL);
			UI_ThemeColor(TH_BONE_SOLID);
			glDisable(GL_COLOR_MATERIAL);
		}
		
		glLightModeli(GL_LIGHT_MODEL_TWO_SIDE, 0);
		glFrontFace((ob->transflag&OB_NEG_SCALE)?GL_CW:GL_CCW);
		glEnable(GL_LIGHTING);
		
		if(dm) {
			dm->drawFacesSolid(dm, NULL, 0, GPU_enable_material);
			GPU_end_object_materials();
		}
		else if(edm)
			edm->drawMappedFaces(edm, NULL, NULL, 0, GPU_enable_material, NULL);
		
		glDisable(GL_LIGHTING);
	}

	if(edm) edm->release(edm);
	if(dm) dm->release(dm);
}

void draw_object_instance(Scene *scene, View3D *v3d, RegionView3D *rv3d, Object *ob, int dt, int outline)
{
	if (ob == NULL) 
		return;
		
	switch (ob->type) {
		case OB_MESH:
			draw_object_mesh_instance(scene, v3d, rv3d, ob, dt, outline);
			break;
		case OB_EMPTY:
			if (ob->empty_drawtype == OB_EMPTY_IMAGE) {
				draw_empty_image(ob);
			}
			else {
				drawaxes(ob->empty_drawsize, ob->empty_drawtype);
			}
			break;
	}
}<|MERGE_RESOLUTION|>--- conflicted
+++ resolved
@@ -2876,6 +2876,7 @@
 			}
 		}
 	}
+	
 	/* set default draw color back for wire or for draw-extra later on */
 	if (dt!=OB_WIRE) {
 		if(base->flag & SELECT) {
@@ -6696,28 +6697,23 @@
 			EM_free_index_arrays();
 		}
 		else {
-<<<<<<< HEAD
 			Mesh *me= ob->data;
 			if(me->editflag & ME_EDIT_VERT_SEL) {
 				DerivedMesh *dm = mesh_get_derived_final(scene, ob, scene->customdata_mask);
 				WM_set_framebuffer_index_color(me->totvert+2);
 				glColor3ub(0, 0, 0);
 
-				dm->drawMappedFaces(dm, bbs_mesh_solid_hide2__setDrawOpts, me, 0, GPU_enable_material);
+				dm->drawMappedFaces(dm, bbs_mesh_solid_hide2__setDrawOpts, me, 0, GPU_enable_material, NULL);
 
 				
 				bbs_obmode_mesh_verts(scene, ob, dm, 1);
 				em_vertoffs = me->totvert+1;
 				dm->release(dm);
 			}
-			else bbs_mesh_solid(scene, ob);
-		}
-		
-	}
-=======
-			bbs_mesh_solid(scene, ob);
-		}
->>>>>>> 047e8224
+			else {
+				bbs_mesh_solid(scene, ob);
+			}
+		}
 		break;
 	case OB_CURVE:
 	case OB_SURF:
