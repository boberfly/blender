/*
 * ***** BEGIN GPL LICENSE BLOCK *****
 *
 * This program is free software; you can redistribute it and/or
 * modify it under the terms of the GNU General Public License
 * as published by the Free Software Foundation; either version 2
 * of the License, or (at your option) any later version.
 *
 * This program is distributed in the hope that it will be useful,
 * but WITHOUT ANY WARRANTY; without even the implied warranty of
 * MERCHANTABILITY or FITNESS FOR A PARTICULAR PURPOSE.  See the
 * GNU General Public License for more details.
 *
 * You should have received a copy of the GNU General Public License
 * along with this program; if not, write to the Free Software Foundation,
 * Inc., 51 Franklin Street, Fifth Floor, Boston, MA 02110-1301, USA.
 *
 * The Original Code is Copyright (C) 2005 Blender Foundation.
 * All rights reserved.
 *
 * The Original Code is: all of this file.
 *
 * Contributor(s): Bob Holcomb, Xavier Thomas
 *
 * ***** END GPL LICENSE BLOCK *****
 */

/** \file DNA_node_types.h
 *  \ingroup DNA
 */

#ifndef __DNA_NODE_TYPES_H__
#define __DNA_NODE_TYPES_H__

#include "DNA_ID.h"
#include "DNA_vec_types.h"
#include "DNA_listBase.h"
#include "DNA_texture_types.h"
#include "DNA_scene_types.h"

struct ID;
struct ListBase;
struct bNodeLink;
struct bNodeType;
struct bNodeTreeExec;
struct bNodePreview;
struct bNodeInstanceHash;
struct AnimData;
struct bGPdata;
struct uiBlock;
struct Image;

/* In writefile.c: write deprecated DNA data,
 * to ensure forward compatibility in 2.6x versions.
 * Will be removed eventually.
 */
#define USE_NODE_COMPAT_CUSTOMNODES

#define NODE_MAXSTR 64

typedef struct bNodeStack {
	float vec[4];
	float min, max;
	void *data;
	short hasinput;			/* when input has link, tagged before executing */
	short hasoutput;		/* when output is linked, tagged before executing */
	short datatype;			/* type of data pointer */
	short sockettype;		/* type of socket stack comes from, to remap linking different sockets */
	short is_copy;			/* data is a copy of external data (no freeing) */
	short external;			/* data is used by external nodes (no freeing) */
	short pad[2];
} bNodeStack;

/* ns->datatype, shadetree only */
#define NS_OSA_VECTORS		1
#define NS_OSA_VALUES		2

/* node socket/node socket type -b conversion rules */
#define NS_CR_CENTER		0
#define NS_CR_NONE			1
#define NS_CR_FIT_WIDTH		2
#define NS_CR_FIT_HEIGHT	3
#define NS_CR_FIT			4
#define NS_CR_STRETCH		5

typedef struct bNodeSocket {
	struct bNodeSocket *next, *prev, *new_sock;

	IDProperty *prop;			/* user-defined properties */

	char identifier[64];		/* unique identifier for mapping */

	char name[64];	/* MAX_NAME */

	/* XXX deprecated, only used for the Image and OutputFile nodes,
	 * should be removed at some point.
	 */
	void *storage;				/* custom storage */

	short type, flag;
	short limit;				/* max. number of links */
	short in_out;				/* input/output type */
	struct bNodeSocketType *typeinfo;	/* runtime type information */
	char idname[64];			/* runtime type identifier */

	float locx, locy;

	void *default_value;		/* default input value used for unlinked sockets */

	/* execution data */
	short stack_index;			/* local stack index */
	/* XXX deprecated, kept for forward compatibility */
	short stack_type  DNA_DEPRECATED;
	char draw_shape, pad[3];

	void *cache;				/* cached data from execution */

	/* internal data to retrieve relations and groups
	 * DEPRECATED, now uses the generic identifier string instead
	 */
	int own_index  DNA_DEPRECATED;	/* group socket identifiers, to find matching pairs after reading files */
	/* XXX deprecated, only used for restoring old group node links */
	int to_index  DNA_DEPRECATED;
	/* XXX deprecated, still forward compatible since verification restores pointer from matching own_index. */
	struct bNodeSocket *groupsock  DNA_DEPRECATED;

	struct bNodeLink *link;		/* a link pointer, set in ntreeUpdateTree */

	/* XXX deprecated, socket input values are stored in default_value now. kept for forward compatibility */
	bNodeStack ns  DNA_DEPRECATED;	/* custom data for inputs, only UI writes in this */
} bNodeSocket;

/* sock->type */
typedef enum eNodeSocketDatatype {
	SOCK_CUSTOM			= -1,	/* socket has no integer type */
	SOCK_FLOAT			= 0,
	SOCK_VECTOR			= 1,
	SOCK_RGBA			= 2,
	SOCK_SHADER			= 3,
	SOCK_BOOLEAN		= 4,
	__SOCK_MESH			= 5,	/* deprecated */
	SOCK_INT			= 6,
	SOCK_STRING			= 7
} eNodeSocketDatatype;

/* socket shape */
typedef enum eNodeSocketDrawShape {
	SOCK_DRAW_SHAPE_CIRCLE = 0,
	SOCK_DRAW_SHAPE_SQUARE = 1,
	SOCK_DRAW_SHAPE_DIAMOND = 2
} eNodeSocketDrawShape;

/* socket side (input/output) */
typedef enum eNodeSocketInOut {
	SOCK_IN = 1,
	SOCK_OUT = 2
} eNodeSocketInOut;

/* sock->flag, first bit is select */
typedef enum eNodeSocketFlag {
	SOCK_HIDDEN = (1 << 1),                     /* hidden is user defined, to hide unused */
	SOCK_IN_USE = (1 << 2),                     /* for quick check if socket is linked */
	SOCK_UNAVAIL = (1 << 3),                    /* unavailable is for dynamic sockets */
	// SOCK_DYNAMIC = (1 << 4),                 /* DEPRECATED  dynamic socket (can be modified by user) */
	// SOCK_INTERNAL = (1 << 5),                /* DEPRECATED  group socket should not be exposed */
	SOCK_COLLAPSED = (1 << 6),                  /* socket collapsed in UI */
	SOCK_HIDE_VALUE = (1 << 7),                 /* hide socket value, if it gets auto default */
	SOCK_AUTO_HIDDEN__DEPRECATED = (1 << 8),    /* socket hidden automatically, to distinguish from manually hidden */
	SOCK_NO_INTERNAL_LINK = (1 << 9),
} eNodeSocketFlag;

/* limit data in bNode to what we want to see saved? */
typedef struct bNode {
	struct bNode *next, *prev, *new_node;

	IDProperty *prop;		/* user-defined properties */

	struct bNodeType *typeinfo;	/* runtime type information */
	char idname[64];			/* runtime type identifier */

	char name[64];	/* MAX_NAME */
	int flag;
	short type, pad;
	short done, level;		/* both for dependency and sorting */
	short lasty, menunr;	/* lasty: check preview render status, menunr: browse ID blocks */
	short stack_index;		/* for groupnode, offset in global caller stack */
	short nr;				/* number of this node in list, used for UI exec events */
	float color[3];			/* custom user-defined color */

	ListBase inputs, outputs;
	struct bNode *parent;	/* parent node */
	struct ID *id;			/* optional link to libdata */
	void *storage;			/* custom data, must be struct, for storage in file */
	struct bNode *original;	/* the original node in the tree (for localized tree) */
	ListBase internal_links; /* list of cached internal links (input to output), for muted nodes and operators */

	float locx, locy;		/* root offset for drawing (parent space) */
	float width, height;	/* node custom width and height */
	float miniwidth;		/* node width if hidden */
	float offsetx, offsety;	/* additional offset from loc */
	float anim_init_locx;	/* initial locx for insert offset animation */
	float anim_ofsx;		/* offset that will be added to locx for insert offset animation */

	int update;				/* update flags */

	char label[64];			/* custom user-defined label, MAX_NAME */
	short custom1, custom2;	/* to be abused for buttons */
	float custom3, custom4;

	short need_exec, exec;	/* need_exec is set as UI execution event, exec is flag during exec */
	void *threaddata;		/* optional extra storage for use in thread (read only then!) */
	rctf totr;				/* entire boundbox (worldspace) */
	rctf butr;				/* optional buttons area */
	rctf prvr;				/* optional preview area */
	/* XXX TODO
	 * Node totr size depends on the prvr size, which in turn is determined from preview size.
	 * In earlier versions bNodePreview was stored directly in nodes, but since now there can be
	 * multiple instances using different preview images it is possible that required node size varies between instances.
	 * preview_xsize, preview_ysize defines a common reserved size for preview rect for now,
	 * could be replaced by more accurate node instance drawing, but that requires removing totr from DNA
	 * and replacing all uses with per-instance data.
	 */
	short preview_xsize, preview_ysize;	/* reserved size of the preview rect */
	short tmp_flag, pad2;   /* Used at runtime when going through the tree. Initialize before use. */
	struct uiBlock *block;	/* runtime during drawing */

	float ssr_id; /* XXX: eevee only, id of screen space reflection layer, needs to be a float to feed GPU_uniform. */
	float sss_id; /* XXX: eevee only, id of screen subsurface scatter layer, needs to be a float to feed GPU_uniform. */
} bNode;

/* node->flag */
#define NODE_SELECT			1
#define NODE_OPTIONS		2
#define NODE_PREVIEW		4
#define NODE_HIDDEN			8
#define NODE_ACTIVE			16
#define NODE_ACTIVE_ID		32
#define NODE_DO_OUTPUT		64
#define __NODE_GROUP_EDIT	128		/* DEPRECATED */
	/* free test flag, undefined */
#define NODE_TEST			256
	/* node is disabled */
#define NODE_MUTED			512
// #define NODE_CUSTOM_NAME	1024	/* deprecated! */
	/* group node types: use const outputs by default */
#define NODE_CONST_OUTPUT	(1<<11)
	/* node is always behind others */
#define NODE_BACKGROUND		(1<<12)
	/* automatic flag for nodes included in transforms */
#define NODE_TRANSFORM		(1<<13)
	/* node is active texture */

	/* note: take care with this flag since its possible it gets
	 * `stuck` inside/outside the active group - which makes buttons
	 * window texture not update, we try to avoid it by clearing the
	 * flag when toggling group editing - Campbell */
#define NODE_ACTIVE_TEXTURE	(1<<14)
	/* use a custom color for the node */
#define NODE_CUSTOM_COLOR	(1<<15)
	/* Node has been initialized
	 * This flag indicates the node->typeinfo->init function has been called.
	 * In case of undefined type at creation time this can be delayed until
	 * until the node type is registered.
	 */
#define NODE_INIT			(1<<16)

	/* do recalc of output, used to skip recalculation of unwanted
	 * composite out nodes when editing tree
	 */
#define NODE_DO_OUTPUT_RECALC	(1<<17)

/* node->update */
/* XXX NODE_UPDATE is a generic update flag. More fine-grained updates
 * might be used in the future, but currently all work the same way.
 */
#define NODE_UPDATE			0xFFFF	/* generic update flag (includes all others) */
#define NODE_UPDATE_ID		1		/* associated id data block has changed */
#define NODE_UPDATE_OPERATOR		2		/* node update triggered from update operator */

/* Unique hash key for identifying node instances
 * Defined as a struct because DNA does not support other typedefs.
 */
typedef struct bNodeInstanceKey {
	unsigned int value;
} bNodeInstanceKey;

/* Base struct for entries in node instance hash.
 * WARNING: pointers are cast to this struct internally,
 * it must be first member in hash entry structs!
 */
typedef struct bNodeInstanceHashEntry {
	bNodeInstanceKey key;

	/* tags for cleaning the cache */
	short tag;
	short pad;
} bNodeInstanceHashEntry;


typedef struct bNodePreview {
	bNodeInstanceHashEntry hash_entry;	/* must be first */

	unsigned char *rect;
	short xsize, ysize;
	int pad;
} bNodePreview;


typedef struct bNodeLink {
	struct bNodeLink *next, *prev;

	bNode *fromnode, *tonode;
	bNodeSocket *fromsock, *tosock;

	int flag;
	int pad;
} bNodeLink;

/* link->flag */
#define NODE_LINKFLAG_HILITE	(1 << 0)		/* link has been successfully validated */
#define NODE_LINK_VALID			(1 << 1)
#define NODE_LINK_TEST			(1 << 2)		/* free test flag, undefined */

/* tree->edit_quality/tree->render_quality */
#define NTREE_QUALITY_HIGH    0
#define NTREE_QUALITY_MEDIUM  1
#define NTREE_QUALITY_LOW     2

/* tree->chunksize */
#define NTREE_CHUNCKSIZE_32 32
#define NTREE_CHUNCKSIZE_64 64
#define NTREE_CHUNCKSIZE_128 128
#define NTREE_CHUNCKSIZE_256 256
#define NTREE_CHUNCKSIZE_512 512
#define NTREE_CHUNCKSIZE_1024 1024

/* the basis for a Node tree, all links and nodes reside internal here */
/* only re-usable node trees are in the library though, materials and textures allocate own tree struct */
typedef struct bNodeTree {
	ID id;
	struct AnimData *adt;		/* animation data (must be immediately after id for utilities to use it) */

	struct bNodeTreeType *typeinfo;	/* runtime type information */
	char idname[64];				/* runtime type identifier */

	struct StructRNA *interface_type;	/* runtime RNA type of the group interface */

	struct bGPdata *gpd;		/* grease pencil data */
	float view_center[2];		/* node tree stores own offset for consistent editor view */

	ListBase nodes, links;

	int type, init;					/* set init on fileread */
	int cur_index;					/* sockets in groups have unique identifiers, adding new sockets always
									 * will increase this counter */
	int flag;
	int update;						/* update flags */
	short is_updating;				/* flag to prevent reentrant update calls */
	short done;						/* generic temporary flag for recursion check (DFS/BFS) */
	int pad2;

	int nodetype DNA_DEPRECATED;	/* specific node type this tree is used for */

	short edit_quality;				/* Quality setting when editing */
	short render_quality;				/* Quality setting when rendering */
	int chunksize;					/* tile size for compositor engine */

	rctf viewer_border;

	/* Lists of bNodeSocket to hold default values and own_index.
	 * Warning! Don't make links to these sockets, input/output nodes are used for that.
	 * These sockets are used only for generating external interfaces.
	 */
	ListBase inputs, outputs;

	/* Node preview hash table
	 * Only available in base node trees (e.g. scene->node_tree)
	 */
	struct bNodeInstanceHash *previews;
	/* Defines the node tree instance to use for the "active" context,
	 * in case multiple different editors are used and make context ambiguous.
	 */
	bNodeInstanceKey active_viewer_key;
	int pad;

	/* execution data */
	/* XXX It would be preferable to completely move this data out of the underlying node tree,
	 * so node tree execution could finally run independent of the tree itself. This would allow node trees
	 * to be merely linked by other data (materials, textures, etc.), as ID data is supposed to.
	 * Execution data is generated from the tree once at execution start and can then be used
	 * as long as necessary, even while the tree is being modified.
	 */
	struct bNodeTreeExec *execdata;

	/* callbacks */
	void (*progress)(void *, float progress);
	/** \warning may be called by different threads */
	void (*stats_draw)(void *, const char *str);
	int (*test_break)(void *);
	void (*update_draw)(void *);
	void *tbh, *prh, *sdh, *udh;

	void *duplilock;

} bNodeTree;

/* ntree->type, index */
#define NTREE_CUSTOM		-1		/* for dynamically registered custom types */
#define NTREE_SHADER		0
#define NTREE_COMPOSIT		1
#define NTREE_TEXTURE		2

/* ntree->init, flag */
#define NTREE_TYPE_INIT		1

/* ntree->flag */
<<<<<<< HEAD
#define NTREE_DS_EXPAND				1	/* for animation editors */
#define NTREE_COM_OPENCL			2	/* use opencl */
#define NTREE_TWO_PASS				4	/* two pass */
#define NTREE_COM_GROUPNODE_BUFFER	8	/* use groupnode buffers */
#define NTREE_VIEWER_BORDER			16	/* use a border for viewer nodes */
/* NOTE: DEPRECATED, use (id->tag & LIB_TAG_LOCALIZED) instead. */
/*#define NTREE_IS_LOCALIZED			32*/	/* tree is localized copy, free when deleting node groups */
=======
#define NTREE_DS_EXPAND             (1 << 0)    /* for animation editors */
#define NTREE_COM_OPENCL            (1 << 1)    /* use opencl */
#define NTREE_TWO_PASS              (1 << 2)    /* two pass */
#define NTREE_COM_GROUPNODE_BUFFER  (1 << 3)    /* use groupnode buffers */
#define NTREE_VIEWER_BORDER         (1 << 4)    /* use a border for viewer nodes */
#define NTREE_IS_LOCALIZED          (1 << 5)    /* tree is localized copy, free when deleting node groups */
>>>>>>> 98f43ba3

/* XXX not nice, but needed as a temporary flags
 * for group updates after library linking.
 */

/* changes from r35033 */
#define NTREE_DO_VERSIONS_GROUP_EXPOSE_2_56_2   (1 << 10)
/* custom_nodes branch: remove links to node tree sockets */
#define NTREE_DO_VERSIONS_CUSTOMNODES_GROUP     (1 << 11)
/* custom_nodes branch: create group input/output nodes */
#define NTREE_DO_VERSIONS_CUSTOMNODES_GROUP_CREATE_INTERFACE    (1 << 12)

/* ntree->update */
typedef enum eNodeTreeUpdate {
	NTREE_UPDATE            = 0xFFFF,	/* generic update flag (includes all others) */
	NTREE_UPDATE_LINKS      = (1 << 0),		/* links have been added or removed */
	NTREE_UPDATE_NODES      = (1 << 1),		/* nodes or sockets have been added or removed */
	NTREE_UPDATE_GROUP_IN   = (1 << 4),		/* group inputs have changed */
	NTREE_UPDATE_GROUP_OUT  = (1 << 5),		/* group outputs have changed */
	/* group has changed (generic flag including all other group flags) */
	NTREE_UPDATE_GROUP      = (NTREE_UPDATE_GROUP_IN | NTREE_UPDATE_GROUP_OUT)
} eNodeTreeUpdate;


/* socket value structs for input buttons
 * DEPRECATED now using ID properties
 */

typedef struct bNodeSocketValueInt {
	int subtype;				/* RNA subtype */
	int value;
	int min, max;
} bNodeSocketValueInt;

typedef struct bNodeSocketValueFloat {
	int subtype;				/* RNA subtype */
	float value;
	float min, max;
} bNodeSocketValueFloat;

typedef struct bNodeSocketValueBoolean {
	char value;
	char pad[3];
} bNodeSocketValueBoolean;

typedef struct bNodeSocketValueVector {
	int subtype;				/* RNA subtype */
	float value[3];
	float min, max;
} bNodeSocketValueVector;

typedef struct bNodeSocketValueRGBA {
	float value[4];
} bNodeSocketValueRGBA;

typedef struct bNodeSocketValueString {
	int subtype;
	int pad;
	char value[1024];	/* 1024 = FILEMAX */
} bNodeSocketValueString;

/* data structs, for node->storage */
enum {
	CMP_NODE_MASKTYPE_ADD         = 0,
	CMP_NODE_MASKTYPE_SUBTRACT    = 1,
	CMP_NODE_MASKTYPE_MULTIPLY    = 2,
	CMP_NODE_MASKTYPE_NOT         = 3
};

enum {
	CMP_NODE_LENSFLARE_GHOST   = (1 << 0),
	CMP_NODE_LENSFLARE_GLOW    = (1 << 1),
	CMP_NODE_LENSFLARE_CIRCLE  = (1 << 2),
	CMP_NODE_LENSFLARE_STREAKS = (1 << 3)
};

enum {
	CMP_NODE_DILATEERODE_STEP             = 0,
	CMP_NODE_DILATEERODE_DISTANCE_THRESH  = 1,
	CMP_NODE_DILATEERODE_DISTANCE         = 2,
	CMP_NODE_DILATEERODE_DISTANCE_FEATHER = 3
};

enum {
	CMP_NODE_INPAINT_SIMPLE               = 0
};

enum {
	/* CMP_NODEFLAG_MASK_AA          = (1 << 0), */  /* DEPRECATED */
	CMP_NODEFLAG_MASK_NO_FEATHER  = (1 << 1),
	CMP_NODEFLAG_MASK_MOTION_BLUR = (1 << 2),

	/* we may want multiple aspect options, exposed as an rna enum */
	CMP_NODEFLAG_MASK_FIXED       = (1 << 8),
	CMP_NODEFLAG_MASK_FIXED_SCENE = (1 << 9)
};

enum {
	CMP_NODEFLAG_BLUR_VARIABLE_SIZE = (1 << 0),
	CMP_NODEFLAG_BLUR_EXTEND_BOUNDS = (1 << 1),
};

typedef struct NodeFrame {
	short flag;
	short label_size;
} NodeFrame;

/* this one has been replaced with ImageUser, keep it for do_versions() */
typedef struct NodeImageAnim {
	int frames   DNA_DEPRECATED;
	int sfra     DNA_DEPRECATED;
	int nr       DNA_DEPRECATED;
	char cyclic  DNA_DEPRECATED;
	char movie   DNA_DEPRECATED;
	short pad;
} NodeImageAnim;

typedef struct ColorCorrectionData {
	float saturation;
	float contrast;
	float gamma;
	float gain;
	float lift;
	int pad;
} ColorCorrectionData;

typedef struct NodeColorCorrection {
	ColorCorrectionData master;
	ColorCorrectionData shadows;
	ColorCorrectionData midtones;
	ColorCorrectionData highlights;
	float startmidtones;
	float endmidtones;
} NodeColorCorrection;

typedef struct NodeBokehImage {
	float angle;
	int flaps;
	float rounding;
	float catadioptric;
	float lensshift;
} NodeBokehImage;

typedef struct NodeBoxMask {
	float x;
	float y;
	float rotation;
	float height;
	float width;
	int pad;
} NodeBoxMask;

typedef struct NodeEllipseMask {
	float x;
	float y;
	float rotation;
	float height;
	float width;
	int pad;
} NodeEllipseMask;

/* layer info for image node outputs */
typedef struct NodeImageLayer {
	/* index in the Image->layers->passes lists */
	int pass_index  DNA_DEPRECATED;
	/* render pass name */
	char pass_name[64]; /* amount defined in openexr_multi.h */
} NodeImageLayer;

typedef struct NodeBlurData {
	short sizex, sizey;
	short samples, maxspeed, minspeed, relative, aspect;
	short curved;
	float fac, percentx, percenty;
	short filtertype;
	char bokeh, gamma;
	int image_in_width, image_in_height; /* needed for absolute/relative conversions */
} NodeBlurData;

typedef struct NodeDBlurData {
	float center_x, center_y, distance, angle, spin, zoom;
	short iter;
	char wrap, pad;
} NodeDBlurData;

typedef struct NodeBilateralBlurData {
	float sigma_color, sigma_space;
	short iter, pad;
} NodeBilateralBlurData;

/* NOTE: Only for do-version code. */
typedef struct NodeHueSat {
	float hue, sat, val;
} NodeHueSat;

typedef struct NodeImageFile {
	char name[1024]; /* 1024 = FILE_MAX */
	struct ImageFormatData im_format;
	int sfra, efra;
} NodeImageFile;

/* XXX first struct fields should match NodeImageFile to ensure forward compatibility */
typedef struct NodeImageMultiFile {
	char base_path[1024];	/* 1024 = FILE_MAX */
	ImageFormatData format;
	int sfra DNA_DEPRECATED, efra DNA_DEPRECATED;	/* XXX old frame rand values from NodeImageFile for forward compatibility */
	int active_input;		/* selected input in details view list */
	int pad;
} NodeImageMultiFile;
typedef struct NodeImageMultiFileSocket {
	/* single layer file output */
	short use_render_format  DNA_DEPRECATED;
	short use_node_format;	/* use overall node image format */
	int pad1;
	char path[1024];		/* 1024 = FILE_MAX */
	ImageFormatData format;

	/* multilayer output */
	char layer[30];		/* EXR_TOT_MAXNAME-2 ('.' and channel char are appended) */
	char pad2[2];
} NodeImageMultiFileSocket;

typedef struct NodeChroma {
	float t1, t2, t3;
	float fsize, fstrength, falpha;
	float key[4];
	short algorithm, channel;
} NodeChroma;

typedef struct NodeTwoXYs {
	short x1, x2, y1, y2;
	float fac_x1, fac_x2, fac_y1, fac_y2;
} NodeTwoXYs;

typedef struct NodeTwoFloats {
	float x, y;
} NodeTwoFloats;

typedef struct NodeVertexCol {
	char name[64];
} NodeVertexCol;

/* qdn: Defocus blur node */
typedef struct NodeDefocus {
	char bktype, pad_c1, preview, gamco;
	short samples, no_zbuf;
	float fstop, maxblur, bthresh, scale;
	float rotation, pad_f1;
} NodeDefocus;

typedef struct NodeScriptDict {
	void *dict; /* for PyObject *dict */
	void *node; /* for BPy_Node *node */
} NodeScriptDict;

/* qdn: glare node */
typedef struct NodeGlare {
	char quality, type, iter;
	/* XXX angle is only kept for backward/forward compatibility, was used for two different things, see T50736. */
	char angle DNA_DEPRECATED, pad_c1, size, star_45, streaks;
	float colmod, mix, threshold, fade;
	float angle_ofs, pad_f1;
} NodeGlare;

/* qdn: tonemap node */
typedef struct NodeTonemap {
	float key, offset, gamma;
	float f, m, a, c;
	int type;
} NodeTonemap;

/* qdn: lens distortion node */
typedef struct NodeLensDist {
	short jit, proj, fit, pad;
} NodeLensDist;

typedef struct NodeColorBalance {
	/* ASC CDL parameters */
	float slope[3];
	float offset[3];
	float power[3];
	float offset_basis;
	char _pad[4];

	/* LGG parameters */
	float lift[3];
	float gamma[3];
	float gain[3];
} NodeColorBalance;

typedef struct NodeColorspill {
	short limchan, unspill;
	float limscale;
	float uspillr, uspillg, uspillb;
} NodeColorspill;

typedef struct NodeDilateErode {
	char falloff;
	char pad[7];
} NodeDilateErode;

typedef struct NodeMask {
	int size_x, size_y;
} NodeMask;

typedef struct NodeTexBase {
	TexMapping tex_mapping;
	ColorMapping color_mapping;
} NodeTexBase;

typedef struct NodeTexSky {
	NodeTexBase base;
	int sky_model;
	float sun_direction[3];
	float turbidity;
	float ground_albedo;
} NodeTexSky;

typedef struct NodeTexImage {
	NodeTexBase base;
	ImageUser iuser;
	int color_space;
	int projection;
	float projection_blend;
	int interpolation;
	int extension;
	int pad;
} NodeTexImage;

typedef struct NodeTexChecker {
	NodeTexBase base;
} NodeTexChecker;

typedef struct NodeTexBrick {
	NodeTexBase base;
	int offset_freq, squash_freq;
	float offset, squash;
} NodeTexBrick;

typedef struct NodeTexEnvironment {
	NodeTexBase base;
	ImageUser iuser;
	int color_space;
	int projection;
	int interpolation;
	int pad;
} NodeTexEnvironment;

typedef struct NodeTexGradient {
	NodeTexBase base;
	int gradient_type;
	int pad;
} NodeTexGradient;

typedef struct NodeTexNoise {
	NodeTexBase base;
} NodeTexNoise;

typedef struct NodeTexVoronoi {
	NodeTexBase base;
	int coloring;
	int distance;
	int feature;
	int pad;
} NodeTexVoronoi;

typedef struct NodeTexMusgrave {
	NodeTexBase base;
	int musgrave_type;
	int pad;
} NodeTexMusgrave;

typedef struct NodeTexWave {
	NodeTexBase base;
	int wave_type;
	int wave_profile;
} NodeTexWave;

typedef struct NodeTexMagic {
	NodeTexBase base;
	int depth;
	int pad;
} NodeTexMagic;

typedef struct NodeShaderAttribute {
	char name[64];
} NodeShaderAttribute;

typedef struct NodeShaderVectTransform {
	int type;
	int convert_from, convert_to;
	int pad;
} NodeShaderVectTransform;

typedef struct NodeShaderTexPointDensity {
	NodeTexBase base;
	short point_source, pad;
	int particle_system;
	float radius;
	int resolution;
	short space;
	short interpolation;
	short color_source;
	short ob_color_source;
	char vertex_attribute_name[64]; /* vertex attribute layer for color source, MAX_CUSTOMDATA_LAYER_NAME */
	/* Used at runtime only by sampling RNA API. */
	PointDensity pd;
	int cached_resolution;
	int pad2;
} NodeShaderTexPointDensity;

/* TEX_output */
typedef struct TexNodeOutput {
	char name[64];
} TexNodeOutput;

typedef struct NodeKeyingScreenData {
	char tracking_object[64];
} NodeKeyingScreenData;

typedef struct NodeKeyingData {
	float screen_balance;
	float despill_factor;
	float despill_balance;
	int edge_kernel_radius;
	float edge_kernel_tolerance;
	float clip_black, clip_white;
	int dilate_distance;
	int feather_distance;
	int feather_falloff;
	int blur_pre, blur_post;
} NodeKeyingData;

typedef struct NodeTrackPosData {
	char tracking_object[64];
	char track_name[64];
} NodeTrackPosData;

typedef struct NodeTranslateData {
	char wrap_axis;
	char relative;
	char pad[6];
} NodeTranslateData;

typedef struct NodePlaneTrackDeformData {
	char tracking_object[64];
	char plane_track_name[64];
	char flag;
	char motion_blur_samples;
	char pad[2];
	float motion_blur_shutter;
} NodePlaneTrackDeformData;

typedef struct NodeShaderScript {
	int mode;
	int flag;

	char filepath[1024]; /* 1024 = FILE_MAX */

	char bytecode_hash[64];
	char *bytecode;
} NodeShaderScript;

typedef struct NodeShaderTangent {
	int direction_type;
	int axis;
	char uv_map[64];
} NodeShaderTangent;

typedef struct NodeShaderNormalMap {
	int space;
	char uv_map[64];
} NodeShaderNormalMap;

typedef struct NodeShaderUVMap {
	char uv_map[64];
} NodeShaderUVMap;

typedef struct NodeShaderTexIES {
	int mode;

	char filepath[1024]; /* 1024 = FILE_MAX */
} NodeShaderTexIES;

typedef struct NodeSunBeams {
	float source[2];

	float ray_length;
} NodeSunBeams;

typedef struct NodeCryptomatte {
	float add[3];
	float remove[3];
	char *matte_id;
	int num_inputs;
	int pad;
} NodeCryptomatte;

/* script node mode */
#define NODE_SCRIPT_INTERNAL		0
#define NODE_SCRIPT_EXTERNAL		1

/* script node flag */
#define NODE_SCRIPT_AUTO_UPDATE		1

/* ies node mode */
#define NODE_IES_INTERNAL		0
#define NODE_IES_EXTERNAL		1

/* frame node flags */
#define NODE_FRAME_SHRINK		1	/* keep the bounding box minimal */
#define NODE_FRAME_RESIZEABLE	2	/* test flag, if frame can be resized by user */

/* proxy node flags */
#define NODE_PROXY_AUTOTYPE			1	/* automatically change output type based on link */

/* comp channel matte */
#define CMP_NODE_CHANNEL_MATTE_CS_RGB	1
#define CMP_NODE_CHANNEL_MATTE_CS_HSV	2
#define CMP_NODE_CHANNEL_MATTE_CS_YUV	3
#define CMP_NODE_CHANNEL_MATTE_CS_YCC	4

/* glossy distributions */
#define SHD_GLOSSY_BECKMANN				0
#define SHD_GLOSSY_SHARP				1
#define SHD_GLOSSY_GGX					2
#define SHD_GLOSSY_ASHIKHMIN_SHIRLEY			3
#define SHD_GLOSSY_MULTI_GGX				4

/* vector transform */
#define SHD_VECT_TRANSFORM_TYPE_VECTOR	0
#define SHD_VECT_TRANSFORM_TYPE_POINT	1
#define SHD_VECT_TRANSFORM_TYPE_NORMAL	2

#define SHD_VECT_TRANSFORM_SPACE_WORLD	0
#define SHD_VECT_TRANSFORM_SPACE_OBJECT	1
#define SHD_VECT_TRANSFORM_SPACE_CAMERA	2

/* toon modes */
#define SHD_TOON_DIFFUSE	0
#define SHD_TOON_GLOSSY		1

/* hair components */
#define SHD_HAIR_REFLECTION		0
#define SHD_HAIR_TRANSMISSION		1

/* principled hair parametrization */
#define SHD_PRINCIPLED_HAIR_REFLECTANCE				0
#define SHD_PRINCIPLED_HAIR_PIGMENT_CONCENTRATION	1
#define SHD_PRINCIPLED_HAIR_DIRECT_ABSORPTION		2

/* blend texture */
#define SHD_BLEND_LINEAR			0
#define SHD_BLEND_QUADRATIC			1
#define SHD_BLEND_EASING			2
#define SHD_BLEND_DIAGONAL			3
#define SHD_BLEND_RADIAL			4
#define SHD_BLEND_QUADRATIC_SPHERE	5
#define SHD_BLEND_SPHERICAL			6

/* noise basis for textures */
#define SHD_NOISE_PERLIN			0
#define SHD_NOISE_VORONOI_F1		1
#define SHD_NOISE_VORONOI_F2		2
#define SHD_NOISE_VORONOI_F3		3
#define SHD_NOISE_VORONOI_F4		4
#define SHD_NOISE_VORONOI_F2_F1		5
#define SHD_NOISE_VORONOI_CRACKLE	6
#define SHD_NOISE_CELL_NOISE		7

#define SHD_NOISE_SOFT	0
#define SHD_NOISE_HARD	1

/* voronoi texture */
#define SHD_VORONOI_DISTANCE		0
#define SHD_VORONOI_MANHATTAN		1
#define SHD_VORONOI_CHEBYCHEV		2
#define SHD_VORONOI_MINKOWSKI		3

#define SHD_VORONOI_INTENSITY	0
#define SHD_VORONOI_CELLS		1

#define SHD_VORONOI_F1		0
#define SHD_VORONOI_F2		1
#define SHD_VORONOI_F3		2
#define SHD_VORONOI_F4		3
#define SHD_VORONOI_F2F1	4

/* musgrave texture */
#define SHD_MUSGRAVE_MULTIFRACTAL			0
#define SHD_MUSGRAVE_FBM					1
#define SHD_MUSGRAVE_HYBRID_MULTIFRACTAL	2
#define SHD_MUSGRAVE_RIDGED_MULTIFRACTAL	3
#define SHD_MUSGRAVE_HETERO_TERRAIN			4

/* wave texture */
#define SHD_WAVE_BANDS		0
#define SHD_WAVE_RINGS		1

#define SHD_WAVE_PROFILE_SIN	0
#define SHD_WAVE_PROFILE_SAW	1

/* sky texture */
#define SHD_SKY_OLD		0
#define SHD_SKY_NEW		1

/* image/environment texture */
#define SHD_COLORSPACE_NONE		0
#define SHD_COLORSPACE_COLOR	1

/* environment texture */
#define SHD_PROJ_EQUIRECTANGULAR	0
#define SHD_PROJ_MIRROR_BALL		1

#define SHD_IMAGE_EXTENSION_REPEAT	0
#define SHD_IMAGE_EXTENSION_EXTEND	1
#define SHD_IMAGE_EXTENSION_CLIP	2

/* image texture */
#define SHD_PROJ_FLAT				0
#define SHD_PROJ_BOX				1
#define SHD_PROJ_SPHERE				2
#define SHD_PROJ_TUBE				3

/* image texture interpolation */
#define SHD_INTERP_LINEAR		0
#define SHD_INTERP_CLOSEST		1
#define SHD_INTERP_CUBIC			2
#define SHD_INTERP_SMART			3

/* tangent */
#define SHD_TANGENT_RADIAL			0
#define SHD_TANGENT_UVMAP			1

/* tangent */
#define SHD_TANGENT_AXIS_X			0
#define SHD_TANGENT_AXIS_Y			1
#define SHD_TANGENT_AXIS_Z			2

/* normal map, displacement space */
#define SHD_SPACE_TANGENT			0
#define SHD_SPACE_OBJECT			1
#define SHD_SPACE_WORLD				2
#define SHD_SPACE_BLENDER_OBJECT	3
#define SHD_SPACE_BLENDER_WORLD		4

#define SHD_AO_INSIDE				1
#define SHD_AO_LOCAL				2

/* math node clamp */
#define SHD_MATH_CLAMP		1

/* Math node operation/ */
enum {
	NODE_MATH_ADD     = 0,
	NODE_MATH_SUB     = 1,
	NODE_MATH_MUL     = 2,
	NODE_MATH_DIVIDE  = 3,
	NODE_MATH_SIN     = 4,
	NODE_MATH_COS     = 5,
	NODE_MATH_TAN     = 6,
	NODE_MATH_ASIN    = 7,
	NODE_MATH_ACOS    = 8,
	NODE_MATH_ATAN    = 9,
	NODE_MATH_POW     = 10,
	NODE_MATH_LOG     = 11,
	NODE_MATH_MIN     = 12,
	NODE_MATH_MAX     = 13,
	NODE_MATH_ROUND   = 14,
	NODE_MATH_LESS    = 15,
	NODE_MATH_GREATER = 16,
	NODE_MATH_MOD     = 17,
	NODE_MATH_ABS     = 18,
	NODE_MATH_ATAN2   = 19,
	NODE_MATH_FLOOR   = 20,
	NODE_MATH_CEIL    = 21,
	NODE_MATH_FRACT   = 22,
	NODE_MATH_SQRT    = 23,
};

/* mix rgb node flags */
#define SHD_MIXRGB_USE_ALPHA	1
#define SHD_MIXRGB_CLAMP	2

/* subsurface */
enum {
#ifdef DNA_DEPRECATED
	SHD_SUBSURFACE_COMPATIBLE		= 0, // Deprecated
#endif
	SHD_SUBSURFACE_CUBIC			= 1,
	SHD_SUBSURFACE_GAUSSIAN			= 2,
	SHD_SUBSURFACE_BURLEY			= 3,
	SHD_SUBSURFACE_RANDOM_WALK		= 4,
};

/* blur node */
#define CMP_NODE_BLUR_ASPECT_NONE		0
#define CMP_NODE_BLUR_ASPECT_Y			1
#define CMP_NODE_BLUR_ASPECT_X			2

/* wrapping */
#define CMP_NODE_WRAP_NONE		0
#define CMP_NODE_WRAP_X			1
#define CMP_NODE_WRAP_Y			2
#define CMP_NODE_WRAP_XY		3

#define CMP_NODE_MASK_MBLUR_SAMPLES_MAX 64

/* image */
#define CMP_NODE_IMAGE_USE_STRAIGHT_OUTPUT	1

/* viewer and cmposite output */
#define CMP_NODE_OUTPUT_IGNORE_ALPHA		1

/* Plane track deform node */
enum {
	CMP_NODEFLAG_PLANETRACKDEFORM_MOTION_BLUR = 1,
};

/* Stabilization node */
enum {
	CMP_NODEFLAG_STABILIZE_INVERSE = 1,
};

#define CMP_NODE_PLANETRACKDEFORM_MBLUR_SAMPLES_MAX 64

/* Point Density shader node */

enum {
	SHD_POINTDENSITY_SOURCE_PSYS = 0,
	SHD_POINTDENSITY_SOURCE_OBJECT = 1,
};

enum {
	SHD_POINTDENSITY_SPACE_OBJECT = 0,
	SHD_POINTDENSITY_SPACE_WORLD  = 1,
};

enum {
	SHD_POINTDENSITY_COLOR_PARTAGE   = 1,
	SHD_POINTDENSITY_COLOR_PARTSPEED = 2,
	SHD_POINTDENSITY_COLOR_PARTVEL   = 3,
};

enum {
	SHD_POINTDENSITY_COLOR_VERTCOL      = 0,
	SHD_POINTDENSITY_COLOR_VERTWEIGHT   = 1,
	SHD_POINTDENSITY_COLOR_VERTNOR      = 2,
};

/* Output shader node */

typedef enum NodeShaderOutputTarget {
	SHD_OUTPUT_ALL     = 0,
	SHD_OUTPUT_EEVEE   = 1,
	SHD_OUTPUT_CYCLES  = 2,
} NodeShaderOutputTarget;

#endif<|MERGE_RESOLUTION|>--- conflicted
+++ resolved
@@ -414,22 +414,13 @@
 #define NTREE_TYPE_INIT		1
 
 /* ntree->flag */
-<<<<<<< HEAD
-#define NTREE_DS_EXPAND				1	/* for animation editors */
-#define NTREE_COM_OPENCL			2	/* use opencl */
-#define NTREE_TWO_PASS				4	/* two pass */
-#define NTREE_COM_GROUPNODE_BUFFER	8	/* use groupnode buffers */
-#define NTREE_VIEWER_BORDER			16	/* use a border for viewer nodes */
+#define NTREE_DS_EXPAND				(1 << 0)	/* for animation editors */
+#define NTREE_COM_OPENCL			(1 << 1)	/* use opencl */
+#define NTREE_TWO_PASS				(1 << 2)	/* two pass */
+#define NTREE_COM_GROUPNODE_BUFFER	(1 << 3)	/* use groupnode buffers */
+#define NTREE_VIEWER_BORDER			(1 << 4)	/* use a border for viewer nodes */
 /* NOTE: DEPRECATED, use (id->tag & LIB_TAG_LOCALIZED) instead. */
-/*#define NTREE_IS_LOCALIZED			32*/	/* tree is localized copy, free when deleting node groups */
-=======
-#define NTREE_DS_EXPAND             (1 << 0)    /* for animation editors */
-#define NTREE_COM_OPENCL            (1 << 1)    /* use opencl */
-#define NTREE_TWO_PASS              (1 << 2)    /* two pass */
-#define NTREE_COM_GROUPNODE_BUFFER  (1 << 3)    /* use groupnode buffers */
-#define NTREE_VIEWER_BORDER         (1 << 4)    /* use a border for viewer nodes */
-#define NTREE_IS_LOCALIZED          (1 << 5)    /* tree is localized copy, free when deleting node groups */
->>>>>>> 98f43ba3
+/* #define NTREE_IS_LOCALIZED			(1 << 5) */	/* tree is localized copy, free when deleting node groups */
 
 /* XXX not nice, but needed as a temporary flags
  * for group updates after library linking.
