/*
 * This program is free software; you can redistribute it and/or
 * modify it under the terms of the GNU General Public License
 * as published by the Free Software Foundation; either version 2
 * of the License, or (at your option) any later version.
 *
 * This program is distributed in the hope that it will be useful,
 * but WITHOUT ANY WARRANTY; without even the implied warranty of
 * MERCHANTABILITY or FITNESS FOR A PARTICULAR PURPOSE.  See the
 * GNU General Public License for more details.
 *
 * You should have received a copy of the GNU General Public License
 * along with this program; if not, write to the Free Software Foundation,
 * Inc., 51 Franklin Street, Fifth Floor, Boston, MA 02110-1301, USA.
 */

/** \file blender/makesrna/intern/rna_brush.c
 *  \ingroup RNA
 */

#include <stdlib.h>
#include <assert.h>

#include "DNA_brush_types.h"
#include "DNA_texture_types.h"
#include "DNA_scene_types.h"
#include "DNA_object_types.h"
#include "DNA_workspace_types.h"
#include "DNA_gpencil_types.h"

#include "BLI_math.h"

#include "RNA_define.h"
#include "RNA_enum_types.h"

#include "rna_internal.h"

#include "IMB_imbuf.h"

#include "WM_types.h"

static const EnumPropertyItem prop_direction_items[] = {
	{0, "ADD", ICON_ADD, "Add", "Add effect of brush"},
	{BRUSH_DIR_IN, "SUBTRACT", ICON_REMOVE, "Subtract", "Subtract effect of brush"},
	{0, NULL, 0, NULL, NULL},
};

static const EnumPropertyItem sculpt_stroke_method_items[] = {
	{0, "DOTS", 0, "Dots", "Apply paint on each mouse move step"},
	{BRUSH_DRAG_DOT, "DRAG_DOT", 0, "Drag Dot", "Allows a single dot to be carefully positioned"},
	{BRUSH_SPACE, "SPACE", 0, "Space", "Limit brush application to the distance specified by spacing"},
	{BRUSH_AIRBRUSH, "AIRBRUSH", 0, "Airbrush", "Keep applying paint effect while holding mouse (spray)"},
	{BRUSH_ANCHORED, "ANCHORED", 0, "Anchored", "Keep the brush anchored to the initial location"},
	{BRUSH_LINE, "LINE", 0, "Line", "Draw a line with dabs separated according to spacing"},
	{BRUSH_CURVE, "CURVE", 0, "Curve",
	              "Define the stroke curve with a bezier curve (dabs are separated according to spacing)"},
	{0, NULL, 0, NULL, NULL},
};


const EnumPropertyItem rna_enum_brush_sculpt_tool_items[] = {
	{SCULPT_TOOL_DRAW, "DRAW", ICON_BRUSH_SCULPT_DRAW, "Draw", ""},
	{SCULPT_TOOL_CLAY, "CLAY", ICON_BRUSH_CLAY, "Clay", ""},
	{SCULPT_TOOL_CLAY_STRIPS, "CLAY_STRIPS", ICON_BRUSH_CLAY_STRIPS, "Clay Strips", ""},
	{SCULPT_TOOL_LAYER, "LAYER", ICON_BRUSH_LAYER, "Layer", ""},
	{SCULPT_TOOL_INFLATE, "INFLATE", ICON_BRUSH_INFLATE, "Inflate", ""},
	{SCULPT_TOOL_BLOB, "BLOB", ICON_BRUSH_BLOB, "Blob", ""},
	{SCULPT_TOOL_CREASE, "CREASE", ICON_BRUSH_CREASE, "Crease", ""},
	{0, "", 0, NULL, NULL},
	{SCULPT_TOOL_SMOOTH, "SMOOTH", ICON_BRUSH_SMOOTH, "Smooth", ""},
	{SCULPT_TOOL_FLATTEN, "FLATTEN", ICON_BRUSH_FLATTEN, "Flatten", ""},
	{SCULPT_TOOL_FILL, "FILL", ICON_BRUSH_FILL, "Fill", ""},
	{SCULPT_TOOL_SCRAPE, "SCRAPE", ICON_BRUSH_SCRAPE, "Scrape", ""},
	{SCULPT_TOOL_PINCH, "PINCH", ICON_BRUSH_PINCH, "Pinch", ""},
	{0, "", 0, NULL, NULL},
	{SCULPT_TOOL_GRAB, "GRAB", ICON_BRUSH_GRAB, "Grab", ""},
	{SCULPT_TOOL_SNAKE_HOOK, "SNAKE_HOOK", ICON_BRUSH_SNAKE_HOOK, "Snake Hook", ""},
	{SCULPT_TOOL_THUMB, "THUMB", ICON_BRUSH_THUMB, "Thumb", ""},
	{SCULPT_TOOL_NUDGE, "NUDGE", ICON_BRUSH_NUDGE, "Nudge", ""},
	{SCULPT_TOOL_ROTATE, "ROTATE", ICON_BRUSH_ROTATE, "Rotate", ""},
	{0, "", 0, NULL, NULL},
	{SCULPT_TOOL_MASK, "MASK", ICON_BRUSH_MASK, "Mask", ""},
	{SCULPT_TOOL_SIMPLIFY, "SIMPLIFY", ICON_BRUSH_SUBTRACT /* icon TODO */, "Simplify", ""},
	{0, NULL, 0, NULL, NULL},
};

const EnumPropertyItem rna_enum_brush_vertex_tool_items[] = {
	{VPAINT_TOOL_DRAW, "DRAW", ICON_BRUSH_MIX, "Draw", ""},
	{VPAINT_TOOL_BLUR, "BLUR", ICON_BRUSH_BLUR, "Blur", ""},
	{VPAINT_TOOL_AVERAGE, "AVERAGE", ICON_BRUSH_BLUR, "Average", ""},
	{VPAINT_TOOL_SMEAR, "SMEAR", ICON_BRUSH_BLUR, "Smear", ""},
	{0, NULL, 0, NULL, NULL},
};

const EnumPropertyItem rna_enum_brush_weight_tool_items[] = {
	{WPAINT_TOOL_DRAW, "DRAW", ICON_BRUSH_MIX, "Draw", ""},
	{WPAINT_TOOL_BLUR, "BLUR", ICON_BRUSH_BLUR, "Blur", ""},
	{WPAINT_TOOL_AVERAGE, "AVERAGE", ICON_BRUSH_BLUR, "Average", ""},
	{WPAINT_TOOL_SMEAR, "SMEAR", ICON_BRUSH_BLUR, "Smear", ""},
	{0, NULL, 0, NULL, NULL},
};

const EnumPropertyItem rna_enum_brush_image_tool_items[] = {
	{PAINT_TOOL_DRAW, "DRAW", ICON_BRUSH_TEXDRAW, "Draw", ""},
	{PAINT_TOOL_SOFTEN, "SOFTEN", ICON_BRUSH_SOFTEN, "Soften", ""},
	{PAINT_TOOL_SMEAR, "SMEAR", ICON_BRUSH_SMEAR, "Smear", ""},
	{PAINT_TOOL_CLONE, "CLONE", ICON_BRUSH_CLONE, "Clone", ""},
	{PAINT_TOOL_FILL, "FILL", ICON_BRUSH_TEXFILL, "Fill", ""},
	{PAINT_TOOL_MASK, "MASK", ICON_BRUSH_TEXMASK, "Mask", ""},
	{0, NULL, 0, NULL, NULL},
};

const EnumPropertyItem rna_enum_brush_gpencil_types_items[] = {
	{GPAINT_TOOL_DRAW, "DRAW", ICON_STROKE, "Draw", "The brush is of type used for drawing strokes"},
	{GPAINT_TOOL_FILL, "FILL", ICON_COLOR, "Fill", "The brush is of type used for filling areas"},
	{GPAINT_TOOL_ERASE, "ERASE", ICON_PANEL_CLOSE, "Erase", "The brush is used for erasing strokes"},
	{0, NULL, 0, NULL, NULL},
};

#ifndef RNA_RUNTIME
static EnumPropertyItem rna_enum_gpencil_brush_eraser_modes_items[] = {
	{GP_BRUSH_ERASER_SOFT, "SOFT", 0, "Soft", "Use soft eraser"},
	{GP_BRUSH_ERASER_HARD, "HARD", 0, "Hard", "Use hard eraser"},
	{GP_BRUSH_ERASER_STROKE, "STROKE", 0, "Stroke", "Use stroke eraser"},
	{0, NULL, 0, NULL, NULL},
};

static EnumPropertyItem rna_enum_gpencil_fill_draw_modes_items[] = {
	{GP_FILL_DMODE_STROKE, "STROKE", 0, "Strokes", "Use visible strokes as fill boundary limits"},
	{GP_FILL_DMODE_CONTROL, "CONTROL", 0, "Control", "Use internal control lines as fill boundary limits"},
	{GP_FILL_DMODE_BOTH, "BOTH", 0, "Both", "Use visible strokes and control lines as fill boundary limits"},
<<<<<<< HEAD
	{GP_FILL_DMODE_ADAPTIVE, "ADAPTIVE", 0, "Adaptive", "Use thin strokes and control lines as fill boundary limits"},
	{0, NULL, 0, NULL, NULL}
=======
	{0, NULL, 0, NULL, NULL},
>>>>>>> 1b4230d4
};

static EnumPropertyItem rna_enum_gpencil_brush_icons_items[] = {
	{GP_BRUSH_ICON_PENCIL, "PENCIL", ICON_GPBRUSH_PENCIL, "Pencil", ""},
	{GP_BRUSH_ICON_PEN, "PEN", ICON_GPBRUSH_PEN, "Pen", ""},
	{GP_BRUSH_ICON_INK, "INK", ICON_GPBRUSH_INK, "Ink", ""},
	{GP_BRUSH_ICON_INKNOISE, "INKNOISE", ICON_GPBRUSH_INKNOISE, "Ink Noise", ""},
	{GP_BRUSH_ICON_BLOCK, "BLOCK", ICON_GPBRUSH_BLOCK, "Block", ""},
	{GP_BRUSH_ICON_MARKER, "MARKER", ICON_GPBRUSH_MARKER, "Marker", ""},
	{GP_BRUSH_ICON_FILL, "FILL", ICON_GPBRUSH_FILL, "Fill", ""},
	{GP_BRUSH_ICON_ERASE_SOFT, "SOFT", ICON_GPBRUSH_ERASE_SOFT, "Eraser Soft", ""},
	{GP_BRUSH_ICON_ERASE_HARD, "HARD", ICON_GPBRUSH_ERASE_HARD, "Eraser Hard", ""},
	{GP_BRUSH_ICON_ERASE_STROKE, "STROKE", ICON_GPBRUSH_ERASE_STROKE, "Eraser Stroke", ""},
	{0, NULL, 0, NULL, NULL},
};
#endif


#ifdef RNA_RUNTIME

#include "MEM_guardedalloc.h"

#include "RNA_access.h"

#include "BKE_colorband.h"
#include "BKE_brush.h"
#include "BKE_icons.h"
#include "BKE_gpencil.h"
#include "BKE_paint.h"

#include "WM_api.h"

static bool rna_BrushCapabilitiesSculpt_has_accumulate_get(PointerRNA *ptr)
{
	Brush *br = (Brush *)ptr->data;
	return SCULPT_TOOL_HAS_ACCUMULATE(br->sculpt_tool);
}

static bool rna_BrushCapabilitiesSculpt_has_topology_rake_get(PointerRNA *ptr)
{
	Brush *br = (Brush *)ptr->data;
	return SCULPT_TOOL_HAS_TOPOLOGY_RAKE(br->sculpt_tool);
}

static bool rna_BrushCapabilitiesSculpt_has_auto_smooth_get(PointerRNA *ptr)
{
	Brush *br = (Brush *)ptr->data;
	return !ELEM(br->sculpt_tool, SCULPT_TOOL_MASK, SCULPT_TOOL_SMOOTH);
}

static bool rna_BrushCapabilitiesSculpt_has_height_get(PointerRNA *ptr)
{
	Brush *br = (Brush *)ptr->data;
	return br->sculpt_tool == SCULPT_TOOL_LAYER;
}

static bool rna_BrushCapabilitiesSculpt_has_jitter_get(PointerRNA *ptr)
{
	Brush *br = (Brush *)ptr->data;
	return (!(br->flag & BRUSH_ANCHORED) &&
	        !(br->flag & BRUSH_DRAG_DOT) &&
	        !ELEM(br->sculpt_tool,
	              SCULPT_TOOL_GRAB, SCULPT_TOOL_ROTATE,
	              SCULPT_TOOL_SNAKE_HOOK, SCULPT_TOOL_THUMB));
}

static bool rna_BrushCapabilitiesSculpt_has_normal_weight_get(PointerRNA *ptr)
{
	Brush *br = (Brush *)ptr->data;
	return SCULPT_TOOL_HAS_NORMAL_WEIGHT(br->sculpt_tool);
}

static bool rna_BrushCapabilitiesSculpt_has_rake_factor_get(PointerRNA *ptr)
{
	Brush *br = (Brush *)ptr->data;
	return SCULPT_TOOL_HAS_RAKE(br->sculpt_tool);
}

static bool rna_BrushCapabilities_has_overlay_get(PointerRNA *ptr)
{
	Brush *br = (Brush *)ptr->data;
	return ELEM(br->mtex.brush_map_mode,
	            MTEX_MAP_MODE_VIEW,
	            MTEX_MAP_MODE_TILED,
	            MTEX_MAP_MODE_STENCIL);
}

static bool rna_BrushCapabilitiesSculpt_has_persistence_get(PointerRNA *ptr)
{
	Brush *br = (Brush *)ptr->data;
	return br->sculpt_tool == SCULPT_TOOL_LAYER;
}

static bool rna_BrushCapabilitiesSculpt_has_pinch_factor_get(PointerRNA *ptr)
{
	Brush *br = (Brush *)ptr->data;
	return ELEM(br->sculpt_tool, SCULPT_TOOL_BLOB, SCULPT_TOOL_CREASE, SCULPT_TOOL_SNAKE_HOOK);
}

static bool rna_BrushCapabilitiesSculpt_has_plane_offset_get(PointerRNA *ptr)
{
	Brush *br = (Brush *)ptr->data;
	return ELEM(br->sculpt_tool, SCULPT_TOOL_CLAY, SCULPT_TOOL_CLAY_STRIPS,
	            SCULPT_TOOL_FILL, SCULPT_TOOL_FLATTEN, SCULPT_TOOL_SCRAPE);
}

static bool rna_BrushCapabilitiesSculpt_has_random_texture_angle_get(PointerRNA *ptr)
{
	Brush *br = (Brush *)ptr->data;
	return (!ELEM(br->sculpt_tool,
	              SCULPT_TOOL_GRAB, SCULPT_TOOL_ROTATE,
	              SCULPT_TOOL_SNAKE_HOOK, SCULPT_TOOL_THUMB));
}

static bool rna_TextureCapabilities_has_random_texture_angle_get(PointerRNA *ptr)
{
	MTex *mtex = (MTex *)ptr->data;
	return ELEM(mtex->brush_map_mode,
	             MTEX_MAP_MODE_VIEW,
	             MTEX_MAP_MODE_AREA,
	             MTEX_MAP_MODE_RANDOM);
}


static bool rna_BrushCapabilities_has_random_texture_angle_get(PointerRNA *ptr)
{
	Brush *br = (Brush *)ptr->data;
	return !(br->flag & BRUSH_ANCHORED);
}

static bool rna_BrushCapabilitiesSculpt_has_sculpt_plane_get(PointerRNA *ptr)
{
	Brush *br = (Brush *)ptr->data;
	return !ELEM(br->sculpt_tool, SCULPT_TOOL_INFLATE,
	             SCULPT_TOOL_MASK, SCULPT_TOOL_PINCH,
	             SCULPT_TOOL_SMOOTH);
}

static bool rna_BrushCapabilitiesSculpt_has_secondary_color_get(PointerRNA *ptr)
{
	Brush *br = (Brush *)ptr->data;
	return BKE_brush_sculpt_has_secondary_color(br);
}

static bool rna_BrushCapabilitiesSculpt_has_smooth_stroke_get(PointerRNA *ptr)
{
	Brush *br = (Brush *)ptr->data;
	return (!(br->flag & BRUSH_ANCHORED) &&
	        !(br->flag & BRUSH_DRAG_DOT) &&
	        !(br->flag & BRUSH_LINE) &&
	        !(br->flag & BRUSH_CURVE) &&
	        !ELEM(br->sculpt_tool,
	               SCULPT_TOOL_GRAB, SCULPT_TOOL_ROTATE,
	               SCULPT_TOOL_SNAKE_HOOK, SCULPT_TOOL_THUMB));
}

static bool rna_BrushCapabilities_has_smooth_stroke_get(PointerRNA *ptr)
{
	Brush *br = (Brush *)ptr->data;
	return (!(br->flag & BRUSH_ANCHORED) &&
	        !(br->flag & BRUSH_DRAG_DOT) &&
	        !(br->flag & BRUSH_LINE) &&
	        !(br->flag & BRUSH_CURVE));
}

static bool rna_BrushCapabilitiesSculpt_has_space_attenuation_get(PointerRNA *ptr)
{
	Brush *br = (Brush *)ptr->data;
	return ((br->flag & (BRUSH_SPACE | BRUSH_LINE | BRUSH_CURVE)) &&
	        !ELEM(br->sculpt_tool, SCULPT_TOOL_GRAB, SCULPT_TOOL_ROTATE,
	               SCULPT_TOOL_SMOOTH, SCULPT_TOOL_SNAKE_HOOK));
}

static bool rna_BrushCapabilitiesImagePaint_has_space_attenuation_get(PointerRNA *ptr)
{
	Brush *br = (Brush *)ptr->data;
	return (br->flag & (BRUSH_SPACE | BRUSH_LINE | BRUSH_CURVE)) &&
	        br->imagepaint_tool != PAINT_TOOL_FILL;
}

static bool rna_BrushCapabilitiesImagePaint_has_color_get(PointerRNA *ptr)
{
	Brush *br = (Brush *)ptr->data;
	return ELEM(br->imagepaint_tool, PAINT_TOOL_DRAW, PAINT_TOOL_FILL);
}

static bool rna_BrushCapabilitiesVertexPaint_has_color_get(PointerRNA *ptr)
{
	Brush *br = (Brush *)ptr->data;
	return ELEM(br->vertexpaint_tool, VPAINT_TOOL_DRAW);
}

static bool rna_BrushCapabilitiesWeightPaint_has_weight_get(PointerRNA *ptr)
{
	Brush *br = (Brush *)ptr->data;
	return ELEM(br->weightpaint_tool, WPAINT_TOOL_DRAW);
}

static bool rna_BrushCapabilities_has_spacing_get(PointerRNA *ptr)
{
	Brush *br = (Brush *)ptr->data;
	return (!(br->flag & BRUSH_ANCHORED));
}

static bool rna_BrushCapabilitiesSculpt_has_strength_pressure_get(PointerRNA *ptr)
{
	Brush *br = (Brush *)ptr->data;
	return !ELEM(br->sculpt_tool, SCULPT_TOOL_GRAB, SCULPT_TOOL_SNAKE_HOOK);
}

static bool rna_TextureCapabilities_has_texture_angle_get(PointerRNA *ptr)
{
	MTex *mtex = (MTex *)ptr->data;
	return mtex->brush_map_mode != MTEX_MAP_MODE_3D;
}

static bool rna_BrushCapabilitiesSculpt_has_gravity_get(PointerRNA *ptr)
{
	Brush *br = (Brush *)ptr->data;
	return !ELEM(br->sculpt_tool, SCULPT_TOOL_MASK, SCULPT_TOOL_SMOOTH);
}

static bool rna_TextureCapabilities_has_texture_angle_source_get(PointerRNA *ptr)
{
	MTex *mtex = (MTex *)ptr->data;
	return ELEM(mtex->brush_map_mode,
	            MTEX_MAP_MODE_VIEW,
	            MTEX_MAP_MODE_AREA,
	            MTEX_MAP_MODE_RANDOM);
}

static bool rna_BrushCapabilitiesImagePaint_has_accumulate_get(PointerRNA *ptr)
{
	/* only support for draw tool */
	Brush *br = (Brush *)ptr->data;

	return ((br->flag & BRUSH_AIRBRUSH) ||
	        (br->flag & BRUSH_DRAG_DOT) ||
	        (br->flag & BRUSH_ANCHORED) ||
	        (br->imagepaint_tool == PAINT_TOOL_SOFTEN) ||
	        (br->imagepaint_tool == PAINT_TOOL_SMEAR) ||
	        (br->imagepaint_tool == PAINT_TOOL_FILL) ||
	        (br->mtex.tex && !ELEM(br->mtex.brush_map_mode, MTEX_MAP_MODE_TILED, MTEX_MAP_MODE_STENCIL, MTEX_MAP_MODE_3D))
	        ) ? false : true;
}

static bool rna_BrushCapabilitiesImagePaint_has_radius_get(PointerRNA *ptr)
{
	/* only support for draw tool */
	Brush *br = (Brush *)ptr->data;

	return (br->imagepaint_tool != PAINT_TOOL_FILL);
}


static PointerRNA rna_Sculpt_tool_capabilities_get(PointerRNA *ptr)
{
	return rna_pointer_inherit_refine(ptr, &RNA_BrushCapabilitiesSculpt, ptr->id.data);
}

static PointerRNA rna_Imapaint_tool_capabilities_get(PointerRNA *ptr)
{
	return rna_pointer_inherit_refine(ptr, &RNA_BrushCapabilitiesImagePaint, ptr->id.data);
}

static PointerRNA rna_Vertexpaint_tool_capabilities_get(PointerRNA *ptr)
{
	return rna_pointer_inherit_refine(ptr, &RNA_BrushCapabilitiesVertexPaint, ptr->id.data);
}

static PointerRNA rna_Weightpaint_tool_capabilities_get(PointerRNA *ptr)
{
	return rna_pointer_inherit_refine(ptr, &RNA_BrushCapabilitiesWeightPaint, ptr->id.data);
}

static PointerRNA rna_Brush_capabilities_get(PointerRNA *ptr)
{
	return rna_pointer_inherit_refine(ptr, &RNA_BrushCapabilities, ptr->id.data);
}

static void rna_Brush_reset_icon(Brush *br)
{
	ID *id = &br->id;

	if (br->flag & BRUSH_CUSTOM_ICON)
		return;

	if (id->icon_id >= BIFICONID_LAST) {
		BKE_icon_id_delete(id);
		BKE_previewimg_id_free(id);
	}

	id->icon_id = 0;
}

static void rna_Brush_update(Main *UNUSED(bmain), Scene *UNUSED(scene), PointerRNA *ptr)
{
	Brush *br = (Brush *)ptr->data;
	WM_main_add_notifier(NC_BRUSH | NA_EDITED, br);
	/*WM_main_add_notifier(NC_SPACE|ND_SPACE_VIEW3D, NULL); */
}

static void rna_Brush_material_update(bContext *C, PointerRNA *ptr)
{
	Main *bmain = CTX_data_main(C);
	ViewLayer *view_layer = CTX_data_view_layer(C);
	Object *ob = OBACT(view_layer);
	Brush *br = (Brush *)ptr->id.data;
	int index;

	/* set material slot to same material */
	if ((ob) && (ob->type == OB_GPENCIL) && (br->gpencil_settings != NULL)) {
		BrushGpencilSettings *gpencil_settings = br->gpencil_settings;
		if (gpencil_settings->material != NULL) {

			index = BKE_gpencil_get_material_index(ob, gpencil_settings->material);
			if ((index > 0) && (ob->actcol != index)) {
				ob->actcol = index;
				/* update other brushes to keep all synchro */
				BKE_brush_update_material(bmain, gpencil_settings->material, br);
			}

		}
		WM_main_add_notifier(NC_SPACE | ND_SPACE_PROPERTIES, NULL);
	}
}

static void rna_Brush_main_tex_update(bContext *C, PointerRNA *ptr)
{
	Main *bmain = CTX_data_main(C);
	Scene *scene = CTX_data_scene(C);
	ViewLayer *view_layer = CTX_data_view_layer(C);
	Brush *br = (Brush *)ptr->data;
	BKE_paint_invalidate_overlay_tex(scene, view_layer, br->mtex.tex);
	rna_Brush_update(bmain, scene, ptr);
}

static void rna_Brush_secondary_tex_update(bContext *C, PointerRNA *ptr)
{
	Main *bmain = CTX_data_main(C);
	Scene *scene = CTX_data_scene(C);
	ViewLayer *view_layer = CTX_data_view_layer(C);
	Brush *br = (Brush *)ptr->data;
	BKE_paint_invalidate_overlay_tex(scene, view_layer, br->mask_mtex.tex);
	rna_Brush_update(bmain, scene, ptr);
}

static void rna_Brush_size_update(Main *bmain, Scene *scene, PointerRNA *ptr)
{
	BKE_paint_invalidate_overlay_all();
	rna_Brush_update(bmain, scene, ptr);
}

static void rna_Brush_update_and_reset_icon(Main *bmain, Scene *scene, PointerRNA *ptr)
{
	Brush *br = ptr->data;
	rna_Brush_reset_icon(br);
	rna_Brush_update(bmain, scene, ptr);
}

static void rna_Brush_stroke_update(Main *bmain, Scene *scene, PointerRNA *ptr)
{
	WM_main_add_notifier(NC_SCENE | ND_TOOLSETTINGS, scene);
	rna_Brush_update(bmain, scene, ptr);
}

static void rna_Brush_icon_update(Main *UNUSED(bmain), Scene *UNUSED(scene), PointerRNA *ptr)
{
	Brush *br = (Brush *)ptr->data;

	if (br->icon_imbuf) {
		IMB_freeImBuf(br->icon_imbuf);
		br->icon_imbuf = NULL;
	}

	br->id.icon_id = 0;

	if (br->flag & BRUSH_CUSTOM_ICON) {
		BKE_icon_changed(BKE_icon_id_ensure(&br->id));
	}

	WM_main_add_notifier(NC_BRUSH | NA_EDITED, br);
}

static void rna_TextureSlot_brush_angle_update(bContext *C, PointerRNA *ptr)
{
	Scene *scene = CTX_data_scene(C);
	MTex *mtex = ptr->data;
	/* skip invalidation of overlay for stencil mode */
	if (mtex->mapping != MTEX_MAP_MODE_STENCIL) {
		ViewLayer *view_layer = CTX_data_view_layer(C);
		BKE_paint_invalidate_overlay_tex(scene, view_layer, mtex->tex);
	}

	rna_TextureSlot_update(C, ptr);
}

static void rna_Brush_set_size(PointerRNA *ptr, int value)
{
	Brush *brush = ptr->data;

	/* scale unprojected radius so it stays consistent with brush size */
	BKE_brush_scale_unprojected_radius(&brush->unprojected_radius,
	                                   value, brush->size);
	brush->size = value;
}

static void rna_Brush_use_gradient_set(PointerRNA *ptr, bool value)
{
	Brush *br = (Brush *)ptr->data;

	if (value) br->flag |= BRUSH_USE_GRADIENT;
	else br->flag &= ~BRUSH_USE_GRADIENT;

	if ((br->flag & BRUSH_USE_GRADIENT) && br->gradient == NULL)
		br->gradient = BKE_colorband_add(true);
}

static void rna_Brush_set_unprojected_radius(PointerRNA *ptr, float value)
{
	Brush *brush = ptr->data;

	/* scale brush size so it stays consistent with unprojected_radius */
	BKE_brush_scale_size(&brush->size, value, brush->unprojected_radius);
	brush->unprojected_radius = value;
}

static const EnumPropertyItem *rna_Brush_direction_itemf(
        bContext *C, PointerRNA *ptr,
        PropertyRNA *UNUSED(prop), bool *UNUSED(r_free))
{
	ePaintMode mode = BKE_paintmode_get_active_from_context(C);

	static const EnumPropertyItem prop_default_items[] = {
		{0, NULL, 0, NULL, NULL},
	};

	/* sculpt mode */
	static const EnumPropertyItem prop_flatten_contrast_items[] = {
		{BRUSH_DIR_IN, "CONTRAST", ICON_ADD, "Contrast", "Subtract effect of brush"},
		{0, "FLATTEN", ICON_REMOVE, "Flatten", "Add effect of brush"},
		{0, NULL, 0, NULL, NULL},
	};

	static const EnumPropertyItem prop_fill_deepen_items[] = {
		{0, "FILL", ICON_ADD, "Fill", "Add effect of brush"},
		{BRUSH_DIR_IN, "DEEPEN", ICON_REMOVE, "Deepen", "Subtract effect of brush"},
		{0, NULL, 0, NULL, NULL},
	};

	static const EnumPropertyItem prop_scrape_peaks_items[] = {
		{0, "SCRAPE", ICON_ADD, "Scrape", "Add effect of brush"},
		{BRUSH_DIR_IN, "PEAKS", ICON_REMOVE, "Peaks", "Subtract effect of brush"},
		{0, NULL, 0, NULL, NULL},
	};

	static const EnumPropertyItem prop_pinch_magnify_items[] = {
		{BRUSH_DIR_IN, "MAGNIFY", ICON_ADD, "Magnify", "Subtract effect of brush"},
		{0, "PINCH", ICON_REMOVE, "Pinch", "Add effect of brush"},
		{0, NULL, 0, NULL, NULL},
	};

	static const EnumPropertyItem prop_inflate_deflate_items[] = {
		{0, "INFLATE", ICON_ADD, "Inflate", "Add effect of brush"},
		{BRUSH_DIR_IN, "DEFLATE", ICON_REMOVE, "Deflate", "Subtract effect of brush"},
		{0, NULL, 0, NULL, NULL},
	};

	/* texture paint mode */
	static const EnumPropertyItem prop_soften_sharpen_items[] = {
		{BRUSH_DIR_IN, "SHARPEN", ICON_ADD, "Sharpen", "Sharpen effect of brush"},
		{0, "SOFTEN", ICON_REMOVE, "Soften", "Blur effect of brush"},
		{0, NULL, 0, NULL, NULL},
	};

	Brush *me = (Brush *)(ptr->data);

	switch (mode) {
		case PAINT_MODE_SCULPT:
			switch (me->sculpt_tool) {
				case SCULPT_TOOL_DRAW:
				case SCULPT_TOOL_CREASE:
				case SCULPT_TOOL_BLOB:
				case SCULPT_TOOL_LAYER:
				case SCULPT_TOOL_CLAY:
				case SCULPT_TOOL_CLAY_STRIPS:
					return prop_direction_items;

				case SCULPT_TOOL_MASK:
					switch ((BrushMaskTool)me->mask_tool) {
						case BRUSH_MASK_DRAW:
							return prop_direction_items;

						case BRUSH_MASK_SMOOTH:
							return prop_default_items;

						default:
							return prop_default_items;
					}

				case SCULPT_TOOL_FLATTEN:
					return prop_flatten_contrast_items;

				case SCULPT_TOOL_FILL:
					return prop_fill_deepen_items;

				case SCULPT_TOOL_SCRAPE:
					return prop_scrape_peaks_items;

				case SCULPT_TOOL_PINCH:
					return prop_pinch_magnify_items;

				case SCULPT_TOOL_INFLATE:
					return prop_inflate_deflate_items;

				default:
					return prop_default_items;
			}

		case PAINT_MODE_TEXTURE_2D:
		case PAINT_MODE_TEXTURE_3D:
			switch (me->imagepaint_tool) {
				case PAINT_TOOL_SOFTEN:
					return prop_soften_sharpen_items;

				default:
					return prop_default_items;
			}

		default:
			return prop_default_items;
	}
}

static const EnumPropertyItem *rna_Brush_stroke_itemf(
        bContext *C, PointerRNA *UNUSED(ptr),
        PropertyRNA *UNUSED(prop), bool *UNUSED(r_free))
{
	ePaintMode mode = BKE_paintmode_get_active_from_context(C);

	static const EnumPropertyItem brush_stroke_method_items[] = {
		{0, "DOTS", 0, "Dots", "Apply paint on each mouse move step"},
		{BRUSH_SPACE, "SPACE", 0, "Space", "Limit brush application to the distance specified by spacing"},
		{BRUSH_AIRBRUSH, "AIRBRUSH", 0, "Airbrush", "Keep applying paint effect while holding mouse (spray)"},
		{BRUSH_LINE, "LINE", 0, "Line", "Drag a line with dabs separated according to spacing"},
		{BRUSH_CURVE, "CURVE", 0, "Curve", "Define the stroke curve with a bezier curve. Dabs are separated according to spacing"},
		{0, NULL, 0, NULL, NULL},
	};

	switch (mode) {
		case PAINT_MODE_SCULPT:
		case PAINT_MODE_TEXTURE_2D:
		case PAINT_MODE_TEXTURE_3D:
			return sculpt_stroke_method_items;

		default:
			return brush_stroke_method_items;
	}
}

/* Grease Pencil Drawing Brushes Settings */
static char *rna_BrushGpencilSettings_path(PointerRNA *UNUSED(ptr))
{
	return BLI_strdup("tool_settings.gpencil_paint.brush.gpencil_settings");
}

static void rna_BrushGpencilSettings_default_eraser_update(Main *bmain, Scene *scene, PointerRNA *UNUSED(ptr))
{
	ToolSettings *ts = scene->toolsettings;
	Paint *paint = &ts->gp_paint->paint;
	Brush *brush_cur = paint->brush;

	/* disable default eraser in all brushes */
	for (Brush *brush = bmain->brush.first; brush; brush = brush->id.next) {
		if ((brush != brush_cur) &&
		    (brush->ob_mode == OB_MODE_PAINT_GPENCIL) &&
		    (brush->gpencil_tool == GPAINT_TOOL_ERASE))
		{
			brush->gpencil_settings->flag &= ~GP_BRUSH_DEFAULT_ERASER;
		}
	}
}

static void rna_BrushGpencilSettings_eraser_mode_update(Main *UNUSED(bmain), Scene *scene, PointerRNA *UNUSED(ptr))
{
	ToolSettings *ts = scene->toolsettings;
	Paint *paint = &ts->gp_paint->paint;
	Brush *brush = paint->brush;

	/* set eraser icon */
	if ((brush) && (brush->gpencil_tool == GPAINT_TOOL_ERASE)) {
		switch (brush->gpencil_settings->eraser_mode) {
			case GP_BRUSH_ERASER_SOFT:
				brush->gpencil_settings->icon_id = GP_BRUSH_ICON_ERASE_SOFT;
				break;
			case GP_BRUSH_ERASER_HARD:
				brush->gpencil_settings->icon_id = GP_BRUSH_ICON_ERASE_HARD;
				break;
			case GP_BRUSH_ERASER_STROKE:
				brush->gpencil_settings->icon_id = GP_BRUSH_ICON_ERASE_STROKE;
				break;
			default:
				brush->gpencil_settings->icon_id = GP_BRUSH_ICON_ERASE_SOFT;
				break;
		}
	}
}

static bool rna_BrushGpencilSettings_material_poll(PointerRNA *UNUSED(ptr), PointerRNA value)
{
	Material *ma = (Material *)value.data;

	/* GP materials only */
	return (ma->gp_style != NULL);
}

#else

static void rna_def_brush_texture_slot(BlenderRNA *brna)
{
	StructRNA *srna;
	PropertyRNA *prop;

	static const EnumPropertyItem prop_map_mode_items[] = {
		{MTEX_MAP_MODE_VIEW, "VIEW_PLANE", 0, "View Plane", ""},
		{MTEX_MAP_MODE_AREA, "AREA_PLANE", 0, "Area Plane", ""},
		{MTEX_MAP_MODE_TILED, "TILED", 0, "Tiled", ""},
		{MTEX_MAP_MODE_3D, "3D", 0, "3D", ""},
		{MTEX_MAP_MODE_RANDOM, "RANDOM", 0, "Random", ""},
		{MTEX_MAP_MODE_STENCIL, "STENCIL", 0, "Stencil", ""},
		{0, NULL, 0, NULL, NULL},
	};

	static const EnumPropertyItem prop_tex_paint_map_mode_items[] = {
		{MTEX_MAP_MODE_VIEW, "VIEW_PLANE", 0, "View Plane", ""},
		{MTEX_MAP_MODE_TILED, "TILED", 0, "Tiled", ""},
		{MTEX_MAP_MODE_3D, "3D", 0, "3D", ""},
		{MTEX_MAP_MODE_RANDOM, "RANDOM", 0, "Random", ""},
		{MTEX_MAP_MODE_STENCIL, "STENCIL", 0, "Stencil", ""},
		{0, NULL, 0, NULL, NULL},
	};

	static const EnumPropertyItem prop_mask_paint_map_mode_items[] = {
		{MTEX_MAP_MODE_VIEW, "VIEW_PLANE", 0, "View Plane", ""},
		{MTEX_MAP_MODE_TILED, "TILED", 0, "Tiled", ""},
		{MTEX_MAP_MODE_RANDOM, "RANDOM", 0, "Random", ""},
		{MTEX_MAP_MODE_STENCIL, "STENCIL", 0, "Stencil", ""},
		{0, NULL, 0, NULL, NULL},
	};

#define TEXTURE_CAPABILITY(prop_name_, ui_name_)                          \
	prop = RNA_def_property(srna, #prop_name_,                          \
	                        PROP_BOOLEAN, PROP_NONE);                   \
	RNA_def_property_clear_flag(prop, PROP_EDITABLE);                   \
	RNA_def_property_boolean_funcs(prop, "rna_TextureCapabilities_"      \
	                               #prop_name_ "_get", NULL);           \
	RNA_def_property_ui_text(prop, ui_name_, NULL)


	srna = RNA_def_struct(brna, "BrushTextureSlot", "TextureSlot");
	RNA_def_struct_sdna(srna, "MTex");
	RNA_def_struct_ui_text(srna, "Brush Texture Slot", "Texture slot for textures in a Brush data-block");

	prop = RNA_def_property(srna, "angle", PROP_FLOAT, PROP_ANGLE);
	RNA_def_property_float_sdna(prop, NULL, "rot");
	RNA_def_property_range(prop, 0, M_PI * 2);
	RNA_def_property_ui_text(prop, "Angle", "Brush texture rotation");
	RNA_def_property_flag(prop, PROP_CONTEXT_UPDATE);
	RNA_def_property_update(prop, 0, "rna_TextureSlot_brush_angle_update");

	prop = RNA_def_property(srna, "map_mode", PROP_ENUM, PROP_NONE);
	RNA_def_property_enum_sdna(prop, NULL, "brush_map_mode");
	RNA_def_property_enum_items(prop, prop_map_mode_items);
	RNA_def_property_ui_text(prop, "Mode", "");
	RNA_def_property_flag(prop, PROP_CONTEXT_UPDATE);
	RNA_def_property_update(prop, 0, "rna_TextureSlot_update");

	prop = RNA_def_property(srna, "tex_paint_map_mode", PROP_ENUM, PROP_NONE);
	RNA_def_property_enum_sdna(prop, NULL, "brush_map_mode");
	RNA_def_property_enum_items(prop, prop_tex_paint_map_mode_items);
	RNA_def_property_ui_text(prop, "Mode", "");
	RNA_def_property_flag(prop, PROP_CONTEXT_UPDATE);
	RNA_def_property_update(prop, 0, "rna_TextureSlot_update");

	prop = RNA_def_property(srna, "mask_map_mode", PROP_ENUM, PROP_NONE);
	RNA_def_property_enum_sdna(prop, NULL, "brush_map_mode");
	RNA_def_property_enum_items(prop, prop_mask_paint_map_mode_items);
	RNA_def_property_ui_text(prop, "Mode", "");
	RNA_def_property_flag(prop, PROP_CONTEXT_UPDATE);
	RNA_def_property_update(prop, 0, "rna_TextureSlot_update");

	prop = RNA_def_property(srna, "use_rake", PROP_BOOLEAN, PROP_NONE);
	RNA_def_property_boolean_sdna(prop, NULL, "brush_angle_mode", MTEX_ANGLE_RAKE);
	RNA_def_property_ui_text(prop, "Rake", "");
	RNA_def_property_flag(prop, PROP_CONTEXT_UPDATE);
	RNA_def_property_update(prop, 0, "rna_TextureSlot_update");

	prop = RNA_def_property(srna, "use_random", PROP_BOOLEAN, PROP_NONE);
	RNA_def_property_boolean_sdna(prop, NULL, "brush_angle_mode", MTEX_ANGLE_RANDOM);
	RNA_def_property_ui_text(prop, "Random", "");
	RNA_def_property_flag(prop, PROP_CONTEXT_UPDATE);
	RNA_def_property_update(prop, 0, "rna_TextureSlot_update");

	prop = RNA_def_property(srna, "random_angle", PROP_FLOAT, PROP_ANGLE);
	RNA_def_property_range(prop, 0, M_PI * 2);
	RNA_def_property_ui_text(prop, "Random Angle", "Brush texture random angle");
	RNA_def_property_flag(prop, PROP_CONTEXT_UPDATE);
	RNA_def_property_update(prop, 0, "rna_TextureSlot_update");

	TEXTURE_CAPABILITY(has_texture_angle_source, "Has Texture Angle Source");
	TEXTURE_CAPABILITY(has_random_texture_angle, "Has Random Texture Angle");
	TEXTURE_CAPABILITY(has_texture_angle, "Has Texture Angle Source");
}

static void rna_def_sculpt_capabilities(BlenderRNA *brna)
{
	StructRNA *srna;
	PropertyRNA *prop;

	srna = RNA_def_struct(brna, "BrushCapabilitiesSculpt", NULL);
	RNA_def_struct_sdna(srna, "Brush");
	RNA_def_struct_nested(brna, srna, "Brush");
	RNA_def_struct_ui_text(srna, "Sculpt Capabilities",
	                       "Read-only indications of which brush operations "
	                       "are supported by the current sculpt tool");

#define SCULPT_TOOL_CAPABILITY(prop_name_, ui_name_)                    \
	prop = RNA_def_property(srna, #prop_name_,                          \
	                        PROP_BOOLEAN, PROP_NONE);                   \
	RNA_def_property_clear_flag(prop, PROP_EDITABLE);                   \
	RNA_def_property_boolean_funcs(prop, "rna_BrushCapabilitiesSculpt_" \
	                               #prop_name_ "_get", NULL);           \
	RNA_def_property_ui_text(prop, ui_name_, NULL)

	SCULPT_TOOL_CAPABILITY(has_accumulate, "Has Accumulate");
	SCULPT_TOOL_CAPABILITY(has_auto_smooth, "Has Auto Smooth");
	SCULPT_TOOL_CAPABILITY(has_topology_rake, "Has Topology Rake");
	SCULPT_TOOL_CAPABILITY(has_height, "Has Height");
	SCULPT_TOOL_CAPABILITY(has_jitter, "Has Jitter");
	SCULPT_TOOL_CAPABILITY(has_normal_weight, "Has Crease/Pinch Factor");
	SCULPT_TOOL_CAPABILITY(has_rake_factor, "Has Rake Factor");
	SCULPT_TOOL_CAPABILITY(has_persistence, "Has Persistence");
	SCULPT_TOOL_CAPABILITY(has_pinch_factor, "Has Pinch Factor");
	SCULPT_TOOL_CAPABILITY(has_plane_offset, "Has Plane Offset");
	SCULPT_TOOL_CAPABILITY(has_random_texture_angle, "Has Random Texture Angle");
	SCULPT_TOOL_CAPABILITY(has_sculpt_plane, "Has Sculpt Plane");
	SCULPT_TOOL_CAPABILITY(has_secondary_color, "Has Secondary Color");
	SCULPT_TOOL_CAPABILITY(has_smooth_stroke, "Has Smooth Stroke");
	SCULPT_TOOL_CAPABILITY(has_space_attenuation, "Has Space Attenuation");
	SCULPT_TOOL_CAPABILITY(has_strength_pressure, "Has Strength Pressure");
	SCULPT_TOOL_CAPABILITY(has_gravity, "Has Gravity");

#undef SCULPT_CAPABILITY
}

static void rna_def_brush_capabilities(BlenderRNA *brna)
{
	StructRNA *srna;
	PropertyRNA *prop;

	srna = RNA_def_struct(brna, "BrushCapabilities", NULL);
	RNA_def_struct_sdna(srna, "Brush");
	RNA_def_struct_nested(brna, srna, "Brush");
	RNA_def_struct_ui_text(srna, "Brush Capabilities",
	                       "Read-only indications of supported operations");

#define BRUSH_CAPABILITY(prop_name_, ui_name_)                          \
	prop = RNA_def_property(srna, #prop_name_,                          \
	                        PROP_BOOLEAN, PROP_NONE);                   \
	RNA_def_property_clear_flag(prop, PROP_EDITABLE);                   \
	RNA_def_property_boolean_funcs(prop, "rna_BrushCapabilities_"       \
	                               #prop_name_ "_get", NULL);           \
	RNA_def_property_ui_text(prop, ui_name_, NULL)

	BRUSH_CAPABILITY(has_overlay, "Has Overlay");
	BRUSH_CAPABILITY(has_random_texture_angle, "Has Random Texture Angle");
	BRUSH_CAPABILITY(has_spacing, "Has Spacing");
	BRUSH_CAPABILITY(has_smooth_stroke, "Has Smooth Stroke");


#undef BRUSH_CAPABILITY
}

static void rna_def_image_paint_capabilities(BlenderRNA *brna)
{
	StructRNA *srna;
	PropertyRNA *prop;

	srna = RNA_def_struct(brna, "BrushCapabilitiesImagePaint", NULL);
	RNA_def_struct_sdna(srna, "Brush");
	RNA_def_struct_nested(brna, srna, "Brush");
	RNA_def_struct_ui_text(srna, "Image Paint Capabilities",
	                       "Read-only indications of supported operations");

#define IMAPAINT_TOOL_CAPABILITY(prop_name_, ui_name_)                       \
	prop = RNA_def_property(srna, #prop_name_,                               \
	                        PROP_BOOLEAN, PROP_NONE);                        \
	RNA_def_property_clear_flag(prop, PROP_EDITABLE);                        \
	RNA_def_property_boolean_funcs(prop, "rna_BrushCapabilitiesImagePaint_"  \
	                               #prop_name_ "_get", NULL);                \
	RNA_def_property_ui_text(prop, ui_name_, NULL)

	IMAPAINT_TOOL_CAPABILITY(has_accumulate, "Has Accumulate");
	IMAPAINT_TOOL_CAPABILITY(has_space_attenuation, "Has Space Attenuation");
	IMAPAINT_TOOL_CAPABILITY(has_radius, "Has Radius");
	IMAPAINT_TOOL_CAPABILITY(has_color, "Has Color");

#undef IMAPAINT_TOOL_CAPABILITY
}

static void rna_def_vertex_paint_capabilities(BlenderRNA *brna)
{
	StructRNA *srna;
	PropertyRNA *prop;

	srna = RNA_def_struct(brna, "BrushCapabilitiesVertexPaint", NULL);
	RNA_def_struct_sdna(srna, "Brush");
	RNA_def_struct_nested(brna, srna, "Brush");
	RNA_def_struct_ui_text(srna, "Vertex Paint Capabilities",
	                       "Read-only indications of supported operations");

#define VPAINT_TOOL_CAPABILITY(prop_name_, ui_name_)                         \
	prop = RNA_def_property(srna, #prop_name_,                               \
	                        PROP_BOOLEAN, PROP_NONE);                        \
	RNA_def_property_clear_flag(prop, PROP_EDITABLE);                        \
	RNA_def_property_boolean_funcs(prop, "rna_BrushCapabilitiesVertexPaint_" \
	                               #prop_name_ "_get", NULL);                \
	RNA_def_property_ui_text(prop, ui_name_, NULL)

	VPAINT_TOOL_CAPABILITY(has_color, "Has Color");

#undef VPAINT_TOOL_CAPABILITY
}

static void rna_def_weight_paint_capabilities(BlenderRNA *brna)
{
	StructRNA *srna;
	PropertyRNA *prop;

	srna = RNA_def_struct(brna, "BrushCapabilitiesWeightPaint", NULL);
	RNA_def_struct_sdna(srna, "Brush");
	RNA_def_struct_nested(brna, srna, "Brush");
	RNA_def_struct_ui_text(srna, "Weight Paint Capabilities",
	                       "Read-only indications of supported operations");

#define WPAINT_TOOL_CAPABILITY(prop_name_, ui_name_)                         \
	prop = RNA_def_property(srna, #prop_name_,                               \
	                        PROP_BOOLEAN, PROP_NONE);                        \
	RNA_def_property_clear_flag(prop, PROP_EDITABLE);                        \
	RNA_def_property_boolean_funcs(prop, "rna_BrushCapabilitiesWeightPaint_" \
	                               #prop_name_ "_get", NULL);                \
	RNA_def_property_ui_text(prop, ui_name_, NULL)

	WPAINT_TOOL_CAPABILITY(has_weight, "Has Weight");

#undef WPAINT_TOOL_CAPABILITY
}

static void rna_def_gpencil_options(BlenderRNA *brna)
{
	StructRNA *srna;
	PropertyRNA *prop;

	srna = RNA_def_struct(brna, "BrushGpencilSettings", NULL);
	RNA_def_struct_sdna(srna, "BrushGpencilSettings");
	RNA_def_struct_path_func(srna, "rna_BrushGpencilSettings_path");
	RNA_def_struct_ui_text(srna, "Grease Pencil Brush Settings", "Settings for grease pencil brush");

	/* Sensitivity factor for new strokes */
	prop = RNA_def_property(srna, "pen_sensitivity_factor", PROP_FLOAT, PROP_NONE);
	RNA_def_property_float_sdna(prop, NULL, "draw_sensitivity");
	RNA_def_property_range(prop, 0.1f, 3.0f);
	RNA_def_property_ui_text(prop, "Sensitivity", "Pressure sensitivity factor for new strokes");
	RNA_def_parameter_clear_flags(prop, PROP_ANIMATABLE, 0);
	RNA_def_property_update(prop, NC_GPENCIL | ND_DATA, NULL);

	/* Strength factor for new strokes */
	prop = RNA_def_property(srna, "pen_strength", PROP_FLOAT, PROP_FACTOR);
	RNA_def_property_float_sdna(prop, NULL, "draw_strength");
	RNA_def_property_range(prop, 0.0f, 1.0f);
	RNA_def_property_ui_range(prop, 0.0f, 1.0f, 0.001, 3);
	RNA_def_property_ui_text(prop, "Strength", "Color strength for new strokes (affect alpha factor of color)");
	RNA_def_parameter_clear_flags(prop, PROP_ANIMATABLE, 0);
	RNA_def_property_update(prop, NC_GPENCIL | ND_DATA, NULL);

	/* Jitter factor for new strokes */
	prop = RNA_def_property(srna, "pen_jitter", PROP_FLOAT, PROP_NONE);
	RNA_def_property_float_sdna(prop, NULL, "draw_jitter");
	RNA_def_property_range(prop, 0.0f, 1.0f);
	RNA_def_property_ui_text(prop, "Jitter", "Jitter factor for new strokes");
	RNA_def_parameter_clear_flags(prop, PROP_ANIMATABLE, 0);
	RNA_def_property_update(prop, NC_GPENCIL | ND_DATA, NULL);

	/* Randomnes factor for pressure */
	prop = RNA_def_property(srna, "random_pressure", PROP_FLOAT, PROP_NONE);
	RNA_def_property_float_sdna(prop, NULL, "draw_random_press");
	RNA_def_property_range(prop, 0.0f, 1.0f);
	RNA_def_property_ui_text(prop, "Pressure Randomness", "Randomness factor for pressure in new strokes");
	RNA_def_parameter_clear_flags(prop, PROP_ANIMATABLE, 0);
	RNA_def_property_update(prop, NC_GPENCIL | ND_DATA, NULL);

	/* Randomnes factor for strength */
	prop = RNA_def_property(srna, "random_strength", PROP_FLOAT, PROP_NONE);
	RNA_def_property_float_sdna(prop, NULL, "draw_random_strength");
	RNA_def_property_range(prop, 0.0f, 1.0f);
	RNA_def_property_ui_text(prop, "Strength Randomness", "Randomness factor strength in new strokes");
	RNA_def_parameter_clear_flags(prop, PROP_ANIMATABLE, 0);
	RNA_def_property_update(prop, NC_GPENCIL | ND_DATA, NULL);

	/* Randomnes factor for subdivision */
	prop = RNA_def_property(srna, "random_subdiv", PROP_FLOAT, PROP_NONE);
	RNA_def_property_float_sdna(prop, NULL, "draw_random_sub");
	RNA_def_property_range(prop, 0.0f, 1.0f);
	RNA_def_property_ui_text(prop, "Random Subdivision", "Randomness factor for new strokes after subdivision");
	RNA_def_parameter_clear_flags(prop, PROP_ANIMATABLE, 0);
	RNA_def_property_update(prop, NC_GPENCIL | ND_DATA, NULL);

	/* Angle when brush is full size */
	prop = RNA_def_property(srna, "angle", PROP_FLOAT, PROP_ANGLE);
	RNA_def_property_float_sdna(prop, NULL, "draw_angle");
	RNA_def_property_range(prop, -M_PI_2, M_PI_2);
	RNA_def_property_ui_text(prop, "Angle",
		"Direction of the stroke at which brush gives maximal thickness "
		"(0° for horizontal)");
	RNA_def_parameter_clear_flags(prop, PROP_ANIMATABLE, 0);
	RNA_def_property_update(prop, NC_GPENCIL | ND_DATA, NULL);

	/* Factor to change brush size depending of angle */
	prop = RNA_def_property(srna, "angle_factor", PROP_FLOAT, PROP_NONE);
	RNA_def_property_float_sdna(prop, NULL, "draw_angle_factor");
	RNA_def_property_range(prop, 0.0f, 1.0f);
	RNA_def_property_ui_text(prop, "Angle Factor",
		"Reduce brush thickness by this factor when stroke is perpendicular to 'Angle' direction");
	RNA_def_parameter_clear_flags(prop, PROP_ANIMATABLE, 0);
	RNA_def_property_update(prop, NC_GPENCIL | ND_DATA, NULL);

	/* Smoothing factor for new strokes */
	prop = RNA_def_property(srna, "pen_smooth_factor", PROP_FLOAT, PROP_NONE);
	RNA_def_property_float_sdna(prop, NULL, "draw_smoothfac");
	RNA_def_property_range(prop, 0.0, 2.0f);
	RNA_def_property_ui_text(prop, "Smooth",
		"Amount of smoothing to apply after finish newly created strokes, to reduce jitter/noise");
	RNA_def_parameter_clear_flags(prop, PROP_ANIMATABLE, 0);
	RNA_def_property_update(prop, NC_GPENCIL | ND_DATA, NULL);

	/* Iterations of the Smoothing factor */
	prop = RNA_def_property(srna, "pen_smooth_steps", PROP_INT, PROP_NONE);
	RNA_def_property_int_sdna(prop, NULL, "draw_smoothlvl");
	RNA_def_property_range(prop, 1, 3);
	RNA_def_property_ui_text(prop, "Iterations",
		"Number of times to smooth newly created strokes");
	RNA_def_parameter_clear_flags(prop, PROP_ANIMATABLE, 0);
	RNA_def_property_update(prop, NC_GPENCIL | ND_DATA, NULL);

	/* Thickness smoothing factor for new strokes */
	prop = RNA_def_property(srna, "pen_thick_smooth_factor", PROP_FLOAT, PROP_NONE);
	RNA_def_property_float_sdna(prop, NULL, "thick_smoothfac");
	RNA_def_property_range(prop, 0.0, 2.0f);
	RNA_def_property_ui_text(prop, "Smooth Thickness",
		"Amount of thickness smoothing to apply after finish newly created strokes, to reduce jitter/noise");
	RNA_def_parameter_clear_flags(prop, PROP_ANIMATABLE, 0);
	RNA_def_property_update(prop, NC_GPENCIL | ND_DATA, NULL);

	/* Thickness iterations of the Smoothing factor */
	prop = RNA_def_property(srna, "pen_thick_smooth_steps", PROP_INT, PROP_NONE);
	RNA_def_property_int_sdna(prop, NULL, "thick_smoothlvl");
	RNA_def_property_range(prop, 1, 3);
	RNA_def_property_ui_text(prop, "Iterations Thickness",
		"Number of times to smooth thickness for newly created strokes");
	RNA_def_parameter_clear_flags(prop, PROP_ANIMATABLE, 0);
	RNA_def_property_update(prop, NC_GPENCIL | ND_DATA, NULL);

	/* Subdivision level for new strokes */
	prop = RNA_def_property(srna, "pen_subdivision_steps", PROP_INT, PROP_NONE);
	RNA_def_property_int_sdna(prop, NULL, "draw_subdivide");
	RNA_def_property_range(prop, 0, 3);
	RNA_def_property_ui_text(prop, "Subdivision Steps",
		"Number of times to subdivide newly created strokes, for less jagged strokes");
	RNA_def_parameter_clear_flags(prop, PROP_ANIMATABLE, 0);
	RNA_def_property_update(prop, NC_GPENCIL | ND_DATA, NULL);

	/* Curves for pressure */
	prop = RNA_def_property(srna, "curve_sensitivity", PROP_POINTER, PROP_NONE);
	RNA_def_property_pointer_sdna(prop, NULL, "curve_sensitivity");
	RNA_def_property_struct_type(prop, "CurveMapping");
	RNA_def_property_ui_text(prop, "Curve Sensitivity", "Curve used for the sensitivity");
	RNA_def_parameter_clear_flags(prop, PROP_ANIMATABLE, 0);
	RNA_def_property_update(prop, NC_GPENCIL | ND_DATA, NULL);

	prop = RNA_def_property(srna, "curve_strength", PROP_POINTER, PROP_NONE);
	RNA_def_property_pointer_sdna(prop, NULL, "curve_strength");
	RNA_def_property_struct_type(prop, "CurveMapping");
	RNA_def_property_ui_text(prop, "Curve Strength", "Curve used for the strength");
	RNA_def_parameter_clear_flags(prop, PROP_ANIMATABLE, 0);
	RNA_def_property_update(prop, NC_GPENCIL | ND_DATA, NULL);

	prop = RNA_def_property(srna, "curve_jitter", PROP_POINTER, PROP_NONE);
	RNA_def_property_pointer_sdna(prop, NULL, "curve_jitter");
	RNA_def_property_struct_type(prop, "CurveMapping");
	RNA_def_property_ui_text(prop, "Curve Jitter", "Curve used for the jitter effect");
	RNA_def_parameter_clear_flags(prop, PROP_ANIMATABLE, 0);
	RNA_def_property_update(prop, NC_GPENCIL | ND_DATA, NULL);

	/* fill threshold for transparence */
	prop = RNA_def_property(srna, "fill_threshold", PROP_FLOAT, PROP_NONE);
	RNA_def_property_float_sdna(prop, NULL, "fill_threshold");
	RNA_def_property_range(prop, 0.0f, 1.0f);
	RNA_def_property_ui_text(prop, "Threshold",
		"Threshold to consider color transparent for filling");
	RNA_def_parameter_clear_flags(prop, PROP_ANIMATABLE, 0);
	RNA_def_property_update(prop, NC_GPENCIL | ND_DATA, NULL);

	/* fill leak size */
	prop = RNA_def_property(srna, "fill_leak", PROP_INT, PROP_PIXEL);
	RNA_def_property_int_sdna(prop, NULL, "fill_leak");
	RNA_def_property_range(prop, 0, 100);
	RNA_def_property_ui_text(prop, "Leak Size",
		"Size in pixels to consider the leak closed");
	RNA_def_parameter_clear_flags(prop, PROP_ANIMATABLE, 0);
	RNA_def_property_update(prop, NC_GPENCIL | ND_DATA, NULL);

	/* fill dilate */
	prop = RNA_def_property(srna, "fill_dilate", PROP_BOOLEAN, PROP_NONE);
	RNA_def_property_boolean_sdna(prop, NULL, "fill_dilate", 0);
	RNA_def_property_ui_text(prop, "Dilate", "Spread fill area");
	RNA_def_parameter_clear_flags(prop, PROP_ANIMATABLE, 0);
	RNA_def_property_update(prop, NC_GPENCIL | ND_DATA, NULL);

	/* fill factor size */
	prop = RNA_def_property(srna, "fill_factor", PROP_INT, PROP_NONE);
	RNA_def_property_int_sdna(prop, NULL, "fill_factor");
	RNA_def_property_range(prop, 1, 8);
	RNA_def_property_ui_text(prop, "Resolution",
		"Multiplier for fill resolution, higher resolution is more accurate but slower");
	RNA_def_parameter_clear_flags(prop, PROP_ANIMATABLE, 0);
	RNA_def_property_update(prop, NC_GPENCIL | ND_DATA, NULL);

	/* fill simplify steps */
	prop = RNA_def_property(srna, "fill_simplify_level", PROP_INT, PROP_NONE);
	RNA_def_property_int_sdna(prop, NULL, "fill_simplylvl");
	RNA_def_property_range(prop, 0, 10);
	RNA_def_property_ui_text(prop, "Simplify",
		"Number of simplify steps (large values reduce fill accuracy)");
	RNA_def_parameter_clear_flags(prop, PROP_ANIMATABLE, 0);
	RNA_def_property_update(prop, NC_GPENCIL | ND_DATA, NULL);

	prop = RNA_def_property(srna, "uv_random", PROP_FLOAT, PROP_FACTOR);
	RNA_def_property_float_sdna(prop, NULL, "uv_random");
	RNA_def_property_range(prop, 0.0, 1.0);
	RNA_def_property_ui_text(prop, "UV Random", "Random factor for autogenerated UV rotation");
	RNA_def_parameter_clear_flags(prop, PROP_ANIMATABLE, 0);
	RNA_def_property_update(prop, NC_GPENCIL | ND_DATA, NULL);

	prop = RNA_def_property(srna, "input_samples", PROP_INT, PROP_NONE);
	RNA_def_property_int_sdna(prop, NULL, "input_samples");
	RNA_def_property_range(prop, 0, GP_MAX_INPUT_SAMPLES);
	RNA_def_property_ui_text(prop, "Input Samples", "Generate intermediate points for very fast mouse movements. Set to 0 to disable");
	RNA_def_parameter_clear_flags(prop, PROP_ANIMATABLE, 0);
	RNA_def_property_update(prop, NC_GPENCIL | ND_DATA, NULL);

	/* active smooth factor while drawing */
	prop = RNA_def_property(srna, "active_smooth_factor", PROP_FLOAT, PROP_NONE);
	RNA_def_property_float_sdna(prop, NULL, "active_smooth");
	RNA_def_property_range(prop, 0.0f, 1.0f);
	RNA_def_property_ui_text(prop, "Active Smooth",
		"Amount of smoothing while drawing ");
	RNA_def_parameter_clear_flags(prop, PROP_ANIMATABLE, 0);
	RNA_def_property_update(prop, NC_GPENCIL | ND_DATA, NULL);

	prop = RNA_def_property(srna, "eraser_strength_factor", PROP_FLOAT, PROP_PERCENTAGE);
	RNA_def_property_float_sdna(prop, NULL, "era_strength_f");
	RNA_def_property_range(prop, 0.0, 100.0);
	RNA_def_property_ui_range(prop, 0.0, 100.0, 10, 1);
	RNA_def_property_ui_text(prop, "Affect Stroke Strength",
		"Amount of erasing for strength ");
	RNA_def_parameter_clear_flags(prop, PROP_ANIMATABLE, 0);
	RNA_def_property_update(prop, NC_GPENCIL | ND_DATA, NULL);

	prop = RNA_def_property(srna, "eraser_thickness_factor", PROP_FLOAT, PROP_PERCENTAGE);
	RNA_def_property_float_sdna(prop, NULL, "era_thickness_f");
	RNA_def_property_range(prop, 0.0, 100.0);
	RNA_def_property_ui_range(prop, 0.0, 100.0, 10, 1);
	RNA_def_property_ui_text(prop, "Affect Stroke Thickness",
		"Amount of erasing for thickness ");
	RNA_def_parameter_clear_flags(prop, PROP_ANIMATABLE, 0);
	RNA_def_property_update(prop, NC_GPENCIL | ND_DATA, NULL);

	/* brush standard icon */
	prop = RNA_def_property(srna, "gp_icon", PROP_ENUM, PROP_NONE);
	RNA_def_property_enum_sdna(prop, NULL, "icon_id");
	RNA_def_property_enum_items(prop, rna_enum_gpencil_brush_icons_items);
	RNA_def_parameter_clear_flags(prop, PROP_ANIMATABLE, 0);
	RNA_def_property_ui_text(prop, "Grease Pencil Icon", "");

	/* Flags */
	prop = RNA_def_property(srna, "use_pressure", PROP_BOOLEAN, PROP_NONE);
	RNA_def_property_boolean_sdna(prop, NULL, "flag", GP_BRUSH_USE_PRESSURE);
	RNA_def_property_ui_icon(prop, ICON_STYLUS_PRESSURE, 0);
	RNA_def_property_ui_text(prop, "Use Pressure", "Use tablet pressure");
	RNA_def_parameter_clear_flags(prop, PROP_ANIMATABLE, 0);
	RNA_def_property_update(prop, NC_GPENCIL | ND_DATA, NULL);

	prop = RNA_def_property(srna, "use_strength_pressure", PROP_BOOLEAN, PROP_NONE);
	RNA_def_property_boolean_sdna(prop, NULL, "flag", GP_BRUSH_USE_STENGTH_PRESSURE);
	RNA_def_property_ui_icon(prop, ICON_STYLUS_PRESSURE, 0);
	RNA_def_property_ui_text(prop, "Use Pressure Strength", "Use tablet pressure for color strength");
	RNA_def_parameter_clear_flags(prop, PROP_ANIMATABLE, 0);
	RNA_def_property_update(prop, NC_GPENCIL | ND_DATA, NULL);

	prop = RNA_def_property(srna, "use_jitter_pressure", PROP_BOOLEAN, PROP_NONE);
	RNA_def_property_boolean_sdna(prop, NULL, "flag", GP_BRUSH_USE_JITTER_PRESSURE);
	RNA_def_property_ui_icon(prop, ICON_STYLUS_PRESSURE, 0);
	RNA_def_property_ui_text(prop, "Use Pressure Jitter", "Use tablet pressure for jitter");
	RNA_def_parameter_clear_flags(prop, PROP_ANIMATABLE, 0);
	RNA_def_property_update(prop, NC_GPENCIL | ND_DATA, NULL);

	prop = RNA_def_property(srna, "use_settings_stabilizer", PROP_BOOLEAN, PROP_NONE);
	RNA_def_property_boolean_sdna(prop, NULL, "flag", GP_BRUSH_STABILIZE_MOUSE);
	RNA_def_property_boolean_default(prop, true);
	RNA_def_property_ui_text(prop, "Use Stabilizer",
		"Draw lines with a delay to allow smooth strokes. Press Shift key to override while drawing");
	RNA_def_parameter_clear_flags(prop, PROP_ANIMATABLE, 0);

	prop = RNA_def_property(srna, "use_cursor", PROP_BOOLEAN, PROP_NONE);
	RNA_def_property_boolean_sdna(prop, NULL, "flag", GP_BRUSH_ENABLE_CURSOR);
	RNA_def_property_boolean_default(prop, true);
	RNA_def_property_ui_text(prop, "Enable Cursor", "Enable cursor on screen");
	RNA_def_parameter_clear_flags(prop, PROP_ANIMATABLE, 0);

	prop = RNA_def_property(srna, "eraser_mode", PROP_ENUM, PROP_NONE);
	RNA_def_property_enum_sdna(prop, NULL, "eraser_mode");
	RNA_def_property_enum_items(prop, rna_enum_gpencil_brush_eraser_modes_items);
	RNA_def_property_ui_text(prop, "Mode", "Eraser Mode");
	RNA_def_parameter_clear_flags(prop, PROP_ANIMATABLE, 0);
	RNA_def_property_update(prop, NC_GPENCIL | ND_DATA, "rna_BrushGpencilSettings_eraser_mode_update");

	prop = RNA_def_property(srna, "fill_draw_mode", PROP_ENUM, PROP_NONE);
	RNA_def_property_enum_sdna(prop, NULL, "fill_draw_mode");
	RNA_def_property_enum_items(prop, rna_enum_gpencil_fill_draw_modes_items);
	RNA_def_property_ui_text(prop, "Mode", "Mode to draw boundary limits");
	RNA_def_parameter_clear_flags(prop, PROP_ANIMATABLE, 0);

	prop = RNA_def_property(srna, "trim", PROP_BOOLEAN, PROP_NONE);
	RNA_def_property_boolean_sdna(prop, NULL, "flag", GP_BRUSH_TRIM_STROKE);
	RNA_def_property_boolean_default(prop, false);
	RNA_def_property_ui_text(prop, "Trim", "Trim stroke ends");
	RNA_def_parameter_clear_flags(prop, PROP_ANIMATABLE, 0);

	/* Material */
	prop = RNA_def_property(srna, "material", PROP_POINTER, PROP_NONE);
	RNA_def_property_struct_type(prop, "Material");
	RNA_def_property_pointer_funcs(prop, NULL, NULL, NULL, "rna_BrushGpencilSettings_material_poll");
	RNA_def_property_flag(prop, PROP_EDITABLE | PROP_ID_SELF_CHECK | PROP_CONTEXT_UPDATE);
	RNA_def_property_ui_text(prop, "Material", "Material used for strokes drawn using this brush");
	RNA_def_parameter_clear_flags(prop, PROP_ANIMATABLE, 0);
	RNA_def_property_update(prop, NC_GPENCIL | ND_DATA, "rna_Brush_material_update");

	prop = RNA_def_property(srna, "show_fill_boundary", PROP_BOOLEAN, PROP_NONE);
	RNA_def_property_boolean_sdna(prop, NULL, "flag", GP_BRUSH_FILL_SHOW_HELPLINES);
	RNA_def_property_boolean_default(prop, true);
	RNA_def_property_ui_text(prop, "Show Lines", "Show help lines for filling to see boundaries");
	RNA_def_parameter_clear_flags(prop, PROP_ANIMATABLE, 0);

	prop = RNA_def_property(srna, "show_fill", PROP_BOOLEAN, PROP_NONE);
	RNA_def_property_boolean_negative_sdna(prop, NULL, "flag", GP_BRUSH_FILL_HIDE);
	RNA_def_property_boolean_default(prop, true);
	RNA_def_property_ui_text(prop, "Show Fill", "Show transparent lines to use as boundary for filling");
	RNA_def_parameter_clear_flags(prop, PROP_ANIMATABLE, 0);

	prop = RNA_def_property(srna, "use_default_eraser", PROP_BOOLEAN, PROP_NONE);
	RNA_def_property_boolean_sdna(prop, NULL, "flag", GP_BRUSH_DEFAULT_ERASER);
	RNA_def_property_boolean_default(prop, true);
	RNA_def_property_ui_icon(prop, ICON_UNPINNED, 1);
	RNA_def_property_ui_text(prop, "Default Eraser", "Use this brush when enable eraser with fast switch key");
	RNA_def_parameter_clear_flags(prop, PROP_ANIMATABLE, 0);
	RNA_def_property_update(prop, NC_GPENCIL | ND_DATA, "rna_BrushGpencilSettings_default_eraser_update");

	prop = RNA_def_property(srna, "use_settings_postprocess", PROP_BOOLEAN, PROP_NONE);
	RNA_def_property_boolean_sdna(prop, NULL, "flag", GP_BRUSH_GROUP_SETTINGS);
	RNA_def_property_ui_text(prop, "Use Post-Process Settings", "Additional post processing options for new strokes");
	RNA_def_parameter_clear_flags(prop, PROP_ANIMATABLE, 0);

	prop = RNA_def_property(srna, "use_settings_random", PROP_BOOLEAN, PROP_NONE);
	RNA_def_property_boolean_sdna(prop, NULL, "flag", GP_BRUSH_GROUP_RANDOM);
	RNA_def_property_ui_text(prop, "Random Settings", "Random brush settings");
	RNA_def_parameter_clear_flags(prop, PROP_ANIMATABLE, 0);

	prop = RNA_def_property(srna, "use_material_pin", PROP_BOOLEAN, PROP_NONE);
	RNA_def_property_boolean_sdna(prop, NULL, "flag", GP_BRUSH_MATERIAL_PINNED);
	RNA_def_property_ui_icon(prop, ICON_UNPINNED, 1);
	RNA_def_property_ui_text(prop, "Pin Material", "Keep material assigned to brush");
	RNA_def_parameter_clear_flags(prop, PROP_ANIMATABLE, 0);

	prop = RNA_def_property(srna, "show_lasso", PROP_BOOLEAN, PROP_NONE);
	RNA_def_property_boolean_negative_sdna(prop, NULL, "flag", GP_BRUSH_DISSABLE_LASSO);
	RNA_def_property_ui_text(prop, "Show Lasso", "Do not draw fill color while drawing the stroke");
	RNA_def_parameter_clear_flags(prop, PROP_ANIMATABLE, 0);

	prop = RNA_def_property(srna, "use_occlude_eraser", PROP_BOOLEAN, PROP_NONE);
	RNA_def_property_boolean_negative_sdna(prop, NULL, "flag", GP_BRUSH_OCCLUDE_ERASER);
	RNA_def_property_ui_text(prop, "Occlude Eraser",
		"Erase only strokes visible and not occluded");
	RNA_def_parameter_clear_flags(prop, PROP_ANIMATABLE, 0);
}

static void rna_def_brush(BlenderRNA *brna)
{
	StructRNA *srna;
	PropertyRNA *prop;

	static const EnumPropertyItem prop_blend_items[] = {
		{IMB_BLEND_MIX, "MIX", 0, "Mix", "Use mix blending mode while painting"},
		{0, "", ICON_NONE, NULL, NULL},
		{IMB_BLEND_DARKEN, "DARKEN", 0, "Darken", "Use darken blending mode while painting"},
		{IMB_BLEND_MUL, "MUL", 0, "Multiply", "Use multiply blending mode while painting"},
		{IMB_BLEND_COLORBURN, "COLORBURN", 0, "Color burn", "Use color burn blending mode while painting"},
		{IMB_BLEND_LINEARBURN, "LINEARBURN", 0, "Linear burn", "Use linear burn blending mode while painting"},
		{0, "", ICON_NONE, NULL, NULL},
		{IMB_BLEND_LIGHTEN, "LIGHTEN", 0, "Lighten", "Use lighten blending mode while painting"},
		{IMB_BLEND_SCREEN, "SCREEN", 0, "Screen", "Use screen blending mode while painting"},
		{IMB_BLEND_COLORDODGE, "COLORDODGE", 0, "Color dodge", "Use color dodge blending mode while painting"},
		{IMB_BLEND_ADD, "ADD", 0, "Add", "Use add blending mode while painting"},
		{0, "", ICON_NONE, NULL, NULL},
		{IMB_BLEND_OVERLAY, "OVERLAY", 0, "Overlay", "Use overlay blending mode while painting"},
		{IMB_BLEND_SOFTLIGHT, "SOFTLIGHT", 0, "Soft light", "Use softlight blending mode while painting"},
		{IMB_BLEND_HARDLIGHT, "HARDLIGHT", 0, "Hard light", "Use hard light blending mode while painting"},
		{IMB_BLEND_VIVIDLIGHT, "VIVIDLIGHT", 0, "Vivid light", "Use vividlight blending mode while painting"},
		{IMB_BLEND_LINEARLIGHT, "LINEARLIGHT", 0, "Linear light", "Use linearlight blending mode while painting"},
		{IMB_BLEND_PINLIGHT, "PINLIGHT", 0, "Pin light", "Use pinlight blending mode while painting"},
		{0, "", ICON_NONE, NULL, NULL},
		{IMB_BLEND_DIFFERENCE, "DIFFERENCE", 0, "Difference", "Use difference blending mode while painting"},
		{IMB_BLEND_EXCLUSION, "EXCLUSION", 0, "Exclusion", "Use exclusion blending mode while painting"},
		{IMB_BLEND_SUB, "SUB", 0, "Subtract", "Use subtract blending mode while painting"},
		{0, "", ICON_NONE, NULL, NULL},
		{IMB_BLEND_HUE, "HUE", 0, "Hue", "Use hue blending mode while painting"},
		{IMB_BLEND_SATURATION, "SATURATION", 0, "Saturation", "Use saturation blending mode while painting"},
		{IMB_BLEND_COLOR, "COLOR", 0, "Color", "Use color blending mode while painting"},
		{IMB_BLEND_LUMINOSITY, "LUMINOSITY", 0, "Luminosity", "Use luminosity blending mode while painting"},
		{0, "", ICON_NONE, NULL, NULL},
		{IMB_BLEND_ERASE_ALPHA, "ERASE_ALPHA", 0, "Erase Alpha", "Erase alpha while painting"},
		{IMB_BLEND_ADD_ALPHA, "ADD_ALPHA", 0, "Add Alpha", "Add alpha while painting"},
		{0, NULL, 0, NULL, NULL},
	};

	static const EnumPropertyItem brush_sculpt_plane_items[] = {
		{SCULPT_DISP_DIR_AREA, "AREA", 0, "Area Plane", ""},
		{SCULPT_DISP_DIR_VIEW, "VIEW", 0, "View Plane", ""},
		{SCULPT_DISP_DIR_X, "X", 0, "X Plane", ""},
		{SCULPT_DISP_DIR_Y, "Y", 0, "Y Plane", ""},
		{SCULPT_DISP_DIR_Z, "Z", 0, "Z Plane", ""},
		{0, NULL, 0, NULL, NULL},
	};

	static const EnumPropertyItem brush_mask_tool_items[] = {
		{BRUSH_MASK_DRAW, "DRAW", 0, "Draw", ""},
		{BRUSH_MASK_SMOOTH, "SMOOTH", 0, "Smooth", ""},
		{0, NULL, 0, NULL, NULL},
	};

	static const EnumPropertyItem brush_blur_mode_items[] = {
		{KERNEL_BOX, "BOX", 0, "Box", ""},
		{KERNEL_GAUSSIAN, "GAUSSIAN", 0, "Gaussian", ""},
		{0, NULL, 0, NULL, NULL},
	};

	static const EnumPropertyItem brush_gradient_items[] = {
		{BRUSH_GRADIENT_PRESSURE, "PRESSURE", 0, "Pressure", ""},
		{BRUSH_GRADIENT_SPACING_REPEAT, "SPACING_REPEAT", 0, "Repeat", ""},
		{BRUSH_GRADIENT_SPACING_CLAMP, "SPACING_CLAMP", 0, "Clamp", ""},
		{0, NULL, 0, NULL, NULL},
	};

	static const EnumPropertyItem brush_gradient_fill_items[] = {
		{BRUSH_GRADIENT_LINEAR, "LINEAR", 0, "Linear", ""},
		{BRUSH_GRADIENT_RADIAL, "RADIAL", 0, "Radial", ""},
		{0, NULL, 0, NULL, NULL},
	};

	static const EnumPropertyItem brush_mask_pressure_items[] = {
		{0, "NONE", 0, "Off", ""},
		{BRUSH_MASK_PRESSURE_RAMP, "RAMP", ICON_STYLUS_PRESSURE, "Ramp", ""},
		{BRUSH_MASK_PRESSURE_CUTOFF, "CUTOFF", ICON_STYLUS_PRESSURE, "Cutoff", ""},
		{0, NULL, 0, NULL, NULL},
	};

	srna = RNA_def_struct(brna, "Brush", "ID");
	RNA_def_struct_ui_text(srna, "Brush", "Brush data-block for storing brush settings for painting and sculpting");
	RNA_def_struct_ui_icon(srna, ICON_BRUSH_DATA);

	/* enums */
	prop = RNA_def_property(srna, "blend", PROP_ENUM, PROP_NONE);
	RNA_def_property_enum_items(prop, prop_blend_items);
	RNA_def_property_ui_text(prop, "Blending mode", "Brush blending mode");
	RNA_def_property_update(prop, 0, "rna_Brush_update");


	/**
	 * Begin per-mode tool properties.
	 *
	 * keep in sync with #BKE_paint_get_tool_prop_id_from_paintmode
	 */
	prop = RNA_def_property(srna, "sculpt_tool", PROP_ENUM, PROP_NONE);
	RNA_def_property_enum_items(prop, rna_enum_brush_sculpt_tool_items);
	RNA_def_property_ui_text(prop, "Sculpt Tool", "");
	RNA_def_property_update(prop, 0, "rna_Brush_update_and_reset_icon");

	prop = RNA_def_property(srna, "vertex_tool", PROP_ENUM, PROP_NONE);
	RNA_def_property_enum_sdna(prop, NULL, "vertexpaint_tool");
	RNA_def_property_enum_items(prop, rna_enum_brush_vertex_tool_items);
	RNA_def_property_ui_text(prop, "Vertex Paint Tool", "");
	RNA_def_property_update(prop, 0, "rna_Brush_update_and_reset_icon");

	prop = RNA_def_property(srna, "weight_tool", PROP_ENUM, PROP_NONE);
	RNA_def_property_enum_sdna(prop, NULL, "weightpaint_tool");
	RNA_def_property_enum_items(prop, rna_enum_brush_weight_tool_items);
	RNA_def_property_ui_text(prop, "Weight Paint Tool", "");
	RNA_def_property_update(prop, 0, "rna_Brush_update_and_reset_icon");

	prop = RNA_def_property(srna, "image_tool", PROP_ENUM, PROP_NONE);
	RNA_def_property_enum_sdna(prop, NULL, "imagepaint_tool");
	RNA_def_property_enum_items(prop, rna_enum_brush_image_tool_items);
	RNA_def_property_ui_text(prop, "Image Paint Tool", "");
	RNA_def_property_update(prop, NC_SPACE | ND_SPACE_IMAGE, "rna_Brush_update_and_reset_icon");

	prop = RNA_def_property(srna, "gpencil_tool", PROP_ENUM, PROP_NONE);
	RNA_def_property_enum_sdna(prop, NULL, "gpencil_tool");
	RNA_def_property_enum_items(prop, rna_enum_brush_gpencil_types_items);
	RNA_def_property_ui_text(prop, "Type", "Category of the brush");
	RNA_def_parameter_clear_flags(prop, PROP_ANIMATABLE, 0);
	/** End per mode tool properties. */


	prop = RNA_def_property(srna, "direction", PROP_ENUM, PROP_NONE);
	RNA_def_property_enum_bitflag_sdna(prop, NULL, "flag");
	RNA_def_property_enum_items(prop, prop_direction_items);
	RNA_def_property_enum_funcs(prop, NULL, NULL, "rna_Brush_direction_itemf");
	RNA_def_property_ui_text(prop, "Direction", "");
	RNA_def_property_update(prop, 0, "rna_Brush_update");

	prop = RNA_def_property(srna, "stroke_method", PROP_ENUM, PROP_NONE);
	RNA_def_property_enum_bitflag_sdna(prop, NULL, "flag");
	RNA_def_property_enum_items(prop, sculpt_stroke_method_items);
	RNA_def_property_enum_funcs(prop, NULL, NULL, "rna_Brush_stroke_itemf");
	RNA_def_property_ui_text(prop, "Stroke Method", "");
	RNA_def_property_update(prop, 0, "rna_Brush_stroke_update");

	prop = RNA_def_property(srna, "sculpt_plane", PROP_ENUM, PROP_NONE);
	RNA_def_property_enum_items(prop, brush_sculpt_plane_items);
	RNA_def_property_ui_text(prop, "Sculpt Plane", "");
	RNA_def_property_update(prop, 0, "rna_Brush_update");

	prop = RNA_def_property(srna, "mask_tool", PROP_ENUM, PROP_NONE);
	RNA_def_property_enum_items(prop, brush_mask_tool_items);
	RNA_def_property_ui_text(prop, "Mask Tool", "");
	RNA_def_property_update(prop, 0, "rna_Brush_update");

	/* number values */
	prop = RNA_def_property(srna, "size", PROP_INT, PROP_PIXEL);
	RNA_def_property_int_funcs(prop, NULL, "rna_Brush_set_size", NULL);
	RNA_def_property_range(prop, 1, MAX_BRUSH_PIXEL_RADIUS * 10);
	RNA_def_property_ui_range(prop, 1, MAX_BRUSH_PIXEL_RADIUS, 1, -1);
	RNA_def_property_ui_text(prop, "Radius", "Radius of the brush in pixels");
	RNA_def_property_update(prop, 0, "rna_Brush_size_update");

	prop = RNA_def_property(srna, "unprojected_radius", PROP_FLOAT, PROP_DISTANCE);
	RNA_def_property_float_funcs(prop, NULL, "rna_Brush_set_unprojected_radius", NULL);
	RNA_def_property_range(prop, 0.001, FLT_MAX);
	RNA_def_property_ui_range(prop, 0.001, 1, 0, -1);
	RNA_def_property_ui_text(prop, "Unprojected Radius", "Radius of brush in Blender units");
	RNA_def_property_update(prop, 0, "rna_Brush_size_update");

	prop = RNA_def_property(srna, "jitter", PROP_FLOAT, PROP_NONE);
	RNA_def_property_float_sdna(prop, NULL, "jitter");
	RNA_def_property_range(prop, 0.0f, 1000.0f);
	RNA_def_property_ui_range(prop, 0.0f, 2.0f, 0.1, 4);
	RNA_def_property_ui_text(prop, "Jitter", "Jitter the position of the brush while painting");
	RNA_def_property_update(prop, 0, "rna_Brush_update");

	prop = RNA_def_property(srna, "jitter_absolute", PROP_INT, PROP_PIXEL);
	RNA_def_property_int_sdna(prop, NULL, "jitter_absolute");
	RNA_def_property_range(prop, 0, 1000000);
	RNA_def_property_ui_text(prop, "Jitter", "Jitter the position of the brush in pixels while painting");
	RNA_def_property_update(prop, 0, "rna_Brush_update");

	prop = RNA_def_property(srna, "spacing", PROP_INT, PROP_PERCENTAGE);
	RNA_def_property_int_sdna(prop, NULL, "spacing");
	RNA_def_property_range(prop, 1, 1000);
	RNA_def_property_ui_range(prop, 1, 500, 5, -1);
	RNA_def_property_ui_text(prop, "Spacing", "Spacing between brush daubs as a percentage of brush diameter");
	RNA_def_property_update(prop, 0, "rna_Brush_update");

	prop = RNA_def_property(srna, "grad_spacing", PROP_INT, PROP_NONE);
	RNA_def_property_int_sdna(prop, NULL, "gradient_spacing");
	RNA_def_property_range(prop, 1, 10000);
	RNA_def_property_ui_range(prop, 1, 10000, 5, -1);
	RNA_def_property_ui_text(prop, "Gradient Spacing", "Spacing before brush gradient goes full circle");
	RNA_def_property_update(prop, 0, "rna_Brush_update");

	prop = RNA_def_property(srna, "smooth_stroke_radius", PROP_INT, PROP_PIXEL);
	RNA_def_property_range(prop, 10, 200);
	RNA_def_property_ui_text(prop, "Smooth Stroke Radius", "Minimum distance from last point before stroke continues");
	RNA_def_property_update(prop, 0, "rna_Brush_update");

	prop = RNA_def_property(srna, "smooth_stroke_factor", PROP_FLOAT, PROP_FACTOR);
	RNA_def_property_range(prop, 0.5, 0.99);
	RNA_def_property_ui_text(prop, "Smooth Stroke Factor", "Higher values give a smoother stroke");
	RNA_def_property_update(prop, 0, "rna_Brush_update");

	prop = RNA_def_property(srna, "rate", PROP_FLOAT, PROP_NONE);
	RNA_def_property_float_sdna(prop, NULL, "rate");
	RNA_def_property_range(prop, 0.0001f, 10000.0f);
	RNA_def_property_ui_range(prop, 0.01f, 1.0f, 1, 3);
	RNA_def_property_ui_text(prop, "Rate", "Interval between paints for Airbrush");
	RNA_def_property_update(prop, 0, "rna_Brush_update");

	prop = RNA_def_property(srna, "color", PROP_FLOAT, PROP_COLOR_GAMMA);
	RNA_def_property_range(prop, 0.0, 1.0);
	RNA_def_property_float_sdna(prop, NULL, "rgb");
	RNA_def_property_ui_text(prop, "Color", "");
	RNA_def_property_update(prop, 0, "rna_Brush_update");

	prop = RNA_def_property(srna, "secondary_color", PROP_FLOAT, PROP_COLOR_GAMMA);
	RNA_def_property_range(prop, 0.0, 1.0);
	RNA_def_property_float_sdna(prop, NULL, "secondary_rgb");
	RNA_def_property_ui_text(prop, "Secondary Color", "");
	RNA_def_property_update(prop, 0, "rna_Brush_update");

	prop = RNA_def_property(srna, "weight", PROP_FLOAT, PROP_FACTOR);
	RNA_def_property_float_default(prop, 1.0f);
	RNA_def_property_range(prop, 0.0f, 1.0f);
	RNA_def_property_ui_range(prop, 0.0f, 1.0f, 0.001, 3);
	RNA_def_property_ui_text(prop, "Weight", "Vertex weight when brush is applied");
	RNA_def_property_update(prop, 0, "rna_Brush_update");

	prop = RNA_def_property(srna, "strength", PROP_FLOAT, PROP_FACTOR);
	RNA_def_property_float_sdna(prop, NULL, "alpha");
	RNA_def_property_float_default(prop, 0.5f);
	RNA_def_property_range(prop, 0.0f, 10.0f);
	RNA_def_property_ui_range(prop, 0.0f, 1.0f, 0.001, 3);
	RNA_def_property_ui_text(prop, "Strength", "How powerful the effect of the brush is when applied");
	RNA_def_property_update(prop, 0, "rna_Brush_update");

	prop = RNA_def_property(srna, "plane_offset", PROP_FLOAT, PROP_DISTANCE);
	RNA_def_property_float_sdna(prop, NULL, "plane_offset");
	RNA_def_property_float_default(prop, 0);
	RNA_def_property_range(prop, -2.0f, 2.0f);
	RNA_def_property_ui_range(prop, -0.5f, 0.5f, 0.001, 3);
	RNA_def_property_ui_text(prop, "Plane Offset",
	                         "Adjust plane on which the brush acts towards or away from the object surface");
	RNA_def_property_update(prop, 0, "rna_Brush_update");

	prop = RNA_def_property(srna, "plane_trim", PROP_FLOAT, PROP_DISTANCE);
	RNA_def_property_float_sdna(prop, NULL, "plane_trim");
	RNA_def_property_float_default(prop, 0.5f);
	RNA_def_property_range(prop, 0, 1.0f);
	RNA_def_property_ui_text(prop, "Plane Trim",
	                         "If a vertex is further away from offset plane than this, then it is not affected");
	RNA_def_property_update(prop, 0, "rna_Brush_update");

	prop = RNA_def_property(srna, "height", PROP_FLOAT, PROP_DISTANCE);
	RNA_def_property_float_sdna(prop, NULL, "height");
	RNA_def_property_float_default(prop, 0.5f);
	RNA_def_property_range(prop, 0, 1.0f);
	RNA_def_property_ui_text(prop, "Brush Height", "Affectable height of brush (layer height for layer tool, i.e.)");
	RNA_def_property_update(prop, 0, "rna_Brush_update");

	prop = RNA_def_property(srna, "texture_sample_bias", PROP_FLOAT, PROP_DISTANCE);
	RNA_def_property_float_sdna(prop, NULL, "texture_sample_bias");
	RNA_def_property_float_default(prop, 0);
	RNA_def_property_range(prop, -1, 1);
	RNA_def_property_ui_text(prop, "Texture Sample Bias", "Value added to texture samples");
	RNA_def_property_update(prop, 0, "rna_Brush_update");

	prop = RNA_def_property(srna, "normal_weight", PROP_FLOAT, PROP_FACTOR);
	RNA_def_property_float_sdna(prop, NULL, "normal_weight");
	RNA_def_property_float_default(prop, 0);
	RNA_def_property_range(prop, 0.0f, 1.0f);
	RNA_def_property_ui_text(prop, "Normal Weight", "How much grab will pull vertexes out of surface during a grab");
	RNA_def_property_update(prop, 0, "rna_Brush_update");

	prop = RNA_def_property(srna, "rake_factor", PROP_FLOAT, PROP_FACTOR);
	RNA_def_property_float_sdna(prop, NULL, "rake_factor");
	RNA_def_property_float_default(prop, 0);
	RNA_def_property_range(prop, 0.0f, 10.0f);
	RNA_def_property_ui_range(prop, 0.0f, 1.0f, 0.001, 3);
	RNA_def_property_ui_text(prop, "Rake", "How much grab will follow cursor rotation");
	RNA_def_property_update(prop, 0, "rna_Brush_update");

	prop = RNA_def_property(srna, "crease_pinch_factor", PROP_FLOAT, PROP_FACTOR);
	RNA_def_property_float_sdna(prop, NULL, "crease_pinch_factor");
	RNA_def_property_float_default(prop, 2.0f / 3.0f);
	RNA_def_property_range(prop, 0.0f, 1.0f);
	RNA_def_property_ui_text(prop, "Crease Brush Pinch Factor", "How much the crease brush pinches");
	RNA_def_property_update(prop, 0, "rna_Brush_update");

	prop = RNA_def_property(srna, "auto_smooth_factor", PROP_FLOAT, PROP_FACTOR);
	RNA_def_property_float_sdna(prop, NULL, "autosmooth_factor");
	RNA_def_property_float_default(prop, 0);
	RNA_def_property_range(prop, 0.0f, 1.0f);
	RNA_def_property_ui_range(prop, 0.0f, 1.0f, 0.001, 3);
	RNA_def_property_ui_text(prop, "Autosmooth", "Amount of smoothing to automatically apply to each stroke");
	RNA_def_property_update(prop, 0, "rna_Brush_update");

	prop = RNA_def_property(srna, "topology_rake_factor", PROP_FLOAT, PROP_FACTOR);
	RNA_def_property_float_sdna(prop, NULL, "topology_rake_factor");
	RNA_def_property_float_default(prop, 0);
	RNA_def_property_range(prop, 0.0f, 1.0f);
	RNA_def_property_ui_range(prop, 0.0f, 1.0f, 0.001, 3);
	RNA_def_property_ui_text(prop, "Topology Rake", "Automatically align edges to the brush direction to "
	                                                "to generate cleaner topology and define sharp features "
	                                                "dynamic topology. Best used on low-poly meshes as it has "
	                                                "a performance impact");
	RNA_def_property_update(prop, 0, "rna_Brush_update");

	prop = RNA_def_property(srna, "stencil_pos", PROP_FLOAT, PROP_XYZ);
	RNA_def_property_float_sdna(prop, NULL, "stencil_pos");
	RNA_def_property_array(prop, 2);
	RNA_def_property_ui_text(prop, "Stencil Position", "Position of stencil in viewport");
	RNA_def_property_update(prop, 0, "rna_Brush_update");

	prop = RNA_def_property(srna, "stencil_dimension", PROP_FLOAT, PROP_XYZ);
	RNA_def_property_float_sdna(prop, NULL, "stencil_dimension");
	RNA_def_property_array(prop, 2);
	RNA_def_property_ui_text(prop, "Stencil Dimensions", "Dimensions of stencil in viewport");
	RNA_def_property_update(prop, 0, "rna_Brush_update");

	prop = RNA_def_property(srna, "mask_stencil_pos", PROP_FLOAT, PROP_XYZ);
	RNA_def_property_float_sdna(prop, NULL, "mask_stencil_pos");
	RNA_def_property_array(prop, 2);
	RNA_def_property_ui_text(prop, "Mask Stencil Position", "Position of mask stencil in viewport");
	RNA_def_property_update(prop, 0, "rna_Brush_update");

	prop = RNA_def_property(srna, "mask_stencil_dimension", PROP_FLOAT, PROP_XYZ);
	RNA_def_property_float_sdna(prop, NULL, "mask_stencil_dimension");
	RNA_def_property_array(prop, 2);
	RNA_def_property_ui_text(prop, "Mask Stencil Dimensions", "Dimensions of mask stencil in viewport");
	RNA_def_property_update(prop, 0, "rna_Brush_update");

	prop = RNA_def_property(srna, "sharp_threshold", PROP_FLOAT, PROP_NONE);
	RNA_def_property_range(prop, 0.0, 100.0);
	RNA_def_property_ui_range(prop, 0.0, 1.0, 1, 3);
	RNA_def_property_float_sdna(prop, NULL, "sharp_threshold");
	RNA_def_property_ui_text(prop, "Sharp Threshold", "Threshold below which, no sharpening is done");
	RNA_def_property_update(prop, 0, "rna_Brush_update");

	prop = RNA_def_property(srna, "fill_threshold", PROP_FLOAT, PROP_NONE);
	RNA_def_property_range(prop, 0.0, 100.0);
	RNA_def_property_ui_range(prop, 0.0, 1.0, 1, 3);
	RNA_def_property_float_sdna(prop, NULL, "fill_threshold");
	RNA_def_property_ui_text(prop, "Fill Threshold", "Threshold above which filling is not propagated");
	RNA_def_property_update(prop, 0, "rna_Brush_update");

	prop = RNA_def_property(srna, "blur_kernel_radius", PROP_INT, PROP_NONE);
	RNA_def_property_int_sdna(prop, NULL, "blur_kernel_radius");
	RNA_def_property_range(prop, 1, 10000);
	RNA_def_property_ui_range(prop, 1, 50, 1, -1);
	RNA_def_property_ui_text(prop, "Kernel Radius", "Radius of kernel used for soften and sharpen in pixels");
	RNA_def_property_update(prop, 0, "rna_Brush_update");

	prop = RNA_def_property(srna, "blur_mode", PROP_ENUM, PROP_NONE);
	RNA_def_property_enum_items(prop, brush_blur_mode_items);
	RNA_def_property_ui_text(prop, "Blur Mode", "");
	RNA_def_property_update(prop, 0, "rna_Brush_update");

	prop = RNA_def_property(srna, "falloff_angle", PROP_FLOAT, PROP_ANGLE);
	RNA_def_property_float_sdna(prop, NULL, "falloff_angle");
	RNA_def_property_range(prop, 0, M_PI / 2);
	RNA_def_property_ui_text(prop, "Falloff Angle",
	                         "Paint most on faces pointing towards the view according to this angle");
	RNA_def_property_update(prop, 0, "rna_Brush_update");

	/* flag */
	/* This is an enum but its unlikely we add other shapes, so expose as a boolean. */
	prop = RNA_def_property(srna, "use_projected", PROP_BOOLEAN, PROP_NONE);
	RNA_def_property_boolean_sdna(prop, NULL, "falloff_shape", BRUSH_AIRBRUSH);
	RNA_def_property_ui_text(prop, "2D Falloff", "Apply brush influence in 2D circle instead of a sphere");
	RNA_def_property_update(prop, 0, "rna_Brush_update");

	prop = RNA_def_property(srna, "use_airbrush", PROP_BOOLEAN, PROP_NONE);
	RNA_def_property_boolean_sdna(prop, NULL, "flag", BRUSH_AIRBRUSH);
	RNA_def_property_ui_text(prop, "Airbrush", "Keep applying paint effect while holding mouse (spray)");
	RNA_def_property_update(prop, 0, "rna_Brush_update");

	prop = RNA_def_property(srna, "use_original_normal", PROP_BOOLEAN, PROP_NONE);
	RNA_def_property_boolean_sdna(prop, NULL, "flag", BRUSH_ORIGINAL_NORMAL);
	RNA_def_property_ui_icon(prop, ICON_UNLOCKED, true);
	RNA_def_property_ui_text(prop, "Original Normal",
	                         "When locked keep using normal of surface where stroke was initiated");
	RNA_def_property_update(prop, 0, "rna_Brush_update");

	prop = RNA_def_property(srna, "use_pressure_strength", PROP_BOOLEAN, PROP_NONE);
	RNA_def_property_boolean_sdna(prop, NULL, "flag", BRUSH_ALPHA_PRESSURE);
	RNA_def_property_ui_icon(prop, ICON_STYLUS_PRESSURE, 0);
	RNA_def_property_ui_text(prop, "Strength Pressure", "Enable tablet pressure sensitivity for strength");
	RNA_def_property_update(prop, 0, "rna_Brush_update");

	prop = RNA_def_property(srna, "use_offset_pressure", PROP_BOOLEAN, PROP_NONE);
	RNA_def_property_boolean_sdna(prop, NULL, "flag", BRUSH_OFFSET_PRESSURE);
	RNA_def_property_ui_icon(prop, ICON_STYLUS_PRESSURE, 0);
	RNA_def_property_ui_text(prop, "Plane Offset Pressure", "Enable tablet pressure sensitivity for offset");
	RNA_def_property_update(prop, 0, "rna_Brush_update");

	prop = RNA_def_property(srna, "use_pressure_size", PROP_BOOLEAN, PROP_NONE);
	RNA_def_property_boolean_sdna(prop, NULL, "flag", BRUSH_SIZE_PRESSURE);
	RNA_def_property_ui_icon(prop, ICON_STYLUS_PRESSURE, 0);
	RNA_def_property_ui_text(prop, "Size Pressure", "Enable tablet pressure sensitivity for size");
	RNA_def_property_update(prop, 0, "rna_Brush_update");

	prop = RNA_def_property(srna, "use_gradient", PROP_BOOLEAN, PROP_NONE);
	RNA_def_property_boolean_sdna(prop, NULL, "flag", BRUSH_USE_GRADIENT);
	RNA_def_property_boolean_funcs(prop, NULL, "rna_Brush_use_gradient_set");
	RNA_def_property_ui_text(prop, "Use Gradient", "Use Gradient by utilizing a sampling method");
	RNA_def_property_update(prop, 0, "rna_Brush_update");

	prop = RNA_def_property(srna, "use_pressure_jitter", PROP_BOOLEAN, PROP_NONE);
	RNA_def_property_boolean_sdna(prop, NULL, "flag", BRUSH_JITTER_PRESSURE);
	RNA_def_property_ui_icon(prop, ICON_STYLUS_PRESSURE, 0);
	RNA_def_property_ui_text(prop, "Jitter Pressure", "Enable tablet pressure sensitivity for jitter");
	RNA_def_property_update(prop, 0, "rna_Brush_update");

	prop = RNA_def_property(srna, "use_pressure_spacing", PROP_BOOLEAN, PROP_NONE);
	RNA_def_property_boolean_sdna(prop, NULL, "flag", BRUSH_SPACING_PRESSURE);
	RNA_def_property_ui_icon(prop, ICON_STYLUS_PRESSURE, 0);
	RNA_def_property_ui_text(prop, "Spacing Pressure", "Enable tablet pressure sensitivity for spacing");
	RNA_def_property_update(prop, 0, "rna_Brush_update");

	prop = RNA_def_property(srna, "use_pressure_masking", PROP_ENUM, PROP_NONE);
	RNA_def_property_enum_sdna(prop, NULL, "mask_pressure");
	RNA_def_property_enum_items(prop, brush_mask_pressure_items);
	RNA_def_property_ui_text(prop, "Mask Pressure Mode", "Pen pressure makes texture influence smaller");
	RNA_def_property_update(prop, 0, "rna_Brush_update");

	prop = RNA_def_property(srna, "use_inverse_smooth_pressure", PROP_BOOLEAN, PROP_NONE);
	RNA_def_property_boolean_sdna(prop, NULL, "flag", BRUSH_INVERSE_SMOOTH_PRESSURE);
	RNA_def_property_ui_icon(prop, ICON_STYLUS_PRESSURE, 0);
	RNA_def_property_ui_text(prop, "Inverse Smooth Pressure", "Lighter pressure causes more smoothing to be applied");
	RNA_def_property_update(prop, 0, "rna_Brush_update");

	prop = RNA_def_property(srna, "use_relative_jitter", PROP_BOOLEAN, PROP_NONE);
	RNA_def_property_boolean_negative_sdna(prop, NULL, "flag", BRUSH_ABSOLUTE_JITTER);
	RNA_def_property_ui_icon(prop, ICON_UNLOCKED, true);
	RNA_def_property_ui_text(prop, "Absolute Jitter", "Jittering happens in screen space, not relative to brush size");
	RNA_def_property_update(prop, 0, "rna_Brush_update");

	prop = RNA_def_property(srna, "use_plane_trim", PROP_BOOLEAN, PROP_NONE);
	RNA_def_property_boolean_sdna(prop, NULL, "flag", BRUSH_PLANE_TRIM);
	RNA_def_property_ui_text(prop, "Use Plane Trim", "Enable Plane Trim");
	RNA_def_property_update(prop, 0, "rna_Brush_update");

	prop = RNA_def_property(srna, "use_frontface", PROP_BOOLEAN, PROP_NONE);
	RNA_def_property_boolean_sdna(prop, NULL, "flag", BRUSH_FRONTFACE);
	RNA_def_property_ui_text(prop, "Use Front-Face", "Brush only affects vertexes that face the viewer");
	RNA_def_property_update(prop, 0, "rna_Brush_update");

	prop = RNA_def_property(srna, "use_frontface_falloff", PROP_BOOLEAN, PROP_NONE);
	RNA_def_property_boolean_sdna(prop, NULL, "flag", BRUSH_FRONTFACE_FALLOFF);
	RNA_def_property_ui_text(prop, "Use Front-Face Falloff", "Blend brush influence by how much they face the front");
	RNA_def_property_update(prop, 0, "rna_Brush_update");

	prop = RNA_def_property(srna, "use_anchor", PROP_BOOLEAN, PROP_NONE);
	RNA_def_property_boolean_sdna(prop, NULL, "flag", BRUSH_ANCHORED);
	RNA_def_property_ui_text(prop, "Anchored", "Keep the brush anchored to the initial location");
	RNA_def_property_update(prop, 0, "rna_Brush_update");

	prop = RNA_def_property(srna, "use_space", PROP_BOOLEAN, PROP_NONE);
	RNA_def_property_boolean_sdna(prop, NULL, "flag", BRUSH_SPACE);
	RNA_def_property_ui_text(prop, "Space", "Limit brush application to the distance specified by spacing");
	RNA_def_property_update(prop, 0, "rna_Brush_update");

	prop = RNA_def_property(srna, "use_line", PROP_BOOLEAN, PROP_NONE);
	RNA_def_property_boolean_sdna(prop, NULL, "flag", BRUSH_LINE);
	RNA_def_property_ui_text(prop, "Line", "Draw a line with dabs separated according to spacing");
	RNA_def_property_update(prop, 0, "rna_Brush_update");

	prop = RNA_def_property(srna, "use_curve", PROP_BOOLEAN, PROP_NONE);
	RNA_def_property_boolean_sdna(prop, NULL, "flag", BRUSH_CURVE);
	RNA_def_property_ui_text(prop, "Curve", "Define the stroke curve with a bezier curve. Dabs are separated according to spacing");
	RNA_def_property_update(prop, 0, "rna_Brush_update");

	prop = RNA_def_property(srna, "use_smooth_stroke", PROP_BOOLEAN, PROP_NONE);
	RNA_def_property_boolean_sdna(prop, NULL, "flag", BRUSH_SMOOTH_STROKE);
	RNA_def_property_ui_text(prop, "Smooth Stroke", "Brush lags behind mouse and follows a smoother path");
	RNA_def_property_update(prop, 0, "rna_Brush_update");

	prop = RNA_def_property(srna, "use_persistent", PROP_BOOLEAN, PROP_NONE);
	RNA_def_property_boolean_sdna(prop, NULL, "flag", BRUSH_PERSISTENT);
	RNA_def_property_ui_text(prop, "Persistent", "Sculpt on a persistent layer of the mesh");
	RNA_def_property_update(prop, 0, "rna_Brush_update");

	prop = RNA_def_property(srna, "use_accumulate", PROP_BOOLEAN, PROP_NONE);
	RNA_def_property_boolean_sdna(prop, NULL, "flag", BRUSH_ACCUMULATE);
	RNA_def_property_ui_text(prop, "Accumulate", "Accumulate stroke daubs on top of each other");
	RNA_def_property_update(prop, 0, "rna_Brush_update");

	prop = RNA_def_property(srna, "use_space_attenuation", PROP_BOOLEAN, PROP_NONE);
	RNA_def_property_boolean_sdna(prop, NULL, "flag", BRUSH_SPACE_ATTEN);
	RNA_def_property_ui_icon(prop, ICON_UNLOCKED, true);
	RNA_def_property_ui_text(prop, "Use Automatic Strength Adjustment",
	                         "Automatically adjust strength to give consistent results for different spacings");
	RNA_def_property_update(prop, 0, "rna_Brush_update");

	/* adaptive space is not implemented yet */
	prop = RNA_def_property(srna, "use_adaptive_space", PROP_BOOLEAN, PROP_NONE);
	RNA_def_property_boolean_sdna(prop, NULL, "flag", BRUSH_ADAPTIVE_SPACE);
	RNA_def_property_ui_text(prop, "Adaptive Spacing",
	                         "Space daubs according to surface orientation instead of screen space");
	RNA_def_property_update(prop, 0, "rna_Brush_update");

	prop = RNA_def_property(srna, "use_locked_size", PROP_BOOLEAN, PROP_NONE);
	RNA_def_property_boolean_sdna(prop, NULL, "flag", BRUSH_LOCK_SIZE);
	RNA_def_property_ui_text(prop, "Use Blender Units",
	                         "When locked brush stays same size relative to object; when unlocked brush size is "
	                         "given in pixels");
	RNA_def_property_ui_icon(prop, ICON_UNLOCKED, true);
	RNA_def_property_update(prop, 0, "rna_Brush_update");

	prop = RNA_def_property(srna, "use_edge_to_edge", PROP_BOOLEAN, PROP_NONE);
	RNA_def_property_boolean_sdna(prop, NULL, "flag", BRUSH_EDGE_TO_EDGE);
	RNA_def_property_ui_text(prop, "Edge-to-edge", "Drag anchor brush from edge-to-edge");
	RNA_def_property_update(prop, 0, "rna_Brush_update");

	prop = RNA_def_property(srna, "use_restore_mesh", PROP_BOOLEAN, PROP_NONE);
	RNA_def_property_boolean_sdna(prop, NULL, "flag", BRUSH_DRAG_DOT);
	RNA_def_property_ui_text(prop, "Restore Mesh", "Allow a single dot to be carefully positioned");
	RNA_def_property_update(prop, 0, "rna_Brush_update");

	/* only for projection paint & vertex paint, TODO, other paint modes */
	prop = RNA_def_property(srna, "use_alpha", PROP_BOOLEAN, PROP_NONE);
	RNA_def_property_boolean_negative_sdna(prop, NULL, "flag", BRUSH_LOCK_ALPHA);
	RNA_def_property_ui_text(prop, "Alpha", "When this is disabled, lock alpha while painting");
	RNA_def_property_update(prop, 0, "rna_Brush_update");

	prop = RNA_def_property(srna, "curve", PROP_POINTER, PROP_NONE);
	RNA_def_property_flag(prop, PROP_NEVER_NULL);
	RNA_def_property_ui_text(prop, "Curve", "Editable falloff curve");
	RNA_def_property_update(prop, 0, "rna_Brush_update");

	prop = RNA_def_property(srna, "paint_curve", PROP_POINTER, PROP_NONE);
	RNA_def_property_flag(prop, PROP_EDITABLE);
	RNA_def_property_ui_text(prop, "Paint Curve", "Active Paint Curve");
	RNA_def_property_update(prop, 0, "rna_Brush_update");

	prop = RNA_def_property(srna, "gradient", PROP_POINTER, PROP_NEVER_NULL);
	RNA_def_property_pointer_sdna(prop, NULL, "gradient");
	RNA_def_property_struct_type(prop, "ColorRamp");
	RNA_def_property_ui_text(prop, "Gradient", "");
	RNA_def_property_update(prop, 0, "rna_Brush_update");

	/* gradient source */
	prop = RNA_def_property(srna, "gradient_stroke_mode", PROP_ENUM, PROP_NONE);
	RNA_def_property_enum_items(prop, brush_gradient_items);
	RNA_def_property_ui_text(prop, "Gradient Stroke Mode", "");
	RNA_def_property_update(prop, 0, "rna_Brush_update");

	prop = RNA_def_property(srna, "gradient_fill_mode", PROP_ENUM, PROP_NONE);
	RNA_def_property_enum_items(prop, brush_gradient_fill_items);
	RNA_def_property_ui_text(prop, "Gradient Fill Mode", "");
	RNA_def_property_update(prop, 0, "rna_Brush_update");

	/* overlay flags */
	prop = RNA_def_property(srna, "use_primary_overlay", PROP_BOOLEAN, PROP_NONE);
	RNA_def_property_boolean_sdna(prop, NULL, "overlay_flags", BRUSH_OVERLAY_PRIMARY);
	RNA_def_property_ui_text(prop, "Use Texture Overlay", "Show texture in viewport");
	RNA_def_property_update(prop, 0, "rna_Brush_update");

	prop = RNA_def_property(srna, "use_secondary_overlay", PROP_BOOLEAN, PROP_NONE);
	RNA_def_property_boolean_sdna(prop, NULL, "overlay_flags", BRUSH_OVERLAY_SECONDARY);
	RNA_def_property_ui_text(prop, "Use Texture Overlay", "Show texture in viewport");
	RNA_def_property_update(prop, 0, "rna_Brush_update");

	prop = RNA_def_property(srna, "use_cursor_overlay", PROP_BOOLEAN, PROP_NONE);
	RNA_def_property_boolean_sdna(prop, NULL, "overlay_flags", BRUSH_OVERLAY_CURSOR);
	RNA_def_property_ui_text(prop, "Use Cursor Overlay", "Show cursor in viewport");
	RNA_def_property_update(prop, 0, "rna_Brush_update");

	prop = RNA_def_property(srna, "use_cursor_overlay_override", PROP_BOOLEAN, PROP_NONE);
	RNA_def_property_boolean_sdna(prop, NULL, "overlay_flags", BRUSH_OVERLAY_CURSOR_OVERRIDE_ON_STROKE);
	RNA_def_property_ui_text(prop, "Override Overlay", "Don't show overlay during a stroke");
	RNA_def_property_update(prop, 0, "rna_Brush_update");

	prop = RNA_def_property(srna, "use_primary_overlay_override", PROP_BOOLEAN, PROP_NONE);
	RNA_def_property_boolean_sdna(prop, NULL, "overlay_flags", BRUSH_OVERLAY_PRIMARY_OVERRIDE_ON_STROKE);
	RNA_def_property_ui_text(prop, "Override Overlay", "Don't show overlay during a stroke");
	RNA_def_property_update(prop, 0, "rna_Brush_update");

	prop = RNA_def_property(srna, "use_secondary_overlay_override", PROP_BOOLEAN, PROP_NONE);
	RNA_def_property_boolean_sdna(prop, NULL, "overlay_flags", BRUSH_OVERLAY_SECONDARY_OVERRIDE_ON_STROKE);
	RNA_def_property_ui_text(prop, "Override Overlay", "Don't show overlay during a stroke");
	RNA_def_property_update(prop, 0, "rna_Brush_update");

	/* paint mode flags */
	prop = RNA_def_property(srna, "use_paint_sculpt", PROP_BOOLEAN, PROP_NONE);
	RNA_def_property_boolean_sdna(prop, NULL, "ob_mode", OB_MODE_SCULPT);
	RNA_def_property_ui_text(prop, "Use Sculpt", "Use this brush in sculpt mode");

	prop = RNA_def_property(srna, "use_paint_vertex", PROP_BOOLEAN, PROP_NONE);
	RNA_def_property_boolean_sdna(prop, NULL, "ob_mode", OB_MODE_VERTEX_PAINT);
	RNA_def_property_ui_text(prop, "Use Vertex", "Use this brush in vertex paint mode");

	prop = RNA_def_property(srna, "use_paint_weight", PROP_BOOLEAN, PROP_NONE);
	RNA_def_property_boolean_sdna(prop, NULL, "ob_mode", OB_MODE_WEIGHT_PAINT);
	RNA_def_property_ui_text(prop, "Use Weight", "Use this brush in weight paint mode");

	prop = RNA_def_property(srna, "use_paint_image", PROP_BOOLEAN, PROP_NONE);
	RNA_def_property_boolean_sdna(prop, NULL, "ob_mode", OB_MODE_TEXTURE_PAINT);
	RNA_def_property_ui_text(prop, "Use Texture", "Use this brush in texture paint mode");

	prop = RNA_def_property(srna, "use_paint_grease_pencil", PROP_BOOLEAN, PROP_NONE);
	RNA_def_property_boolean_sdna(prop, NULL, "ob_mode", OB_MODE_PAINT_GPENCIL);
	RNA_def_property_ui_text(prop, "Use Sculpt", "Use this brush in grease pencil drawing mode");

	/* texture */
	prop = RNA_def_property(srna, "texture_slot", PROP_POINTER, PROP_NONE);
	RNA_def_property_struct_type(prop, "BrushTextureSlot");
	RNA_def_property_pointer_sdna(prop, NULL, "mtex");
	RNA_def_property_clear_flag(prop, PROP_EDITABLE);
	RNA_def_property_ui_text(prop, "Texture Slot", "");

	prop = RNA_def_property(srna, "texture", PROP_POINTER, PROP_NONE);
	RNA_def_property_pointer_sdna(prop, NULL, "mtex.tex");
	RNA_def_property_flag(prop, PROP_EDITABLE | PROP_CONTEXT_UPDATE);
	RNA_def_property_ui_text(prop, "Texture", "");
	RNA_def_property_update(prop, NC_TEXTURE, "rna_Brush_main_tex_update");

	prop = RNA_def_property(srna, "mask_texture_slot", PROP_POINTER, PROP_NONE);
	RNA_def_property_struct_type(prop, "BrushTextureSlot");
	RNA_def_property_pointer_sdna(prop, NULL, "mask_mtex");
	RNA_def_property_clear_flag(prop, PROP_EDITABLE);
	RNA_def_property_ui_text(prop, "Mask Texture Slot", "");

	prop = RNA_def_property(srna, "mask_texture", PROP_POINTER, PROP_NONE);
	RNA_def_property_pointer_sdna(prop, NULL, "mask_mtex.tex");
	RNA_def_property_flag(prop, PROP_EDITABLE | PROP_CONTEXT_UPDATE);
	RNA_def_property_ui_text(prop, "Mask Texture", "");
	RNA_def_property_update(prop, NC_TEXTURE, "rna_Brush_secondary_tex_update");

	prop = RNA_def_property(srna, "texture_overlay_alpha", PROP_INT, PROP_PERCENTAGE);
	RNA_def_property_int_sdna(prop, NULL, "texture_overlay_alpha");
	RNA_def_property_range(prop, 0, 100);
	RNA_def_property_ui_text(prop, "Texture Overlay Alpha", "");
	RNA_def_property_update(prop, 0, "rna_Brush_update");

	prop = RNA_def_property(srna, "mask_overlay_alpha", PROP_INT, PROP_PERCENTAGE);
	RNA_def_property_int_sdna(prop, NULL, "mask_overlay_alpha");
	RNA_def_property_range(prop, 0, 100);
	RNA_def_property_ui_text(prop, "Mask Texture Overlay Alpha", "");
	RNA_def_property_update(prop, 0, "rna_Brush_update");

	prop = RNA_def_property(srna, "cursor_overlay_alpha", PROP_INT, PROP_PERCENTAGE);
	RNA_def_property_int_sdna(prop, NULL, "cursor_overlay_alpha");
	RNA_def_property_range(prop, 0, 100);
	RNA_def_property_ui_text(prop, "Mask Texture Overlay Alpha", "");
	RNA_def_property_update(prop, 0, "rna_Brush_update");

	prop = RNA_def_property(srna, "cursor_color_add", PROP_FLOAT, PROP_COLOR);
	RNA_def_property_float_sdna(prop, NULL, "add_col");
	RNA_def_property_array(prop, 3);
	RNA_def_property_ui_text(prop, "Add Color", "Color of cursor when adding");
	RNA_def_property_update(prop, 0, "rna_Brush_update");

	prop = RNA_def_property(srna, "cursor_color_subtract", PROP_FLOAT, PROP_COLOR);
	RNA_def_property_float_sdna(prop, NULL, "sub_col");
	RNA_def_property_array(prop, 3);
	RNA_def_property_ui_text(prop, "Subtract Color", "Color of cursor when subtracting");
	RNA_def_property_update(prop, 0, "rna_Brush_update");

	prop = RNA_def_property(srna, "use_custom_icon", PROP_BOOLEAN, PROP_NONE);
	RNA_def_property_boolean_sdna(prop, NULL, "flag", BRUSH_CUSTOM_ICON);
	RNA_def_property_ui_text(prop, "Custom Icon", "Set the brush icon from an image file");
	RNA_def_property_update(prop, 0, "rna_Brush_icon_update");

	prop = RNA_def_property(srna, "icon_filepath", PROP_STRING, PROP_FILEPATH);
	RNA_def_property_string_sdna(prop, NULL, "icon_filepath");
	RNA_def_property_ui_text(prop, "Brush Icon Filepath", "File path to brush icon");
	RNA_def_property_update(prop, 0, "rna_Brush_icon_update");

	/* clone tool */
	prop = RNA_def_property(srna, "clone_image", PROP_POINTER, PROP_NONE);
	RNA_def_property_pointer_sdna(prop, NULL, "clone.image");
	RNA_def_property_flag(prop, PROP_EDITABLE);
	RNA_def_property_ui_text(prop, "Clone Image", "Image for clone tool");
	RNA_def_property_update(prop, NC_SPACE | ND_SPACE_IMAGE, "rna_Brush_update");

	prop = RNA_def_property(srna, "clone_alpha", PROP_FLOAT, PROP_NONE);
	RNA_def_property_float_sdna(prop, NULL, "clone.alpha");
	RNA_def_property_range(prop, 0.0f, 1.0f);
	RNA_def_property_ui_text(prop, "Clone Alpha", "Opacity of clone image display");
	RNA_def_property_update(prop, NC_SPACE | ND_SPACE_IMAGE, "rna_Brush_update");

	prop = RNA_def_property(srna, "clone_offset", PROP_FLOAT, PROP_XYZ);
	RNA_def_property_float_sdna(prop, NULL, "clone.offset");
	RNA_def_property_ui_text(prop, "Clone Offset", "");
	RNA_def_property_ui_range(prop, -1.0f, 1.0f, 10.0f, 3);
	RNA_def_property_update(prop, NC_SPACE | ND_SPACE_IMAGE, "rna_Brush_update");

	prop = RNA_def_property(srna, "brush_capabilities", PROP_POINTER, PROP_NONE);
	RNA_def_property_flag(prop, PROP_NEVER_NULL);
	RNA_def_property_struct_type(prop, "BrushCapabilities");
	RNA_def_property_pointer_funcs(prop, "rna_Brush_capabilities_get", NULL, NULL, NULL);
	RNA_def_property_ui_text(prop, "Brush Capabilities", "Brush's capabilities");

	/* brush capabilities (mode-dependent) */
	prop = RNA_def_property(srna, "sculpt_capabilities", PROP_POINTER, PROP_NONE);
	RNA_def_property_flag(prop, PROP_NEVER_NULL);
	RNA_def_property_struct_type(prop, "BrushCapabilitiesSculpt");
	RNA_def_property_pointer_funcs(prop, "rna_Sculpt_tool_capabilities_get", NULL, NULL, NULL);
	RNA_def_property_ui_text(prop, "Sculpt Capabilities", "");

	prop = RNA_def_property(srna, "image_paint_capabilities", PROP_POINTER, PROP_NONE);
	RNA_def_property_flag(prop, PROP_NEVER_NULL);
	RNA_def_property_struct_type(prop, "BrushCapabilitiesImagePaint");
	RNA_def_property_pointer_funcs(prop, "rna_Imapaint_tool_capabilities_get", NULL, NULL, NULL);
	RNA_def_property_ui_text(prop, "Image Paint Capabilities", "");

	prop = RNA_def_property(srna, "vertex_paint_capabilities", PROP_POINTER, PROP_NONE);
	RNA_def_property_flag(prop, PROP_NEVER_NULL);
	RNA_def_property_struct_type(prop, "BrushCapabilitiesVertexPaint");
	RNA_def_property_pointer_funcs(prop, "rna_Vertexpaint_tool_capabilities_get", NULL, NULL, NULL);
	RNA_def_property_ui_text(prop, "Vertex Paint Capabilities", "");

	prop = RNA_def_property(srna, "weight_paint_capabilities", PROP_POINTER, PROP_NONE);
	RNA_def_property_flag(prop, PROP_NEVER_NULL);
	RNA_def_property_struct_type(prop, "BrushCapabilitiesWeightPaint");
	RNA_def_property_pointer_funcs(prop, "rna_Weightpaint_tool_capabilities_get", NULL, NULL, NULL);
	RNA_def_property_ui_text(prop, "Weight Paint Capabilities", "");

	prop = RNA_def_property(srna, "gpencil_settings", PROP_POINTER, PROP_NONE);
	RNA_def_property_struct_type(prop, "BrushGpencilSettings");
	RNA_def_property_pointer_sdna(prop, NULL, "gpencil_settings");
	RNA_def_property_clear_flag(prop, PROP_EDITABLE);
	RNA_def_property_ui_text(prop, "Gpencil Settings", "");

}

/**
 * A brush stroke is a list of changes to the brush that
 * can occur during a stroke
 *
 * - 3D location of the brush
 * - 2D mouse location
 * - Tablet pressure
 * - Direction flip
 * - Tool switch
 * - Time
 */
static void rna_def_operator_stroke_element(BlenderRNA *brna)
{
	StructRNA *srna;
	PropertyRNA *prop;

	srna = RNA_def_struct(brna, "OperatorStrokeElement", "PropertyGroup");
	RNA_def_struct_ui_text(srna, "Operator Stroke Element", "");

	prop = RNA_def_property(srna, "location", PROP_FLOAT, PROP_XYZ);
	RNA_def_property_flag(prop, PROP_IDPROPERTY);
	RNA_def_property_array(prop, 3);
	RNA_def_property_ui_text(prop, "Location", "");

	prop = RNA_def_property(srna, "mouse", PROP_FLOAT, PROP_XYZ);
	RNA_def_property_flag(prop, PROP_IDPROPERTY);
	RNA_def_property_array(prop, 2);
	RNA_def_property_ui_text(prop, "Mouse", "");

	prop = RNA_def_property(srna, "pressure", PROP_FLOAT, PROP_NONE);
	RNA_def_property_flag(prop, PROP_IDPROPERTY);
	RNA_def_property_range(prop, 0.0f, 1.0f);
	RNA_def_property_ui_text(prop, "Pressure", "Tablet pressure");

	prop = RNA_def_property(srna, "size", PROP_FLOAT, PROP_NONE);
	RNA_def_property_flag(prop, PROP_IDPROPERTY);
	RNA_def_property_range(prop, 0.0f, FLT_MAX);
	RNA_def_property_ui_text(prop, "Brush Size", "Brush Size in screen space");

	prop = RNA_def_property(srna, "pen_flip", PROP_BOOLEAN, PROP_NONE);
	RNA_def_property_flag(prop, PROP_IDPROPERTY);
	RNA_def_property_ui_text(prop, "Flip", "");

	/* used in uv painting */
	prop = RNA_def_property(srna, "time", PROP_FLOAT, PROP_UNSIGNED);
	RNA_def_property_flag(prop, PROP_IDPROPERTY);
	RNA_def_property_ui_text(prop, "Time", "");

	/* used for Grease Pencil sketching sessions */
	prop = RNA_def_property(srna, "is_start", PROP_BOOLEAN, PROP_NONE);
	RNA_def_property_flag(prop, PROP_IDPROPERTY);
	RNA_def_property_ui_text(prop, "Is Stroke Start", "");

	/* XXX: Tool (this will be for pressing a modifier key for a different brush,
	 *      e.g. switching to a Smooth brush in the middle of the stroke */

	/* XXX: i don't think blender currently supports the ability to properly do a remappable modifier
	 *      in the middle of a stroke */
}

void RNA_def_brush(BlenderRNA *brna)
{
	rna_def_brush(brna);
	rna_def_brush_capabilities(brna);
	rna_def_sculpt_capabilities(brna);
	rna_def_image_paint_capabilities(brna);
	rna_def_vertex_paint_capabilities(brna);
	rna_def_weight_paint_capabilities(brna);
	rna_def_gpencil_options(brna);
	rna_def_brush_texture_slot(brna);
	rna_def_operator_stroke_element(brna);
}

#endif<|MERGE_RESOLUTION|>--- conflicted
+++ resolved
@@ -129,12 +129,8 @@
 	{GP_FILL_DMODE_STROKE, "STROKE", 0, "Strokes", "Use visible strokes as fill boundary limits"},
 	{GP_FILL_DMODE_CONTROL, "CONTROL", 0, "Control", "Use internal control lines as fill boundary limits"},
 	{GP_FILL_DMODE_BOTH, "BOTH", 0, "Both", "Use visible strokes and control lines as fill boundary limits"},
-<<<<<<< HEAD
 	{GP_FILL_DMODE_ADAPTIVE, "ADAPTIVE", 0, "Adaptive", "Use thin strokes and control lines as fill boundary limits"},
 	{0, NULL, 0, NULL, NULL}
-=======
-	{0, NULL, 0, NULL, NULL},
->>>>>>> 1b4230d4
 };
 
 static EnumPropertyItem rna_enum_gpencil_brush_icons_items[] = {
