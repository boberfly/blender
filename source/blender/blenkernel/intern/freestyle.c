--- conflicted
+++ resolved
@@ -118,11 +118,7 @@
 	new_lineset->group = lineset->group;
 	strcpy(new_lineset->name, lineset->name);
 
-<<<<<<< HEAD
-	if ((flag & LIB_ID_COPY_NO_USER_REFCOUNT) == 0) {
-=======
 	if ((flag & LIB_ID_CREATE_NO_USER_REFCOUNT) == 0) {
->>>>>>> a8e4aae0
 		id_us_plus((ID *)new_lineset->linestyle);
 		id_us_plus((ID *)new_lineset->group);
 	}
