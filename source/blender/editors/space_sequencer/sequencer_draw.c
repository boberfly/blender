--- conflicted
+++ resolved
@@ -1217,11 +1217,7 @@
 	else
 		glTexImage2D(GL_TEXTURE_2D, 0, GL_RGBA8, ibuf->x, ibuf->y, 0, format, type, display_buffer);
 
-<<<<<<< HEAD
-	if (draw_backdrop) {
-=======
 	if (draw_overdrop) {
->>>>>>> 6610bcb6
 		UI_view2d_view_restore(C);
 	}
 	glBegin(GL_QUADS);
@@ -1246,11 +1242,7 @@
 			glTexCoord2f(1.0f, 0.0f); glVertex2f(v2d->tot.xmax, v2d->tot.ymin);
 		}
 	}
-<<<<<<< HEAD
-	else if (draw_backdrop) {
-=======
 	else if (draw_overdrop) {
->>>>>>> 6610bcb6
 		float imagex = (scene->r.size * scene->r.xsch) / 200.0f * sseq->overdrop_zoom;
 		float imagey = (scene->r.size * scene->r.ysch) / 200.0f * sseq->overdrop_zoom;
 		float xofs = BLI_rcti_size_x(&ar->winrct)/2.0f + sseq->overdrop_offset[0];
@@ -1616,12 +1608,8 @@
 	UI_view2d_view_restore(C);
 	
 	/* finally draw any widgets here */
-<<<<<<< HEAD
-	WM_widgets_draw(C, ar->widgetmaps.first);	
-=======
 	WM_widgets_update(C, ar->widgetmaps.first);
 	WM_widgets_draw(C, ar->widgetmaps.first, false);
->>>>>>> 6610bcb6
 
 	/* scrollers */
 	unit = (sseq->flag & SEQ_DRAWFRAMES) ? V2D_UNIT_FRAMES : V2D_UNIT_SECONDS;
