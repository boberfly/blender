--- conflicted
+++ resolved
@@ -1552,15 +1552,8 @@
 {
 	TreeElement *te;
 	int starty, startx;
-<<<<<<< HEAD
-	float col[4];
-
-=======
 	float col[3];
-		
-	glBlendFunc(GL_SRC_ALPHA,  GL_ONE_MINUS_SRC_ALPHA); // only once
-	
->>>>>>> 83de5cb3
+
 	if (ELEM(soops->outlinevis, SO_DATABLOCKS, SO_USERDEF)) {
 		/* struct marks */
 		UI_ThemeColorShadeAlpha(TH_BACK, -15, -200);
