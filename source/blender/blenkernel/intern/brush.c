--- conflicted
+++ resolved
@@ -206,34 +206,6 @@
 }
 
 /**
-<<<<<<< HEAD
- * Release all datablocks (ID) used by this brush (datablocks are never freed, they are just unreferenced).
- *
- * \param brush The brush which has to release its data.
- */
-void BKE_brush_release_datablocks(Brush *brush)
-{
-	if (brush->mtex.tex) {
-		id_us_min(&brush->mtex.tex->id);
-		brush->mtex.tex = NULL;
-	}
-
-	if (brush->mask_mtex.tex) {
-		id_us_min(&brush->mask_mtex.tex->id);
-		brush->mask_mtex.tex = NULL;
-	}
-
-	if (brush->paint_curve) {
-		id_us_min(&brush->paint_curve->id);
-		brush->paint_curve = NULL;
-	}
-
-	/* No ID refcount here... */
-	brush->toggle_brush = NULL;
-	brush->clone.image = NULL;
-}
-
-/**
  * Free (or release) any data used by this brush (does not free the brush itself).
  *
  * \param brush The brush to free.
@@ -243,17 +215,6 @@
 void BKE_brush_free(Brush *brush, const bool do_id_user)
 {
 	if (do_id_user) {
-		BKE_brush_release_datablocks(brush);
-=======
- * Free (or release) any data used by this brush (does not free the brush itself).
- *
- * \param brush The brush to free.
- * \param do_id_user When \a true, ID datablocks used (referenced) by this brush are 'released'
- *                   (their user count is decreased).
- */
-void BKE_brush_free(Brush *brush, const bool do_id_user)
-{
-	if (do_id_user) {
 		if (brush->mtex.tex) {
 			id_us_min(&brush->mtex.tex->id);
 			brush->mtex.tex = NULL;
@@ -272,7 +233,6 @@
 		/* No ID refcount here... */
 		brush->toggle_brush = NULL;
 		brush->clone.image = NULL;
->>>>>>> 794a977b
 	}
 
 	if (brush->icon_imbuf) {
