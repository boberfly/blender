--- conflicted
+++ resolved
@@ -296,13 +296,8 @@
     return nullptr;
   }
   Object *object_orig = (Object *)used_id;
-<<<<<<< HEAD
   if (!ELEM(object_orig->type, OB_MESH, OB_POINTCLOUD, OB_VOLUME, OB_CURVE)) {
-    return {};
-=======
-  if (!ELEM(object_orig->type, OB_MESH, OB_POINTCLOUD, OB_VOLUME)) {
     return nullptr;
->>>>>>> 20e68d84
   }
 
   Object *object_eval = DEG_get_evaluated_object(depsgraph, object_orig);
