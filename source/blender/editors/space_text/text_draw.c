--- conflicted
+++ resolved
@@ -50,15 +50,11 @@
 #include "BKE_suggestions.h"
 #include "BKE_text.h"
 
-<<<<<<< HEAD
-
 #include "GPU_colors.h"
 #include "GPU_primitives.h"
 #include "GPU_utility.h"
 
-=======
-#include "BIF_gl.h"
->>>>>>> 77f47799
+#include "BIF_glutil.h"
 
 #include "ED_datafiles.h"
 #include "UI_interface.h"
@@ -1986,11 +1982,7 @@
 	/* draw other stuff */
 	draw_brackets(st, ar);
 	draw_markers(st, ar);
-<<<<<<< HEAD
-	gpuTranslate(0.375f, 0.375f, 0.0f); /* XXX scroll requires exact pixel space */
-=======
-	glTranslatef(GLA_PIXEL_OFS, GLA_PIXEL_OFS, 0.0f); /* XXX scroll requires exact pixel space */
->>>>>>> 77f47799
+	gpuTranslate(GLA_PIXEL_OFS, GLA_PIXEL_OFS, 0.0f); /* XXX scroll requires exact pixel space */
 	draw_textscroll(st, &scroll, &back);
 	draw_documentation(st, ar);
 	draw_suggestion_list(st, ar);
