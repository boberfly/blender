--- conflicted
+++ resolved
@@ -258,13 +258,8 @@
                 col = split.column()
                 col = split.column()
                 col.prop(lamp, "use_umbra")
-<<<<<<< HEAD
-                col.prop(lamp, "dither")
-                col.prop(lamp, "jitter")
-=======
                 col.prop(lamp, "use_dither")
                 col.prop(lamp, "use_jitter")
->>>>>>> d59304e8
 
         elif lamp.shadow_method == 'BUFFER_SHADOW':
             col = layout.column()
