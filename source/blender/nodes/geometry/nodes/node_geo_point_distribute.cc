/*
 * This program is free software; you can redistribute it and/or
 * modify it under the terms of the GNU General Public License
 * as published by the Free Software Foundation; either version 2
 * of the License, or (at your option) any later version.
 *
 * This program is distributed in the hope that it will be useful,
 * but WITHOUT ANY WARRANTY; without even the implied warranty of
 * MERCHANTABILITY or FITNESS FOR A PARTICULAR PURPOSE.  See the
 * GNU General Public License for more details.
 *
 * You should have received a copy of the GNU General Public License
 * along with this program; if not, write to the Free Software Foundation,
 * Inc., 51 Franklin Street, Fifth Floor, Boston, MA 02110-1301, USA.
 */

#include "BLI_float3.hh"
#include "BLI_hash.h"
#include "BLI_kdtree.h"
#include "BLI_math_vector.h"
#include "BLI_rand.hh"
#include "BLI_span.hh"
#include "BLI_timeit.hh"

#include "DNA_mesh_types.h"
#include "DNA_meshdata_types.h"
#include "DNA_pointcloud_types.h"

#include "BKE_bvhutils.h"
#include "BKE_deform.h"
#include "BKE_mesh.h"
#include "BKE_mesh_runtime.h"
#include "BKE_pointcloud.h"

#include "node_geometry_util.hh"

static bNodeSocketTemplate geo_node_point_distribute_in[] = {
    {SOCK_GEOMETRY, N_("Geometry")},
    {SOCK_FLOAT, N_("Distance Min"), 0.0f, 0.0f, 0.0f, 0.0f, 0.0f, 100000.0f, PROP_NONE},
    {SOCK_FLOAT, N_("Density Max"), 1.0f, 0.0f, 0.0f, 0.0f, 0.0f, 100000.0f, PROP_NONE},
    {SOCK_STRING, N_("Density Attribute")},
    {SOCK_INT, N_("Seed"), 0, 0, 0, 0, -10000, 10000},
    {-1, ""},
};

static bNodeSocketTemplate geo_node_point_distribute_out[] = {
    {SOCK_GEOMETRY, N_("Geometry")},
    {-1, ""},
};

static void node_point_distribute_update(bNodeTree *UNUSED(ntree), bNode *node)
{
  bNodeSocket *sock_min_dist = (bNodeSocket *)BLI_findlink(&node->inputs, 1);

  nodeSetSocketAvailability(sock_min_dist, ELEM(node->custom1, GEO_NODE_POINT_DISTRIBUTE_POISSON));
}

namespace blender::nodes {

/**
 * Use an arbitrary choice of axes for a usable rotation attribute directly out of this node.
 */
static float3 normal_to_euler_rotation(const float3 normal)
{
  float quat[4];
  vec_to_quat(quat, normal, OB_NEGZ, OB_POSY);
  float3 rotation;
  quat_to_eul(rotation, quat);
  return rotation;
}

static Span<MLoopTri> get_mesh_looptris(const Mesh &mesh)
{
  /* This only updates a cache and can be considered to be logically const. */
  const MLoopTri *looptris = BKE_mesh_runtime_looptri_ensure(const_cast<Mesh *>(&mesh));
  const int looptris_len = BKE_mesh_runtime_looptri_len(&mesh);
  return {looptris, looptris_len};
}

static void sample_mesh_surface(const Mesh &mesh,
                                const float base_density,
                                const FloatReadAttribute *density_factors,
                                const int seed,
                                Vector<float3> &r_positions,
                                Vector<float3> &r_bary_coords,
                                Vector<int> &r_looptri_indices)
{
  Span<MLoopTri> looptris = get_mesh_looptris(mesh);

  for (const int looptri_index : looptris.index_range()) {
    const MLoopTri &looptri = looptris[looptri_index];
    const int v0_index = mesh.mloop[looptri.tri[0]].v;
    const int v1_index = mesh.mloop[looptri.tri[1]].v;
    const int v2_index = mesh.mloop[looptri.tri[2]].v;
    const float3 v0_pos = mesh.mvert[v0_index].co;
    const float3 v1_pos = mesh.mvert[v1_index].co;
    const float3 v2_pos = mesh.mvert[v2_index].co;

    float looptri_density_factor = 1.0f;
    if (density_factors != nullptr) {
      const float v0_density_factor = std::max(0.0f, (*density_factors)[v0_index]);
      const float v1_density_factor = std::max(0.0f, (*density_factors)[v1_index]);
      const float v2_density_factor = std::max(0.0f, (*density_factors)[v2_index]);
      looptri_density_factor = (v0_density_factor + v1_density_factor + v2_density_factor) / 3.0f;
    }
    const float area = area_tri_v3(v0_pos, v1_pos, v2_pos);

    const int looptri_seed = BLI_hash_int(looptri_index + seed);
    RandomNumberGenerator looptri_rng(looptri_seed);

    const float points_amount_fl = area * base_density * looptri_density_factor;
    const float add_point_probability = fractf(points_amount_fl);
    const bool add_point = add_point_probability > looptri_rng.get_float();
    const int point_amount = (int)points_amount_fl + (int)add_point;

    for (int i = 0; i < point_amount; i++) {
      const float3 bary_coord = looptri_rng.get_barycentric_coordinates();
      float3 point_pos;
      interp_v3_v3v3v3(point_pos, v0_pos, v1_pos, v2_pos, bary_coord);
      r_positions.append(point_pos);
      r_bary_coords.append(bary_coord);
      r_looptri_indices.append(looptri_index);
    }
  }
}

BLI_NOINLINE static KDTree_3d *build_kdtree(Span<float3> positions)
{
  KDTree_3d *kdtree = BLI_kdtree_3d_new(positions.size());
  for (const int i : positions.index_range()) {
    BLI_kdtree_3d_insert(kdtree, i, positions[i]);
  }
  BLI_kdtree_3d_balance(kdtree);
  return kdtree;
}

BLI_NOINLINE static void update_elimination_mask_for_close_points(
    Span<float3> positions, const float minimum_distance, MutableSpan<bool> elimination_mask)
{
  if (minimum_distance <= 0.0f) {
    return;
  }

  KDTree_3d *kdtree = build_kdtree(positions);

  for (const int i : positions.index_range()) {
    if (elimination_mask[i]) {
      continue;
    }

    struct CallbackData {
      int index;
      MutableSpan<bool> elimination_mask;
    } callback_data = {i, elimination_mask};

    BLI_kdtree_3d_range_search_cb(
        kdtree,
        positions[i],
        minimum_distance,
        [](void *user_data, int index, const float *UNUSED(co), float UNUSED(dist_sq)) {
          CallbackData &callback_data = *static_cast<CallbackData *>(user_data);
          if (index != callback_data.index) {
            callback_data.elimination_mask[index] = true;
          }
          return true;
        },
        &callback_data);
  }
  BLI_kdtree_3d_free(kdtree);
}

BLI_NOINLINE static void update_elimination_mask_based_on_density_factors(
    const Mesh &mesh,
    const FloatReadAttribute &density_factors,
    Span<float3> bary_coords,
    Span<int> looptri_indices,
    MutableSpan<bool> elimination_mask)
{
  Span<MLoopTri> looptris = get_mesh_looptris(mesh);
  for (const int i : bary_coords.index_range()) {
    if (elimination_mask[i]) {
      continue;
    }

    const MLoopTri &looptri = looptris[looptri_indices[i]];
    const float3 bary_coord = bary_coords[i];

    const int v0_index = mesh.mloop[looptri.tri[0]].v;
    const int v1_index = mesh.mloop[looptri.tri[1]].v;
    const int v2_index = mesh.mloop[looptri.tri[2]].v;

    const float v0_density_factor = std::max(0.0f, density_factors[v0_index]);
    const float v1_density_factor = std::max(0.0f, density_factors[v1_index]);
    const float v2_density_factor = std::max(0.0f, density_factors[v2_index]);

    const float probablity = v0_density_factor * bary_coord.x + v1_density_factor * bary_coord.y +
                             v2_density_factor * bary_coord.z;

    const float hash = BLI_hash_int_01(bary_coord.hash());
    if (hash > probablity) {
      elimination_mask[i] = true;
    }
  }
}

BLI_NOINLINE static void eliminate_points_based_on_mask(Span<bool> elimination_mask,
                                                        Vector<float3> &positions,
                                                        Vector<float3> &bary_coords,
                                                        Vector<int> &looptri_indices)
{
  for (int i = positions.size() - 1; i >= 0; i--) {
    if (elimination_mask[i]) {
      positions.remove_and_reorder(i);
      bary_coords.remove_and_reorder(i);
      looptri_indices.remove_and_reorder(i);
    }
  }
}

BLI_NOINLINE static void compute_special_attributes(const Mesh &mesh,
                                                    Span<float3> bary_coords,
                                                    Span<int> looptri_indices,
                                                    MutableSpan<float3> r_normals,
                                                    MutableSpan<int> r_ids,
                                                    MutableSpan<float3> r_rotations)
{
  Span<MLoopTri> looptris = get_mesh_looptris(mesh);
  for (const int i : bary_coords.index_range()) {
    const int looptri_index = looptri_indices[i];
    const MLoopTri &looptri = looptris[looptri_index];
    const float3 &bary_coord = bary_coords[i];

    const int v0_index = mesh.mloop[looptri.tri[0]].v;
    const int v1_index = mesh.mloop[looptri.tri[1]].v;
    const int v2_index = mesh.mloop[looptri.tri[2]].v;
    const float3 v0_pos = mesh.mvert[v0_index].co;
    const float3 v1_pos = mesh.mvert[v1_index].co;
    const float3 v2_pos = mesh.mvert[v2_index].co;

    r_ids[i] = (int)(bary_coord.hash()) + looptri_index;
    normal_tri_v3(r_normals[i], v0_pos, v1_pos, v2_pos);
    r_rotations[i] = normal_to_euler_rotation(r_normals[i]);
  }
}

BLI_NOINLINE static void add_remaining_point_attributes(const Mesh &mesh,
                                                        GeometryComponent &component,
                                                        Span<float3> bary_coords,
                                                        Span<int> looptri_indices)
{
  WriteAttributePtr id_attribute = component.attribute_try_ensure_for_write(
      "id", ATTR_DOMAIN_POINT, CD_PROP_INT32);
  WriteAttributePtr normal_attribute = component.attribute_try_ensure_for_write(
      "normal", ATTR_DOMAIN_POINT, CD_PROP_FLOAT3);
  WriteAttributePtr rotation_attribute = component.attribute_try_ensure_for_write(
      "rotation", ATTR_DOMAIN_POINT, CD_PROP_FLOAT3);

  compute_special_attributes(mesh,
                             bary_coords,
                             looptri_indices,
                             normal_attribute->get_span_for_write_only<float3>(),
                             id_attribute->get_span_for_write_only<int>(),
                             rotation_attribute->get_span_for_write_only<float3>());

  id_attribute->apply_span();
  normal_attribute->apply_span();
  rotation_attribute->apply_span();
}

static void sample_mesh_surface_with_minimum_distance(const Mesh &mesh,
                                                      const float max_density,
                                                      const float minimum_distance,
                                                      const FloatReadAttribute &density_factors,
                                                      const int seed,
                                                      Vector<float3> &r_positions,
                                                      Vector<float3> &r_bary_coords,
                                                      Vector<int> &r_looptri_indices)
{
  sample_mesh_surface(
      mesh, max_density, nullptr, seed, r_positions, r_bary_coords, r_looptri_indices);
  Array<bool> elimination_mask(r_positions.size(), false);
  update_elimination_mask_for_close_points(r_positions, minimum_distance, elimination_mask);
  update_elimination_mask_based_on_density_factors(
      mesh, density_factors, r_bary_coords, r_looptri_indices, elimination_mask);
  eliminate_points_based_on_mask(elimination_mask, r_positions, r_bary_coords, r_looptri_indices);
}

static void geo_node_point_distribute_exec(GeoNodeExecParams params)
{
  GeometrySet geometry_set = params.extract_input<GeometrySet>("Geometry");
  GeometrySet geometry_set_out;

  GeometryNodePointDistributeMethod distribute_method =
      static_cast<GeometryNodePointDistributeMethod>(params.node().custom1);

  if (!geometry_set.has_mesh()) {
    params.set_output("Geometry", std::move(geometry_set_out));
    return;
  }

  const float density = params.extract_input<float>("Density Max");
  const std::string density_attribute = params.extract_input<std::string>("Density Attribute");

  if (density <= 0.0f) {
    params.set_output("Geometry", std::move(geometry_set_out));
    return;
  }

  const MeshComponent &mesh_component = *geometry_set.get_component_for_read<MeshComponent>();
  const Mesh *mesh_in = mesh_component.get_for_read();

  if (mesh_in == nullptr || mesh_in->mpoly == nullptr) {
    params.set_output("Geometry", std::move(geometry_set_out));
    return;
  }

  const FloatReadAttribute density_factors = mesh_component.attribute_get_for_read<float>(
      density_attribute, ATTR_DOMAIN_POINT, 1.0f);
  const int seed = params.get_input<int>("Seed");

  Vector<float3> positions;
  Vector<float3> bary_coords;
  Vector<int> looptri_indices;
  switch (distribute_method) {
    case GEO_NODE_POINT_DISTRIBUTE_RANDOM:
      sample_mesh_surface(
          *mesh_in, density, &density_factors, seed, positions, bary_coords, looptri_indices);
      break;
    case GEO_NODE_POINT_DISTRIBUTE_POISSON:
      const float minimum_distance = params.extract_input<float>("Distance Min");
      sample_mesh_surface_with_minimum_distance(*mesh_in,
                                                density,
                                                minimum_distance,
                                                density_factors,
                                                seed,
                                                positions,
                                                bary_coords,
                                                looptri_indices);
      break;
  }
  const int tot_points = positions.size();

  PointCloud *pointcloud = BKE_pointcloud_new_nomain(tot_points);
  memcpy(pointcloud->co, positions.data(), sizeof(float3) * tot_points);
  for (const int i : positions.index_range()) {
    *(float3 *)(pointcloud->co + i) = positions[i];
    pointcloud->radius[i] = 0.05f;
  }

  PointCloudComponent &point_component =
      geometry_set_out.get_component_for_write<PointCloudComponent>();
  point_component.replace(pointcloud);

<<<<<<< HEAD
  add_remaining_point_attributes(*mesh_in, point_component, bary_coords, looptri_indices);
=======
  {
    OutputAttributePtr stable_id_attribute = point_component.attribute_try_get_for_output(
        "id", ATTR_DOMAIN_POINT, CD_PROP_INT32);
    MutableSpan<int> stable_ids_span = stable_id_attribute->get_span<int>();
    stable_ids_span.copy_from(stable_ids);
    stable_id_attribute.apply_span_and_save();
  }

  {
    OutputAttributePtr normals_attribute = point_component.attribute_try_get_for_output(
        "normal", ATTR_DOMAIN_POINT, CD_PROP_FLOAT3);
    MutableSpan<float3> normals_span = normals_attribute->get_span<float3>();
    normals_span.copy_from(normals);
    normals_attribute.apply_span_and_save();
  }

  {
    OutputAttributePtr rotations_attribute = point_component.attribute_try_get_for_output(
        "rotation", ATTR_DOMAIN_POINT, CD_PROP_FLOAT3);
    MutableSpan<float3> rotations_span = rotations_attribute->get_span<float3>();
    rotations_span.copy_from(rotations);
    rotations_attribute.apply_span_and_save();
  }
>>>>>>> e5ee7e9a

  params.set_output("Geometry", std::move(geometry_set_out));
}
}  // namespace blender::nodes

void register_node_type_geo_point_distribute()
{
  static bNodeType ntype;

  geo_node_type_base(
      &ntype, GEO_NODE_POINT_DISTRIBUTE, "Point Distribute", NODE_CLASS_GEOMETRY, 0);
  node_type_socket_templates(&ntype, geo_node_point_distribute_in, geo_node_point_distribute_out);
  node_type_update(&ntype, node_point_distribute_update);
  ntype.geometry_node_execute = blender::nodes::geo_node_point_distribute_exec;
  nodeRegisterType(&ntype);
}<|MERGE_RESOLUTION|>--- conflicted
+++ resolved
@@ -248,11 +248,11 @@
                                                         Span<float3> bary_coords,
                                                         Span<int> looptri_indices)
 {
-  WriteAttributePtr id_attribute = component.attribute_try_ensure_for_write(
+  OutputAttributePtr id_attribute = component.attribute_try_get_for_output(
       "id", ATTR_DOMAIN_POINT, CD_PROP_INT32);
-  WriteAttributePtr normal_attribute = component.attribute_try_ensure_for_write(
+  OutputAttributePtr normal_attribute = component.attribute_try_get_for_output(
       "normal", ATTR_DOMAIN_POINT, CD_PROP_FLOAT3);
-  WriteAttributePtr rotation_attribute = component.attribute_try_ensure_for_write(
+  OutputAttributePtr rotation_attribute = component.attribute_try_get_for_output(
       "rotation", ATTR_DOMAIN_POINT, CD_PROP_FLOAT3);
 
   compute_special_attributes(mesh,
@@ -262,9 +262,9 @@
                              id_attribute->get_span_for_write_only<int>(),
                              rotation_attribute->get_span_for_write_only<float3>());
 
-  id_attribute->apply_span();
-  normal_attribute->apply_span();
-  rotation_attribute->apply_span();
+  id_attribute.apply_span_and_save();
+  normal_attribute.apply_span_and_save();
+  rotation_attribute.apply_span_and_save();
 }
 
 static void sample_mesh_surface_with_minimum_distance(const Mesh &mesh,
@@ -351,33 +351,7 @@
       geometry_set_out.get_component_for_write<PointCloudComponent>();
   point_component.replace(pointcloud);
 
-<<<<<<< HEAD
   add_remaining_point_attributes(*mesh_in, point_component, bary_coords, looptri_indices);
-=======
-  {
-    OutputAttributePtr stable_id_attribute = point_component.attribute_try_get_for_output(
-        "id", ATTR_DOMAIN_POINT, CD_PROP_INT32);
-    MutableSpan<int> stable_ids_span = stable_id_attribute->get_span<int>();
-    stable_ids_span.copy_from(stable_ids);
-    stable_id_attribute.apply_span_and_save();
-  }
-
-  {
-    OutputAttributePtr normals_attribute = point_component.attribute_try_get_for_output(
-        "normal", ATTR_DOMAIN_POINT, CD_PROP_FLOAT3);
-    MutableSpan<float3> normals_span = normals_attribute->get_span<float3>();
-    normals_span.copy_from(normals);
-    normals_attribute.apply_span_and_save();
-  }
-
-  {
-    OutputAttributePtr rotations_attribute = point_component.attribute_try_get_for_output(
-        "rotation", ATTR_DOMAIN_POINT, CD_PROP_FLOAT3);
-    MutableSpan<float3> rotations_span = rotations_attribute->get_span<float3>();
-    rotations_span.copy_from(rotations);
-    rotations_attribute.apply_span_and_save();
-  }
->>>>>>> e5ee7e9a
 
   params.set_output("Geometry", std::move(geometry_set_out));
 }
