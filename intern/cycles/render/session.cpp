--- conflicted
+++ resolved
@@ -184,11 +184,8 @@
 
   gpu_need_display_buffer_update_ = false;
   gpu_need_display_buffer_update_cond_.notify_all();
-<<<<<<< HEAD
-=======
 
   new_work_added_ = true;
->>>>>>> cb7b4064
 
   pause_cond_.notify_all();
 }
@@ -916,17 +913,10 @@
   if (samples == params.samples) {
     return;
   }
-<<<<<<< HEAD
 
   params.samples = samples;
   tile_manager.set_samples(samples);
 
-=======
-
-  params.samples = samples;
-  tile_manager.set_samples(samples);
-
->>>>>>> cb7b4064
   {
     thread_scoped_lock pause_lock(pause_mutex_);
     new_work_added_ = true;
