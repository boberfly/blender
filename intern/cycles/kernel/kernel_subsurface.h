--- conflicted
+++ resolved
@@ -381,95 +381,6 @@
 #else
   Ray *ray = &ss_isect->ray;
 #endif
-<<<<<<< HEAD
-	ray->P = ray_offset(sd->P, -sd->Ng);
-	ray->D = D;
-	ray->t = FLT_MAX;
-	ray->time = sd->time;
-
-	/* Modify state for RNGs, decorrelated from other paths. */
-	uint prev_rng_offset = state->rng_offset;
-	uint prev_rng_hash = state->rng_hash;
-	state->rng_hash = cmj_hash(state->rng_hash + state->rng_offset, 0xdeadbeef);
-
-	/* Random walk until we hit the surface again. */
-	bool hit = false;
-
-	for(int bounce = 0; bounce < BSSRDF_MAX_BOUNCES; bounce++) {
-		/* Advance random number offset. */
-		state->rng_offset += PRNG_BOUNCE_NUM;
-
-		if(bounce > 0) {
-			/* Sample scattering direction. */
-			const float anisotropy = 0.0f;
-			float scatter_u, scatter_v;
-			path_state_rng_2D(kg, state, PRNG_BSDF_U, &scatter_u, &scatter_v);
-			ray->D = henyey_greenstrein_sample(ray->D, anisotropy, scatter_u, scatter_v, NULL, make_float3(0.0f, 0.0f, 0.0f), make_float3(0.0f, 0.0f, 0.0f), NULL, NULL);
-		}
-
-		/* Sample color channel, use MIS with balance heuristic. */
-		float rphase = path_state_rng_1D(kg, state, PRNG_PHASE_CHANNEL);
-		float3 albedo = safe_divide_color(sigma_s, sigma_t);
-		float3 channel_pdf;
-		int channel = kernel_volume_sample_channel(albedo, throughput, rphase, &channel_pdf);
-
-		/* Distance sampling. */
-		float rdist = path_state_rng_1D(kg, state, PRNG_SCATTER_DISTANCE);
-		float sample_sigma_t = kernel_volume_channel_get(sigma_t, channel);
-		float t = -logf(1.0f - rdist)/sample_sigma_t;
-
-		ray->t = t;
-		scene_intersect_local(kg, *ray, ss_isect, sd->object, NULL, 1);
-		hit = (ss_isect->num_hits > 0);
-
-		if(hit) {
-			/* Compute world space distance to surface hit. */
-			float3 D = ray->D;
-			object_inverse_dir_transform(kg, sd, &D);
-			D = normalize(D) * ss_isect->hits[0].t;
-			object_dir_transform(kg, sd, &D);
-			t = len(D);
-		}
-
-		/* Advance to new scatter location. */
-		ray->P += t * ray->D;
-
-		/* Update throughput. */
-		float3 transmittance = volume_color_transmittance(sigma_t, t);
-		float pdf = dot(channel_pdf, (hit)? transmittance: sigma_t * transmittance);
-		throughput *= ((hit)? transmittance: sigma_s * transmittance) / pdf;
-
-		if(hit) {
-			/* If we hit the surface, we are done. */
-			break;
-		}
-
-		/* Russian roulette. */
-		float terminate = path_state_rng_1D(kg, state, PRNG_TERMINATE);
-		float probability = min(max3(fabs(throughput)), 1.0f);
-		if(terminate >= probability) {
-			break;
-		}
-		throughput /= probability;
-	}
-
-	kernel_assert(isfinite_safe(throughput.x) &&
-	              isfinite_safe(throughput.y) &&
-	              isfinite_safe(throughput.z));
-
-	state->rng_offset = prev_rng_offset;
-	state->rng_hash = prev_rng_hash;
-
-	/* Return number of hits in ss_isect. */
-	if(!hit) {
-		return 0;
-	}
-
-	/* TODO: gain back performance lost from merging with disk BSSRDF. We
-	 * only need to return on hit so this indirect ray push/pop overhead
-	 * is not actually needed, but it does keep the code simpler. */
-	ss_isect->weight[0] = throughput;
-=======
   ray->P = ray_offset(sd->P, -sd->Ng);
   ray->D = D;
   ray->t = FLT_MAX;
@@ -492,7 +403,15 @@
       const float anisotropy = 0.0f;
       float scatter_u, scatter_v;
       path_state_rng_2D(kg, state, PRNG_BSDF_U, &scatter_u, &scatter_v);
-      ray->D = henyey_greenstrein_sample(ray->D, anisotropy, scatter_u, scatter_v, NULL);
+      ray->D = henyey_greenstrein_sample(ray->D,
+                                         anisotropy,
+                                         scatter_u,
+                                         scatter_v,
+                                         NULL,
+                                         make_float3(0.0f, 0.0f, 0.0f),
+                                         make_float3(0.0f, 0.0f, 0.0f),
+                                         NULL,
+                                         NULL);
     }
 
     /* Sample color channel, use MIS with balance heuristic. */
@@ -556,7 +475,6 @@
    * only need to return on hit so this indirect ray push/pop overhead
    * is not actually needed, but it does keep the code simpler. */
   ss_isect->weight[0] = throughput;
->>>>>>> 3076d95b
 #ifdef __SPLIT_KERNEL__
   ss_isect->ray = *ray;
 #endif
