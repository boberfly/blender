/*
 * This program is free software; you can redistribute it and/or
 * modify it under the terms of the GNU General Public License
 * as published by the Free Software Foundation; either version 2
 * of the License, or (at your option) any later version.
 *
 * This program is distributed in the hope that it will be useful,
 * but WITHOUT ANY WARRANTY; without even the implied warranty of
 * MERCHANTABILITY or FITNESS FOR A PARTICULAR PURPOSE.  See the
 * GNU General Public License for more details.
 *
 * You should have received a copy of the GNU General Public License
 * along with this program; if not, write to the Free Software Foundation,
 * Inc., 51 Franklin Street, Fifth Floor, Boston, MA 02110-1301, USA.
 */

/** \file
 * \ingroup blenloader
 */
/* allow readfile to use deprecated functionality */
#define DNA_DEPRECATED_ALLOW

#include "BLI_alloca.h"
#include "BLI_listbase.h"
#include "BLI_math.h"
#include "BLI_string.h"
#include "BLI_utildefines.h"

#include "DNA_anim_types.h"
#include "DNA_brush_types.h"
#include "DNA_cachefile_types.h"
#include "DNA_constraint_types.h"
#include "DNA_fluid_types.h"
#include "DNA_genfile.h"
#include "DNA_gpencil_modifier_types.h"
#include "DNA_gpencil_types.h"
#include "DNA_hair_types.h"
#include "DNA_mesh_types.h"
#include "DNA_meshdata_types.h"
#include "DNA_modifier_types.h"
#include "DNA_object_types.h"
#include "DNA_particle_types.h"
#include "DNA_pointcloud_types.h"
#include "DNA_rigidbody_types.h"
#include "DNA_screen_types.h"
#include "DNA_shader_fx_types.h"
#include "DNA_space_types.h"
#include "DNA_tracking_types.h"
#include "DNA_workspace_types.h"

#include "BKE_animsys.h"
#include "BKE_armature.h"
#include "BKE_collection.h"
#include "BKE_colortools.h"
#include "BKE_fcurve.h"
#include "BKE_gpencil.h"
#include "BKE_lib_id.h"
#include "BKE_main.h"
#include "BKE_mesh.h"
#include "BKE_multires.h"
#include "BKE_node.h"

#include "MEM_guardedalloc.h"

#include "RNA_access.h"

#include "SEQ_sequencer.h"

#include "BLO_readfile.h"
#include "readfile.h"

/* Make preferences read-only, use versioning_userdef.c. */
#define U (*((const UserDef *)&U))

/* image_size is width or height depending what RNA property is converted - X or Y. */
static void seq_convert_transform_animation(const Scene *scene,
                                            const char *path,
                                            const int image_size)
{
  if (scene->adt == NULL || scene->adt->action == NULL) {
    return;
  }

  FCurve *fcu = BKE_fcurve_find(&scene->adt->action->curves, path, 0);
  if (fcu != NULL && !BKE_fcurve_is_empty(fcu)) {
    BezTriple *bezt = fcu->bezt;
    for (int i = 0; i < fcu->totvert; i++, bezt++) {
      /* Same math as with old_image_center_*, but simplified. */
      bezt->vec[1][1] = image_size / 2 + bezt->vec[1][1] - scene->r.xsch / 2;
    }
  }
}

static void seq_convert_transform_crop(const Scene *scene,
                                       Sequence *seq,
                                       const eSpaceSeq_Proxy_RenderSize render_size)
{
  StripCrop *c = seq->strip->crop;
  StripTransform *t = seq->strip->transform;
  int old_image_center_x = scene->r.xsch / 2;
  int old_image_center_y = scene->r.ysch / 2;
  int image_size_x = scene->r.xsch;
  int image_size_y = scene->r.ysch;

  /* Hardcoded legacy bit-flags which has been removed. */
  const uint32_t use_transform_flag = (1 << 16);
  const uint32_t use_crop_flag = (1 << 17);

  const StripElem *s_elem = SEQ_render_give_stripelem(seq, seq->start);
  if (s_elem != NULL) {
    image_size_x = s_elem->orig_width;
    image_size_y = s_elem->orig_height;

    if (SEQ_can_use_proxy(seq, SEQ_rendersize_to_proxysize(render_size))) {
      image_size_x /= SEQ_rendersize_to_scale_factor(render_size);
      image_size_y /= SEQ_rendersize_to_scale_factor(render_size);
    }
  }

  /* Default scale. */
  if (t->scale_x == 0.0f && t->scale_y == 0.0f) {
    t->scale_x = 1.0f;
    t->scale_y = 1.0f;
  }

  /* Clear crop if it was unused. This must happen before converting values. */
  if ((seq->flag & use_crop_flag) == 0) {
    c->bottom = c->top = c->left = c->right = 0;
  }

  if ((seq->flag & use_transform_flag) == 0) {
    t->xofs = t->yofs = 0;

    /* Reverse scale to fit for strips not using offset. */
    float project_aspect = (float)scene->r.xsch / (float)scene->r.ysch;
    float image_aspect = (float)image_size_x / (float)image_size_y;
    if (project_aspect > image_aspect) {
      t->scale_x = project_aspect / image_aspect;
    }
    else {
      t->scale_y = image_aspect / project_aspect;
    }
  }

  if ((seq->flag & use_crop_flag) != 0 && (seq->flag & use_transform_flag) == 0) {
    /* Calculate image offset. */
    float s_x = scene->r.xsch / image_size_x;
    float s_y = scene->r.ysch / image_size_y;
    old_image_center_x += c->right * s_x - c->left * s_x;
    old_image_center_y += c->top * s_y - c->bottom * s_y;

    /* Convert crop to scale. */
    int cropped_image_size_x = image_size_x - c->right - c->left;
    int cropped_image_size_y = image_size_y - c->top - c->bottom;
    c->bottom = c->top = c->left = c->right = 0;
    t->scale_x *= (float)image_size_x / (float)cropped_image_size_x;
    t->scale_y *= (float)image_size_y / (float)cropped_image_size_y;
  }

  if ((seq->flag & use_transform_flag) != 0) {
    /* Convert image offset. */
    old_image_center_x = image_size_x / 2 - c->left + t->xofs;
    old_image_center_y = image_size_y / 2 - c->bottom + t->yofs;

    /* Preserve original image size. */
    t->scale_x = t->scale_y = MAX2((float)image_size_x / (float)scene->r.xsch,
                                   (float)image_size_y / (float)scene->r.ysch);

    /* Convert crop. */
    if ((seq->flag & use_crop_flag) != 0) {
      c->top /= t->scale_x;
      c->bottom /= t->scale_x;
      c->left /= t->scale_x;
      c->right /= t->scale_x;
    }
  }

  t->xofs = old_image_center_x - scene->r.xsch / 2;
  t->yofs = old_image_center_y - scene->r.ysch / 2;

  /* Convert offset animation, but only if crop is not used. */
  if ((seq->flag & use_transform_flag) != 0 && (seq->flag & use_crop_flag) == 0) {
    char name_esc[(sizeof(seq->name) - 2) * 2], *path;
    BLI_strescape(name_esc, seq->name + 2, sizeof(name_esc));

    path = BLI_sprintfN("sequence_editor.sequences_all[\"%s\"].transform.offset_x", name_esc);
    seq_convert_transform_animation(scene, path, image_size_x);
    MEM_freeN(path);
    path = BLI_sprintfN("sequence_editor.sequences_all[\"%s\"].transform.offset_y", name_esc);
    seq_convert_transform_animation(scene, path, image_size_y);
    MEM_freeN(path);
  }

  seq->flag &= ~use_transform_flag;
  seq->flag &= ~use_crop_flag;
}

static void seq_convert_transform_crop_lb(const Scene *scene,
                                          const ListBase *lb,
                                          const eSpaceSeq_Proxy_RenderSize render_size)
{

  LISTBASE_FOREACH (Sequence *, seq, lb) {
    if (seq->type != SEQ_TYPE_SOUND_RAM) {
      seq_convert_transform_crop(scene, seq, render_size);
    }
    if (seq->type == SEQ_TYPE_META) {
      seq_convert_transform_crop_lb(scene, &seq->seqbase, render_size);
    }
  }
}

void do_versions_after_linking_290(Main *bmain, ReportList *UNUSED(reports))
{
  if (!MAIN_VERSION_ATLEAST(bmain, 290, 1)) {
    /* Patch old grease pencil modifiers material filter. */
    LISTBASE_FOREACH (Object *, ob, &bmain->objects) {
      LISTBASE_FOREACH (GpencilModifierData *, md, &ob->greasepencil_modifiers) {
        switch (md->type) {
          case eGpencilModifierType_Array: {
            ArrayGpencilModifierData *gpmd = (ArrayGpencilModifierData *)md;
            if (gpmd->materialname[0] != '\0') {
              gpmd->material = BLI_findstring(
                  &bmain->materials, gpmd->materialname, offsetof(ID, name) + 2);
              gpmd->materialname[0] = '\0';
            }
            break;
          }
          case eGpencilModifierType_Color: {
            ColorGpencilModifierData *gpmd = (ColorGpencilModifierData *)md;
            if (gpmd->materialname[0] != '\0') {
              gpmd->material = BLI_findstring(
                  &bmain->materials, gpmd->materialname, offsetof(ID, name) + 2);
              gpmd->materialname[0] = '\0';
            }
            break;
          }
          case eGpencilModifierType_Hook: {
            HookGpencilModifierData *gpmd = (HookGpencilModifierData *)md;
            if (gpmd->materialname[0] != '\0') {
              gpmd->material = BLI_findstring(
                  &bmain->materials, gpmd->materialname, offsetof(ID, name) + 2);
              gpmd->materialname[0] = '\0';
            }
            break;
          }
          case eGpencilModifierType_Lattice: {
            LatticeGpencilModifierData *gpmd = (LatticeGpencilModifierData *)md;
            if (gpmd->materialname[0] != '\0') {
              gpmd->material = BLI_findstring(
                  &bmain->materials, gpmd->materialname, offsetof(ID, name) + 2);
              gpmd->materialname[0] = '\0';
            }
            break;
          }
          case eGpencilModifierType_Mirror: {
            MirrorGpencilModifierData *gpmd = (MirrorGpencilModifierData *)md;
            if (gpmd->materialname[0] != '\0') {
              gpmd->material = BLI_findstring(
                  &bmain->materials, gpmd->materialname, offsetof(ID, name) + 2);
              gpmd->materialname[0] = '\0';
            }
            break;
          }
          case eGpencilModifierType_Multiply: {
            MultiplyGpencilModifierData *gpmd = (MultiplyGpencilModifierData *)md;
            if (gpmd->materialname[0] != '\0') {
              gpmd->material = BLI_findstring(
                  &bmain->materials, gpmd->materialname, offsetof(ID, name) + 2);
              gpmd->materialname[0] = '\0';
            }
            break;
          }
          case eGpencilModifierType_Noise: {
            NoiseGpencilModifierData *gpmd = (NoiseGpencilModifierData *)md;
            if (gpmd->materialname[0] != '\0') {
              gpmd->material = BLI_findstring(
                  &bmain->materials, gpmd->materialname, offsetof(ID, name) + 2);
              gpmd->materialname[0] = '\0';
            }
            break;
          }
          case eGpencilModifierType_Offset: {
            OffsetGpencilModifierData *gpmd = (OffsetGpencilModifierData *)md;
            if (gpmd->materialname[0] != '\0') {
              gpmd->material = BLI_findstring(
                  &bmain->materials, gpmd->materialname, offsetof(ID, name) + 2);
              gpmd->materialname[0] = '\0';
            }
            break;
          }
          case eGpencilModifierType_Opacity: {
            OpacityGpencilModifierData *gpmd = (OpacityGpencilModifierData *)md;
            if (gpmd->materialname[0] != '\0') {
              gpmd->material = BLI_findstring(
                  &bmain->materials, gpmd->materialname, offsetof(ID, name) + 2);
              gpmd->materialname[0] = '\0';
            }
            break;
          }
          case eGpencilModifierType_Simplify: {
            SimplifyGpencilModifierData *gpmd = (SimplifyGpencilModifierData *)md;
            if (gpmd->materialname[0] != '\0') {
              gpmd->material = BLI_findstring(
                  &bmain->materials, gpmd->materialname, offsetof(ID, name) + 2);
              gpmd->materialname[0] = '\0';
            }
            break;
          }
          case eGpencilModifierType_Smooth: {
            SmoothGpencilModifierData *gpmd = (SmoothGpencilModifierData *)md;
            if (gpmd->materialname[0] != '\0') {
              gpmd->material = BLI_findstring(
                  &bmain->materials, gpmd->materialname, offsetof(ID, name) + 2);
              gpmd->materialname[0] = '\0';
            }
            break;
          }
          case eGpencilModifierType_Subdiv: {
            SubdivGpencilModifierData *gpmd = (SubdivGpencilModifierData *)md;
            if (gpmd->materialname[0] != '\0') {
              gpmd->material = BLI_findstring(
                  &bmain->materials, gpmd->materialname, offsetof(ID, name) + 2);
              gpmd->materialname[0] = '\0';
            }
            break;
          }
          case eGpencilModifierType_Texture: {
            TextureGpencilModifierData *gpmd = (TextureGpencilModifierData *)md;
            if (gpmd->materialname[0] != '\0') {
              gpmd->material = BLI_findstring(
                  &bmain->materials, gpmd->materialname, offsetof(ID, name) + 2);
              gpmd->materialname[0] = '\0';
            }
            break;
          }
          case eGpencilModifierType_Thick: {
            ThickGpencilModifierData *gpmd = (ThickGpencilModifierData *)md;
            if (gpmd->materialname[0] != '\0') {
              gpmd->material = BLI_findstring(
                  &bmain->materials, gpmd->materialname, offsetof(ID, name) + 2);
              gpmd->materialname[0] = '\0';
            }
            break;
          }
          default:
            break;
        }
      }
    }

    /* Patch first frame for old files. */
    Scene *scene = bmain->scenes.first;
    if (scene != NULL) {
      LISTBASE_FOREACH (Object *, ob, &bmain->objects) {
        if (ob->type != OB_GPENCIL) {
          continue;
        }
        bGPdata *gpd = ob->data;
        LISTBASE_FOREACH (bGPDlayer *, gpl, &gpd->layers) {
          bGPDframe *gpf = gpl->frames.first;
          if (gpf && gpf->framenum > scene->r.sfra) {
            bGPDframe *gpf_dup = BKE_gpencil_frame_duplicate(gpf);
            gpf_dup->framenum = scene->r.sfra;
            BLI_addhead(&gpl->frames, gpf_dup);
          }
        }
      }
    }
  }

  if (!MAIN_VERSION_ATLEAST(bmain, 291, 1)) {
    LISTBASE_FOREACH (Collection *, collection, &bmain->collections) {
      if (BKE_collection_cycles_fix(bmain, collection)) {
        printf(
            "WARNING: Cycle detected in collection '%s', fixed as best as possible.\n"
            "You may have to reconstruct your View Layers...\n",
            collection->id.name);
      }
    }
  }

  if (!MAIN_VERSION_ATLEAST(bmain, 291, 8)) {
    /**
     * Make sure Emission Alpha fcurve and drivers is properly mapped after the Emission Strength
     * got introduced.
     * */

    /**
     * Effectively we are replacing the (animation of) node socket input 18 with 19.
     * Emission Strength is the new socket input 18, pushing Emission Alpha to input 19.
     *
     * To play safe we move all the inputs beyond 18 to their rightful new place.
     * In case users are doing unexpected things with not-really supported keyframeable channels.
     *
     * The for loop for the input ids is at the top level otherwise we lose the animation
     * keyframe data.
     * */
    for (int input_id = 21; input_id >= 18; input_id--) {
      FOREACH_NODETREE_BEGIN (bmain, ntree, id) {
        if (ntree->type == NTREE_SHADER) {
          LISTBASE_FOREACH (bNode *, node, &ntree->nodes) {
            if (node->type != SH_NODE_BSDF_PRINCIPLED) {
              continue;
            }

            const size_t node_name_length = strlen(node->name);
            const size_t node_name_escaped_max_length = (node_name_length * 2);
            char *node_name_escaped = MEM_mallocN(node_name_escaped_max_length + 1,
                                                  "escaped name");
            BLI_strescape(node_name_escaped, node->name, node_name_escaped_max_length);
            char *rna_path_prefix = BLI_sprintfN("nodes[\"%s\"].inputs", node_name_escaped);

            BKE_animdata_fix_paths_rename_all_ex(
                bmain, id, rna_path_prefix, NULL, NULL, input_id, input_id + 1, false);
            MEM_freeN(rna_path_prefix);
            MEM_freeN(node_name_escaped);
          }
        }
      }
      FOREACH_NODETREE_END;
    }
  }

  /* Convert all Multires displacement to Catmull-Clark subdivision limit surface. */
  if (!MAIN_VERSION_ATLEAST(bmain, 292, 1)) {
    LISTBASE_FOREACH (Object *, ob, &bmain->objects) {
      ModifierData *md;
      for (md = ob->modifiers.first; md; md = md->next) {
        if (md->type == eModifierType_Multires) {
          MultiresModifierData *mmd = (MultiresModifierData *)md;
          if (mmd->simple) {
            multires_do_versions_simple_to_catmull_clark(ob, mmd);
          }
        }
      }
    }
  }

  if (!MAIN_VERSION_ATLEAST(bmain, 292, 2)) {

    eSpaceSeq_Proxy_RenderSize render_size = 100;

    for (bScreen *screen = bmain->screens.first; screen; screen = screen->id.next) {
      LISTBASE_FOREACH (ScrArea *, area, &screen->areabase) {
        LISTBASE_FOREACH (SpaceLink *, sl, &area->spacedata) {
          switch (sl->spacetype) {
            case SPACE_SEQ: {
              SpaceSeq *sseq = (SpaceSeq *)sl;
              render_size = sseq->render_size;
              break;
            }
          }
        }
      }
    }

    LISTBASE_FOREACH (Scene *, scene, &bmain->scenes) {
      if (scene->ed != NULL) {
        seq_convert_transform_crop_lb(scene, &scene->ed->seqbase, render_size);
      }
    }
  }

  /**
   * Versioning code until next subversion bump goes here.
   *
   * \note Be sure to check when bumping the version:
   * - #blo_do_versions_290 in this file.
   * - "versioning_userdef.c", #blo_do_versions_userdef
   * - "versioning_userdef.c", #do_versions_theme
   *
   * \note Keep this message at the bottom of the function.
   */
  {
    /* Keep this block, even when empty. */

    /* Systematically rebuild posebones to ensure consistent ordering matching the one of bones in
     * Armature obdata. */
    LISTBASE_FOREACH (Object *, ob, &bmain->objects) {
      if (ob->type == OB_ARMATURE) {
        BKE_pose_rebuild(bmain, ob, ob->data, true);
      }
    }
  }
}

static void panels_remove_x_closed_flag_recursive(Panel *panel)
{
  const bool was_closed_x = panel->flag & PNL_UNUSED_1;
  const bool was_closed_y = panel->flag & PNL_CLOSED; /* That value was the Y closed flag. */

  SET_FLAG_FROM_TEST(panel->flag, was_closed_x || was_closed_y, PNL_CLOSED);

  /* Clear the old PNL_CLOSEDX flag. */
  panel->flag &= ~PNL_UNUSED_1;

  LISTBASE_FOREACH (Panel *, child_panel, &panel->children) {
    panels_remove_x_closed_flag_recursive(child_panel);
  }
}

static void do_versions_point_attributes(CustomData *pdata)
{
  /* Change to generic named float/float3 attributes. */
  const int CD_LOCATION = 43;
  const int CD_RADIUS = 44;

  for (int i = 0; i < pdata->totlayer; i++) {
    CustomDataLayer *layer = &pdata->layers[i];
    if (layer->type == CD_LOCATION) {
      STRNCPY(layer->name, "Position");
      layer->type = CD_PROP_FLOAT3;
    }
    else if (layer->type == CD_RADIUS) {
      STRNCPY(layer->name, "Radius");
      layer->type = CD_PROP_FLOAT;
    }
  }
}

static void do_versions_point_attribute_names(CustomData *pdata)
{
  /* Change from capital initial letter to lower case (T82693). */
  for (int i = 0; i < pdata->totlayer; i++) {
    CustomDataLayer *layer = &pdata->layers[i];
    if (layer->type == CD_PROP_FLOAT3 && STREQ(layer->name, "Position")) {
      STRNCPY(layer->name, "position");
    }
    else if (layer->type == CD_PROP_FLOAT && STREQ(layer->name, "Radius")) {
      STRNCPY(layer->name, "radius");
    }
  }
}

/* Move FCurve handles towards the control point in such a way that the curve itself doesn't
 * change. Since 2.91 FCurves are computed slightly differently, which requires this update to keep
 * the same animation result. Previous versions scaled down overlapping handles during evaluation.
 * This function applies the old correction to the actual animation data instead. */
static void do_versions_291_fcurve_handles_limit(FCurve *fcu)
{
  uint i = 1;
  for (BezTriple *bezt = fcu->bezt; i < fcu->totvert; i++, bezt++) {
    /* Only adjust bezier keyframes. */
    if (bezt->ipo != BEZT_IPO_BEZ) {
      continue;
    }

    BezTriple *nextbezt = bezt + 1;
    const float v1[2] = {bezt->vec[1][0], bezt->vec[1][1]};
    const float v2[2] = {bezt->vec[2][0], bezt->vec[2][1]};
    const float v3[2] = {nextbezt->vec[0][0], nextbezt->vec[0][1]};
    const float v4[2] = {nextbezt->vec[1][0], nextbezt->vec[1][1]};

    /* If the handles have no length, no need to do any corrections. */
    if (v1[0] == v2[0] && v3[0] == v4[0]) {
      continue;
    }

    /* Calculate handle deltas. */
    float delta1[2], delta2[2];
    sub_v2_v2v2(delta1, v1, v2);
    sub_v2_v2v2(delta2, v4, v3);

    const float len1 = fabsf(delta1[0]); /* Length of handle of first key. */
    const float len2 = fabsf(delta2[0]); /* Length of handle of second key. */

    /* Overlapping handles used to be internally scaled down in previous versions.
     * We bake the handles onto these previously virtual values. */
    const float time_delta = v4[0] - v1[0];
    const float total_len = len1 + len2;
    if (total_len <= time_delta) {
      continue;
    }

    const float factor = time_delta / total_len;
    /* Current keyframe's right handle: */
    madd_v2_v2v2fl(bezt->vec[2], v1, delta1, -factor); /* vec[2] = v1 - factor * delta1 */
    /* Next keyframe's left handle: */
    madd_v2_v2v2fl(nextbezt->vec[0], v4, delta2, -factor); /* vec[0] = v4 - factor * delta2 */
  }
}

void blo_do_versions_290(FileData *fd, Library *UNUSED(lib), Main *bmain)
{
  UNUSED_VARS(fd);

  if (MAIN_VERSION_ATLEAST(bmain, 290, 2) && MAIN_VERSION_OLDER(bmain, 291, 1)) {
    /* In this range, the extrude manifold could generate meshes with degenerated face. */
    LISTBASE_FOREACH (Mesh *, me, &bmain->meshes) {
      for (MPoly *mp = me->mpoly, *mp_end = mp + me->totpoly; mp < mp_end; mp++) {
        if (mp->totloop == 2) {
          bool changed;
          BKE_mesh_validate_arrays(me,
                                   me->mvert,
                                   me->totvert,
                                   me->medge,
                                   me->totedge,
                                   me->mface,
                                   me->totface,
                                   me->mloop,
                                   me->totloop,
                                   me->mpoly,
                                   me->totpoly,
                                   me->dvert,
                                   false,
                                   true,
                                   &changed);
          break;
        }
      }
    }
  }

  /** Repair files from duplicate brushes added to blend files, see: T76738. */
  if (!MAIN_VERSION_ATLEAST(bmain, 290, 2)) {
    {
      short id_codes[] = {ID_BR, ID_PAL};
      for (int i = 0; i < ARRAY_SIZE(id_codes); i++) {
        ListBase *lb = which_libbase(bmain, id_codes[i]);
        BKE_main_id_repair_duplicate_names_listbase(lb);
      }
    }

    if (!DNA_struct_elem_find(fd->filesdna, "SpaceImage", "float", "uv_opacity")) {
      for (bScreen *screen = bmain->screens.first; screen; screen = screen->id.next) {
        LISTBASE_FOREACH (ScrArea *, area, &screen->areabase) {
          LISTBASE_FOREACH (SpaceLink *, sl, &area->spacedata) {
            if (sl->spacetype == SPACE_IMAGE) {
              SpaceImage *sima = (SpaceImage *)sl;
              sima->uv_opacity = 1.0f;
            }
          }
        }
      }
    }

    /* Init Grease Pencil new random curves. */
    if (!DNA_struct_elem_find(fd->filesdna, "BrushGpencilSettings", "float", "random_hue")) {
      LISTBASE_FOREACH (Brush *, brush, &bmain->brushes) {
        if ((brush->gpencil_settings) && (brush->gpencil_settings->curve_rand_pressure == NULL)) {
          brush->gpencil_settings->curve_rand_pressure = BKE_curvemapping_add(
              1, 0.0f, 0.0f, 1.0f, 1.0f);
          brush->gpencil_settings->curve_rand_strength = BKE_curvemapping_add(
              1, 0.0f, 0.0f, 1.0f, 1.0f);
          brush->gpencil_settings->curve_rand_uv = BKE_curvemapping_add(1, 0.0f, 0.0f, 1.0f, 1.0f);
          brush->gpencil_settings->curve_rand_hue = BKE_curvemapping_add(
              1, 0.0f, 0.0f, 1.0f, 1.0f);
          brush->gpencil_settings->curve_rand_saturation = BKE_curvemapping_add(
              1, 0.0f, 0.0f, 1.0f, 1.0f);
          brush->gpencil_settings->curve_rand_value = BKE_curvemapping_add(
              1, 0.0f, 0.0f, 1.0f, 1.0f);
        }
      }
    }
  }

  if (!MAIN_VERSION_ATLEAST(bmain, 290, 4)) {
    /* Clear old deprecated bit-flag from edit weights modifiers, we now use it for something else.
     */
    LISTBASE_FOREACH (Object *, ob, &bmain->objects) {
      LISTBASE_FOREACH (ModifierData *, md, &ob->modifiers) {
        if (md->type == eModifierType_WeightVGEdit) {
          ((WeightVGEditModifierData *)md)->edit_flags &= ~MOD_WVG_EDIT_WEIGHTS_NORMALIZE;
        }
      }
    }

    /* Initialize parameters of the new Nishita sky model. */
    if (!DNA_struct_elem_find(fd->filesdna, "NodeTexSky", "float", "sun_size")) {
      FOREACH_NODETREE_BEGIN (bmain, ntree, id) {
        if (ntree->type == NTREE_SHADER) {
          LISTBASE_FOREACH (bNode *, node, &ntree->nodes) {
            if (node->type == SH_NODE_TEX_SKY && node->storage) {
              NodeTexSky *tex = (NodeTexSky *)node->storage;
              tex->sun_disc = true;
              tex->sun_size = DEG2RADF(0.545);
              tex->sun_elevation = M_PI_2;
              tex->sun_rotation = 0.0f;
              tex->altitude = 0.0f;
              tex->air_density = 1.0f;
              tex->dust_density = 1.0f;
              tex->ozone_density = 1.0f;
            }
          }
        }
      }
      FOREACH_NODETREE_END;
    }
  }

  if (!MAIN_VERSION_ATLEAST(bmain, 290, 6)) {
    /* Transition to saving expansion for all of a modifier's sub-panels. */
    if (!DNA_struct_elem_find(fd->filesdna, "ModifierData", "short", "ui_expand_flag")) {
      for (Object *object = bmain->objects.first; object != NULL; object = object->id.next) {
        LISTBASE_FOREACH (ModifierData *, md, &object->modifiers) {
          if (md->mode & eModifierMode_Expanded_DEPRECATED) {
            md->ui_expand_flag = 1;
          }
          else {
            md->ui_expand_flag = 0;
          }
        }
      }
    }

    /* EEVEE Motion blur new parameters. */
    if (!DNA_struct_elem_find(fd->filesdna, "SceneEEVEE", "float", "motion_blur_depth_scale")) {
      LISTBASE_FOREACH (Scene *, scene, &bmain->scenes) {
        scene->eevee.motion_blur_depth_scale = 100.0f;
        scene->eevee.motion_blur_max = 32;
      }
    }

    if (!DNA_struct_elem_find(fd->filesdna, "SceneEEVEE", "int", "motion_blur_steps")) {
      LISTBASE_FOREACH (Scene *, scene, &bmain->scenes) {
        scene->eevee.motion_blur_steps = 1;
      }
    }

    /* Transition to saving expansion for all of a constraint's sub-panels. */
    if (!DNA_struct_elem_find(fd->filesdna, "bConstraint", "short", "ui_expand_flag")) {
      for (Object *object = bmain->objects.first; object != NULL; object = object->id.next) {
        LISTBASE_FOREACH (bConstraint *, con, &object->constraints) {
          if (con->flag & CONSTRAINT_EXPAND_DEPRECATED) {
            con->ui_expand_flag = 1;
          }
          else {
            con->ui_expand_flag = 0;
          }
        }
      }
    }

    /* Transition to saving expansion for all of grease pencil modifier's sub-panels. */
    if (!DNA_struct_elem_find(fd->filesdna, "GpencilModifierData", "short", "ui_expand_flag")) {
      for (Object *object = bmain->objects.first; object != NULL; object = object->id.next) {
        LISTBASE_FOREACH (GpencilModifierData *, md, &object->greasepencil_modifiers) {
          if (md->mode & eGpencilModifierMode_Expanded_DEPRECATED) {
            md->ui_expand_flag = 1;
          }
          else {
            md->ui_expand_flag = 0;
          }
        }
      }
    }

    /* Transition to saving expansion for all of an effect's sub-panels. */
    if (!DNA_struct_elem_find(fd->filesdna, "ShaderFxData", "short", "ui_expand_flag")) {
      for (Object *object = bmain->objects.first; object != NULL; object = object->id.next) {
        LISTBASE_FOREACH (ShaderFxData *, fx, &object->shader_fx) {
          if (fx->mode & eShaderFxMode_Expanded_DEPRECATED) {
            fx->ui_expand_flag = 1;
          }
          else {
            fx->ui_expand_flag = 0;
          }
        }
      }
    }

    /* Refactor bevel profile type to use an enum. */
    if (!DNA_struct_elem_find(fd->filesdna, "BevelModifierData", "short", "profile_type")) {
      for (Object *object = bmain->objects.first; object != NULL; object = object->id.next) {
        LISTBASE_FOREACH (ModifierData *, md, &object->modifiers) {
          if (md->type == eModifierType_Bevel) {
            BevelModifierData *bmd = (BevelModifierData *)md;
            bool use_custom_profile = bmd->flags & MOD_BEVEL_CUSTOM_PROFILE_DEPRECATED;
            bmd->profile_type = use_custom_profile ? MOD_BEVEL_PROFILE_CUSTOM :
                                                     MOD_BEVEL_PROFILE_SUPERELLIPSE;
          }
        }
      }
    }

    /* Change ocean modifier values from [0, 10] to [0, 1] ranges. */
    for (Object *object = bmain->objects.first; object != NULL; object = object->id.next) {
      LISTBASE_FOREACH (ModifierData *, md, &object->modifiers) {
        if (md->type == eModifierType_Ocean) {
          OceanModifierData *omd = (OceanModifierData *)md;
          omd->wave_alignment *= 0.1f;
          omd->sharpen_peak_jonswap *= 0.1f;
        }
      }
    }
  }

  if (!MAIN_VERSION_ATLEAST(bmain, 291, 1)) {

    /* Initialize additional parameter of the Nishita sky model and change altitude unit. */
    if (!DNA_struct_elem_find(fd->filesdna, "NodeTexSky", "float", "sun_intensity")) {
      FOREACH_NODETREE_BEGIN (bmain, ntree, id) {
        if (ntree->type == NTREE_SHADER) {
          LISTBASE_FOREACH (bNode *, node, &ntree->nodes) {
            if (node->type == SH_NODE_TEX_SKY && node->storage) {
              NodeTexSky *tex = (NodeTexSky *)node->storage;
              tex->sun_intensity = 1.0f;
              tex->altitude *= 0.001f;
            }
          }
        }
      }
      FOREACH_NODETREE_END;
    }

    /* Refactor bevel affect type to use an enum. */
    if (!DNA_struct_elem_find(fd->filesdna, "BevelModifierData", "char", "affect_type")) {
      for (Object *object = bmain->objects.first; object != NULL; object = object->id.next) {
        LISTBASE_FOREACH (ModifierData *, md, &object->modifiers) {
          if (md->type == eModifierType_Bevel) {
            BevelModifierData *bmd = (BevelModifierData *)md;
            const bool use_vertex_bevel = bmd->flags & MOD_BEVEL_VERT_DEPRECATED;
            bmd->affect_type = use_vertex_bevel ? MOD_BEVEL_AFFECT_VERTICES :
                                                  MOD_BEVEL_AFFECT_EDGES;
          }
        }
      }
    }

    /* Initialize additional velocity parameter for #CacheFile's. */
    if (!DNA_struct_elem_find(
            fd->filesdna, "MeshSeqCacheModifierData", "float", "velocity_scale")) {
      for (Object *object = bmain->objects.first; object != NULL; object = object->id.next) {
        LISTBASE_FOREACH (ModifierData *, md, &object->modifiers) {
          if (md->type == eModifierType_MeshSequenceCache) {
            MeshSeqCacheModifierData *mcmd = (MeshSeqCacheModifierData *)md;
            mcmd->velocity_scale = 1.0f;
            mcmd->vertex_velocities = NULL;
            mcmd->num_vertices = 0;
          }
        }
      }
    }

    if (!DNA_struct_elem_find(fd->filesdna, "CacheFile", "char", "velocity_unit")) {
      for (CacheFile *cache_file = bmain->cachefiles.first; cache_file != NULL;
           cache_file = cache_file->id.next) {
        BLI_strncpy(cache_file->velocity_name, ".velocities", sizeof(cache_file->velocity_name));
        cache_file->velocity_unit = CACHEFILE_VELOCITY_UNIT_SECOND;
      }
    }

    if (!DNA_struct_elem_find(fd->filesdna, "OceanModifierData", "int", "viewport_resolution")) {
      for (Object *object = bmain->objects.first; object != NULL; object = object->id.next) {
        LISTBASE_FOREACH (ModifierData *, md, &object->modifiers) {
          if (md->type == eModifierType_Ocean) {
            OceanModifierData *omd = (OceanModifierData *)md;
            omd->viewport_resolution = omd->resolution;
          }
        }
      }
    }

    /* Remove panel X axis collapsing, a remnant of horizontal panel alignment. */
    LISTBASE_FOREACH (bScreen *, screen, &bmain->screens) {
      LISTBASE_FOREACH (ScrArea *, area, &screen->areabase) {
        LISTBASE_FOREACH (ARegion *, region, &area->regionbase) {
          LISTBASE_FOREACH (Panel *, panel, &region->panels) {
            panels_remove_x_closed_flag_recursive(panel);
          }
        }
      }
    }
  }

  if (!MAIN_VERSION_ATLEAST(bmain, 291, 2)) {
    for (Scene *scene = bmain->scenes.first; scene; scene = scene->id.next) {
      RigidBodyWorld *rbw = scene->rigidbody_world;

      if (rbw == NULL) {
        continue;
      }

      /* The substep method changed from "per second" to "per frame".
       * To get the new value simply divide the old bullet sim fps with the scene fps.
       */
      rbw->substeps_per_frame /= FPS;

      if (rbw->substeps_per_frame <= 0) {
        rbw->substeps_per_frame = 1;
      }
    }

    /* Set the minimum sequence interpolate for grease pencil. */
    if (!DNA_struct_elem_find(fd->filesdna, "GP_Interpolate_Settings", "int", "step")) {
      LISTBASE_FOREACH (Scene *, scene, &bmain->scenes) {
        ToolSettings *ts = scene->toolsettings;
        ts->gp_interpolate.step = 1;
      }
    }

    /* Hair and PointCloud attributes. */
    for (Hair *hair = bmain->hairs.first; hair != NULL; hair = hair->id.next) {
      do_versions_point_attributes(&hair->pdata);
    }
    for (PointCloud *pointcloud = bmain->pointclouds.first; pointcloud != NULL;
         pointcloud = pointcloud->id.next) {
      do_versions_point_attributes(&pointcloud->pdata);
    }

    /* Show outliner mode column by default. */
    LISTBASE_FOREACH (bScreen *, screen, &bmain->screens) {
      LISTBASE_FOREACH (ScrArea *, area, &screen->areabase) {
        LISTBASE_FOREACH (SpaceLink *, space, &area->spacedata) {
          if (space->spacetype == SPACE_OUTLINER) {
            SpaceOutliner *space_outliner = (SpaceOutliner *)space;

            space_outliner->flag |= SO_MODE_COLUMN;
          }
        }
      }
    }

    /* Solver and Collections for Boolean. */
    for (Object *object = bmain->objects.first; object != NULL; object = object->id.next) {
      LISTBASE_FOREACH (ModifierData *, md, &object->modifiers) {
        if (md->type == eModifierType_Boolean) {
          BooleanModifierData *bmd = (BooleanModifierData *)md;
          bmd->solver = eBooleanModifierSolver_Fast;
          bmd->flag = eBooleanModifierFlag_Object;
        }
      }
    }
  }

  if (!MAIN_VERSION_ATLEAST(bmain, 291, 4) && MAIN_VERSION_ATLEAST(bmain, 291, 1)) {
    /* Due to a48d78ce07f4f, CustomData.totlayer and CustomData.maxlayer has been written
     * incorrectly. Fortunately, the size of the layers array has been written to the .blend file
     * as well, so we can reconstruct totlayer and maxlayer from that. */
    LISTBASE_FOREACH (Mesh *, mesh, &bmain->meshes) {
      mesh->vdata.totlayer = mesh->vdata.maxlayer = MEM_allocN_len(mesh->vdata.layers) /
                                                    sizeof(CustomDataLayer);
      mesh->edata.totlayer = mesh->edata.maxlayer = MEM_allocN_len(mesh->edata.layers) /
                                                    sizeof(CustomDataLayer);
      /* We can be sure that mesh->fdata is empty for files written by 2.90. */
      mesh->ldata.totlayer = mesh->ldata.maxlayer = MEM_allocN_len(mesh->ldata.layers) /
                                                    sizeof(CustomDataLayer);
      mesh->pdata.totlayer = mesh->pdata.maxlayer = MEM_allocN_len(mesh->pdata.layers) /
                                                    sizeof(CustomDataLayer);
    }
  }

  if (!MAIN_VERSION_ATLEAST(bmain, 291, 5)) {
    /* Fix fcurves to allow for new bezier handles behaviour (T75881 and D8752). */
    for (bAction *act = bmain->actions.first; act; act = act->id.next) {
      for (FCurve *fcu = act->curves.first; fcu; fcu = fcu->next) {
        /* Only need to fix Bezier curves with at least 2 keyframes. */
        if (fcu->totvert < 2 || fcu->bezt == NULL) {
          continue;
        }
        do_versions_291_fcurve_handles_limit(fcu);
      }
    }

    LISTBASE_FOREACH (Collection *, collection, &bmain->collections) {
      collection->color_tag = COLLECTION_COLOR_NONE;
    }
    LISTBASE_FOREACH (Scene *, scene, &bmain->scenes) {
      /* Old files do not have a master collection, but it will be created by
       * `BKE_collection_master_add()`. */
      if (scene->master_collection) {
        scene->master_collection->color_tag = COLLECTION_COLOR_NONE;
      }
    }

    /* Add custom profile and bevel mode to curve bevels. */
    if (!DNA_struct_elem_find(fd->filesdna, "Curve", "char", "bevel_mode")) {
      LISTBASE_FOREACH (Curve *, curve, &bmain->curves) {
        if (curve->bevobj != NULL) {
          curve->bevel_mode = CU_BEV_MODE_OBJECT;
        }
        else {
          curve->bevel_mode = CU_BEV_MODE_ROUND;
        }
      }
    }

    /* Ensure that new viewport display fields are initialized correctly. */
    LISTBASE_FOREACH (Object *, ob, &bmain->objects) {
      LISTBASE_FOREACH (ModifierData *, md, &ob->modifiers) {
        if (md->type == eModifierType_Fluid) {
          FluidModifierData *fmd = (FluidModifierData *)md;
          if (fmd->domain != NULL) {
            if (!fmd->domain->coba_field && fmd->domain->type == FLUID_DOMAIN_TYPE_LIQUID) {
              fmd->domain->coba_field = FLUID_DOMAIN_FIELD_PHI;
            }
            fmd->domain->grid_scale = 1.0;
            fmd->domain->gridlines_upper_bound = 1.0;
            fmd->domain->vector_scale_with_magnitude = true;
            const float grid_lines[4] = {1.0, 0.0, 0.0, 1.0};
            copy_v4_v4(fmd->domain->gridlines_range_color, grid_lines);
          }
        }
      }
    }
  }

  if (!MAIN_VERSION_ATLEAST(bmain, 291, 6)) {
    /* Darken Inactive Overlay. */
    if (!DNA_struct_elem_find(fd->filesdna, "View3DOverlay", "float", "fade_alpha")) {
      for (bScreen *screen = bmain->screens.first; screen; screen = screen->id.next) {
        LISTBASE_FOREACH (ScrArea *, area, &screen->areabase) {
          LISTBASE_FOREACH (SpaceLink *, sl, &area->spacedata) {
            if (sl->spacetype == SPACE_VIEW3D) {
              View3D *v3d = (View3D *)sl;
              v3d->overlay.fade_alpha = 0.40f;
              v3d->overlay.flag |= V3D_OVERLAY_FADE_INACTIVE;
            }
          }
        }
      }
    }

    /* Unify symmetry as a mesh property. */
    if (!DNA_struct_elem_find(fd->filesdna, "Mesh", "char", "symmetry")) {
      LISTBASE_FOREACH (Mesh *, mesh, &bmain->meshes) {
        /* The previous flags used to store mesh symmetry in edit-mode match the new ones that are
         * used in #Mesh.symmetry. */
        mesh->symmetry = mesh->editflag & (ME_SYMMETRY_X | ME_SYMMETRY_Y | ME_SYMMETRY_Z);
      }
    }

    /* Alembic importer: allow vertex interpolation by default. */
    for (Object *object = bmain->objects.first; object != NULL; object = object->id.next) {
      LISTBASE_FOREACH (ModifierData *, md, &object->modifiers) {
        if (md->type != eModifierType_MeshSequenceCache) {
          continue;
        }

        MeshSeqCacheModifierData *data = (MeshSeqCacheModifierData *)md;
        data->read_flag |= MOD_MESHSEQ_INTERPOLATE_VERTICES;
      }
    }
  }

  if (!MAIN_VERSION_ATLEAST(bmain, 291, 7)) {
    LISTBASE_FOREACH (Scene *, scene, &bmain->scenes) {
      scene->r.simplify_volumes = 1.0f;
    }
  }

  if (!MAIN_VERSION_ATLEAST(bmain, 291, 8)) {
    if (!DNA_struct_elem_find(fd->filesdna, "WorkSpaceDataRelation", "int", "parentid")) {
      LISTBASE_FOREACH (WorkSpace *, workspace, &bmain->workspaces) {
        LISTBASE_FOREACH_MUTABLE (
            WorkSpaceDataRelation *, relation, &workspace->hook_layout_relations) {
          relation->parent = blo_read_get_new_globaldata_address(fd, relation->parent);
          BLI_assert(relation->parentid == 0);
          if (relation->parent != NULL) {
            LISTBASE_FOREACH (wmWindowManager *, wm, &bmain->wm) {
              wmWindow *win = BLI_findptr(
                  &wm->windows, relation->parent, offsetof(wmWindow, workspace_hook));
              if (win != NULL) {
                relation->parentid = win->winid;
                break;
              }
            }
            if (relation->parentid == 0) {
              BLI_assert(
                  !"Found a valid parent for workspace data relation, but no valid parent id.");
            }
          }
          if (relation->parentid == 0) {
            BLI_freelinkN(&workspace->hook_layout_relations, relation);
          }
        }
      }
    }

    /* UV/Image show overlay option. */
    if (!DNA_struct_find(fd->filesdna, "SpaceImageOverlay")) {
      LISTBASE_FOREACH (bScreen *, screen, &bmain->screens) {
        LISTBASE_FOREACH (ScrArea *, area, &screen->areabase) {
          LISTBASE_FOREACH (SpaceLink *, space, &area->spacedata) {
            if (space->spacetype == SPACE_IMAGE) {
              SpaceImage *sima = (SpaceImage *)space;
              sima->overlay.flag = SI_OVERLAY_SHOW_OVERLAYS;
            }
          }
        }
      }
    }

    /* Ensure that particle systems generated by fluid modifier have correct phystype. */
    LISTBASE_FOREACH (ParticleSettings *, part, &bmain->particles) {
      if (ELEM(
              part->type, PART_FLUID_FLIP, PART_FLUID_SPRAY, PART_FLUID_BUBBLE, PART_FLUID_FOAM)) {
        part->phystype = PART_PHYS_NO;
      }
    }
    /* Init grease pencil default curve resolution. */
    if (!DNA_struct_elem_find(fd->filesdna, "bGPdata", "int", "curve_edit_resolution")) {
      LISTBASE_FOREACH (bGPdata *, gpd, &bmain->gpencils) {
        gpd->curve_edit_resolution = GP_DEFAULT_CURVE_RESOLUTION;
        gpd->flag |= GP_DATA_CURVE_ADAPTIVE_RESOLUTION;
      }
    }
    /* Init grease pencil curve editing error threshold. */
    if (!DNA_struct_elem_find(fd->filesdna, "bGPdata", "float", "curve_edit_threshold")) {
      LISTBASE_FOREACH (bGPdata *, gpd, &bmain->gpencils) {
        gpd->curve_edit_threshold = GP_DEFAULT_CURVE_ERROR;
        gpd->curve_edit_corner_angle = GP_DEFAULT_CURVE_EDIT_CORNER_ANGLE;
      }
    }
  }

  if (!MAIN_VERSION_ATLEAST(bmain, 291, 9)) {
    /* Remove options of legacy UV/Image editor */
    for (bScreen *screen = bmain->screens.first; screen; screen = screen->id.next) {
      LISTBASE_FOREACH (ScrArea *, area, &screen->areabase) {
        LISTBASE_FOREACH (SpaceLink *, sl, &area->spacedata) {
          switch (sl->spacetype) {
            case SPACE_IMAGE: {
              SpaceImage *sima = (SpaceImage *)sl;
              sima->flag &= ~(SI_FLAG_UNUSED_20);
              break;
            }
          }
        }
      }
    }

    if (!DNA_struct_elem_find(fd->filesdna, "FluidModifierData", "float", "fractions_distance")) {
      LISTBASE_FOREACH (Object *, ob, &bmain->objects) {
        LISTBASE_FOREACH (ModifierData *, md, &ob->modifiers) {
          if (md->type == eModifierType_Fluid) {
            FluidModifierData *fmd = (FluidModifierData *)md;
            if (fmd->domain) {
              fmd->domain->fractions_distance = 0.5;
            }
          }
        }
      }
    }
  }

  if (!MAIN_VERSION_ATLEAST(bmain, 292, 1)) {
    {
      const int LEGACY_REFINE_RADIAL_DISTORTION_K1 = (1 << 2);

      LISTBASE_FOREACH (MovieClip *, clip, &bmain->movieclips) {
        MovieTracking *tracking = &clip->tracking;
        MovieTrackingSettings *settings = &tracking->settings;
        int new_refine_camera_intrinsics = 0;

        if (settings->refine_camera_intrinsics & REFINE_FOCAL_LENGTH) {
          new_refine_camera_intrinsics |= REFINE_FOCAL_LENGTH;
        }

        if (settings->refine_camera_intrinsics & REFINE_PRINCIPAL_POINT) {
          new_refine_camera_intrinsics |= REFINE_PRINCIPAL_POINT;
        }

        /* The end goal is to enable radial distortion refinement if either K1 or K2 were set for
         * refinement. It is enough to only check for L1 it was not possible to refine K2 without
         * K1. */
        if (settings->refine_camera_intrinsics & LEGACY_REFINE_RADIAL_DISTORTION_K1) {
          new_refine_camera_intrinsics |= REFINE_RADIAL_DISTORTION;
        }

        settings->refine_camera_intrinsics = new_refine_camera_intrinsics;
      }
    }
  }

  /**
   * Versioning code until next subversion bump goes here.
   *
   * \note Be sure to check when bumping the version:
   * - "versioning_userdef.c", #blo_do_versions_userdef
   * - "versioning_userdef.c", #do_versions_theme
   *
   * \note Keep this message at the bottom of the function.
   */
  {
    /* Keep this block, even when empty. */
    /* Initialize the opacity of the overlay wireframe */
    if (!DNA_struct_elem_find(fd->filesdna, "View3DOverlay", "float", "wireframe_opacity")) {
      for (bScreen *screen = bmain->screens.first; screen; screen = screen->id.next) {
        LISTBASE_FOREACH (ScrArea *, area, &screen->areabase) {
          LISTBASE_FOREACH (SpaceLink *, sl, &area->spacedata) {
            if (sl->spacetype == SPACE_VIEW3D) {
              View3D *v3d = (View3D *)sl;
              v3d->overlay.wireframe_opacity = 1.0f;
            }
          }
        }
      }
    }

    /* Replace object hidden filter with inverted object visible filter.  */
    LISTBASE_FOREACH (bScreen *, screen, &bmain->screens) {
      LISTBASE_FOREACH (ScrArea *, area, &screen->areabase) {
        LISTBASE_FOREACH (SpaceLink *, space, &area->spacedata) {
          if (space->spacetype == SPACE_OUTLINER) {
            SpaceOutliner *space_outliner = (SpaceOutliner *)space;
            if (space_outliner->filter_state == SO_FILTER_OB_HIDDEN) {
              space_outliner->filter_state = SO_FILTER_OB_VISIBLE;
              space_outliner->filter |= SO_FILTER_OB_STATE_INVERSE;
            }
          }
        }
      }
    }

<<<<<<< HEAD
=======
    LISTBASE_FOREACH (Object *, ob, &bmain->objects) {
      LISTBASE_FOREACH (ModifierData *, md, &ob->modifiers) {
        if (md->type == eModifierType_WeightVGProximity) {
          WeightVGProximityModifierData *wmd = (WeightVGProximityModifierData *)md;
          if (wmd->cmap_curve == NULL) {
            wmd->cmap_curve = BKE_curvemapping_add(1, 0.0, 0.0, 1.0, 1.0);
            BKE_curvemapping_init(wmd->cmap_curve);
          }
        }
      }
    }

>>>>>>> 3d0c5455
    /* Hair and PointCloud attributes names. */
    LISTBASE_FOREACH (Hair *, hair, &bmain->hairs) {
      do_versions_point_attribute_names(&hair->pdata);
    }
    LISTBASE_FOREACH (PointCloud *, pointcloud, &bmain->pointclouds) {
      do_versions_point_attribute_names(&pointcloud->pdata);
    }
  }
}<|MERGE_RESOLUTION|>--- conflicted
+++ resolved
@@ -1204,8 +1204,6 @@
       }
     }
 
-<<<<<<< HEAD
-=======
     LISTBASE_FOREACH (Object *, ob, &bmain->objects) {
       LISTBASE_FOREACH (ModifierData *, md, &ob->modifiers) {
         if (md->type == eModifierType_WeightVGProximity) {
@@ -1218,7 +1216,6 @@
       }
     }
 
->>>>>>> 3d0c5455
     /* Hair and PointCloud attributes names. */
     LISTBASE_FOREACH (Hair *, hair, &bmain->hairs) {
       do_versions_point_attribute_names(&hair->pdata);
