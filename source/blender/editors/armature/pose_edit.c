/*
 * ***** BEGIN GPL LICENSE BLOCK *****
 *
 * This program is free software; you can redistribute it and/or
 * modify it under the terms of the GNU General Public License
 * as published by the Free Software Foundation; either version 2
 * of the License, or (at your option) any later version.
 *
 * This program is distributed in the hope that it will be useful,
 * but WITHOUT ANY WARRANTY; without even the implied warranty of
 * MERCHANTABILITY or FITNESS FOR A PARTICULAR PURPOSE.  See the
 * GNU General Public License for more details.
 *
 * You should have received a copy of the GNU General Public License
 * along with this program; if not, write to the Free Software Foundation,
 * Inc., 51 Franklin Street, Fifth Floor, Boston, MA 02110-1301, USA.
 *
 * The Original Code is Copyright (C) 2001-2002 by NaN Holding BV.
 * All rights reserved.
 *
 * Contributor(s): Ton Roosendaal, Blender Foundation '05, full recode.
 *                 Joshua Leung
 *                 Reevan McKay (original NaN code)
 *
 * ***** END GPL LICENSE BLOCK *****
 *
 * Pose Mode API's and Operators for Pose Mode armatures
 */

/** \file blender/editors/armature/pose_edit.c
 *  \ingroup edarmature
 */

#include "MEM_guardedalloc.h"

#include "BLI_math.h"
#include "BLI_blenlib.h"

#include "DNA_anim_types.h"
#include "DNA_armature_types.h"
#include "DNA_scene_types.h"
#include "DNA_object_types.h"

#include "BKE_action.h"
#include "BKE_anim.h"
#include "BKE_armature.h"
#include "BKE_context.h"
#include "BKE_deform.h"
#include "BKE_object.h"
#include "BKE_report.h"
#include "BKE_layer.h"

#include "DEG_depsgraph.h"

#include "RNA_access.h"
#include "RNA_define.h"
#include "RNA_enum_types.h"

#include "WM_api.h"
#include "WM_types.h"

#include "ED_armature.h"
#include "ED_keyframing.h"
#include "ED_screen.h"
#include "ED_object.h"
#include "ED_view3d.h"

#include "UI_interface.h"

#include "armature_intern.h"

/* matches logic with ED_operator_posemode_context() */
Object *ED_pose_object_from_context(bContext *C)
{
	ScrArea *sa = CTX_wm_area(C);
	Object *ob;

	/* since this call may also be used from the buttons window, we need to check for where to get the object */
	if (sa && sa->spacetype == SPACE_BUTS) {
		ob = ED_object_context(C);
	}
	else {
		ob = BKE_object_pose_armature_get(CTX_data_active_object(C));
	}

	return ob;
}

/* This function is used to process the necessary updates for */
bool ED_object_posemode_enter_ex(struct Main *bmain, Object *ob)
{
	BLI_assert(!ID_IS_LINKED(ob));
	bool ok = false;

	switch (ob->type) {
		case OB_ARMATURE:
			ob->restore_mode = ob->mode;
			ob->mode |= OB_MODE_POSE;
			/* Inform all CoW versions that we changed the mode. */
			DEG_id_tag_update_ex(bmain, &ob->id, DEG_TAG_COPY_ON_WRITE);
			ok = true;

			break;
		default:
			break;
	}

	return ok;
}
bool ED_object_posemode_enter(bContext *C, Object *ob)
{
	ReportList *reports = CTX_wm_reports(C);
	if (ID_IS_LINKED(ob)) {
		BKE_report(reports, RPT_WARNING, "Cannot pose libdata");
		return false;
	}
	struct Main *bmain = CTX_data_main(C);
	bool ok = ED_object_posemode_enter_ex(bmain, ob);
	if (ok) {
		WM_event_add_notifier(C, NC_SCENE | ND_MODE | NS_MODE_POSE, NULL);
	}
	return ok;
}

bool ED_object_posemode_exit_ex(struct Main *bmain, Object *ob)
{
	bool ok = false;
	if (ob) {
		ob->restore_mode = ob->mode;
		ob->mode &= ~OB_MODE_POSE;

		/* Inform all CoW versions that we changed the mode. */
		DEG_id_tag_update_ex(bmain, &ob->id, DEG_TAG_COPY_ON_WRITE);
		ok = true;
	}
	return ok;
}
bool ED_object_posemode_exit(bContext *C, Object *ob)
{
	struct Main *bmain = CTX_data_main(C);
	bool ok = ED_object_posemode_exit_ex(bmain, ob);
	if (ok) {
		WM_event_add_notifier(C, NC_SCENE | ND_MODE | NS_MODE_OBJECT, NULL);
	}
	return ok;
}

/* if a selected or active bone is protected, throw error (oonly if warn == 1) and return 1 */
/* only_selected == 1: the active bone is allowed to be protected */
#if 0 /* UNUSED 2.5 */
static bool pose_has_protected_selected(Object *ob, short warn)
{
	/* check protection */
	if (ob->proxy) {
		bPoseChannel *pchan;
		bArmature *arm = ob->data;

		for (pchan = ob->pose->chanbase.first; pchan; pchan = pchan->next) {
			if (pchan->bone && (pchan->bone->layer & arm->layer)) {
				if (pchan->bone->layer & arm->layer_protected) {
					if (pchan->bone->flag & BONE_SELECTED)
						break;
				}
			}
		}
		if (pchan) {
			if (warn) error("Cannot change Proxy protected bones");
			return 1;
		}
	}
	return 0;
}
#endif

/* ********************************************** */
/* Motion Paths */

/* For the object with pose/action: update paths for those that have got them
 * This should selectively update paths that exist...
 *
 * To be called from various tools that do incremental updates
 */
void ED_pose_recalculate_paths(bContext *C, Scene *scene, Object *ob)
{
	struct Main *bmain = CTX_data_main(C);
	Depsgraph *depsgraph = CTX_data_depsgraph(C);
	ListBase targets = {NULL, NULL};

	/* set flag to force recalc, then grab the relevant bones to target */
	ob->pose->avs.recalc |= ANIMVIZ_RECALC_PATHS;
	animviz_get_object_motionpaths(ob, &targets);

	/* recalculate paths, then free */
	animviz_calc_motionpaths(depsgraph, bmain, scene, &targets);
	BLI_freelistN(&targets);
	
	/* tag armature object for copy on write - so paths will draw/redraw */
	DEG_id_tag_update(&ob->id, DEG_TAG_COPY_ON_WRITE);
}


/* show popup to determine settings */
static int pose_calculate_paths_invoke(bContext *C, wmOperator *op, const wmEvent *UNUSED(event))
{
	Object *ob = BKE_object_pose_armature_get(CTX_data_active_object(C));

	if (ELEM(NULL, ob, ob->pose))
		return OPERATOR_CANCELLED;

	/* set default settings from existing/stored settings */
	{
		bAnimVizSettings *avs = &ob->pose->avs;
		PointerRNA avs_ptr;

		RNA_int_set(op->ptr, "start_frame", avs->path_sf);
		RNA_int_set(op->ptr, "end_frame", avs->path_ef);

		RNA_pointer_create(NULL, &RNA_AnimVizMotionPaths, avs, &avs_ptr);
		RNA_enum_set(op->ptr, "bake_location", RNA_enum_get(&avs_ptr, "bake_location"));
	}

	/* show popup dialog to allow editing of range... */
	// FIXME: hardcoded dimensions here are just arbitrary
	return WM_operator_props_dialog_popup(C, op, 10 * UI_UNIT_X, 10 * UI_UNIT_Y);
}

/* For the object with pose/action: create path curves for selected bones
 * This recalculates the WHOLE path within the pchan->pathsf and pchan->pathef range
 */
static int pose_calculate_paths_exec(bContext *C, wmOperator *op)
{
	Object *ob = BKE_object_pose_armature_get(CTX_data_active_object(C));
	Scene *scene = CTX_data_scene(C);

	if (ELEM(NULL, ob, ob->pose))
		return OPERATOR_CANCELLED;

	/* grab baking settings from operator settings */
	{
		bAnimVizSettings *avs = &ob->pose->avs;
		PointerRNA avs_ptr;

		avs->path_sf = RNA_int_get(op->ptr, "start_frame");
		avs->path_ef = RNA_int_get(op->ptr, "end_frame");

		RNA_pointer_create(NULL, &RNA_AnimVizMotionPaths, avs, &avs_ptr);
		RNA_enum_set(&avs_ptr, "bake_location", RNA_enum_get(op->ptr, "bake_location"));
	}

	/* set up path data for bones being calculated */
	CTX_DATA_BEGIN (C, bPoseChannel *, pchan, selected_pose_bones)
	{
		/* verify makes sure that the selected bone has a bone with the appropriate settings */
		animviz_verify_motionpaths(op->reports, scene, ob, pchan);
	}
	CTX_DATA_END;

	/* calculate the bones that now have motionpaths... */
	/* TODO: only make for the selected bones? */
	ED_pose_recalculate_paths(C, scene, ob);

	/* notifiers for updates */
	WM_event_add_notifier(C, NC_OBJECT | ND_POSE, ob);

	return OPERATOR_FINISHED;
}

void POSE_OT_paths_calculate(wmOperatorType *ot)
{
	/* identifiers */
	ot->name = "Calculate Bone Paths";
	ot->idname = "POSE_OT_paths_calculate";
	ot->description = "Calculate paths for the selected bones";

	/* api callbacks */
	ot->invoke = pose_calculate_paths_invoke;
	ot->exec = pose_calculate_paths_exec;
	ot->poll = ED_operator_posemode_exclusive;

	/* flags */
	ot->flag = OPTYPE_REGISTER | OPTYPE_UNDO;

	/* properties */
	RNA_def_int(ot->srna, "start_frame", 1, MINAFRAME, MAXFRAME, "Start",
	            "First frame to calculate bone paths on", MINFRAME, MAXFRAME / 2.0);
	RNA_def_int(ot->srna, "end_frame", 250, MINAFRAME, MAXFRAME, "End",
	            "Last frame to calculate bone paths on", MINFRAME, MAXFRAME / 2.0);

	RNA_def_enum(ot->srna, "bake_location", rna_enum_motionpath_bake_location_items, 0,
	             "Bake Location",
	             "Which point on the bones is used when calculating paths");
}

/* --------- */

static int pose_update_paths_poll(bContext *C)
{
	if (ED_operator_posemode_exclusive(C)) {
		Object *ob = CTX_data_active_object(C);
		return (ob->pose->avs.path_bakeflag & MOTIONPATH_BAKE_HAS_PATHS) != 0;
	}

	return false;
}

static int pose_update_paths_exec(bContext *C, wmOperator *UNUSED(op))
{
	Object *ob = BKE_object_pose_armature_get(CTX_data_active_object(C));
	Scene *scene = CTX_data_scene(C);

	if (ELEM(NULL, ob, scene))
		return OPERATOR_CANCELLED;

	/* calculate the bones that now have motionpaths... */
	/* TODO: only make for the selected bones? */
<<<<<<< HEAD
	ED_pose_recalculate_paths(C, scene, ob);
	
=======
	ED_pose_recalculate_paths(scene, ob);

>>>>>>> 44505b38
	/* notifiers for updates */
	WM_event_add_notifier(C, NC_OBJECT | ND_POSE, ob);

	return OPERATOR_FINISHED;
}

void POSE_OT_paths_update(wmOperatorType *ot)
{
	/* identifiers */
	ot->name = "Update Bone Paths";
	ot->idname = "POSE_OT_paths_update";
	ot->description = "Recalculate paths for bones that already have them";

	/* api callbakcs */
	ot->exec = pose_update_paths_exec;
	ot->poll = pose_update_paths_poll;

	/* flags */
	ot->flag = OPTYPE_REGISTER | OPTYPE_UNDO;
}

/* --------- */

/* for the object with pose/action: clear path curves for selected bones only */
static void ED_pose_clear_paths(Object *ob, bool only_selected)
{
	bPoseChannel *pchan;
	bool skipped = false;

	if (ELEM(NULL, ob, ob->pose))
		return;

	/* free the motionpath blocks for all bones - This is easier for users to quickly clear all */
	for (pchan = ob->pose->chanbase.first; pchan; pchan = pchan->next) {
		if (pchan->mpath) {
			if ((only_selected == false) || ((pchan->bone) && (pchan->bone->flag & BONE_SELECTED))) {
				animviz_free_motionpath(pchan->mpath);
				pchan->mpath = NULL;
			}
			else {
				skipped = true;
			}
		}
	}

	/* if nothing was skipped, there should be no paths left! */
	if (skipped == false)
		ob->pose->avs.path_bakeflag &= ~MOTIONPATH_BAKE_HAS_PATHS;
}

/* operator callback - wrapper for the backend function  */
static int pose_clear_paths_exec(bContext *C, wmOperator *op)
{
	Object *ob = BKE_object_pose_armature_get(CTX_data_active_object(C));
	bool only_selected = RNA_boolean_get(op->ptr, "only_selected");

	/* only continue if there's an object */
	if (ELEM(NULL, ob, ob->pose))
		return OPERATOR_CANCELLED;

	/* use the backend function for this */
	ED_pose_clear_paths(ob, only_selected);

	/* notifiers for updates */
	WM_event_add_notifier(C, NC_OBJECT | ND_POSE, ob);

	return OPERATOR_FINISHED;
}

/* operator callback/wrapper */
static int pose_clear_paths_invoke(bContext *C, wmOperator *op, const wmEvent *evt)
{
	if ((evt->shift) && !RNA_struct_property_is_set(op->ptr, "only_selected")) {
		RNA_boolean_set(op->ptr, "only_selected", true);
	}
	return pose_clear_paths_exec(C, op);
}

void POSE_OT_paths_clear(wmOperatorType *ot)
{
	/* identifiers */
	ot->name = "Clear Bone Paths";
	ot->idname = "POSE_OT_paths_clear";
	ot->description = "Clear path caches for all bones, hold Shift key for selected bones only";

	/* api callbacks */
	ot->invoke = pose_clear_paths_invoke;
	ot->exec = pose_clear_paths_exec;
	ot->poll = ED_operator_posemode_exclusive;

	/* flags */
	ot->flag = OPTYPE_REGISTER | OPTYPE_UNDO;

	/* properties */
	ot->prop = RNA_def_boolean(ot->srna, "only_selected", false, "Only Selected",
	                           "Only clear paths from selected bones");
	RNA_def_property_flag(ot->prop, PROP_SKIP_SAVE);
}

/* ********************************************** */
#if 0 /* UNUSED 2.5 */
static void pose_copy_menu(Scene *scene)
{
	Object *obedit = scene->obedit; // XXX context
	Object *ob = OBACT;
	bArmature *arm;
	bPoseChannel *pchan, *pchanact;
	short nr = 0;
	int i = 0;

	/* paranoia checks */
	if (ELEM(NULL, ob, ob->pose)) return;
	if ((ob == obedit) || (ob->mode & OB_MODE_POSE) == 0) return;

	pchan = BKE_pose_channel_active(ob);

	if (pchan == NULL) return;
	pchanact = pchan;
	arm = ob->data;

	/* if proxy-protected bones selected, some things (such as locks + displays) shouldn't be changeable,
	 * but for constraints (just add local constraints)
	 */
	if (pose_has_protected_selected(ob, 0)) {
		i = BLI_listbase_count(&(pchanact->constraints)); /* if there are 24 or less, allow for the user to select constraints */
		if (i < 25)
			nr = pupmenu("Copy Pose Attributes %t|Local Location %x1|Local Rotation %x2|Local Size %x3|%l|Visual Location %x9|Visual Rotation %x10|Visual Size %x11|%l|Constraints (All) %x4|Constraints... %x5");
		else
			nr = pupmenu("Copy Pose Attributes %t|Local Location %x1|Local Rotation %x2|Local Size %x3|%l|Visual Location %x9|Visual Rotation %x10|Visual Size %x11|%l|Constraints (All) %x4");
	}
	else {
		i = BLI_listbase_count(&(pchanact->constraints)); /* if there are 24 or less, allow for the user to select constraints */
		if (i < 25)
			nr = pupmenu("Copy Pose Attributes %t|Local Location %x1|Local Rotation %x2|Local Size %x3|%l|Visual Location %x9|Visual Rotation %x10|Visual Size %x11|%l|Constraints (All) %x4|Constraints... %x5|%l|Transform Locks %x6|IK Limits %x7|Bone Shape %x8");
		else
			nr = pupmenu("Copy Pose Attributes %t|Local Location %x1|Local Rotation %x2|Local Size %x3|%l|Visual Location %x9|Visual Rotation %x10|Visual Size %x11|%l|Constraints (All) %x4|%l|Transform Locks %x6|IK Limits %x7|Bone Shape %x8");
	}

	if (nr <= 0)
		return;

	if (nr != 5) {
		for (pchan = ob->pose->chanbase.first; pchan; pchan = pchan->next) {
			if ((arm->layer & pchan->bone->layer) &&
			    (pchan->bone->flag & BONE_SELECTED) &&
			    (pchan != pchanact) )
			{
				switch (nr) {
					case 1: /* Local Location */
						copy_v3_v3(pchan->loc, pchanact->loc);
						break;
					case 2: /* Local Rotation */
						copy_qt_qt(pchan->quat, pchanact->quat);
						copy_v3_v3(pchan->eul, pchanact->eul);
						break;
					case 3: /* Local Size */
						copy_v3_v3(pchan->size, pchanact->size);
						break;
					case 4: /* All Constraints */
					{
						ListBase tmp_constraints = {NULL, NULL};

						/* copy constraints to tmpbase and apply 'local' tags before
						 * appending to list of constraints for this channel
						 */
						BKE_constraints_copy(&tmp_constraints, &pchanact->constraints, true);
						if ((ob->proxy) && (pchan->bone->layer & arm->layer_protected)) {
							bConstraint *con;

							/* add proxy-local tags */
							for (con = tmp_constraints.first; con; con = con->next)
								con->flag |= CONSTRAINT_PROXY_LOCAL;
						}
						BLI_movelisttolist(&pchan->constraints, &tmp_constraints);

						/* update flags (need to add here, not just copy) */
						pchan->constflag |= pchanact->constflag;

						if (ob->pose)
							BKE_pose_tag_recalc(bmain, ob->pose);
					}
					break;
					case 6: /* Transform Locks */
						pchan->protectflag = pchanact->protectflag;
						break;
					case 7: /* IK (DOF) settings */
					{
						pchan->ikflag = pchanact->ikflag;
						copy_v3_v3(pchan->limitmin, pchanact->limitmin);
						copy_v3_v3(pchan->limitmax, pchanact->limitmax);
						copy_v3_v3(pchan->stiffness, pchanact->stiffness);
						pchan->ikstretch = pchanact->ikstretch;
						pchan->ikrotweight = pchanact->ikrotweight;
						pchan->iklinweight = pchanact->iklinweight;
					}
					break;
					case 8: /* Custom Bone Shape */
						pchan->custom = pchanact->custom;
						if (pchan->custom) {
							id_us_plus(&pchan->custom->id);
						}
						break;
					case 9: /* Visual Location */
						BKE_armature_loc_pose_to_bone(pchan, pchanact->pose_mat[3], pchan->loc);
						break;
					case 10: /* Visual Rotation */
					{
						float delta_mat[4][4];

						BKE_armature_mat_pose_to_bone(pchan, pchanact->pose_mat, delta_mat);

						if (pchan->rotmode == ROT_MODE_AXISANGLE) {
							float tmp_quat[4];

							/* need to convert to quat first (in temp var)... */
							mat4_to_quat(tmp_quat, delta_mat);
							quat_to_axis_angle(pchan->rotAxis, &pchan->rotAngle, tmp_quat);
						}
						else if (pchan->rotmode == ROT_MODE_QUAT)
							mat4_to_quat(pchan->quat, delta_mat);
						else
							mat4_to_eulO(pchan->eul, pchan->rotmode, delta_mat);
					}
					break;
					case 11: /* Visual Size */
					{
						float delta_mat[4][4], size[4];

						BKE_armature_mat_pose_to_bone(pchan, pchanact->pose_mat, delta_mat);
						mat4_to_size(size, delta_mat);
						copy_v3_v3(pchan->size, size);
					}
				}
			}
		}
	}
	else { /* constraints, optional (note: max we can have is 24 constraints) */
		bConstraint *con, *con_back;
		int const_toggle[24] = {0}; /* XXX, initialize as 0 to quiet errors */
		ListBase const_copy = {NULL, NULL};

		BLI_duplicatelist(&const_copy, &(pchanact->constraints));

		/* build the puplist of constraints */
		for (con = pchanact->constraints.first, i = 0; con; con = con->next, i++) {
			const_toggle[i] = 1;
//			add_numbut(i, UI_BTYPE_TOGGLE|INT, con->name, 0, 0, &(const_toggle[i]), "");
		}

//		if (!do_clever_numbuts("Select Constraints", i, REDRAW)) {
//			BLI_freelistN(&const_copy);
//			return;
//		}

		/* now build a new listbase from the options selected */
		for (i = 0, con = const_copy.first; con; i++) {
			/* if not selected, free/remove it from the list */
			if (!const_toggle[i]) {
				con_back = con->next;
				BLI_freelinkN(&const_copy, con);
				con = con_back;
			}
			else
				con = con->next;
		}

		/* Copy the temo listbase to the selected posebones */
		for (pchan = ob->pose->chanbase.first; pchan; pchan = pchan->next) {
			if ((arm->layer & pchan->bone->layer) &&
			    (pchan->bone->flag & BONE_SELECTED) &&
			    (pchan != pchanact) )
			{
				ListBase tmp_constraints = {NULL, NULL};

				/* copy constraints to tmpbase and apply 'local' tags before
				 * appending to list of constraints for this channel
				 */
				BKE_constraints_copy(&tmp_constraints, &const_copy, true);
				if ((ob->proxy) && (pchan->bone->layer & arm->layer_protected)) {
					/* add proxy-local tags */
					for (con = tmp_constraints.first; con; con = con->next)
						con->flag |= CONSTRAINT_PROXY_LOCAL;
				}
				BLI_movelisttolist(&pchan->constraints, &tmp_constraints);

				/* update flags (need to add here, not just copy) */
				pchan->constflag |= pchanact->constflag;
			}
		}
		BLI_freelistN(&const_copy);
		BKE_pose_update_constraint_flags(ob->pose); /* we could work out the flags but its simpler to do this */

		if (ob->pose)
			BKE_pose_tag_recalc(bmain, ob->pose);
	}
<<<<<<< HEAD
	
	DEG_id_tag_update(&ob->id, OB_RECALC_DATA); // and all its relations
	
=======

	DAG_id_tag_update(&ob->id, OB_RECALC_DATA); // and all its relations

>>>>>>> 44505b38
	BIF_undo_push("Copy Pose Attributes");

}
#endif

/* ********************************************** */

static int pose_flip_names_exec(bContext *C, wmOperator *op)
{
<<<<<<< HEAD
	ViewLayer *view_layer = CTX_data_view_layer(C);
=======
	Object *ob = BKE_object_pose_armature_get(CTX_data_active_object(C));
	bArmature *arm;

	/* paranoia checks */
	if (ELEM(NULL, ob, ob->pose))
		return OPERATOR_CANCELLED;

>>>>>>> 44505b38
	const bool do_strip_numbers = RNA_boolean_get(op->ptr, "do_strip_numbers");
	
	FOREACH_OBJECT_IN_MODE_BEGIN (view_layer, OB_MODE_POSE, ob)
	{
		bArmature *arm = ob->data;
		ListBase bones_names = {NULL};

		FOREACH_PCHAN_SELECTED_IN_OBJECT_BEGIN (ob, pchan)
		{
			BLI_addtail(&bones_names, BLI_genericNodeN(pchan->name));
		}
		FOREACH_PCHAN_SELECTED_IN_OBJECT_END;

<<<<<<< HEAD
		ED_armature_bones_flip_names(arm, &bones_names, do_strip_numbers);

		BLI_freelistN(&bones_names);
		
		/* since we renamed stuff... */
		DEG_id_tag_update(&ob->id, OB_RECALC_DATA);

		/* note, notifier might evolve */
		WM_event_add_notifier(C, NC_OBJECT | ND_POSE, ob);
	}
	FOREACH_OBJECT_IN_MODE_END;
	
=======
	BLI_freelistN(&bones_names);

	/* since we renamed stuff... */
	DAG_id_tag_update(&ob->id, OB_RECALC_DATA);

	/* note, notifier might evolve */
	WM_event_add_notifier(C, NC_OBJECT | ND_POSE, ob);

>>>>>>> 44505b38
	return OPERATOR_FINISHED;
}

void POSE_OT_flip_names(wmOperatorType *ot)
{
	/* identifiers */
	ot->name = "Flip Names";
	ot->idname = "POSE_OT_flip_names";
	ot->description = "Flips (and corrects) the axis suffixes of the names of selected bones";

	/* api callbacks */
	ot->exec = pose_flip_names_exec;
	ot->poll = ED_operator_posemode_local;

	/* flags */
	ot->flag = OPTYPE_REGISTER | OPTYPE_UNDO;

	RNA_def_boolean(ot->srna, "do_strip_numbers", false, "Strip Numbers",
	                "Try to remove right-most dot-number from flipped names "
	                "(WARNING: may result in incoherent naming in some cases)");
}

/* ------------------ */

static int pose_autoside_names_exec(bContext *C, wmOperator *op)
{
	Object *ob = BKE_object_pose_armature_get(CTX_data_active_object(C));
	bArmature *arm;
	char newname[MAXBONENAME];
	short axis = RNA_enum_get(op->ptr, "axis");

	/* paranoia checks */
	if (ELEM(NULL, ob, ob->pose))
		return OPERATOR_CANCELLED;
	arm = ob->data;

	/* loop through selected bones, auto-naming them */
	CTX_DATA_BEGIN (C, bPoseChannel *, pchan, selected_pose_bones)
	{
		BLI_strncpy(newname, pchan->name, sizeof(newname));
		if (bone_autoside_name(newname, 1, axis, pchan->bone->head[axis], pchan->bone->tail[axis]))
			ED_armature_bone_rename(arm, pchan->name, newname);
	}
	CTX_DATA_END;

	/* since we renamed stuff... */
	DEG_id_tag_update(&ob->id, OB_RECALC_DATA);

	/* note, notifier might evolve */
	WM_event_add_notifier(C, NC_OBJECT | ND_POSE, ob);

	return OPERATOR_FINISHED;
}

void POSE_OT_autoside_names(wmOperatorType *ot)
{
	static const EnumPropertyItem axis_items[] = {
		{0, "XAXIS", 0, "X-Axis", "Left/Right"},
		{1, "YAXIS", 0, "Y-Axis", "Front/Back"},
		{2, "ZAXIS", 0, "Z-Axis", "Top/Bottom"},
		{0, NULL, 0, NULL, NULL}
	};

	/* identifiers */
	ot->name = "AutoName by Axis";
	ot->idname = "POSE_OT_autoside_names";
	ot->description = "Automatically renames the selected bones according to which side of the target axis they fall on";

	/* api callbacks */
	ot->invoke = WM_menu_invoke;
	ot->exec = pose_autoside_names_exec;
	ot->poll = ED_operator_posemode;

	/* flags */
	ot->flag = OPTYPE_REGISTER | OPTYPE_UNDO;

	/* settings */
	ot->prop = RNA_def_enum(ot->srna, "axis", axis_items, 0, "Axis", "Axis tag names with");
}

/* ********************************************** */

static int pose_bone_rotmode_exec(bContext *C, wmOperator *op)
{
	Object *ob = CTX_data_active_object(C);
	int mode = RNA_enum_get(op->ptr, "type");

	/* set rotation mode of selected bones  */
	CTX_DATA_BEGIN (C, bPoseChannel *, pchan, selected_pose_bones)
	{
		pchan->rotmode = mode;
	}
	CTX_DATA_END;

	/* notifiers and updates */
	DEG_id_tag_update((ID *)ob, OB_RECALC_DATA);
	WM_event_add_notifier(C, NC_OBJECT | ND_TRANSFORM, ob);

	return OPERATOR_FINISHED;
}

void POSE_OT_rotation_mode_set(wmOperatorType *ot)
{
	/* identifiers */
	ot->name = "Set Rotation Mode";
	ot->idname = "POSE_OT_rotation_mode_set";
	ot->description = "Set the rotation representation used by selected bones";

	/* callbacks */
	ot->invoke = WM_menu_invoke;
	ot->exec = pose_bone_rotmode_exec;
	ot->poll = ED_operator_posemode;

	/* flags */
	ot->flag = OPTYPE_REGISTER | OPTYPE_UNDO;

	/* properties */
	ot->prop = RNA_def_enum(ot->srna, "type", rna_enum_posebone_rotmode_items, 0, "Rotation Mode", "");
}

/* ********************************************** */

static int armature_layers_poll(bContext *C)
{
	/* Armature layers operators can be used in posemode OR editmode for armatures */
	return ED_operator_posemode(C) || ED_operator_editarmature(C);
}

static bArmature *armature_layers_get_data(Object **ob)
{
	bArmature *arm = NULL;

	/* Sanity checking and handling of posemode. */
	if (*ob) {
		Object *tob = BKE_object_pose_armature_get(*ob);
		if (tob) {
			*ob = tob;
			arm = (*ob)->data;
		}
		else if ((*ob)->type == OB_ARMATURE) {
			arm = (*ob)->data;
		}
	}

	return arm;
}

/* Show all armature layers */

static int pose_armature_layers_showall_exec(bContext *C, wmOperator *op)
{
	Object *ob = CTX_data_active_object(C);
	bArmature *arm = armature_layers_get_data(&ob);
	PointerRNA ptr;
	int maxLayers = (RNA_boolean_get(op->ptr, "all")) ? 32 : 16;
	int layers[32] = {0}; /* hardcoded for now - we can only have 32 armature layers, so this should be fine... */
	int i;

	/* sanity checking */
	if (arm == NULL)
		return OPERATOR_CANCELLED;

	/* use RNA to set the layers
	 *  although it would be faster to just set directly using bitflags, we still
	 *	need to setup a RNA pointer so that we get the "update" callbacks for free...
	 */
	RNA_id_pointer_create(&arm->id, &ptr);

	for (i = 0; i < maxLayers; i++)
		layers[i] = 1;

	RNA_boolean_set_array(&ptr, "layers", layers);

	/* note, notifier might evolve */
	WM_event_add_notifier(C, NC_OBJECT | ND_POSE, ob);
<<<<<<< HEAD
	DEG_id_tag_update(&arm->id, DEG_TAG_COPY_ON_WRITE);
	
=======

>>>>>>> 44505b38
	/* done */
	return OPERATOR_FINISHED;
}

void ARMATURE_OT_layers_show_all(wmOperatorType *ot)
{
	/* identifiers */
	ot->name = "Show All Layers";
	ot->idname = "ARMATURE_OT_layers_show_all";
	ot->description = "Make all armature layers visible";

	/* callbacks */
	ot->exec = pose_armature_layers_showall_exec;
	ot->poll = armature_layers_poll;

	/* flags */
	ot->flag = OPTYPE_REGISTER | OPTYPE_UNDO;

	/* properties */
	ot->prop = RNA_def_boolean(ot->srna, "all", 1, "All Layers", "Enable all layers or just the first 16 (top row)");
}

/* ------------------- */

/* Present a popup to get the layers that should be used */
static int armature_layers_invoke(bContext *C, wmOperator *op, const wmEvent *event)
{
	Object *ob = CTX_data_active_object(C);
	bArmature *arm = armature_layers_get_data(&ob);
	PointerRNA ptr;
	int layers[32]; /* hardcoded for now - we can only have 32 armature layers, so this should be fine... */

	/* sanity checking */
	if (arm == NULL)
		return OPERATOR_CANCELLED;

	/* get RNA pointer to armature data to use that to retrieve the layers as ints to init the operator */
	RNA_id_pointer_create((ID *)arm, &ptr);
	RNA_boolean_get_array(&ptr, "layers", layers);
	RNA_boolean_set_array(op->ptr, "layers", layers);

	/* part to sync with other similar operators... */
	return WM_operator_props_popup(C, op, event);
}

/* Set the visible layers for the active armature (edit and pose modes) */
static int armature_layers_exec(bContext *C, wmOperator *op)
{
	Object *ob = CTX_data_active_object(C);
	bArmature *arm = armature_layers_get_data(&ob);
	PointerRNA ptr;
	int layers[32]; /* hardcoded for now - we can only have 32 armature layers, so this should be fine... */

	if (arm == NULL) {
		return OPERATOR_CANCELLED;
	}

	/* get the values set in the operator properties */
	RNA_boolean_get_array(op->ptr, "layers", layers);

	/* get pointer for armature, and write data there... */
	RNA_id_pointer_create((ID *)arm, &ptr);
	RNA_boolean_set_array(&ptr, "layers", layers);

	/* note, notifier might evolve */
	WM_event_add_notifier(C, NC_OBJECT | ND_POSE, ob);
	DEG_id_tag_update(&arm->id, DEG_TAG_COPY_ON_WRITE);

	return OPERATOR_FINISHED;
}

void ARMATURE_OT_armature_layers(wmOperatorType *ot)
{
	/* identifiers */
	ot->name = "Change Armature Layers";
	ot->idname = "ARMATURE_OT_armature_layers";
	ot->description = "Change the visible armature layers";

	/* callbacks */
	ot->invoke = armature_layers_invoke;
	ot->exec = armature_layers_exec;
	ot->poll = armature_layers_poll;

	/* flags */
	ot->flag = OPTYPE_REGISTER | OPTYPE_UNDO;

	/* properties */
	RNA_def_boolean_layer_member(ot->srna, "layers", 32, NULL, "Layer", "Armature layers to make visible");
}

/* ------------------- */

/* Present a popup to get the layers that should be used */
static int pose_bone_layers_invoke(bContext *C, wmOperator *op, const wmEvent *event)
{
<<<<<<< HEAD
	int layers[32] = {0}; /* hardcoded for now - we can only have 32 armature layers, so this should be fine... */
	
=======
	int layers[32]; /* hardcoded for now - we can only have 32 armature layers, so this should be fine... */

>>>>>>> 44505b38
	/* get layers that are active already */
	CTX_DATA_BEGIN (C, bPoseChannel *, pchan, selected_pose_bones)
	{
		short bit;

		/* loop over the bits for this pchan's layers, adding layers where they're needed */
		for (bit = 0; bit < 32; bit++) {
			layers[bit] = (pchan->bone->layer & (1u << bit)) != 0;
		}
	}
	CTX_DATA_END;

	/* copy layers to operator */
	RNA_boolean_set_array(op->ptr, "layers", layers);

	/* part to sync with other similar operators... */
	return WM_operator_props_popup(C, op, event);
}

/* Set the visible layers for the active armature (edit and pose modes) */
static int pose_bone_layers_exec(bContext *C, wmOperator *op)
{
	Object *ob = BKE_object_pose_armature_get(CTX_data_active_object(C));
	PointerRNA ptr;
	int layers[32]; /* hardcoded for now - we can only have 32 armature layers, so this should be fine... */

	if (ob == NULL || ob->data == NULL) {
		return OPERATOR_CANCELLED;
	}

	/* get the values set in the operator properties */
	RNA_boolean_get_array(op->ptr, "layers", layers);

	/* set layers of pchans based on the values set in the operator props */
	CTX_DATA_BEGIN (C, bPoseChannel *, pchan, selected_pose_bones)
	{
		/* get pointer for pchan, and write flags this way */
		RNA_pointer_create((ID *)ob->data, &RNA_Bone, pchan->bone, &ptr);
		RNA_boolean_set_array(&ptr, "layers", layers);
	}
	CTX_DATA_END;

	/* note, notifier might evolve */
	WM_event_add_notifier(C, NC_OBJECT | ND_POSE, ob);
	DEG_id_tag_update((ID *)ob->data, DEG_TAG_COPY_ON_WRITE);

	return OPERATOR_FINISHED;
}

void POSE_OT_bone_layers(wmOperatorType *ot)
{
	/* identifiers */
	ot->name = "Change Bone Layers";
	ot->idname = "POSE_OT_bone_layers";
	ot->description = "Change the layers that the selected bones belong to";

	/* callbacks */
	ot->invoke = pose_bone_layers_invoke;
	ot->exec = pose_bone_layers_exec;
	ot->poll = ED_operator_posemode_exclusive;

	/* flags */
	ot->flag = OPTYPE_REGISTER | OPTYPE_UNDO;

	/* properties */
	RNA_def_boolean_layer_member(ot->srna, "layers", 32, NULL, "Layer", "Armature layers that bone belongs to");
}

/* ------------------- */

/* Present a popup to get the layers that should be used */
static int armature_bone_layers_invoke(bContext *C, wmOperator *op, const wmEvent *event)
{
	int layers[32] = {0}; /* hardcoded for now - we can only have 32 armature layers, so this should be fine... */

	/* get layers that are active already */
	CTX_DATA_BEGIN (C, EditBone *, ebone, selected_editable_bones)
	{
		short bit;

		/* loop over the bits for this pchan's layers, adding layers where they're needed */
		for (bit = 0; bit < 32; bit++) {
			if (ebone->layer & (1u << bit)) {
				layers[bit] = 1;
			}
		}
	}
	CTX_DATA_END;

	/* copy layers to operator */
	RNA_boolean_set_array(op->ptr, "layers", layers);

	/* part to sync with other similar operators... */
	return WM_operator_props_popup(C, op, event);
}

/* Set the visible layers for the active armature (edit and pose modes) */
static int armature_bone_layers_exec(bContext *C, wmOperator *op)
{
	Object *ob = CTX_data_edit_object(C);
	PointerRNA ptr;
	int layers[32]; /* hardcoded for now - we can only have 32 armature layers, so this should be fine... */

	/* get the values set in the operator properties */
	RNA_boolean_get_array(op->ptr, "layers", layers);

	/* set layers of pchans based on the values set in the operator props */
	CTX_DATA_BEGIN_WITH_ID (C, EditBone *, ebone, selected_editable_bones, bArmature *, arm)
	{
		/* get pointer for pchan, and write flags this way */
		RNA_pointer_create((ID *)arm, &RNA_EditBone, ebone, &ptr);
		RNA_boolean_set_array(&ptr, "layers", layers);
	}
	CTX_DATA_END;

	/* note, notifier might evolve */
	WM_event_add_notifier(C, NC_OBJECT | ND_POSE, ob);

	return OPERATOR_FINISHED;
}

void ARMATURE_OT_bone_layers(wmOperatorType *ot)
{
	/* identifiers */
	ot->name = "Change Bone Layers";
	ot->idname = "ARMATURE_OT_bone_layers";
	ot->description = "Change the layers that the selected bones belong to";

	/* callbacks */
	ot->invoke = armature_bone_layers_invoke;
	ot->exec = armature_bone_layers_exec;
	ot->poll = ED_operator_editarmature;

	/* flags */
	ot->flag = OPTYPE_REGISTER | OPTYPE_UNDO;

	/* properties */
	RNA_def_boolean_layer_member(ot->srna, "layers", 32, NULL, "Layer", "Armature layers that bone belongs to");
}

/* ********************************************** */
/* Show/Hide Bones */

<<<<<<< HEAD
static int hide_pose_bone_fn(Object *ob, Bone *bone, void *ptr)
{
	bArmature *arm = ob->data;
	const bool hide_select = (bool)GET_INT_FROM_POINTER(ptr);
	int count = 0;
=======
static int hide_selected_pose_bone_cb(Object *ob, Bone *bone, void *UNUSED(ptr))
{
	bArmature *arm = ob->data;

>>>>>>> 44505b38
	if (arm->layer & bone->layer) {
		if (((bone->flag & BONE_SELECTED) != 0) == hide_select) {
			bone->flag |= BONE_HIDDEN_P;
			/* only needed when 'hide_select' is true, but harmless. */
			bone->flag &= ~BONE_SELECTED;
<<<<<<< HEAD
			if (arm->act_bone == bone) {
=======
			if (arm->act_bone == bone)
				arm->act_bone = NULL;
		}
	}
	return 0;
}

static int hide_unselected_pose_bone_cb(Object *ob, Bone *bone, void *UNUSED(ptr))
{
	bArmature *arm = ob->data;

	if (arm->layer & bone->layer) {
		/* hrm... typo here? */
		if ((bone->flag & BONE_SELECTED) == 0) {
			bone->flag |= BONE_HIDDEN_P;
			if (arm->act_bone == bone)
>>>>>>> 44505b38
				arm->act_bone = NULL;
			}
			count += 1;
		}
	}
	return count;
}

/* active object is armature in posemode, poll checked */
static int pose_hide_exec(bContext *C, wmOperator *op)
{
	ViewLayer *view_layer = CTX_data_view_layer(C);
	uint objects_len;
	Object **objects = BKE_object_pose_array_get_unique(view_layer, &objects_len);
	bool changed_multi = false;

	const int hide_select = !RNA_boolean_get(op->ptr, "unselected");
	void     *hide_select_p = SET_INT_IN_POINTER(hide_select);

	for (uint ob_index = 0; ob_index < objects_len; ob_index++) {
		Object *ob_iter = objects[ob_index];
		bArmature *arm = ob_iter->data;

		if (ob_iter->proxy != NULL) {
			BKE_report(op->reports, RPT_INFO, "Undo of hiding can only be done with Reveal Selected");
		}

		bool changed = bone_looper(ob_iter, arm->bonebase.first, hide_select_p, hide_pose_bone_fn) != 0;
		if (changed) {
			changed_multi = true;
			WM_event_add_notifier(C, NC_OBJECT | ND_BONE_SELECT, ob_iter);
			DEG_id_tag_update(&arm->id, DEG_TAG_COPY_ON_WRITE);
		}
	}
	MEM_freeN(objects);

<<<<<<< HEAD
	return changed_multi ? OPERATOR_FINISHED : OPERATOR_CANCELLED;
=======
	if (RNA_boolean_get(op->ptr, "unselected"))
		bone_looper(ob, arm->bonebase.first, NULL, hide_unselected_pose_bone_cb);
	else
		bone_looper(ob, arm->bonebase.first, NULL, hide_selected_pose_bone_cb);

	/* note, notifier might evolve */
	WM_event_add_notifier(C, NC_OBJECT | ND_BONE_SELECT, ob);

	return OPERATOR_FINISHED;
>>>>>>> 44505b38
}

void POSE_OT_hide(wmOperatorType *ot)
{
	/* identifiers */
	ot->name = "Hide Selected";
	ot->idname = "POSE_OT_hide";
	ot->description = "Tag selected bones to not be visible in Pose Mode";

	/* api callbacks */
	ot->exec = pose_hide_exec;
	ot->poll = ED_operator_posemode;

	/* flags */
	ot->flag = OPTYPE_REGISTER | OPTYPE_UNDO;

	/* props */
	RNA_def_boolean(ot->srna, "unselected", 0, "Unselected", "");
}

static int show_pose_bone_cb(Object *ob, Bone *bone, void *data)
{
	const bool select = GET_INT_FROM_POINTER(data);

	bArmature *arm = ob->data;
<<<<<<< HEAD
	int count = 0;
=======

>>>>>>> 44505b38
	if (arm->layer & bone->layer) {
		if (bone->flag & BONE_HIDDEN_P) {
			if (!(bone->flag & BONE_UNSELECTABLE)) {
				SET_FLAG_FROM_TEST(bone->flag, select, BONE_SELECTED);
			}
			bone->flag &= ~BONE_HIDDEN_P;
			count += 1;
		}
	}

<<<<<<< HEAD
	return count;
=======
	return 0;
>>>>>>> 44505b38
}

/* active object is armature in posemode, poll checked */
static int pose_reveal_exec(bContext *C, wmOperator *op)
{
	ViewLayer *view_layer = CTX_data_view_layer(C);
	uint objects_len;
	Object **objects = BKE_object_pose_array_get_unique(view_layer, &objects_len);
	bool changed_multi = false;
	const bool select = RNA_boolean_get(op->ptr, "select");
<<<<<<< HEAD
	void *select_p = SET_INT_IN_POINTER(select);
=======

	bone_looper(ob, arm->bonebase.first, SET_INT_IN_POINTER(select), show_pose_bone_cb);

	/* note, notifier might evolve */
	WM_event_add_notifier(C, NC_OBJECT | ND_BONE_SELECT, ob);
>>>>>>> 44505b38

	for (uint ob_index = 0; ob_index < objects_len; ob_index++) {
		Object *ob_iter = objects[ob_index];
		bArmature *arm = ob_iter->data;

		bool changed = bone_looper(ob_iter, arm->bonebase.first, select_p, show_pose_bone_cb);
		if (changed) {
			changed_multi = true;
			WM_event_add_notifier(C, NC_OBJECT | ND_BONE_SELECT, ob_iter);
			DEG_id_tag_update(&arm->id, DEG_TAG_COPY_ON_WRITE);
		}
	}
	MEM_freeN(objects);

	return changed_multi ? OPERATOR_FINISHED : OPERATOR_CANCELLED;
}

void POSE_OT_reveal(wmOperatorType *ot)
{
	/* identifiers */
	ot->name = "Reveal Selected";
	ot->idname = "POSE_OT_reveal";
	ot->description = "Reveal all bones hidden in Pose Mode";

	/* api callbacks */
	ot->exec = pose_reveal_exec;
	ot->poll = ED_operator_posemode;

	/* flags */
	ot->flag = OPTYPE_REGISTER | OPTYPE_UNDO;

	RNA_def_boolean(ot->srna, "select", true, "Select", "");
}

/* ********************************************** */
/* Flip Quats */

static int pose_flip_quats_exec(bContext *C, wmOperator *UNUSED(op))
{
	Scene *scene = CTX_data_scene(C);
	KeyingSet *ks = ANIM_builtin_keyingset_get_named(NULL, ANIM_KS_LOC_ROT_SCALE_ID);
<<<<<<< HEAD
=======

	/* loop through all selected pchans, flipping and keying (as needed) */
	CTX_DATA_BEGIN (C, bPoseChannel *, pchan, selected_pose_bones)
	{
		/* only if bone is using quaternion rotation */
		if (pchan->rotmode == ROT_MODE_QUAT) {
			/* quaternions have 720 degree range */
			negate_v4(pchan->quat);
>>>>>>> 44505b38

	bool changed_multi = false;

	ViewLayer *view_layer = CTX_data_view_layer(C);
	FOREACH_OBJECT_IN_MODE_BEGIN (view_layer, OB_MODE_POSE, ob_iter) {
		bool changed = false;
		/* loop through all selected pchans, flipping and keying (as needed) */
		FOREACH_PCHAN_SELECTED_IN_OBJECT_BEGIN (ob_iter, pchan) {
			/* only if bone is using quaternion rotation */
			if (pchan->rotmode == ROT_MODE_QUAT) {
				changed = true;
				/* quaternions have 720 degree range */
				negate_v4(pchan->quat);

				ED_autokeyframe_pchan(C, scene, ob_iter, pchan, ks);
			}
		} FOREACH_PCHAN_SELECTED_IN_OBJECT_END;

		if (changed) {
			changed_multi = true;
			/* notifiers and updates */
			DEG_id_tag_update(&ob_iter->id, OB_RECALC_DATA);
			WM_event_add_notifier(C, NC_OBJECT | ND_TRANSFORM, ob_iter);
		}
<<<<<<< HEAD
	} FOREACH_OBJECT_IN_MODE_END;

	return changed_multi ? OPERATOR_FINISHED : OPERATOR_CANCELLED;
=======
	}
	CTX_DATA_END;

	/* notifiers and updates */
	DAG_id_tag_update(&ob->id, OB_RECALC_DATA);
	WM_event_add_notifier(C, NC_OBJECT | ND_TRANSFORM, ob);

	return OPERATOR_FINISHED;
>>>>>>> 44505b38
}

void POSE_OT_quaternions_flip(wmOperatorType *ot)
{
	/* identifiers */
	ot->name = "Flip Quats";
	ot->idname = "POSE_OT_quaternions_flip";
	ot->description = "Flip quaternion values to achieve desired rotations, while maintaining the same orientations";

	/* callbacks */
	ot->exec = pose_flip_quats_exec;
	ot->poll = ED_operator_posemode;

	/* flags */
	ot->flag = OPTYPE_REGISTER | OPTYPE_UNDO;
}

/* -------------------------------------------------------------------- */
/** \name Toggle Bone selection Overlay Operator
 * \{ */

static int toggle_bone_selection_exec(bContext *C, wmOperator *UNUSED(op))
{
	View3D *v3d = CTX_wm_view3d(C);
	v3d->overlay.flag ^= V3D_OVERLAY_BONE_SELECTION;
	ED_view3d_shade_update(CTX_data_main(C), v3d, CTX_wm_area(C));
	WM_event_add_notifier(C, NC_SPACE | ND_SPACE_VIEW3D, v3d);
	return OPERATOR_FINISHED;
}

static int pose_select_linked_poll(bContext *C)
{
	return (ED_operator_view3d_active(C) && ED_operator_posemode(C));
}

void POSE_OT_toggle_bone_selection_overlay(wmOperatorType *ot)
{
	/* identifiers */
	ot->name = "Toggle Bone Selection Overlay";
	ot->description = "Toggle bone selection overlay of the viewport";
	ot->idname = "POSE_OT_toggle_bone_selection_overlay";

	/* api callbacks */
	ot->exec = toggle_bone_selection_exec;
	ot->poll = pose_select_linked_poll;
}

/** \} */<|MERGE_RESOLUTION|>--- conflicted
+++ resolved
@@ -193,7 +193,7 @@
 	/* recalculate paths, then free */
 	animviz_calc_motionpaths(depsgraph, bmain, scene, &targets);
 	BLI_freelistN(&targets);
-	
+
 	/* tag armature object for copy on write - so paths will draw/redraw */
 	DEG_id_tag_update(&ob->id, DEG_TAG_COPY_ON_WRITE);
 }
@@ -313,13 +313,8 @@
 
 	/* calculate the bones that now have motionpaths... */
 	/* TODO: only make for the selected bones? */
-<<<<<<< HEAD
 	ED_pose_recalculate_paths(C, scene, ob);
-	
-=======
-	ED_pose_recalculate_paths(scene, ob);
-
->>>>>>> 44505b38
+
 	/* notifiers for updates */
 	WM_event_add_notifier(C, NC_OBJECT | ND_POSE, ob);
 
@@ -615,15 +610,9 @@
 		if (ob->pose)
 			BKE_pose_tag_recalc(bmain, ob->pose);
 	}
-<<<<<<< HEAD
-	
+
 	DEG_id_tag_update(&ob->id, OB_RECALC_DATA); // and all its relations
-	
-=======
-
-	DAG_id_tag_update(&ob->id, OB_RECALC_DATA); // and all its relations
-
->>>>>>> 44505b38
+
 	BIF_undo_push("Copy Pose Attributes");
 
 }
@@ -633,19 +622,9 @@
 
 static int pose_flip_names_exec(bContext *C, wmOperator *op)
 {
-<<<<<<< HEAD
 	ViewLayer *view_layer = CTX_data_view_layer(C);
-=======
-	Object *ob = BKE_object_pose_armature_get(CTX_data_active_object(C));
-	bArmature *arm;
-
-	/* paranoia checks */
-	if (ELEM(NULL, ob, ob->pose))
-		return OPERATOR_CANCELLED;
-
->>>>>>> 44505b38
 	const bool do_strip_numbers = RNA_boolean_get(op->ptr, "do_strip_numbers");
-	
+
 	FOREACH_OBJECT_IN_MODE_BEGIN (view_layer, OB_MODE_POSE, ob)
 	{
 		bArmature *arm = ob->data;
@@ -657,11 +636,10 @@
 		}
 		FOREACH_PCHAN_SELECTED_IN_OBJECT_END;
 
-<<<<<<< HEAD
 		ED_armature_bones_flip_names(arm, &bones_names, do_strip_numbers);
 
 		BLI_freelistN(&bones_names);
-		
+
 		/* since we renamed stuff... */
 		DEG_id_tag_update(&ob->id, OB_RECALC_DATA);
 
@@ -669,17 +647,7 @@
 		WM_event_add_notifier(C, NC_OBJECT | ND_POSE, ob);
 	}
 	FOREACH_OBJECT_IN_MODE_END;
-	
-=======
-	BLI_freelistN(&bones_names);
-
-	/* since we renamed stuff... */
-	DAG_id_tag_update(&ob->id, OB_RECALC_DATA);
-
-	/* note, notifier might evolve */
-	WM_event_add_notifier(C, NC_OBJECT | ND_POSE, ob);
-
->>>>>>> 44505b38
+
 	return OPERATOR_FINISHED;
 }
 
@@ -855,12 +823,8 @@
 
 	/* note, notifier might evolve */
 	WM_event_add_notifier(C, NC_OBJECT | ND_POSE, ob);
-<<<<<<< HEAD
 	DEG_id_tag_update(&arm->id, DEG_TAG_COPY_ON_WRITE);
-	
-=======
-
->>>>>>> 44505b38
+
 	/* done */
 	return OPERATOR_FINISHED;
 }
@@ -956,13 +920,8 @@
 /* Present a popup to get the layers that should be used */
 static int pose_bone_layers_invoke(bContext *C, wmOperator *op, const wmEvent *event)
 {
-<<<<<<< HEAD
 	int layers[32] = {0}; /* hardcoded for now - we can only have 32 armature layers, so this should be fine... */
-	
-=======
-	int layers[32]; /* hardcoded for now - we can only have 32 armature layers, so this should be fine... */
-
->>>>>>> 44505b38
+
 	/* get layers that are active already */
 	CTX_DATA_BEGIN (C, bPoseChannel *, pchan, selected_pose_bones)
 	{
@@ -1106,43 +1065,17 @@
 /* ********************************************** */
 /* Show/Hide Bones */
 
-<<<<<<< HEAD
 static int hide_pose_bone_fn(Object *ob, Bone *bone, void *ptr)
 {
 	bArmature *arm = ob->data;
 	const bool hide_select = (bool)GET_INT_FROM_POINTER(ptr);
 	int count = 0;
-=======
-static int hide_selected_pose_bone_cb(Object *ob, Bone *bone, void *UNUSED(ptr))
-{
-	bArmature *arm = ob->data;
-
->>>>>>> 44505b38
 	if (arm->layer & bone->layer) {
 		if (((bone->flag & BONE_SELECTED) != 0) == hide_select) {
 			bone->flag |= BONE_HIDDEN_P;
 			/* only needed when 'hide_select' is true, but harmless. */
 			bone->flag &= ~BONE_SELECTED;
-<<<<<<< HEAD
 			if (arm->act_bone == bone) {
-=======
-			if (arm->act_bone == bone)
-				arm->act_bone = NULL;
-		}
-	}
-	return 0;
-}
-
-static int hide_unselected_pose_bone_cb(Object *ob, Bone *bone, void *UNUSED(ptr))
-{
-	bArmature *arm = ob->data;
-
-	if (arm->layer & bone->layer) {
-		/* hrm... typo here? */
-		if ((bone->flag & BONE_SELECTED) == 0) {
-			bone->flag |= BONE_HIDDEN_P;
-			if (arm->act_bone == bone)
->>>>>>> 44505b38
 				arm->act_bone = NULL;
 			}
 			count += 1;
@@ -1179,19 +1112,7 @@
 	}
 	MEM_freeN(objects);
 
-<<<<<<< HEAD
 	return changed_multi ? OPERATOR_FINISHED : OPERATOR_CANCELLED;
-=======
-	if (RNA_boolean_get(op->ptr, "unselected"))
-		bone_looper(ob, arm->bonebase.first, NULL, hide_unselected_pose_bone_cb);
-	else
-		bone_looper(ob, arm->bonebase.first, NULL, hide_selected_pose_bone_cb);
-
-	/* note, notifier might evolve */
-	WM_event_add_notifier(C, NC_OBJECT | ND_BONE_SELECT, ob);
-
-	return OPERATOR_FINISHED;
->>>>>>> 44505b38
 }
 
 void POSE_OT_hide(wmOperatorType *ot)
@@ -1217,11 +1138,7 @@
 	const bool select = GET_INT_FROM_POINTER(data);
 
 	bArmature *arm = ob->data;
-<<<<<<< HEAD
 	int count = 0;
-=======
-
->>>>>>> 44505b38
 	if (arm->layer & bone->layer) {
 		if (bone->flag & BONE_HIDDEN_P) {
 			if (!(bone->flag & BONE_UNSELECTABLE)) {
@@ -1232,11 +1149,7 @@
 		}
 	}
 
-<<<<<<< HEAD
 	return count;
-=======
-	return 0;
->>>>>>> 44505b38
 }
 
 /* active object is armature in posemode, poll checked */
@@ -1247,15 +1160,7 @@
 	Object **objects = BKE_object_pose_array_get_unique(view_layer, &objects_len);
 	bool changed_multi = false;
 	const bool select = RNA_boolean_get(op->ptr, "select");
-<<<<<<< HEAD
 	void *select_p = SET_INT_IN_POINTER(select);
-=======
-
-	bone_looper(ob, arm->bonebase.first, SET_INT_IN_POINTER(select), show_pose_bone_cb);
-
-	/* note, notifier might evolve */
-	WM_event_add_notifier(C, NC_OBJECT | ND_BONE_SELECT, ob);
->>>>>>> 44505b38
 
 	for (uint ob_index = 0; ob_index < objects_len; ob_index++) {
 		Object *ob_iter = objects[ob_index];
@@ -1297,17 +1202,6 @@
 {
 	Scene *scene = CTX_data_scene(C);
 	KeyingSet *ks = ANIM_builtin_keyingset_get_named(NULL, ANIM_KS_LOC_ROT_SCALE_ID);
-<<<<<<< HEAD
-=======
-
-	/* loop through all selected pchans, flipping and keying (as needed) */
-	CTX_DATA_BEGIN (C, bPoseChannel *, pchan, selected_pose_bones)
-	{
-		/* only if bone is using quaternion rotation */
-		if (pchan->rotmode == ROT_MODE_QUAT) {
-			/* quaternions have 720 degree range */
-			negate_v4(pchan->quat);
->>>>>>> 44505b38
 
 	bool changed_multi = false;
 
@@ -1332,20 +1226,9 @@
 			DEG_id_tag_update(&ob_iter->id, OB_RECALC_DATA);
 			WM_event_add_notifier(C, NC_OBJECT | ND_TRANSFORM, ob_iter);
 		}
-<<<<<<< HEAD
 	} FOREACH_OBJECT_IN_MODE_END;
 
 	return changed_multi ? OPERATOR_FINISHED : OPERATOR_CANCELLED;
-=======
-	}
-	CTX_DATA_END;
-
-	/* notifiers and updates */
-	DAG_id_tag_update(&ob->id, OB_RECALC_DATA);
-	WM_event_add_notifier(C, NC_OBJECT | ND_TRANSFORM, ob);
-
-	return OPERATOR_FINISHED;
->>>>>>> 44505b38
 }
 
 void POSE_OT_quaternions_flip(wmOperatorType *ot)
