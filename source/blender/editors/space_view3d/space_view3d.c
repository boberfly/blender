--- conflicted
+++ resolved
@@ -603,13 +603,10 @@
 			break;
 		case NC_ID:
 			if(wmn->action == NA_RENAME)
-<<<<<<< HEAD
-=======
 				ED_region_tag_redraw(ar);
 			break;
 		case NC_SCREEN:
 			if(wmn->data == ND_GPENCIL)	
->>>>>>> 7a76bc9a
 				ED_region_tag_redraw(ar);
 			break;
 	}
