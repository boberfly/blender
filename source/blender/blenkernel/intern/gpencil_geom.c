/*
 * This program is free software; you can redistribute it and/or
 * modify it under the terms of the GNU General Public License
 * as published by the Free Software Foundation; either version 2
 * of the License, or (at your option) any later version.
 *
 * This program is distributed in the hope that it will be useful,
 * but WITHOUT ANY WARRANTY; without even the implied warranty of
 * MERCHANTABILITY or FITNESS FOR A PARTICULAR PURPOSE.  See the
 * GNU General Public License for more details.
 *
 * You should have received a copy of the GNU General Public License
 * along with this program; if not, write to the Free Software Foundation,
 * Inc., 51 Franklin Street, Fifth Floor, Boston, MA 02110-1301, USA.
 *
 * The Original Code is Copyright (C) 2008, Blender Foundation
 * This is a new part of Blender
 */

/** \file
 * \ingroup bke
 */

#include <math.h>
#include <stddef.h>
#include <stdio.h>
#include <stdlib.h>
#include <string.h>

#include "CLG_log.h"

#include "MEM_guardedalloc.h"

#include "BLI_blenlib.h"
#include "BLI_ghash.h"
#include "BLI_hash.h"
#include "BLI_math_vector.h"
#include "BLI_polyfill_2d.h"

#include "BLT_translation.h"

#include "DNA_gpencil_modifier_types.h"
#include "DNA_gpencil_types.h"
#include "DNA_mesh_types.h"
#include "DNA_meshdata_types.h"
#include "DNA_scene_types.h"
#include "DNA_screen_types.h"

#include "BKE_context.h"
#include "BKE_deform.h"
#include "BKE_gpencil.h"
#include "BKE_gpencil_geom.h"
#include "BKE_main.h"
#include "BKE_material.h"
#include "BKE_object.h"

#include "DEG_depsgraph_query.h"

/* GP Object - Boundbox Support */
/**
 *Get min/max coordinate bounds for single stroke.
 * \param gps: Grease pencil stroke
 * \param use_select: Include only selected points
 * \param r_min: Result minimum coordinates
 * \param r_max: Result maximum coordinates
 * \return True if it was possible to calculate
 */
bool BKE_gpencil_stroke_minmax(const bGPDstroke *gps,
                               const bool use_select,
                               float r_min[3],
                               float r_max[3])
{
  const bGPDspoint *pt;
  int i;
  bool changed = false;

  if (ELEM(NULL, gps, r_min, r_max)) {
    return false;
  }

  for (i = 0, pt = gps->points; i < gps->totpoints; i++, pt++) {
    if ((use_select == false) || (pt->flag & GP_SPOINT_SELECT)) {
      minmax_v3v3_v3(r_min, r_max, &pt->x);
      changed = true;
    }
  }
  return changed;
}

/**
 * Get min/max bounds of all strokes in grease pencil data-block.
 * \param gpd: Grease pencil datablock
 * \param r_min: Result minimum coordinates
 * \param r_max: Result maximum coordinates
 * \return True if it was possible to calculate
 */
bool BKE_gpencil_data_minmax(const bGPdata *gpd, float r_min[3], float r_max[3])
{
  bool changed = false;

  INIT_MINMAX(r_min, r_max);

  if (gpd == NULL) {
    return changed;
  }

  LISTBASE_FOREACH (bGPDlayer *, gpl, &gpd->layers) {
    bGPDframe *gpf = gpl->actframe;

    if (gpf != NULL) {
      LISTBASE_FOREACH (bGPDstroke *, gps, &gpf->strokes) {
        changed |= BKE_gpencil_stroke_minmax(gps, false, r_min, r_max);
      }
    }
  }

  return changed;
}

/**
 * Compute center of bounding box.
 * \param gpd: Grease pencil data-block
 * \param r_centroid: Location of the center
 */
void BKE_gpencil_centroid_3d(bGPdata *gpd, float r_centroid[3])
{
  float min[3], max[3], tot[3];

  BKE_gpencil_data_minmax(gpd, min, max);

  add_v3_v3v3(tot, min, max);
  mul_v3_v3fl(r_centroid, tot, 0.5f);
}

/**
 * Compute stroke bounding box.
 * \param gps: Grease pencil Stroke
 */
void BKE_gpencil_stroke_boundingbox_calc(bGPDstroke *gps)
{
  INIT_MINMAX(gps->boundbox_min, gps->boundbox_max);
  BKE_gpencil_stroke_minmax(gps, false, gps->boundbox_min, gps->boundbox_max);
}

/**
 * Create bounding box values.
 * \param ob: Grease pencil object
 */
static void boundbox_gpencil(Object *ob)
{
  BoundBox *bb;
  bGPdata *gpd;
  float min[3], max[3];

  if (ob->runtime.bb == NULL) {
    ob->runtime.bb = MEM_callocN(sizeof(BoundBox), "GPencil boundbox");
  }

  bb = ob->runtime.bb;
  gpd = ob->data;

  if (!BKE_gpencil_data_minmax(gpd, min, max)) {
    min[0] = min[1] = min[2] = -1.0f;
    max[0] = max[1] = max[2] = 1.0f;
  }

  BKE_boundbox_init_from_minmax(bb, min, max);

  bb->flag &= ~BOUNDBOX_DIRTY;
}

/**
 * Get grease pencil object bounding box.
 * \param ob: Grease pencil object
 * \return Bounding box
 */
BoundBox *BKE_gpencil_boundbox_get(Object *ob)
{
  if (ELEM(NULL, ob, ob->data)) {
    return NULL;
  }

  bGPdata *gpd = (bGPdata *)ob->data;
  if ((ob->runtime.bb) && ((gpd->flag & GP_DATA_CACHE_IS_DIRTY) == 0)) {
    return ob->runtime.bb;
  }

  boundbox_gpencil(ob);

  return ob->runtime.bb;
}

/* ************************************************** */

static int stroke_march_next_point(const bGPDstroke *gps,
                                   const int index_next_pt,
                                   const float *current,
                                   const float dist,
                                   float *result,
                                   float *pressure,
                                   float *strength,
                                   float *vert_color,
                                   float *ratio_result,
                                   int *index_from,
                                   int *index_to)
{
  float remaining_till_next = 0.0f;
  float remaining_march = dist;
  float step_start[3];
  float point[3];
  int next_point_index = index_next_pt;
  bGPDspoint *pt = NULL;

  if (!(next_point_index < gps->totpoints)) {
    return -1;
  }

  copy_v3_v3(step_start, current);
  pt = &gps->points[next_point_index];
  copy_v3_v3(point, &pt->x);
  remaining_till_next = len_v3v3(point, step_start);

  while (remaining_till_next < remaining_march) {
    remaining_march -= remaining_till_next;
    pt = &gps->points[next_point_index];
    copy_v3_v3(point, &pt->x);
    copy_v3_v3(step_start, point);
    next_point_index++;
    if (!(next_point_index < gps->totpoints)) {
      next_point_index = gps->totpoints - 1;
      break;
    }
    pt = &gps->points[next_point_index];
    copy_v3_v3(point, &pt->x);
    remaining_till_next = len_v3v3(point, step_start);
  }
  if (remaining_till_next < remaining_march) {
    pt = &gps->points[next_point_index];
    copy_v3_v3(result, &pt->x);
    *pressure = gps->points[next_point_index].pressure;
    *strength = gps->points[next_point_index].strength;
    memcpy(vert_color, gps->points[next_point_index].vert_color, sizeof(float[4]));

    *index_from = next_point_index - 1;
    *index_to = next_point_index;
    *ratio_result = 1.0f;

    return 0;
  }

  float ratio = remaining_march / remaining_till_next;
  interp_v3_v3v3(result, step_start, point, ratio);
  *pressure = interpf(
      gps->points[next_point_index].pressure, gps->points[next_point_index - 1].pressure, ratio);
  *strength = interpf(
      gps->points[next_point_index].strength, gps->points[next_point_index - 1].strength, ratio);
  interp_v4_v4v4(vert_color,
                 gps->points[next_point_index - 1].vert_color,
                 gps->points[next_point_index].vert_color,
                 ratio);

  *index_from = next_point_index - 1;
  *index_to = next_point_index;
  *ratio_result = ratio;

  return next_point_index;
}

static int stroke_march_next_point_no_interp(const bGPDstroke *gps,
                                             const int index_next_pt,
                                             const float *current,
                                             const float dist,
                                             float *result)
{
  float remaining_till_next = 0.0f;
  float remaining_march = dist;
  float step_start[3];
  float point[3];
  int next_point_index = index_next_pt;
  bGPDspoint *pt = NULL;

  if (!(next_point_index < gps->totpoints)) {
    return -1;
  }

  copy_v3_v3(step_start, current);
  pt = &gps->points[next_point_index];
  copy_v3_v3(point, &pt->x);
  remaining_till_next = len_v3v3(point, step_start);

  while (remaining_till_next < remaining_march) {
    remaining_march -= remaining_till_next;
    pt = &gps->points[next_point_index];
    copy_v3_v3(point, &pt->x);
    copy_v3_v3(step_start, point);
    next_point_index++;
    if (!(next_point_index < gps->totpoints)) {
      next_point_index = gps->totpoints - 1;
      break;
    }
    pt = &gps->points[next_point_index];
    copy_v3_v3(point, &pt->x);
    remaining_till_next = len_v3v3(point, step_start);
  }
  if (remaining_till_next < remaining_march) {
    pt = &gps->points[next_point_index];
    copy_v3_v3(result, &pt->x);
    return 0;
  }

  float ratio = remaining_march / remaining_till_next;
  interp_v3_v3v3(result, step_start, point, ratio);
  return next_point_index;
}

static int stroke_march_count(const bGPDstroke *gps, const float dist)
{
  int point_count = 0;
  float point[3];
  int next_point_index = 1;
  bGPDspoint *pt = NULL;

  pt = &gps->points[0];
  copy_v3_v3(point, &pt->x);
  point_count++;

  while ((next_point_index = stroke_march_next_point_no_interp(
              gps, next_point_index, point, dist, point)) > -1) {
    point_count++;
    if (next_point_index == 0) {
      break; /* last point finished */
    }
  }
  return point_count;
}

static void stroke_defvert_create_nr_list(MDeformVert *dv_list,
                                          int count,
                                          ListBase *result,
                                          int *totweight)
{
  LinkData *ld;
  MDeformVert *dv;
  MDeformWeight *dw;
  int i, j;
  int tw = 0;
  for (i = 0; i < count; i++) {
    dv = &dv_list[i];

    /* find def_nr in list, if not exist, then create one */
    for (j = 0; j < dv->totweight; j++) {
      bool found = false;
      dw = &dv->dw[j];
      for (ld = result->first; ld; ld = ld->next) {
        if (ld->data == POINTER_FROM_INT(dw->def_nr)) {
          found = true;
          break;
        }
      }
      if (!found) {
        ld = MEM_callocN(sizeof(LinkData), "def_nr_item");
        ld->data = POINTER_FROM_INT(dw->def_nr);
        BLI_addtail(result, ld);
        tw++;
      }
    }
  }

  *totweight = tw;
}

static MDeformVert *stroke_defvert_new_count(int count, int totweight, ListBase *def_nr_list)
{
  int i, j;
  LinkData *ld;
  MDeformVert *dst = MEM_mallocN(count * sizeof(MDeformVert), "new_deformVert");

  for (i = 0; i < count; i++) {
    dst[i].dw = MEM_mallocN(sizeof(MDeformWeight) * totweight, "new_deformWeight");
    dst[i].totweight = totweight;
    j = 0;
    /* re-assign deform groups */
    for (ld = def_nr_list->first; ld; ld = ld->next) {
      dst[i].dw[j].def_nr = POINTER_AS_INT(ld->data);
      j++;
    }
  }

  return dst;
}

static void stroke_interpolate_deform_weights(
    bGPDstroke *gps, int index_from, int index_to, float ratio, MDeformVert *vert)
{
  const MDeformVert *vl = &gps->dvert[index_from];
  const MDeformVert *vr = &gps->dvert[index_to];

  for (int i = 0; i < vert->totweight; i++) {
    float wl = BKE_defvert_find_weight(vl, vert->dw[i].def_nr);
    float wr = BKE_defvert_find_weight(vr, vert->dw[i].def_nr);
    vert->dw[i].weight = interpf(wr, wl, ratio);
  }
}

/**
 * Resample a stroke
 * \param gps: Stroke to sample
 * \param dist: Distance of one segment
 */
bool BKE_gpencil_stroke_sample(bGPDstroke *gps, const float dist, const bool select)
{
  bGPDspoint *pt = gps->points;
  bGPDspoint *pt1 = NULL;
  bGPDspoint *pt2 = NULL;
  LinkData *ld;
  ListBase def_nr_list = {0};

  if (gps->totpoints < 2 || dist < FLT_EPSILON) {
    return false;
  }
  /* TODO: Implement feature point preservation. */
  int count = stroke_march_count(gps, dist);

  bGPDspoint *new_pt = MEM_callocN(sizeof(bGPDspoint) * count, "gp_stroke_points_sampled");
  MDeformVert *new_dv = NULL;

  int result_totweight;

  if (gps->dvert != NULL) {
    stroke_defvert_create_nr_list(gps->dvert, gps->totpoints, &def_nr_list, &result_totweight);
    new_dv = stroke_defvert_new_count(count, result_totweight, &def_nr_list);
  }

  int next_point_index = 1;
  int i = 0;
  float pressure, strength, ratio_result;
  float vert_color[4];
  int index_from, index_to;
  float last_coord[3];

  /*  1st point is always at the start */
  pt1 = &gps->points[0];
  copy_v3_v3(last_coord, &pt1->x);
  pt2 = &new_pt[i];
  copy_v3_v3(&pt2->x, last_coord);
  new_pt[i].pressure = pt[0].pressure;
  new_pt[i].strength = pt[0].strength;
  memcpy(new_pt[i].vert_color, pt[0].vert_color, sizeof(float[4]));
  if (select) {
    new_pt[i].flag |= GP_SPOINT_SELECT;
  }
  i++;

  if (new_dv) {
    stroke_interpolate_deform_weights(gps, 0, 0, 0, &new_dv[0]);
  }

  /* The rest. */
  while ((next_point_index = stroke_march_next_point(gps,
                                                     next_point_index,
                                                     last_coord,
                                                     dist,
                                                     last_coord,
                                                     &pressure,
                                                     &strength,
                                                     vert_color,
                                                     &ratio_result,
                                                     &index_from,
                                                     &index_to)) > -1) {
    pt2 = &new_pt[i];
    copy_v3_v3(&pt2->x, last_coord);
    new_pt[i].pressure = pressure;
    new_pt[i].strength = strength;
    memcpy(new_pt[i].vert_color, vert_color, sizeof(float[4]));
    if (select) {
      new_pt[i].flag |= GP_SPOINT_SELECT;
    }

    if (new_dv) {
      stroke_interpolate_deform_weights(gps, index_from, index_to, ratio_result, &new_dv[i]);
    }

    i++;
    if (next_point_index == 0) {
      break; /* last point finished */
    }
  }

  gps->points = new_pt;
  /* Free original vertex list. */
  MEM_freeN(pt);

  if (new_dv) {
    /* Free original weight data. */
    BKE_gpencil_free_stroke_weights(gps);
    MEM_freeN(gps->dvert);
    while ((ld = BLI_pophead(&def_nr_list))) {
      MEM_freeN(ld);
    }

    gps->dvert = new_dv;
  }

  gps->totpoints = i;

  /* Calc geometry data. */
  BKE_gpencil_stroke_geometry_update(gps);

  return true;
}

/**
 * Backbone stretch similar to Freestyle.
 * \param gps: Stroke to sample
 * \param dist: Distance of one segment
 * \param tip_length: Ignore tip jittering, set zero to use default value.
 */
bool BKE_gpencil_stroke_stretch(bGPDstroke *gps, const float dist, const float tip_length)
{
  bGPDspoint *pt = gps->points, *last_pt, *second_last, *next_pt;
  float threshold = (tip_length == 0 ? 0.001f : tip_length);

  if (gps->totpoints < 2 || dist < FLT_EPSILON) {
    return false;
  }

  last_pt = &pt[gps->totpoints - 1];
  second_last = &pt[gps->totpoints - 2];
  next_pt = &pt[1];

  float len1 = 0.0f;
  float len2 = 0.0f;

  int i = 1;
  while (len1 < threshold && gps->totpoints > i) {
    next_pt = &pt[i];
    len1 = len_v3v3(&next_pt->x, &pt->x);
    i++;
  }

  i = 2;
  while (len2 < threshold && gps->totpoints >= i) {
    second_last = &pt[gps->totpoints - i];
    len2 = len_v3v3(&last_pt->x, &second_last->x);
    i++;
  }

  float extend1 = (len1 + dist) / len1;
  float extend2 = (len2 + dist) / len2;

  float result1[3], result2[3];

  interp_v3_v3v3(result1, &next_pt->x, &pt->x, extend1);
  interp_v3_v3v3(result2, &second_last->x, &last_pt->x, extend2);

  copy_v3_v3(&pt->x, result1);
  copy_v3_v3(&last_pt->x, result2);

  return true;
}

/**
 * Trim stroke to needed segments
 * \param gps: Target stroke
 * \param index_from: the index of the first point to be used in the trimmed result
 * \param index_to: the index of the last point to be used in the trimmed result
 */
bool BKE_gpencil_stroke_trim_points(bGPDstroke *gps, const int index_from, const int index_to)
{
  bGPDspoint *pt = gps->points, *new_pt;
  MDeformVert *dv, *new_dv;

  const int new_count = index_to - index_from + 1;

  if (new_count >= gps->totpoints) {
    return false;
  }

  if (new_count == 1) {
    BKE_gpencil_free_stroke_weights(gps);
    MEM_freeN(gps->points);
    gps->points = NULL;
    gps->dvert = NULL;
    gps->totpoints = 0;
    return false;
  }

  new_pt = MEM_callocN(sizeof(bGPDspoint) * new_count, "gp_stroke_points_trimmed");

  for (int i = 0; i < new_count; i++) {
    memcpy(&new_pt[i], &pt[i + index_from], sizeof(bGPDspoint));
  }

  if (gps->dvert) {
    new_dv = MEM_callocN(sizeof(MDeformVert) * new_count, "gp_stroke_dverts_trimmed");
    for (int i = 0; i < new_count; i++) {
      dv = &gps->dvert[i + index_from];
      new_dv[i].flag = dv->flag;
      new_dv[i].totweight = dv->totweight;
      new_dv[i].dw = MEM_callocN(sizeof(MDeformWeight) * dv->totweight,
                                 "gp_stroke_dverts_dw_trimmed");
      for (int j = 0; j < dv->totweight; j++) {
        new_dv[i].dw[j].weight = dv->dw[j].weight;
        new_dv[i].dw[j].def_nr = dv->dw[j].def_nr;
      }
    }
    MEM_freeN(gps->dvert);
    gps->dvert = new_dv;
  }

  MEM_freeN(gps->points);
  gps->points = new_pt;
  gps->totpoints = new_count;

  return true;
}

/**
 * Split stroke.
 * \param gpf: Grease pencil frame
 * \param gps: Grease pencil original stroke
 * \param before_index: Position of the point to split
 * \param remaining_gps: Secondary stroke after split.
 * \return True if the split was done
 */
bool BKE_gpencil_stroke_split(bGPDframe *gpf,
                              bGPDstroke *gps,
                              const int before_index,
                              bGPDstroke **remaining_gps)
{
  bGPDstroke *new_gps;
  bGPDspoint *pt = gps->points, *new_pt;
  MDeformVert *dv, *new_dv;

  if (before_index >= gps->totpoints || before_index == 0) {
    return false;
  }

  const int new_count = gps->totpoints - before_index;
  const int old_count = before_index;

  /* Handle remaining segments first. */

  new_gps = BKE_gpencil_stroke_add_existing_style(
      gpf, gps, gps->mat_nr, new_count, gps->thickness);

  new_pt = new_gps->points; /* Allocated from above. */

  for (int i = 0; i < new_count; i++) {
    memcpy(&new_pt[i], &pt[i + before_index], sizeof(bGPDspoint));
  }

  if (gps->dvert) {
    new_dv = MEM_callocN(sizeof(MDeformVert) * new_count,
                         "gp_stroke_dverts_remaining(MDeformVert)");
    for (int i = 0; i < new_count; i++) {
      dv = &gps->dvert[i + before_index];
      new_dv[i].flag = dv->flag;
      new_dv[i].totweight = dv->totweight;
      new_dv[i].dw = MEM_callocN(sizeof(MDeformWeight) * dv->totweight,
                                 "gp_stroke_dverts_dw_remaining(MDeformWeight)");
      for (int j = 0; j < dv->totweight; j++) {
        new_dv[i].dw[j].weight = dv->dw[j].weight;
        new_dv[i].dw[j].def_nr = dv->dw[j].def_nr;
      }
    }
    new_gps->dvert = new_dv;
  }

  (*remaining_gps) = new_gps;

  /* Trim the original stroke into a shorter one.
   * Keep the end point. */

  BKE_gpencil_stroke_trim_points(gps, 0, old_count);
  BKE_gpencil_stroke_geometry_update(gps);
  return true;
}

/**
 * Shrink the stroke by length.
 * \param gps: Stroke to shrink
 * \param dist: delta length
 */
bool BKE_gpencil_stroke_shrink(bGPDstroke *gps, const float dist)
{
  bGPDspoint *pt = gps->points, *second_last;
  int i;

  if (gps->totpoints < 2 || dist < FLT_EPSILON) {
    return false;
  }

  second_last = &pt[gps->totpoints - 2];

  float len1, this_len1, cut_len1;
  float len2, this_len2, cut_len2;
  int index_start, index_end;

  len1 = len2 = this_len1 = this_len2 = cut_len1 = cut_len2 = 0.0f;

  i = 1;
  while (len1 < dist && gps->totpoints > i - 1) {
    this_len1 = len_v3v3(&pt[i].x, &pt[i + 1].x);
    len1 += this_len1;
    cut_len1 = len1 - dist;
    i++;
  }
  index_start = i - 2;

  i = 2;
  while (len2 < dist && gps->totpoints >= i) {
    second_last = &pt[gps->totpoints - i];
    this_len2 = len_v3v3(&second_last[1].x, &second_last->x);
    len2 += this_len2;
    cut_len2 = len2 - dist;
    i++;
  }
  index_end = gps->totpoints - i + 2;

  if (len1 < dist || len2 < dist || index_end <= index_start) {
    index_start = index_end = 0; /* empty stroke */
  }

  if ((index_end == index_start + 1) && (cut_len1 + cut_len2 > 1.0f)) {
    index_start = index_end = 0; /* no length left to cut */
  }

  BKE_gpencil_stroke_trim_points(gps, index_start, index_end);

  if (gps->totpoints == 0) {
    return false;
  }

  pt = gps->points;

  float cut1 = cut_len1 / this_len1;
  float cut2 = cut_len2 / this_len2;

  float result1[3], result2[3];

  interp_v3_v3v3(result1, &pt[1].x, &pt[0].x, cut1);
  interp_v3_v3v3(result2, &pt[gps->totpoints - 2].x, &pt[gps->totpoints - 1].x, cut2);

  copy_v3_v3(&pt[0].x, result1);
  copy_v3_v3(&pt[gps->totpoints - 1].x, result2);

  return true;
}

/**
 * Apply smooth position to stroke point.
 * \param gps: Stroke to smooth
 * \param i: Point index
 * \param inf: Amount of smoothing to apply
 */
bool BKE_gpencil_stroke_smooth(bGPDstroke *gps, int i, float inf)
{
  bGPDspoint *pt = &gps->points[i];
  float sco[3] = {0.0f};

  /* Do nothing if not enough points to smooth out */
  if (gps->totpoints <= 2) {
    return false;
  }

  /* Only affect endpoints by a fraction of the normal strength,
   * to prevent the stroke from shrinking too much
   */
  if ((i == 0) || (i == gps->totpoints - 1)) {
    inf *= 0.1f;
  }

  /* Compute smoothed coordinate by taking the ones nearby */
  /* XXX: This is potentially slow,
   *      and suffers from accumulation error as earlier points are handled before later ones. */
  {
    /* XXX: this is hardcoded to look at 2 points on either side of the current one
     * (i.e. 5 items total). */
    const int steps = 2;
    const float average_fac = 1.0f / (float)(steps * 2 + 1);
    int step;

    /* add the point itself */
    madd_v3_v3fl(sco, &pt->x, average_fac);

    /* n-steps before/after current point */
    /* XXX: review how the endpoints are treated by this algorithm. */
    /* XXX: falloff measures should also introduce some weighting variations,
     *      so that further-out points get less weight. */
    for (step = 1; step <= steps; step++) {
      bGPDspoint *pt1, *pt2;
      int before = i - step;
      int after = i + step;

      CLAMP_MIN(before, 0);
      CLAMP_MAX(after, gps->totpoints - 1);

      pt1 = &gps->points[before];
      pt2 = &gps->points[after];

      /* add both these points to the average-sum (s += p[i]/n) */
      madd_v3_v3fl(sco, &pt1->x, average_fac);
      madd_v3_v3fl(sco, &pt2->x, average_fac);
    }
  }

  /* Based on influence factor, blend between original and optimal smoothed coordinate */
  interp_v3_v3v3(&pt->x, &pt->x, sco, inf);

  return true;
}

/**
 * Apply smooth strength to stroke point.
 * \param gps: Stroke to smooth
 * \param point_index: Point index
 * \param influence: Amount of smoothing to apply
 */
bool BKE_gpencil_stroke_smooth_strength(bGPDstroke *gps, int point_index, float influence)
{
  bGPDspoint *ptb = &gps->points[point_index];

  /* Do nothing if not enough points */
  if ((gps->totpoints <= 2) || (point_index < 1)) {
    return false;
  }
  /* Only affect endpoints by a fraction of the normal influence */
  float inf = influence;
  if ((point_index == 0) || (point_index == gps->totpoints - 1)) {
    inf *= 0.01f;
  }
  /* Limit max influence to reduce pop effect. */
  CLAMP_MAX(inf, 0.98f);

  float total = 0.0f;
  float max_strength = 0.0f;
  const int steps = 4;
  const float average_fac = 1.0f / (float)(steps * 2 + 1);
  int step;

  /* add the point itself */
  total += ptb->strength * average_fac;
  max_strength = ptb->strength;

  /* n-steps before/after current point */
  for (step = 1; step <= steps; step++) {
    bGPDspoint *pt1, *pt2;
    int before = point_index - step;
    int after = point_index + step;

    CLAMP_MIN(before, 0);
    CLAMP_MAX(after, gps->totpoints - 1);

    pt1 = &gps->points[before];
    pt2 = &gps->points[after];

    /* add both these points to the average-sum (s += p[i]/n) */
    total += pt1->strength * average_fac;
    total += pt2->strength * average_fac;
    /* Save max value. */
    if (max_strength < pt1->strength) {
      max_strength = pt1->strength;
    }
    if (max_strength < pt2->strength) {
      max_strength = pt2->strength;
    }
  }

  /* Based on influence factor, blend between original and optimal smoothed value. */
  ptb->strength = interpf(ptb->strength, total, inf);
  /* Clamp to maximum stroke strength to avoid weird results. */
  CLAMP_MAX(ptb->strength, max_strength);

  return true;
}

/**
 * Apply smooth for thickness to stroke point (use pressure).
 * \param gps: Stroke to smooth
 * \param point_index: Point index
 * \param influence: Amount of smoothing to apply
 */
bool BKE_gpencil_stroke_smooth_thickness(bGPDstroke *gps, int point_index, float influence)
{
  bGPDspoint *ptb = &gps->points[point_index];

  /* Do nothing if not enough points */
  if ((gps->totpoints <= 2) || (point_index < 1)) {
    return false;
  }
  /* Only affect endpoints by a fraction of the normal influence */
  float inf = influence;
  if ((point_index == 0) || (point_index == gps->totpoints - 1)) {
    inf *= 0.01f;
  }
  /* Limit max influence to reduce pop effect. */
  CLAMP_MAX(inf, 0.98f);

  float total = 0.0f;
  float max_pressure = 0.0f;
  const int steps = 4;
  const float average_fac = 1.0f / (float)(steps * 2 + 1);
  int step;

  /* add the point itself */
  total += ptb->pressure * average_fac;
  max_pressure = ptb->pressure;

  /* n-steps before/after current point */
  for (step = 1; step <= steps; step++) {
    bGPDspoint *pt1, *pt2;
    int before = point_index - step;
    int after = point_index + step;

    CLAMP_MIN(before, 0);
    CLAMP_MAX(after, gps->totpoints - 1);

    pt1 = &gps->points[before];
    pt2 = &gps->points[after];

    /* add both these points to the average-sum (s += p[i]/n) */
    total += pt1->pressure * average_fac;
    total += pt2->pressure * average_fac;
    /* Save max value. */
    if (max_pressure < pt1->pressure) {
      max_pressure = pt1->pressure;
    }
    if (max_pressure < pt2->pressure) {
      max_pressure = pt2->pressure;
    }
  }

  /* Based on influence factor, blend between original and optimal smoothed value. */
  ptb->pressure = interpf(ptb->pressure, total, inf);
  /* Clamp to maximum stroke thickness to avoid weird results. */
  CLAMP_MAX(ptb->pressure, max_pressure);
  return true;
}

/**
 * Apply smooth for UV rotation to stroke point (use pressure).
 * \param gps: Stroke to smooth
 * \param point_index: Point index
 * \param influence: Amount of smoothing to apply
 */
bool BKE_gpencil_stroke_smooth_uv(bGPDstroke *gps, int point_index, float influence)
{
  bGPDspoint *ptb = &gps->points[point_index];

  /* Do nothing if not enough points */
  if (gps->totpoints <= 2) {
    return false;
  }

  /* Compute theoretical optimal value */
  bGPDspoint *pta, *ptc;
  int before = point_index - 1;
  int after = point_index + 1;

  CLAMP_MIN(before, 0);
  CLAMP_MAX(after, gps->totpoints - 1);

  pta = &gps->points[before];
  ptc = &gps->points[after];

  /* the optimal value is the corresponding to the interpolation of the pressure
   * at the distance of point b
   */
  float fac = line_point_factor_v3(&ptb->x, &pta->x, &ptc->x);
  /* sometimes the factor can be wrong due stroke geometry, so use middle point */
  if ((fac < 0.0f) || (fac > 1.0f)) {
    fac = 0.5f;
  }
  float optimal = interpf(ptc->uv_rot, pta->uv_rot, fac);

  /* Based on influence factor, blend between original and optimal */
  ptb->uv_rot = interpf(optimal, ptb->uv_rot, influence);
  CLAMP(ptb->uv_rot, -M_PI_2, M_PI_2);

  return true;
}

/**
 * Get points of stroke always flat to view not affected
 * by camera view or view position.
 * \param points: Array of grease pencil points (3D)
 * \param totpoints: Total of points
 * \param points2d: Result array of 2D points
 * \param r_direction: Return Concave (-1), Convex (1), or Auto-detect (0)
 */
void BKE_gpencil_stroke_2d_flat(const bGPDspoint *points,
                                int totpoints,
                                float (*points2d)[2],
                                int *r_direction)
{
  BLI_assert(totpoints >= 2);

  const bGPDspoint *pt0 = &points[0];
  const bGPDspoint *pt1 = &points[1];
  const bGPDspoint *pt3 = &points[(int)(totpoints * 0.75)];

  float locx[3];
  float locy[3];
  float loc3[3];
  float normal[3];

  /* local X axis (p0 -> p1) */
  sub_v3_v3v3(locx, &pt1->x, &pt0->x);

  /* point vector at 3/4 */
  float v3[3];
  if (totpoints == 2) {
    mul_v3_v3fl(v3, &pt3->x, 0.001f);
  }
  else {
    copy_v3_v3(v3, &pt3->x);
  }

  sub_v3_v3v3(loc3, v3, &pt0->x);

  /* vector orthogonal to polygon plane */
  cross_v3_v3v3(normal, locx, loc3);

  /* local Y axis (cross to normal/x axis) */
  cross_v3_v3v3(locy, normal, locx);

  /* Normalize vectors */
  normalize_v3(locx);
  normalize_v3(locy);

  /* Get all points in local space */
  for (int i = 0; i < totpoints; i++) {
    const bGPDspoint *pt = &points[i];
    float loc[3];

    /* Get local space using first point as origin */
    sub_v3_v3v3(loc, &pt->x, &pt0->x);

    points2d[i][0] = dot_v3v3(loc, locx);
    points2d[i][1] = dot_v3v3(loc, locy);
  }

  /* Concave (-1), Convex (1), or Auto-detect (0)? */
  *r_direction = (int)locy[2];
}

/**
 * Get points of stroke always flat to view not affected by camera view or view position
 * using another stroke as reference.
 * \param ref_points: Array of reference points (3D)
 * \param ref_totpoints: Total reference points
 * \param points: Array of points to flat (3D)
 * \param totpoints: Total points
 * \param points2d: Result array of 2D points
 * \param scale: Scale factor
 * \param r_direction: Return Concave (-1), Convex (1), or Auto-detect (0)
 */
void BKE_gpencil_stroke_2d_flat_ref(const bGPDspoint *ref_points,
                                    int ref_totpoints,
                                    const bGPDspoint *points,
                                    int totpoints,
                                    float (*points2d)[2],
                                    const float scale,
                                    int *r_direction)
{
  BLI_assert(totpoints >= 2);

  const bGPDspoint *pt0 = &ref_points[0];
  const bGPDspoint *pt1 = &ref_points[1];
  const bGPDspoint *pt3 = &ref_points[(int)(ref_totpoints * 0.75)];

  float locx[3];
  float locy[3];
  float loc3[3];
  float normal[3];

  /* local X axis (p0 -> p1) */
  sub_v3_v3v3(locx, &pt1->x, &pt0->x);

  /* point vector at 3/4 */
  float v3[3];
  if (totpoints == 2) {
    mul_v3_v3fl(v3, &pt3->x, 0.001f);
  }
  else {
    copy_v3_v3(v3, &pt3->x);
  }

  sub_v3_v3v3(loc3, v3, &pt0->x);

  /* vector orthogonal to polygon plane */
  cross_v3_v3v3(normal, locx, loc3);

  /* local Y axis (cross to normal/x axis) */
  cross_v3_v3v3(locy, normal, locx);

  /* Normalize vectors */
  normalize_v3(locx);
  normalize_v3(locy);

  /* Get all points in local space */
  for (int i = 0; i < totpoints; i++) {
    const bGPDspoint *pt = &points[i];
    float loc[3];
    float v1[3];
    float vn[3] = {0.0f, 0.0f, 0.0f};

    /* apply scale to extremes of the stroke to get better collision detection
     * the scale is divided to get more control in the UI parameter
     */
    /* first point */
    if (i == 0) {
      const bGPDspoint *pt_next = &points[i + 1];
      sub_v3_v3v3(vn, &pt->x, &pt_next->x);
      normalize_v3(vn);
      mul_v3_fl(vn, scale / 10.0f);
      add_v3_v3v3(v1, &pt->x, vn);
    }
    /* last point */
    else if (i == totpoints - 1) {
      const bGPDspoint *pt_prev = &points[i - 1];
      sub_v3_v3v3(vn, &pt->x, &pt_prev->x);
      normalize_v3(vn);
      mul_v3_fl(vn, scale / 10.0f);
      add_v3_v3v3(v1, &pt->x, vn);
    }
    else {
      copy_v3_v3(v1, &pt->x);
    }

    /* Get local space using first point as origin (ref stroke) */
    sub_v3_v3v3(loc, v1, &pt0->x);

    points2d[i][0] = dot_v3v3(loc, locx);
    points2d[i][1] = dot_v3v3(loc, locy);
  }

  /* Concave (-1), Convex (1), or Auto-detect (0)? */
  *r_direction = (int)locy[2];
}

/* Calc texture coordinates using flat projected points. */
static void gpencil_calc_stroke_fill_uv(const float (*points2d)[2],
                                        bGPDstroke *gps,
                                        const float minv[2],
                                        const float maxv[2],
                                        float (*r_uv)[2])
{
  const float s = sin(gps->uv_rotation);
  const float c = cos(gps->uv_rotation);

  /* Calc center for rotation. */
  float center[2] = {0.5f, 0.5f};
  float d[2];
  d[0] = maxv[0] - minv[0];
  d[1] = maxv[1] - minv[1];
  for (int i = 0; i < gps->totpoints; i++) {
    r_uv[i][0] = (points2d[i][0] - minv[0]) / d[0];
    r_uv[i][1] = (points2d[i][1] - minv[1]) / d[1];

    /* Apply translation. */
    add_v2_v2(r_uv[i], gps->uv_translation);

    /* Apply Rotation. */
    r_uv[i][0] -= center[0];
    r_uv[i][1] -= center[1];

    float x = r_uv[i][0] * c - r_uv[i][1] * s;
    float y = r_uv[i][0] * s + r_uv[i][1] * c;

    r_uv[i][0] = x + center[0];
    r_uv[i][1] = y + center[1];

    /* Apply scale. */
    if (gps->uv_scale != 0.0f) {
      mul_v2_fl(r_uv[i], 1.0f / gps->uv_scale);
    }
  }
}

/**
 * Triangulate stroke to generate data for filling areas.
 * \param gps: Grease pencil stroke
 */
void BKE_gpencil_stroke_fill_triangulate(bGPDstroke *gps)
{
  BLI_assert(gps->totpoints >= 3);

  /* allocate memory for temporary areas */
  gps->tot_triangles = gps->totpoints - 2;
  uint(*tmp_triangles)[3] = MEM_mallocN(sizeof(*tmp_triangles) * gps->tot_triangles,
                                        "GP Stroke temp triangulation");
  float(*points2d)[2] = MEM_mallocN(sizeof(*points2d) * gps->totpoints,
                                    "GP Stroke temp 2d points");
  float(*uv)[2] = MEM_mallocN(sizeof(*uv) * gps->totpoints, "GP Stroke temp 2d uv data");

  int direction = 0;

  /* convert to 2d and triangulate */
  BKE_gpencil_stroke_2d_flat(gps->points, gps->totpoints, points2d, &direction);
  BLI_polyfill_calc(points2d, (uint)gps->totpoints, direction, tmp_triangles);

  /* calc texture coordinates automatically */
  float minv[2];
  float maxv[2];
  /* first needs bounding box data */
  ARRAY_SET_ITEMS(minv, -1.0f, -1.0f);
  ARRAY_SET_ITEMS(maxv, 1.0f, 1.0f);

  /* calc uv data */
  gpencil_calc_stroke_fill_uv(points2d, gps, minv, maxv, uv);

  /* Save triangulation data. */
  if (gps->tot_triangles > 0) {
    MEM_SAFE_FREE(gps->triangles);
    gps->triangles = MEM_callocN(sizeof(*gps->triangles) * gps->tot_triangles,
                                 "GP Stroke triangulation");

    for (int i = 0; i < gps->tot_triangles; i++) {
      memcpy(gps->triangles[i].verts, tmp_triangles[i], sizeof(uint[3]));
    }

    /* Copy UVs to bGPDspoint. */
    for (int i = 0; i < gps->totpoints; i++) {
      copy_v2_v2(gps->points[i].uv_fill, uv[i]);
    }
  }
  else {
    /* No triangles needed - Free anything allocated previously */
    if (gps->triangles) {
      MEM_freeN(gps->triangles);
    }

    gps->triangles = NULL;
  }

  /* clear memory */
  MEM_SAFE_FREE(tmp_triangles);
  MEM_SAFE_FREE(points2d);
  MEM_SAFE_FREE(uv);
}

/**
 * Update Stroke UV data.
 * \param gps: Grease pencil stroke
 */
void BKE_gpencil_stroke_uv_update(bGPDstroke *gps)
{
  if (gps == NULL || gps->totpoints == 0) {
    return;
  }

  bGPDspoint *pt = gps->points;
  float totlen = 0.0f;
  pt[0].uv_fac = totlen;
  for (int i = 1; i < gps->totpoints; i++) {
    totlen += len_v3v3(&pt[i - 1].x, &pt[i].x);
    pt[i].uv_fac = totlen;
  }
}

/**
 * Recalc all internal geometry data for the stroke
 * \param gps: Grease pencil stroke
 */
void BKE_gpencil_stroke_geometry_update(bGPDstroke *gps)
{
  if (gps == NULL) {
    return;
  }

  if (gps->totpoints > 2) {
    BKE_gpencil_stroke_fill_triangulate(gps);
  }
  else {
    gps->tot_triangles = 0;
    MEM_SAFE_FREE(gps->triangles);
  }

  /* calc uv data along the stroke */
  BKE_gpencil_stroke_uv_update(gps);

  /* Calc stroke bounding box. */
  BKE_gpencil_stroke_boundingbox_calc(gps);
}

/**
 * Calculate grease pencil stroke length.
 * \param gps: Grease pencil stroke
 * \param use_3d: Set to true to use 3D points
 * \return Length of the stroke
 */
float BKE_gpencil_stroke_length(const bGPDstroke *gps, bool use_3d)
{
  if (!gps->points || gps->totpoints < 2) {
    return 0.0f;
  }
  float *last_pt = &gps->points[0].x;
  float total_length = 0.0f;
  for (int i = 1; i < gps->totpoints; i++) {
    bGPDspoint *pt = &gps->points[i];
    if (use_3d) {
      total_length += len_v3v3(&pt->x, last_pt);
    }
    else {
      total_length += len_v2v2(&pt->x, last_pt);
    }
    last_pt = &pt->x;
  }
  return total_length;
}

/**
 * Trim stroke to the first intersection or loop.
 * \param gps: Stroke data
 */
bool BKE_gpencil_stroke_trim(bGPDstroke *gps)
{
  if (gps->totpoints < 4) {
    return false;
  }
  bool intersect = false;
  int start = 0;
  int end = 0;
  float point[3];
  /* loop segments from start until we have an intersection */
  for (int i = 0; i < gps->totpoints - 2; i++) {
    start = i;
    bGPDspoint *a = &gps->points[start];
    bGPDspoint *b = &gps->points[start + 1];
    for (int j = start + 2; j < gps->totpoints - 1; j++) {
      end = j + 1;
      bGPDspoint *c = &gps->points[j];
      bGPDspoint *d = &gps->points[end];
      float pointb[3];
      /* get intersection */
      if (isect_line_line_v3(&a->x, &b->x, &c->x, &d->x, point, pointb)) {
        if (len_v3(point) > 0.0f) {
          float closest[3];
          /* check intersection is on both lines */
          float lambda = closest_to_line_v3(closest, point, &a->x, &b->x);
          if ((lambda <= 0.0f) || (lambda >= 1.0f)) {
            continue;
          }
          lambda = closest_to_line_v3(closest, point, &c->x, &d->x);
          if ((lambda <= 0.0f) || (lambda >= 1.0f)) {
            continue;
          }

          intersect = true;
          break;
        }
      }
    }
    if (intersect) {
      break;
    }
  }

  /* trim unwanted points */
  if (intersect) {

    /* save points */
    bGPDspoint *old_points = MEM_dupallocN(gps->points);
    MDeformVert *old_dvert = NULL;
    MDeformVert *dvert_src = NULL;

    if (gps->dvert != NULL) {
      old_dvert = MEM_dupallocN(gps->dvert);
    }

    /* resize gps */
    int newtot = end - start + 1;

    gps->points = MEM_recallocN(gps->points, sizeof(*gps->points) * newtot);
    if (gps->dvert != NULL) {
      gps->dvert = MEM_recallocN(gps->dvert, sizeof(*gps->dvert) * newtot);
    }

    for (int i = 0; i < newtot; i++) {
      int idx = start + i;
      bGPDspoint *pt_src = &old_points[idx];
      bGPDspoint *pt_new = &gps->points[i];
      memcpy(pt_new, pt_src, sizeof(bGPDspoint));
      if (gps->dvert != NULL) {
        dvert_src = &old_dvert[idx];
        MDeformVert *dvert = &gps->dvert[i];
        memcpy(dvert, dvert_src, sizeof(MDeformVert));
        if (dvert_src->dw) {
          memcpy(dvert->dw, dvert_src->dw, sizeof(MDeformWeight));
        }
      }
      if (idx == start || idx == end) {
        copy_v3_v3(&pt_new->x, point);
      }
    }

    gps->totpoints = newtot;

    MEM_SAFE_FREE(old_points);
    MEM_SAFE_FREE(old_dvert);
  }

  BKE_gpencil_stroke_geometry_update(gps);

  return intersect;
}

/**
 * Close grease pencil stroke.
 * \param gps: Stroke to close
 */
bool BKE_gpencil_stroke_close(bGPDstroke *gps)
{
  bGPDspoint *pt1 = NULL;
  bGPDspoint *pt2 = NULL;

  /* Only can close a stroke with 3 points or more. */
  if (gps->totpoints < 3) {
    return false;
  }

  /* Calc average distance between points to get same level of sampling. */
  float dist_tot = 0.0f;
  for (int i = 0; i < gps->totpoints - 1; i++) {
    pt1 = &gps->points[i];
    pt2 = &gps->points[i + 1];
    dist_tot += len_v3v3(&pt1->x, &pt2->x);
  }
  /* Calc the average distance. */
  float dist_avg = dist_tot / (gps->totpoints - 1);

  /* Calc distance between last and first point. */
  pt1 = &gps->points[gps->totpoints - 1];
  pt2 = &gps->points[0];
  float dist_close = len_v3v3(&pt1->x, &pt2->x);

  /* if the distance to close is very small, don't need add points and just enable cyclic. */
  if (dist_close <= dist_avg) {
    gps->flag |= GP_STROKE_CYCLIC;
    return true;
  }

  /* Calc number of points required using the average distance. */
  int tot_newpoints = MAX2(dist_close / dist_avg, 1);

  /* Resize stroke array. */
  int old_tot = gps->totpoints;
  gps->totpoints += tot_newpoints;
  gps->points = MEM_recallocN(gps->points, sizeof(*gps->points) * gps->totpoints);
  if (gps->dvert != NULL) {
    gps->dvert = MEM_recallocN(gps->dvert, sizeof(*gps->dvert) * gps->totpoints);
  }

  /* Generate new points */
  pt1 = &gps->points[old_tot - 1];
  pt2 = &gps->points[0];
  bGPDspoint *pt = &gps->points[old_tot];
  for (int i = 1; i < tot_newpoints + 1; i++, pt++) {
    float step = (tot_newpoints > 1) ? ((float)i / (float)tot_newpoints) : 0.99f;
    /* Clamp last point to be near, but not on top of first point. */
    if ((tot_newpoints > 1) && (i == tot_newpoints)) {
      step *= 0.99f;
    }

    /* Average point. */
    interp_v3_v3v3(&pt->x, &pt1->x, &pt2->x, step);
    pt->pressure = interpf(pt2->pressure, pt1->pressure, step);
    pt->strength = interpf(pt2->strength, pt1->strength, step);
    pt->flag = 0;
    interp_v4_v4v4(pt->vert_color, pt1->vert_color, pt2->vert_color, step);

    /* Set weights. */
    if (gps->dvert != NULL) {
      MDeformVert *dvert1 = &gps->dvert[old_tot - 1];
      MDeformWeight *dw1 = BKE_defvert_ensure_index(dvert1, 0);
      float weight_1 = dw1 ? dw1->weight : 0.0f;

      MDeformVert *dvert2 = &gps->dvert[0];
      MDeformWeight *dw2 = BKE_defvert_ensure_index(dvert2, 0);
      float weight_2 = dw2 ? dw2->weight : 0.0f;

      MDeformVert *dvert_final = &gps->dvert[old_tot + i - 1];
      dvert_final->totweight = 0;
      MDeformWeight *dw = BKE_defvert_ensure_index(dvert_final, 0);
      if (dvert_final->dw) {
        dw->weight = interpf(weight_2, weight_1, step);
      }
    }
  }

  /* Enable cyclic flag. */
  gps->flag |= GP_STROKE_CYCLIC;

  return true;
}

/**
 * Dissolve points in stroke.
 * \param gpf: Grease pencil frame
 * \param gps: Grease pencil stroke
 * \param tag: Type of tag for point
 */
void BKE_gpencil_dissolve_points(bGPDframe *gpf, bGPDstroke *gps, const short tag)
{
  bGPDspoint *pt;
  MDeformVert *dvert = NULL;
  int i;

  int tot = gps->totpoints; /* number of points in new buffer */
  /* first pass: count points to remove */
  /* Count how many points are selected (i.e. how many to remove) */
  for (i = 0, pt = gps->points; i < gps->totpoints; i++, pt++) {
    if (pt->flag & tag) {
      /* selected point - one of the points to remove */
      tot--;
    }
  }

  /* if no points are left, we simply delete the entire stroke */
  if (tot <= 0) {
    /* remove the entire stroke */
    if (gps->points) {
      MEM_freeN(gps->points);
    }
    if (gps->dvert) {
      BKE_gpencil_free_stroke_weights(gps);
      MEM_freeN(gps->dvert);
    }
    if (gps->triangles) {
      MEM_freeN(gps->triangles);
    }
    BLI_freelinkN(&gpf->strokes, gps);
  }
  else {
    /* just copy all points to keep into a smaller buffer */
    bGPDspoint *new_points = MEM_callocN(sizeof(bGPDspoint) * tot, "new gp stroke points copy");
    bGPDspoint *npt = new_points;

    MDeformVert *new_dvert = NULL;
    MDeformVert *ndvert = NULL;

    if (gps->dvert != NULL) {
      new_dvert = MEM_callocN(sizeof(MDeformVert) * tot, "new gp stroke weights copy");
      ndvert = new_dvert;
    }

    (gps->dvert != NULL) ? dvert = gps->dvert : NULL;
    for (i = 0, pt = gps->points; i < gps->totpoints; i++, pt++) {
      if ((pt->flag & tag) == 0) {
        *npt = *pt;
        npt++;

        if (gps->dvert != NULL) {
          *ndvert = *dvert;
          ndvert->dw = MEM_dupallocN(dvert->dw);
          ndvert++;
        }
      }
      if (gps->dvert != NULL) {
        dvert++;
      }
    }

    /* free the old buffer */
    if (gps->points) {
      MEM_freeN(gps->points);
    }
    if (gps->dvert) {
      BKE_gpencil_free_stroke_weights(gps);
      MEM_freeN(gps->dvert);
    }

    /* save the new buffer */
    gps->points = new_points;
    gps->dvert = new_dvert;
    gps->totpoints = tot;

    /* triangles cache needs to be recalculated */
    BKE_gpencil_stroke_geometry_update(gps);
  }
}

/**
 * Calculate stroke normals.
 * \param gps: Grease pencil stroke
 * \param r_normal: Return Normal vector normalized
 */
void BKE_gpencil_stroke_normal(const bGPDstroke *gps, float r_normal[3])
{
  if (gps->totpoints < 3) {
    zero_v3(r_normal);
    return;
  }

  bGPDspoint *points = gps->points;
  int totpoints = gps->totpoints;

  const bGPDspoint *pt0 = &points[0];
  const bGPDspoint *pt1 = &points[1];
  const bGPDspoint *pt3 = &points[(int)(totpoints * 0.75)];

  float vec1[3];
  float vec2[3];

  /* initial vector (p0 -> p1) */
  sub_v3_v3v3(vec1, &pt1->x, &pt0->x);

  /* point vector at 3/4 */
  sub_v3_v3v3(vec2, &pt3->x, &pt0->x);

  /* vector orthogonal to polygon plane */
  cross_v3_v3v3(r_normal, vec1, vec2);

  /* Normalize vector */
  normalize_v3(r_normal);
}

/* Stroke Simplify ------------------------------------- */

/** Reduce a series of points to a simplified version, but
 * maintains the general shape of the series
 *
 * Ramer - Douglas - Peucker algorithm
 * by http ://en.wikipedia.org/wiki/Ramer-Douglas-Peucker_algorithm
 * \param gps: Grease pencil stroke
 * \param epsilon: Epsilon value to define precision of the algorithm
 */
void BKE_gpencil_stroke_simplify_adaptive(bGPDstroke *gps, float epsilon)
{
  bGPDspoint *old_points = MEM_dupallocN(gps->points);
  int totpoints = gps->totpoints;
  char *marked = NULL;
  char work;

  int start = 0;
  int end = gps->totpoints - 1;

  marked = MEM_callocN(totpoints, "GP marked array");
  marked[start] = 1;
  marked[end] = 1;

  work = 1;
  int totmarked = 0;
  /* while still reducing */
  while (work) {
    int ls, le;
    work = 0;

    ls = start;
    le = start + 1;

    /* while not over interval */
    while (ls < end) {
      int max_i = 0;
      /* divided to get more control */
      float max_dist = epsilon / 10.0f;

      /* find the next marked point */
      while (marked[le] == 0) {
        le++;
      }

      for (int i = ls + 1; i < le; i++) {
        float point_on_line[3];
        float dist;

        closest_to_line_segment_v3(
            point_on_line, &old_points[i].x, &old_points[ls].x, &old_points[le].x);

        dist = len_v3v3(point_on_line, &old_points[i].x);

        if (dist > max_dist) {
          max_dist = dist;
          max_i = i;
        }
      }

      if (max_i != 0) {
        work = 1;
        marked[max_i] = 1;
        totmarked++;
      }

      ls = le;
      le = ls + 1;
    }
  }

  /* adding points marked */
  MDeformVert *old_dvert = NULL;
  MDeformVert *dvert_src = NULL;

  if (gps->dvert != NULL) {
    old_dvert = MEM_dupallocN(gps->dvert);
  }
  /* resize gps */
  int j = 0;
  for (int i = 0; i < totpoints; i++) {
    bGPDspoint *pt_src = &old_points[i];
    bGPDspoint *pt = &gps->points[j];

    if ((marked[i]) || (i == 0) || (i == totpoints - 1)) {
      memcpy(pt, pt_src, sizeof(bGPDspoint));
      if (gps->dvert != NULL) {
        dvert_src = &old_dvert[i];
        MDeformVert *dvert = &gps->dvert[j];
        memcpy(dvert, dvert_src, sizeof(MDeformVert));
        if (dvert_src->dw) {
          memcpy(dvert->dw, dvert_src->dw, sizeof(MDeformWeight));
        }
      }
      j++;
    }
    else {
      if (gps->dvert != NULL) {
        dvert_src = &old_dvert[i];
        BKE_gpencil_free_point_weights(dvert_src);
      }
    }
  }

  gps->totpoints = j;

  /* Calc geometry data. */
  BKE_gpencil_stroke_geometry_update(gps);

  MEM_SAFE_FREE(old_points);
  MEM_SAFE_FREE(old_dvert);
  MEM_SAFE_FREE(marked);
}

/**
 * Simplify alternate vertex of stroke except extremes.
 * \param gps: Grease pencil stroke
 */
void BKE_gpencil_stroke_simplify_fixed(bGPDstroke *gps)
{
  if (gps->totpoints < 5) {
    return;
  }

  /* save points */
  bGPDspoint *old_points = MEM_dupallocN(gps->points);
  MDeformVert *old_dvert = NULL;
  MDeformVert *dvert_src = NULL;

  if (gps->dvert != NULL) {
    old_dvert = MEM_dupallocN(gps->dvert);
  }

  /* resize gps */
  int newtot = (gps->totpoints - 2) / 2;
  if (((gps->totpoints - 2) % 2) > 0) {
    newtot++;
  }
  newtot += 2;

  gps->points = MEM_recallocN(gps->points, sizeof(*gps->points) * newtot);
  if (gps->dvert != NULL) {
    gps->dvert = MEM_recallocN(gps->dvert, sizeof(*gps->dvert) * newtot);
  }

  int j = 0;
  for (int i = 0; i < gps->totpoints; i++) {
    bGPDspoint *pt_src = &old_points[i];
    bGPDspoint *pt = &gps->points[j];

    if ((i == 0) || (i == gps->totpoints - 1) || ((i % 2) > 0.0)) {
      memcpy(pt, pt_src, sizeof(bGPDspoint));
      if (gps->dvert != NULL) {
        dvert_src = &old_dvert[i];
        MDeformVert *dvert = &gps->dvert[j];
        memcpy(dvert, dvert_src, sizeof(MDeformVert));
        if (dvert_src->dw) {
          memcpy(dvert->dw, dvert_src->dw, sizeof(MDeformWeight));
        }
      }
      j++;
    }
    else {
      if (gps->dvert != NULL) {
        dvert_src = &old_dvert[i];
        BKE_gpencil_free_point_weights(dvert_src);
      }
    }
  }

  gps->totpoints = j;
  /* Calc geometry data. */
  BKE_gpencil_stroke_geometry_update(gps);

  MEM_SAFE_FREE(old_points);
  MEM_SAFE_FREE(old_dvert);
}

/**
 * Subdivide grease pencil stroke.
 * \param gps: Grease pencil stroke
 * \param level: Level of subdivision
 * \param type: Type of subdivision
 */
void BKE_gpencil_stroke_subdivide(bGPDstroke *gps, int level, int type)
{
  bGPDspoint *temp_points;
  MDeformVert *temp_dverts = NULL;
  MDeformVert *dvert = NULL;
  MDeformVert *dvert_final = NULL;
  MDeformVert *dvert_next = NULL;
  int totnewpoints, oldtotpoints;
  int i2;

  for (int s = 0; s < level; s++) {
    totnewpoints = gps->totpoints - 1;
    /* duplicate points in a temp area */
    temp_points = MEM_dupallocN(gps->points);
    oldtotpoints = gps->totpoints;

    /* resize the points arrays */
    gps->totpoints += totnewpoints;
    gps->points = MEM_recallocN(gps->points, sizeof(*gps->points) * gps->totpoints);
    if (gps->dvert != NULL) {
      temp_dverts = MEM_dupallocN(gps->dvert);
      gps->dvert = MEM_recallocN(gps->dvert, sizeof(*gps->dvert) * gps->totpoints);
    }

    /* move points from last to first to new place */
    i2 = gps->totpoints - 1;
    for (int i = oldtotpoints - 1; i > 0; i--) {
      bGPDspoint *pt = &temp_points[i];
      bGPDspoint *pt_final = &gps->points[i2];

      copy_v3_v3(&pt_final->x, &pt->x);
      pt_final->pressure = pt->pressure;
      pt_final->strength = pt->strength;
      pt_final->time = pt->time;
      pt_final->flag = pt->flag;
      pt_final->runtime.pt_orig = pt->runtime.pt_orig;
      pt_final->runtime.idx_orig = pt->runtime.idx_orig;
      copy_v4_v4(pt_final->vert_color, pt->vert_color);

      if (gps->dvert != NULL) {
        dvert = &temp_dverts[i];
        dvert_final = &gps->dvert[i2];
        dvert_final->totweight = dvert->totweight;
        dvert_final->dw = dvert->dw;
      }
      i2 -= 2;
    }
    /* interpolate mid points */
    i2 = 1;
    for (int i = 0; i < oldtotpoints - 1; i++) {
      bGPDspoint *pt = &temp_points[i];
      bGPDspoint *next = &temp_points[i + 1];
      bGPDspoint *pt_final = &gps->points[i2];

      /* add a half way point */
      interp_v3_v3v3(&pt_final->x, &pt->x, &next->x, 0.5f);
      pt_final->pressure = interpf(pt->pressure, next->pressure, 0.5f);
      pt_final->strength = interpf(pt->strength, next->strength, 0.5f);
      CLAMP(pt_final->strength, GPENCIL_STRENGTH_MIN, 1.0f);
      pt_final->time = interpf(pt->time, next->time, 0.5f);
      pt_final->runtime.pt_orig = NULL;
      pt_final->flag = 0;
      interp_v4_v4v4(pt_final->vert_color, pt->vert_color, next->vert_color, 0.5f);

      if (gps->dvert != NULL) {
        dvert = &temp_dverts[i];
        dvert_next = &temp_dverts[i + 1];
        dvert_final = &gps->dvert[i2];

        dvert_final->totweight = dvert->totweight;
        dvert_final->dw = MEM_dupallocN(dvert->dw);

        /* interpolate weight values */
        for (int d = 0; d < dvert->totweight; d++) {
          MDeformWeight *dw_a = &dvert->dw[d];
          if (dvert_next->totweight > d) {
            MDeformWeight *dw_b = &dvert_next->dw[d];
            MDeformWeight *dw_final = &dvert_final->dw[d];
            dw_final->weight = interpf(dw_a->weight, dw_b->weight, 0.5f);
          }
        }
      }

      i2 += 2;
    }

    MEM_SAFE_FREE(temp_points);
    MEM_SAFE_FREE(temp_dverts);

    /* move points to smooth stroke (not simple type )*/
    if (type != GP_SUBDIV_SIMPLE) {
      /* duplicate points in a temp area with the new subdivide data */
      temp_points = MEM_dupallocN(gps->points);

      /* extreme points are not changed */
      for (int i = 0; i < gps->totpoints - 2; i++) {
        bGPDspoint *pt = &temp_points[i];
        bGPDspoint *next = &temp_points[i + 1];
        bGPDspoint *pt_final = &gps->points[i + 1];

        /* move point */
        interp_v3_v3v3(&pt_final->x, &pt->x, &next->x, 0.5f);
      }
      /* free temp memory */
      MEM_SAFE_FREE(temp_points);
    }
  }

  /* Calc geometry data. */
  BKE_gpencil_stroke_geometry_update(gps);
}

/* Merge by distance ------------------------------------- */

/**
 * Reduce a series of points when the distance is below a threshold.
 * Special case for first and last points (both are keeped) for other points,
 * the merge point always is at first point.
 * \param gpf: Grease Pencil frame
 * \param gps: Grease Pencil stroke
 * \param threshold: Distance between points
 * \param use_unselected: Set to true to analyze all stroke and not only selected points
 */
void BKE_gpencil_stroke_merge_distance(bGPDframe *gpf,
                                       bGPDstroke *gps,
                                       const float threshold,
                                       const bool use_unselected)
{
  bGPDspoint *pt = NULL;
  bGPDspoint *pt_next = NULL;
  float tagged = false;
  /* Use square distance to speed up loop */
  const float th_square = threshold * threshold;
  /* Need to have something to merge. */
  if (gps->totpoints < 2) {
    return;
  }
  int i = 0;
  int step = 1;
  while ((i < gps->totpoints - 1) && (i + step < gps->totpoints)) {
    pt = &gps->points[i];
    if (pt->flag & GP_SPOINT_TAG) {
      i++;
      step = 1;
      continue;
    }
    pt_next = &gps->points[i + step];
    /* Do not recalc tagged points. */
    if (pt_next->flag & GP_SPOINT_TAG) {
      step++;
      continue;
    }
    /* Check if contiguous points are selected. */
    if (!use_unselected) {
      if (((pt->flag & GP_SPOINT_SELECT) == 0) || ((pt_next->flag & GP_SPOINT_SELECT) == 0)) {
        i++;
        step = 1;
        continue;
      }
    }
    float len_square = len_squared_v3v3(&pt->x, &pt_next->x);
    if (len_square <= th_square) {
      tagged = true;
      if (i != gps->totpoints - 1) {
        /* Tag second point for delete. */
        pt_next->flag |= GP_SPOINT_TAG;
      }
      else {
        pt->flag |= GP_SPOINT_TAG;
      }
      /* Jump to next pair of points, keeping first point segment equals.*/
      step++;
    }
    else {
      /* Analyze next point. */
      i++;
      step = 1;
    }
  }

  /* Always untag extremes. */
  pt = &gps->points[0];
  pt->flag &= ~GP_SPOINT_TAG;
  pt = &gps->points[gps->totpoints - 1];
  pt->flag &= ~GP_SPOINT_TAG;

  /* Dissolve tagged points */
  if (tagged) {
    BKE_gpencil_dissolve_points(gpf, gps, GP_SPOINT_TAG);
  }

  /* Calc geometry data. */
  BKE_gpencil_stroke_geometry_update(gps);
}

typedef struct GpEdge {
  uint v1, v2;
  /* Coordinates. */
  float v1_co[3], v2_co[3];
  /* Normals. */
  float n1[3], n2[3];
  /* Direction of the segment. */
  float vec[3];
  int flag;
} GpEdge;

static int gpencil_next_edge(
    GpEdge *gp_edges, int totedges, GpEdge *gped_init, const float threshold, const bool reverse)
{
  int edge = -1;
  float last_angle = 999999.0f;
  for (int i = 0; i < totedges; i++) {
    GpEdge *gped = &gp_edges[i];
    if (gped->flag != 0) {
      continue;
    }
    if (reverse) {
      if (gped_init->v1 != gped->v2) {
        continue;
      }
    }
    else {
      if (gped_init->v2 != gped->v1) {
        continue;
      }
    }
    /* Look for straight lines. */
    float angle = angle_v3v3(gped->vec, gped_init->vec);
    if ((angle < threshold) && (angle <= last_angle)) {
      edge = i;
      last_angle = angle;
    }
  }

  return edge;
}

static int gpencil_walk_edge(GHash *v_table,
                             GpEdge *gp_edges,
                             int totedges,
                             uint *stroke_array,
                             int init_idx,
                             const float angle,
                             const bool reverse)
{
  GpEdge *gped_init = &gp_edges[init_idx];
  int idx = 1;
  int edge = 0;
  while (edge > -1) {
    edge = gpencil_next_edge(gp_edges, totedges, gped_init, angle, reverse);
    if (edge > -1) {
      GpEdge *gped = &gp_edges[edge];
      stroke_array[idx] = edge;
      gped->flag = 1;
      gped_init = &gp_edges[edge];
      idx++;

      /* Avoid to follow already visited vertice. */
      if (reverse) {
        if (BLI_ghash_haskey(v_table, POINTER_FROM_INT(gped->v1))) {
          edge = -1;
        }
        else {
          BLI_ghash_insert(v_table, POINTER_FROM_INT(gped->v1), POINTER_FROM_INT(gped->v1));
        }
      }
      else {
        if (BLI_ghash_haskey(v_table, POINTER_FROM_INT(gped->v2))) {
          edge = -1;
        }
        else {
          BLI_ghash_insert(v_table, POINTER_FROM_INT(gped->v2), POINTER_FROM_INT(gped->v2));
        }
      }
    }
  }

  return idx;
}

static void gpencil_generate_edgeloops(Object *ob,
                                       bGPDframe *gpf_stroke,
                                       int stroke_mat_index,
                                       const float angle,
                                       const int thickness,
                                       const float offset,
                                       const float matrix[4][4],
                                       const bool use_seams)
{
  Mesh *me = (Mesh *)ob->data;
  if (me->totedge == 0) {
    return;
  }

  /* Arrays for all edge vertices (forward and backward) that form a edge loop.
   * This is reused for each edgeloop to create gpencil stroke. */
  uint *stroke = MEM_callocN(sizeof(uint) * me->totedge * 2, __func__);
  uint *stroke_fw = MEM_callocN(sizeof(uint) * me->totedge, __func__);
  uint *stroke_bw = MEM_callocN(sizeof(uint) * me->totedge, __func__);

  /* Create array with all edges. */
  GpEdge *gp_edges = MEM_callocN(sizeof(GpEdge) * me->totedge, __func__);
  GpEdge *gped = NULL;
  for (int i = 0; i < me->totedge; i++) {
    MEdge *ed = &me->medge[i];
    gped = &gp_edges[i];
    MVert *mv1 = &me->mvert[ed->v1];
    normal_short_to_float_v3(gped->n1, mv1->no);

    gped->v1 = ed->v1;
    copy_v3_v3(gped->v1_co, mv1->co);

    MVert *mv2 = &me->mvert[ed->v2];
    normal_short_to_float_v3(gped->n2, mv2->no);
    gped->v2 = ed->v2;
    copy_v3_v3(gped->v2_co, mv2->co);

    sub_v3_v3v3(gped->vec, mv1->co, mv2->co);

    /* If use seams, mark as done if not a seam. */
    if ((use_seams) && ((ed->flag & ME_SEAM) == 0)) {
      gped->flag = 1;
    }
  }

  /* Loop edges to find edgeloops */
  bool pending = true;
  int e = 0;
  while (pending) {
    /* Clear arrays of stroke. */
    memset(stroke_fw, 0, sizeof(uint) * me->totedge);
    memset(stroke_bw, 0, sizeof(uint) * me->totedge);
    memset(stroke, 0, sizeof(uint) * me->totedge * 2);

    gped = &gp_edges[e];
    /* Look first unused edge. */
    if (gped->flag != 0) {
      e++;
      if (e == me->totedge) {
        pending = false;
      }
      continue;
    }
    /* Add current edge to arrays. */
    stroke_fw[0] = e;
    stroke_bw[0] = e;
    gped->flag = 1;

    /* Hash used to avoid loop over same vertice. */
    GHash *v_table = BLI_ghash_int_new(__func__);
    /* Look forward edges. */
    int totedges = gpencil_walk_edge(v_table, gp_edges, me->totedge, stroke_fw, e, angle, false);
    /* Look backward edges. */
    int totbw = gpencil_walk_edge(v_table, gp_edges, me->totedge, stroke_bw, e, angle, true);

    BLI_ghash_free(v_table, NULL, NULL);

    /* Join both arrays. */
    int array_len = 0;
    for (int i = totbw - 1; i > 0; i--) {
      stroke[array_len] = stroke_bw[i];
      array_len++;
    }
    for (int i = 0; i < totedges; i++) {
      stroke[array_len] = stroke_fw[i];
      array_len++;
    }

    /* Create Stroke. */
    bGPDstroke *gps_stroke = BKE_gpencil_stroke_add(
        gpf_stroke, MAX2(stroke_mat_index, 0), array_len + 1, thickness * thickness, false);

    /* Create first segment. */
    float fpt[3];
    uint v = stroke[0];
    gped = &gp_edges[v];
    bGPDspoint *pt = &gps_stroke->points[0];
    mul_v3_v3fl(fpt, gped->n1, offset);
    add_v3_v3v3(&pt->x, gped->v1_co, fpt);
    mul_m4_v3(matrix, &pt->x);

    pt->pressure = 1.0f;
    pt->strength = 1.0f;

    pt = &gps_stroke->points[1];
    mul_v3_v3fl(fpt, gped->n2, offset);
    add_v3_v3v3(&pt->x, gped->v2_co, fpt);
    mul_m4_v3(matrix, &pt->x);

    pt->pressure = 1.0f;
    pt->strength = 1.0f;

    /* Add next segments. */
    for (int i = 1; i < array_len; i++) {
      v = stroke[i];
      gped = &gp_edges[v];

      pt = &gps_stroke->points[i + 1];
      mul_v3_v3fl(fpt, gped->n2, offset);
      add_v3_v3v3(&pt->x, gped->v2_co, fpt);
      mul_m4_v3(matrix, &pt->x);

      pt->pressure = 1.0f;
      pt->strength = 1.0f;
    }

    BKE_gpencil_stroke_geometry_update(gps_stroke);
  }

  /* Free memory. */
  MEM_SAFE_FREE(stroke);
  MEM_SAFE_FREE(stroke_fw);
  MEM_SAFE_FREE(stroke_bw);
  MEM_SAFE_FREE(gp_edges);
}

/* Helper: Add gpencil material using material as base. */
static Material *gpencil_add_material(Main *bmain,
                                      Object *ob_gp,
                                      const char *name,
                                      const float color[4],
                                      const bool use_stroke,
                                      const bool use_fill,
                                      int *r_idx)
{
  Material *mat_gp = BKE_gpencil_object_material_new(bmain, ob_gp, name, r_idx);
  MaterialGPencilStyle *gp_style = mat_gp->gp_style;

  /* Stroke color. */
  if (use_stroke) {
    ARRAY_SET_ITEMS(gp_style->stroke_rgba, 0.0f, 0.0f, 0.0f, 1.0f);
    gp_style->flag |= GP_MATERIAL_STROKE_SHOW;
  }
  else {
    copy_v4_v4(gp_style->stroke_rgba, color);
    gp_style->flag &= ~GP_MATERIAL_STROKE_SHOW;
  }

  /* Fill color. */
  copy_v4_v4(gp_style->fill_rgba, color);
  if (use_fill) {
    gp_style->flag |= GP_MATERIAL_FILL_SHOW;
  }

  /* Check at least one is enabled. */
  if (((gp_style->flag & GP_MATERIAL_STROKE_SHOW) == 0) &&
      ((gp_style->flag & GP_MATERIAL_FILL_SHOW) == 0)) {
    gp_style->flag |= GP_MATERIAL_STROKE_SHOW;
  }

  return mat_gp;
}

<<<<<<< HEAD
=======
static int gpencil_material_find_index_by_name(Object *ob, const char *name)
{
  for (int i = 0; i < ob->totcol; i++) {
    Material *ma = BKE_object_material_get(ob, i + 1);
    if ((ma != NULL) && (ma->gp_style != NULL) && (STREQ(ma->id.name + 2, name))) {
      return i;
    }
  }

  return -1;
}

/* Create the name with the object name and a subfix. */
static void make_element_name(char *obname, char *name, const int maxlen, char *r_name)
{
  char str[256];
  sprintf(str, "%s_%s", obname, name);
  /* Replace any point by underscore. */
  char *current_pos = strchr(str, '.');
  while (current_pos) {
    *current_pos = '_';
    current_pos = strchr(current_pos, '.');
  }

  BLI_strncpy_utf8(r_name, str, maxlen);
}

>>>>>>> 256b59b7
/**
 * Convert a mesh object to grease pencil stroke.
 *
 * \param bmain: Main thread pointer.
 * \param depsgraph: Original depsgraph.
 * \param scene: Original scene.
 * \param ob_gp: Grease pencil object to add strokes.
 * \param ob_mesh: Mesh to convert.
 * \param angle: Limit angle to consider a edgeloop ends.
 * \param thickness: Thickness of the strokes.
 * \param offset: Offset along the normals.
 * \param matrix: Transformation matrix.
 * \param frame_offset: Destination frame number offset.
 * \param use_seams: Only export seam edges.
 * \param use_faces: Export faces as filled strokes.
 */
bool BKE_gpencil_convert_mesh(Main *bmain,
                              Depsgraph *depsgraph,
                              Scene *scene,
                              Object *ob_gp,
                              Object *ob_mesh,
                              const float angle,
                              const int thickness,
                              const float offset,
                              const float matrix[4][4],
                              const int frame_offset,
                              const bool use_seams,
                              const bool use_faces)
{
  if (ELEM(NULL, ob_gp, ob_mesh) || (ob_gp->type != OB_GPENCIL) || (ob_gp->data == NULL)) {
    return false;
  }

  bGPdata *gpd = (bGPdata *)ob_gp->data;

  /* Use evaluated data to get mesh with all modifiers on top. */
  Object *ob_eval = (Object *)DEG_get_evaluated_object(depsgraph, ob_mesh);
  Mesh *me_eval = BKE_object_get_evaluated_mesh(ob_eval);
  MPoly *mp, *mpoly = me_eval->mpoly;
  MLoop *mloop = me_eval->mloop;
  int mpoly_len = me_eval->totpoly;
<<<<<<< HEAD
  int stroke_mat_index = BKE_gpencil_material_find_index_by_name_prefix(ob_gp, "Stroke");
  int fill_mat_index = BKE_gpencil_material_find_index_by_name_prefix(ob_gp, "Fill");

  /* If the object has enough materials means it was created in a previous step. */
  const bool create_mat = ((ob_gp->totcol > 0) && (ob_gp->totcol >= ob_mesh->totcol)) ? false :
                                                                                        true;
=======
  char element_name[200];
>>>>>>> 256b59b7

  /* Need at least an edge. */
  if (me_eval->totvert < 2) {
    return false;
  }

  const float default_colors[2][4] = {{0.0f, 0.0f, 0.0f, 1.0f}, {0.7f, 0.7f, 0.7f, 1.0f}};
  /* Create stroke material. */
  make_element_name(ob_mesh->id.name + 2, "Stroke", 64, element_name);
  int stroke_mat_index = gpencil_material_find_index_by_name(ob_gp, element_name);

  if (stroke_mat_index == -1) {
    gpencil_add_material(
        bmain, ob_gp, element_name, default_colors[0], true, false, &stroke_mat_index);
  }

  /* Export faces as filled strokes. */
  if (use_faces) {

    /* Read all polygons and create fill for each. */
    if (mpoly_len > 0) {
      make_element_name(ob_mesh->id.name + 2, "Fills", 128, element_name);
      /* Create Layer and Frame. */
      bGPDlayer *gpl_fill = BKE_gpencil_layer_named_get(gpd, element_name);
      if (gpl_fill == NULL) {
        gpl_fill = BKE_gpencil_layer_addnew(gpd, element_name, true);
      }
      bGPDframe *gpf_fill = BKE_gpencil_layer_frame_get(
          gpl_fill, CFRA + frame_offset, GP_GETFRAME_ADD_NEW);
      int i;
      for (i = 0, mp = mpoly; i < mpoly_len; i++, mp++) {
        MLoop *ml = &mloop[mp->loopstart];
        /* Find material. */
        int mat_idx = 0;
        Material *ma = BKE_object_material_get(ob_mesh, mp->mat_nr + 1);
        make_element_name(
            ob_mesh->id.name + 2, (ma != NULL) ? ma->id.name + 2 : "Fill", 64, element_name);
        mat_idx = gpencil_material_find_index_by_name(ob_gp, element_name);
        if (mat_idx == -1) {
          float color[4];
          if (ma != NULL) {
            copy_v3_v3(color, &ma->r);
            color[3] = 1.0f;
          }
          else {
            copy_v4_v4(color, default_colors[1]);
          }
          gpencil_add_material(bmain, ob_gp, element_name, color, false, true, &mat_idx);
        }

        bGPDstroke *gps_fill = BKE_gpencil_stroke_add(gpf_fill, mat_idx, mp->totloop, 10, false);
        gps_fill->flag |= GP_STROKE_CYCLIC;

        /* Add points to strokes. */
        for (int j = 0; j < mp->totloop; j++, ml++) {
          MVert *mv = &me_eval->mvert[ml->v];
          bGPDspoint *pt = &gps_fill->points[j];
          copy_v3_v3(&pt->x, mv->co);
          mul_m4_v3(matrix, &pt->x);
          pt->pressure = 1.0f;
          pt->strength = 1.0f;
        }
        /* If has only 3 points subdivide. */
        if (mp->totloop == 3) {
          BKE_gpencil_stroke_subdivide(gps_fill, 1, GP_SUBDIV_SIMPLE);
        }

        BKE_gpencil_stroke_geometry_update(gps_fill);
      }
    }
  }

  /* Create stroke from edges. */
  make_element_name(ob_mesh->id.name + 2, "Lines", 128, element_name);

  /* Create Layer and Frame. */
  bGPDlayer *gpl_stroke = BKE_gpencil_layer_named_get(gpd, element_name);
  if (gpl_stroke == NULL) {
    gpl_stroke = BKE_gpencil_layer_addnew(gpd, element_name, true);
  }
  bGPDframe *gpf_stroke = BKE_gpencil_layer_frame_get(
      gpl_stroke, CFRA + frame_offset, GP_GETFRAME_ADD_NEW);

  gpencil_generate_edgeloops(
      ob_eval, gpf_stroke, stroke_mat_index, angle, thickness, offset, matrix, use_seams);

  /* Tag for recalculation */
  DEG_id_tag_update(&gpd->id, ID_RECALC_GEOMETRY | ID_RECALC_COPY_ON_WRITE);

  return true;
}

/**
 * Apply grease pencil Transforms.
 * \param gpd: Grease pencil data-block
 * \param mat: Transformation matrix
 */
void BKE_gpencil_transform(bGPdata *gpd, const float mat[4][4])
{
  if (gpd == NULL) {
    return;
  }

  const float scalef = mat4_to_scale(mat);
  LISTBASE_FOREACH (bGPDlayer *, gpl, &gpd->layers) {
    /* FIXME: For now, we just skip parented layers.
     * Otherwise, we have to update each frame to find
     * the current parent position/effects.
     */
    if (gpl->parent) {
      continue;
    }

    LISTBASE_FOREACH (bGPDframe *, gpf, &gpl->frames) {
      LISTBASE_FOREACH (bGPDstroke *, gps, &gpf->strokes) {
        bGPDspoint *pt;
        int i;

        for (pt = gps->points, i = 0; i < gps->totpoints; pt++, i++) {
          mul_m4_v3(mat, &pt->x);
          pt->pressure *= scalef;
        }

        /* Distortion may mean we need to re-triangulate. */
        BKE_gpencil_stroke_geometry_update(gps);
      }
    }
  }
}

/* Used for "move only origins" in object_data_transform.c */
int BKE_gpencil_stroke_point_count(bGPdata *gpd)
{
  int total_points = 0;

  if (gpd == NULL) {
    return 0;
  }

  LISTBASE_FOREACH (bGPDlayer *, gpl, &gpd->layers) {
    /* FIXME: For now, we just skip parented layers.
     * Otherwise, we have to update each frame to find
     * the current parent position/effects.
     */
    if (gpl->parent) {
      continue;
    }

    LISTBASE_FOREACH (bGPDframe *, gpf, &gpl->frames) {
      LISTBASE_FOREACH (bGPDstroke *, gps, &gpf->strokes) {
        total_points += gps->totpoints;
      }
    }
  }
  return total_points;
}

/* Used for "move only origins" in object_data_transform.c */
void BKE_gpencil_point_coords_get(bGPdata *gpd, GPencilPointCoordinates *elem_data)
{
  if (gpd == NULL) {
    return;
  }

  LISTBASE_FOREACH (bGPDlayer *, gpl, &gpd->layers) {
    /* FIXME: For now, we just skip parented layers.
     * Otherwise, we have to update each frame to find
     * the current parent position/effects.
     */
    if (gpl->parent) {
      continue;
    }

    LISTBASE_FOREACH (bGPDframe *, gpf, &gpl->frames) {
      LISTBASE_FOREACH (bGPDstroke *, gps, &gpf->strokes) {
        bGPDspoint *pt;
        int i;

        for (pt = gps->points, i = 0; i < gps->totpoints; pt++, i++) {
          copy_v3_v3(elem_data->co, &pt->x);
          elem_data->pressure = pt->pressure;
          elem_data++;
        }
      }
    }
  }
}

/* Used for "move only origins" in object_data_transform.c */
void BKE_gpencil_point_coords_apply(bGPdata *gpd, const GPencilPointCoordinates *elem_data)
{
  if (gpd == NULL) {
    return;
  }

  LISTBASE_FOREACH (bGPDlayer *, gpl, &gpd->layers) {
    /* FIXME: For now, we just skip parented layers.
     * Otherwise, we have to update each frame to find
     * the current parent position/effects.
     */
    if (gpl->parent) {
      continue;
    }

    LISTBASE_FOREACH (bGPDframe *, gpf, &gpl->frames) {
      LISTBASE_FOREACH (bGPDstroke *, gps, &gpf->strokes) {
        bGPDspoint *pt;
        int i;

        for (pt = gps->points, i = 0; i < gps->totpoints; pt++, i++) {
          copy_v3_v3(&pt->x, elem_data->co);
          pt->pressure = elem_data->pressure;
          elem_data++;
        }

        /* Distortion may mean we need to re-triangulate. */
        BKE_gpencil_stroke_geometry_update(gps);
      }
    }
  }
}

/* Used for "move only origins" in object_data_transform.c */
void BKE_gpencil_point_coords_apply_with_mat4(bGPdata *gpd,
                                              const GPencilPointCoordinates *elem_data,
                                              const float mat[4][4])
{
  if (gpd == NULL) {
    return;
  }

  const float scalef = mat4_to_scale(mat);
  LISTBASE_FOREACH (bGPDlayer *, gpl, &gpd->layers) {
    /* FIXME: For now, we just skip parented layers.
     * Otherwise, we have to update each frame to find
     * the current parent position/effects.
     */
    if (gpl->parent) {
      continue;
    }

    LISTBASE_FOREACH (bGPDframe *, gpf, &gpl->frames) {
      LISTBASE_FOREACH (bGPDstroke *, gps, &gpf->strokes) {
        bGPDspoint *pt;
        int i;

        for (pt = gps->points, i = 0; i < gps->totpoints; pt++, i++) {
          mul_v3_m4v3(&pt->x, mat, elem_data->co);
          pt->pressure = elem_data->pressure * scalef;
          elem_data++;
        }

        /* Distortion may mean we need to re-triangulate. */
        BKE_gpencil_stroke_geometry_update(gps);
      }
    }
  }
}

/**
 * Set a random color to stroke using vertex color.
 * \param gps: Stroke
 */
void BKE_gpencil_stroke_set_random_color(bGPDstroke *gps)
{
  BLI_assert(gps->totpoints > 0);

  float color[4] = {1.0f, 1.0f, 1.0f, 1.0f};
  bGPDspoint *pt = &gps->points[0];
  color[0] *= BLI_hash_int_01(BLI_hash_int_2d(gps->totpoints / 5, pt->x + pt->z));
  color[1] *= BLI_hash_int_01(BLI_hash_int_2d(gps->totpoints + pt->x, pt->y * pt->z + pt->x));
  color[2] *= BLI_hash_int_01(BLI_hash_int_2d(gps->totpoints - pt->x, pt->z * pt->x + pt->y));
  for (int i = 0; i < gps->totpoints; i++) {
    pt = &gps->points[i];
    copy_v4_v4(pt->vert_color, color);
  }
}

/**
 * Stroke to view space
 * Transforms a stroke to view space. This allows for manipulations in 2D but also easy conversion
 * back to 3D.
 * Note: also takes care of parent space transform
 */
void BKE_gpencil_stroke_to_view_space(RegionView3D *rv3d, bGPDstroke *gps, float diff_mat[4][4])
{
  float tmp[3];

  for (int i = 0; i < gps->totpoints; i++) {
    bGPDspoint *pt = &gps->points[i];
    /* point to parent space */
    mul_v3_m4v3(tmp, diff_mat, &pt->x);
    /* point to view space */
    mul_m4_v3(rv3d->viewmat, tmp);
    copy_v3_v3(&pt->x, tmp);
  }
}

/**
 * Stroke from view space
 * Transforms a stroke from view space back to world space. Inverse of
 * BKE_gpencil_stroke_to_view_space
 * Note: also takes care of parent space transform
 */
void BKE_gpencil_stroke_from_view_space(RegionView3D *rv3d, bGPDstroke *gps, float diff_mat[4][4])
{
  float tmp[3];
  float inverse_diff_mat[4][4];
  invert_m4_m4(inverse_diff_mat, diff_mat);

  for (int i = 0; i < gps->totpoints; i++) {
    bGPDspoint *pt = &gps->points[i];
    mul_v3_m4v3(tmp, rv3d->viewinv, &pt->x);
    mul_m4_v3(inverse_diff_mat, tmp);
    copy_v3_v3(&pt->x, tmp);
  }
}

/* ----------------------------------------------------------------------------- */
/* Stroke to perimeter */

typedef struct tPerimeterPoint {
  struct tPerimeterPoint *next, *prev;
  float x, y, z;
  bool is_left;
} tPerimeterPoint;

static tPerimeterPoint *new_perimeter_point(const float pt[3], bool is_left)
{
  tPerimeterPoint *new_pt = MEM_callocN(sizeof(tPerimeterPoint), __func__);
  copy_v3_v3(&new_pt->x, pt);
  new_pt->is_left = is_left;
  return new_pt;
}

static int generate_arc_from_point_to_point(ListBase *list,
                                            tPerimeterPoint *from,
                                            tPerimeterPoint *to,
                                            float center_pt[3],
                                            int subdivisions,
                                            bool clockwise,
                                            bool is_left)
{
  float vec_from[2];
  float vec_to[2];
  sub_v2_v2v2(vec_from, &from->x, center_pt);
  sub_v2_v2v2(vec_to, &to->x, center_pt);
  if (is_zero_v2(vec_from) || is_zero_v2(vec_to)) {
    return 0;
  }

  float dot = dot_v2v2(vec_from, vec_to);
  float det = cross_v2v2(vec_from, vec_to);
  float angle = clockwise ? M_PI - atan2f(-det, -dot) : atan2f(-det, -dot) + M_PI;

  /* number of points is 2^(n+1) + 1 on half a circle (n=subdivisions)
   * so we multiply by (angle / pi) to get the right amount of
   * points to insert */
  int num_points = (int)(((1 << (subdivisions + 1)) - 1) * (angle / M_PI));
  if (num_points > 0) {
    float angle_incr = angle / (float)num_points;

    float vec_p[3];
    float vec_t[3];
    float tmp_angle;
    tPerimeterPoint *last_point;
    if (clockwise) {
      last_point = to;
      copy_v3_v3(vec_t, vec_to);
    }
    else {
      last_point = from;
      copy_v3_v3(vec_t, vec_from);
    }

    for (int i = 0; i < num_points - 1; i++) {
      tmp_angle = (i + 1) * angle_incr;

      rotate_v2_v2fl(vec_p, vec_t, tmp_angle);
      add_v2_v2(vec_p, center_pt);
      vec_p[2] = center_pt[2];

      tPerimeterPoint *new_point = new_perimeter_point(vec_p, is_left);
      if (clockwise) {
        BLI_insertlinkbefore(list, last_point, new_point);
      }
      else {
        BLI_insertlinkafter(list, last_point, new_point);
      }

      last_point = new_point;
    }

    return num_points - 1;
  }

  return 0;
}

static int generate_semi_circle_from_point_to_point(
    ListBase *list, tPerimeterPoint *from, tPerimeterPoint *to, int subdivisions, bool is_left)
{
  int num_points = (1 << (subdivisions + 1)) + 1;
  float center_pt[3];
  interp_v3_v3v3(center_pt, &from->x, &to->x, 0.5f);

  float vec_center[2];
  sub_v2_v2v2(vec_center, &from->x, center_pt);
  if (is_zero_v2(vec_center)) {
    return 0;
  }

  float vec_p[3];  // temp vector to do the vector math
  float angle_incr = M_PI / ((float)num_points - 1);

  tPerimeterPoint *last_point = from;
  for (int i = 1; i < num_points; i++) {
    float angle = i * angle_incr;

    /* rotate vector around point to get perimeter points */
    rotate_v2_v2fl(vec_p, vec_center, angle);
    add_v2_v2(vec_p, center_pt);
    vec_p[2] = center_pt[2];

    tPerimeterPoint *new_point = new_perimeter_point(vec_p, is_left);
    BLI_insertlinkafter(list, last_point, new_point);

    last_point = new_point;
  }

  return num_points - 1;
}

static int generate_perimeter_cap(const float point[4],
                                  const float other_point[4],
                                  float radius,
                                  ListBase *list,
                                  int subdivisions,
                                  short cap_type,
                                  bool is_left)
{
  float cap_vec[2];
  sub_v2_v2v2(cap_vec, other_point, point);
  normalize_v2(cap_vec);

  float cap_nvec[2];
  if (is_zero_v2(cap_vec)) {
    cap_nvec[0] = 0;
    cap_nvec[1] = radius;
  }
  else {
    cap_nvec[0] = -cap_vec[1];
    cap_nvec[1] = cap_vec[0];
    mul_v2_fl(cap_nvec, radius);
  }
  float cap_nvec_inv[2];
  negate_v2_v2(cap_nvec_inv, cap_nvec);

  float vec_perimeter[3];
  copy_v3_v3(vec_perimeter, point);
  add_v2_v2(vec_perimeter, cap_nvec);

  float vec_perimeter_inv[3];
  copy_v3_v3(vec_perimeter_inv, point);
  add_v2_v2(vec_perimeter_inv, cap_nvec_inv);

  tPerimeterPoint *p_pt = new_perimeter_point(vec_perimeter, is_left);
  tPerimeterPoint *p_pt_inv = new_perimeter_point(vec_perimeter_inv, is_left);

  BLI_addtail(list, p_pt);
  BLI_addtail(list, p_pt_inv);

  int num_points = 0;
  if (cap_type == GP_STROKE_CAP_ROUND) {
    num_points += generate_semi_circle_from_point_to_point(
        list, p_pt, p_pt_inv, subdivisions, is_left);
  }

  return num_points + 2;
}

/**
 * Calculate the perimeter (outline) of a stroke as list of tPerimeterPoint.
 * \param subdivisions: Number of subdivions for the start and end caps
 * \return: list of tPerimeterPoint
 */
static ListBase *gpencil_stroke_perimeter_ex(const bGPdata *gpd,
                                             const bGPDlayer *gpl,
                                             const bGPDstroke *gps,
                                             int subdivisions,
                                             int *r_num_perimeter_points)
{
  /* sanity check */
  if (gps->totpoints < 1) {
    return NULL;
  }

  float defaultpixsize = 1000.0f / gpd->pixfactor;
  float stroke_radius = ((gps->thickness + gpl->line_change) / defaultpixsize) / 2.0f;

  ListBase *perimeter_right_side = MEM_callocN(sizeof(ListBase), __func__);
  ListBase *perimeter_left_side = MEM_callocN(sizeof(ListBase), __func__);
  int num_perimeter_points = 0;

  bGPDspoint *first = &gps->points[0];
  bGPDspoint *last = &gps->points[gps->totpoints - 1];

  float first_radius = stroke_radius * first->pressure;
  float last_radius = stroke_radius * last->pressure;

  bGPDspoint *first_next;
  bGPDspoint *last_prev;
  if (gps->totpoints > 1) {
    first_next = &gps->points[1];
    last_prev = &gps->points[gps->totpoints - 2];
  }
  else {
    first_next = first;
    last_prev = last;
  }

  float first_pt[3];
  float last_pt[3];
  float first_next_pt[3];
  float last_prev_pt[3];
  copy_v3_v3(first_pt, &first->x);
  copy_v3_v3(last_pt, &last->x);
  copy_v3_v3(first_next_pt, &first_next->x);
  copy_v3_v3(last_prev_pt, &last_prev->x);

  /* edgecase if single point */
  if (gps->totpoints == 1) {
    first_next_pt[0] += 1.0f;
    last_prev_pt[0] -= 1.0f;
  }

  /* generate points for start cap */
  num_perimeter_points += generate_perimeter_cap(first_pt,
                                                 first_next_pt,
                                                 first_radius,
                                                 perimeter_right_side,
                                                 subdivisions,
                                                 gps->caps[0],
                                                 false);

  /* generate perimeter points  */
  float curr_pt[3], next_pt[3], prev_pt[3];
  float vec_next[2], vec_prev[2];
  float nvec_next[2], nvec_prev[2];
  float nvec_next_pt[3], nvec_prev_pt[3];
  float vec_tangent[2];

  float vec_miter_left[2], vec_miter_right[2];
  float miter_left_pt[3], miter_right_pt[3];

  for (int i = 1; i < gps->totpoints - 1; i++) {
    bGPDspoint *curr = &gps->points[i];
    bGPDspoint *prev = &gps->points[i - 1];
    bGPDspoint *next = &gps->points[i + 1];
    float radius = stroke_radius * curr->pressure;

    copy_v3_v3(curr_pt, &curr->x);
    copy_v3_v3(next_pt, &next->x);
    copy_v3_v3(prev_pt, &prev->x);

    sub_v2_v2v2(vec_prev, curr_pt, prev_pt);
    sub_v2_v2v2(vec_next, next_pt, curr_pt);
    float prev_length = len_v2(vec_prev);
    float next_length = len_v2(vec_next);

    if (normalize_v2(vec_prev) == 0.0f) {
      vec_prev[0] = 1.0f;
      vec_prev[1] = 0.0f;
    }
    if (normalize_v2(vec_next) == 0.0f) {
      vec_next[0] = 1.0f;
      vec_next[1] = 0.0f;
    }

    nvec_prev[0] = -vec_prev[1];
    nvec_prev[1] = vec_prev[0];

    nvec_next[0] = -vec_next[1];
    nvec_next[1] = vec_next[0];

    add_v2_v2v2(vec_tangent, vec_prev, vec_next);
    if (normalize_v2(vec_tangent) == 0.0f) {
      copy_v2_v2(vec_tangent, nvec_prev);
    }

    vec_miter_left[0] = -vec_tangent[1];
    vec_miter_left[1] = vec_tangent[0];

    /* calculate miter length */
    float an1 = dot_v2v2(vec_miter_left, nvec_prev);
    if (an1 == 0.0f) {
      an1 = 1.0f;
    }
    float miter_length = radius / an1;
    if (miter_length <= 0.0f) {
      miter_length = 0.01f;
    }

    normalize_v2_length(vec_miter_left, miter_length);

    copy_v2_v2(vec_miter_right, vec_miter_left);
    negate_v2(vec_miter_right);

    float angle = dot_v2v2(vec_next, nvec_prev);
    /* add two points if angle is close to beeing straight */
    if (fabsf(angle) < 0.0001f) {
      normalize_v2_length(nvec_prev, radius);
      normalize_v2_length(nvec_next, radius);

      copy_v3_v3(nvec_prev_pt, curr_pt);
      add_v2_v2(nvec_prev_pt, nvec_prev);

      copy_v3_v3(nvec_next_pt, curr_pt);
      negate_v2(nvec_next);
      add_v2_v2(nvec_next_pt, nvec_next);

      tPerimeterPoint *normal_prev = new_perimeter_point(nvec_prev_pt, true);
      tPerimeterPoint *normal_next = new_perimeter_point(nvec_next_pt, false);

      BLI_addtail(perimeter_left_side, normal_prev);
      BLI_addtail(perimeter_right_side, normal_next);
      num_perimeter_points += 2;
    }
    else {
      /* bend to the left */
      if (angle < 0.0f) {
        normalize_v2_length(nvec_prev, radius);
        normalize_v2_length(nvec_next, radius);

        copy_v3_v3(nvec_prev_pt, curr_pt);
        add_v2_v2(nvec_prev_pt, nvec_prev);

        copy_v3_v3(nvec_next_pt, curr_pt);
        add_v2_v2(nvec_next_pt, nvec_next);

        tPerimeterPoint *normal_prev = new_perimeter_point(nvec_prev_pt, true);
        tPerimeterPoint *normal_next = new_perimeter_point(nvec_next_pt, true);

        BLI_addtail(perimeter_left_side, normal_prev);
        BLI_addtail(perimeter_left_side, normal_next);
        num_perimeter_points += 2;

        num_perimeter_points += generate_arc_from_point_to_point(
            perimeter_left_side, normal_prev, normal_next, curr_pt, subdivisions, true, true);

        if (miter_length < prev_length && miter_length < next_length) {
          copy_v3_v3(miter_right_pt, curr_pt);
          add_v2_v2(miter_right_pt, vec_miter_right);
        }
        else {
          copy_v3_v3(miter_right_pt, curr_pt);
          negate_v2(nvec_next);
          add_v2_v2(miter_right_pt, nvec_next);
        }

        tPerimeterPoint *miter_right = new_perimeter_point(miter_right_pt, false);
        BLI_addtail(perimeter_right_side, miter_right);
        num_perimeter_points++;
      }
      /* bend to the right */
      else {
        normalize_v2_length(nvec_prev, -radius);
        normalize_v2_length(nvec_next, -radius);

        copy_v3_v3(nvec_prev_pt, curr_pt);
        add_v2_v2(nvec_prev_pt, nvec_prev);

        copy_v3_v3(nvec_next_pt, curr_pt);
        add_v2_v2(nvec_next_pt, nvec_next);

        tPerimeterPoint *normal_prev = new_perimeter_point(nvec_prev_pt, false);
        tPerimeterPoint *normal_next = new_perimeter_point(nvec_next_pt, false);

        BLI_addtail(perimeter_right_side, normal_prev);
        BLI_addtail(perimeter_right_side, normal_next);
        num_perimeter_points += 2;

        num_perimeter_points += generate_arc_from_point_to_point(
            perimeter_right_side, normal_prev, normal_next, curr_pt, subdivisions, false, false);

        if (miter_length < prev_length && miter_length < next_length) {
          copy_v3_v3(miter_left_pt, curr_pt);
          add_v2_v2(miter_left_pt, vec_miter_left);
        }
        else {
          copy_v3_v3(miter_left_pt, curr_pt);
          negate_v2(nvec_prev);
          add_v2_v2(miter_left_pt, nvec_prev);
        }

        tPerimeterPoint *miter_left = new_perimeter_point(miter_left_pt, true);
        BLI_addtail(perimeter_left_side, miter_left);
        num_perimeter_points++;
      }
    }
  }

  /* generate points for end cap */
  num_perimeter_points += generate_perimeter_cap(
      last_pt, last_prev_pt, last_radius, perimeter_right_side, subdivisions, gps->caps[1], false);

  /* merge both sides to one list */
  BLI_listbase_reverse(perimeter_right_side);
  BLI_movelisttolist(perimeter_left_side,
                     perimeter_right_side);  // perimeter_left_side contains entire list
  ListBase *perimeter_list = perimeter_left_side;

  /* close by creating a point close to the first (make a small gap) */
  float close_pt[3];
  tPerimeterPoint *close_first = (tPerimeterPoint *)perimeter_list->first;
  tPerimeterPoint *close_last = (tPerimeterPoint *)perimeter_list->last;
  interp_v3_v3v3(close_pt, &close_last->x, &close_first->x, 0.99f);

  if (compare_v3v3(close_pt, &close_first->x, FLT_EPSILON) == false) {
    tPerimeterPoint *close_p_pt = new_perimeter_point(close_pt, true);
    BLI_addtail(perimeter_list, close_p_pt);
    num_perimeter_points++;
  }

  /* free temp data */
  BLI_freelistN(perimeter_right_side);
  MEM_freeN(perimeter_right_side);

  *r_num_perimeter_points = num_perimeter_points;
  return perimeter_list;
}

/**
 * Calculates the perimeter of a stroke projected from the view and
 * returns it as a new stroke.
 * \param subdivisions: Number of subdivions for the start and end caps
 * \return: bGPDstroke pointer to stroke perimeter
 */
bGPDstroke *BKE_gpencil_stroke_perimeter_from_view(struct RegionView3D *rv3d,
                                                   const bGPdata *gpd,
                                                   const bGPDlayer *gpl,
                                                   bGPDstroke *gps,
                                                   int subdivisions,
                                                   float diff_mat[4][4])
{
  if (gps->totpoints == 0) {
    return NULL;
  }
  bGPDstroke *gps_temp = BKE_gpencil_stroke_duplicate(gps, true);

  BKE_gpencil_stroke_to_view_space(rv3d, gps_temp, diff_mat);
  int num_perimeter_points = 0;
  ListBase *perimeter_points = gpencil_stroke_perimeter_ex(
      gpd, gpl, gps_temp, subdivisions, &num_perimeter_points);

  if (num_perimeter_points == 0) {
    return NULL;
  }

  /* create new stroke */
  bGPDstroke *perimeter_stroke = BKE_gpencil_stroke_new(gps_temp->mat_nr, num_perimeter_points, 1);

  tPerimeterPoint *curr = perimeter_points->first;
  for (int i = 0; i < num_perimeter_points; i++) {
    bGPDspoint *pt = &perimeter_stroke->points[i];

    copy_v3_v3(&pt->x, &curr->x);

    /* Set pressure to zero and strength to one */
    pt->pressure = 0.0f;
    pt->strength = 1.0f;

    pt->flag |= GP_SPOINT_SELECT;
    // pt->flag |= (curr->is_left) ? 0 : GP_SPOINT_RIGHT_SIDE;

    curr = curr->next;
  }

  BKE_gpencil_stroke_from_view_space(rv3d, perimeter_stroke, diff_mat);

  /* free temp data */
  BLI_freelistN(perimeter_points);
  MEM_freeN(perimeter_points);

  /* triangles cache needs to be recalculated */
  BKE_gpencil_stroke_geometry_update(perimeter_stroke);

  perimeter_stroke->flag |= GP_STROKE_SELECT | GP_STROKE_CYCLIC;

  BKE_gpencil_free_stroke(gps_temp);

  return perimeter_stroke;
}

#if 0
/**
 * Calculates the perimeter of a stroke projected from the view and
 * returns it as a flat 2D stroke.
 * \param subdivisions: Number of subdivions for the start and end caps
 * \return: bGPDstroke pointer to stroke perimeter
 */
bGPDstroke *BKE_gpencil_stroke_perimeter_from_view_2d(struct ARegion *region,
                                                      const bGPdata *gpd,
                                                      const bGPDlayer *gpl,
                                                      bGPDstroke *gps,
                                                      int subdivisions,
                                                      float diff_mat[4][4])
{
  if (gps->totpoints == 0) {
    return NULL;
  }
  RegionView3D *rv3d = (RegionView3D *)region->regiondata;
  bGPDstroke *gps_cpy = BKE_gpencil_stroke_duplicate(gps, true);
  BKE_gpencil_stroke_to_view_space(rv3d, gps_cpy, diff_mat);

  int num_perimeter_points = 0;
  ListBase *perimeter_points = gpencil_stroke_perimeter_ex(
      gpd, gpl, gps_cpy, subdivisions, &num_perimeter_points);

  if (num_perimeter_points == 0) {
    return NULL;
  }

  /* create new stroke */
  bGPDstroke *perimeter_stroke = BKE_gpencil_stroke_new(gps->mat_nr, num_perimeter_points, 1);

  tPerimeterPoint *curr = perimeter_points->first;
  for (int i = 0; i < num_perimeter_points; i++) {
    bGPDspoint *pt = &perimeter_stroke->points[i];

    // float vec4[3];
    // copy_v4_v4();
    // const float scalar = (vec4[3] != 0.0f) ? (1.0f / vec4[3]) : 0.0f;
    // const float fx = ((float)region->winx / 2.0f) * (1.0f + (vec4[0] * scalar));
    // const float fy = ((float)region->winy / 2.0f) * (1.0f + (vec4[1] * scalar));

    copy_v3_v3(&pt->x, &curr->x);

    /* Set pressure to zero and strength to one */
    pt->pressure = 0.0f;
    pt->strength = 1.0f;

    pt->flag |= GP_SPOINT_SELECT;

    curr = curr->next;
  }

  BKE_gpencil_stroke_from_view_space(rv3d, perimeter_stroke, diff_mat);
  for (int i = 0; i < num_perimeter_points; i++) {
    bGPDspoint *pt = &perimeter_stroke->points[i];
    float parent_co[3];
    mul_v3_m4v3(parent_co, diff_mat, &pt->x);
    float screen_co[2];
    //  eV3DProjTest test = (eV3DProjTest)(V3D_PROJ_RET_CLIP_BB | V3D_PROJ_RET_CLIP_WIN);
    eV3DProjTest test = (eV3DProjTest)(V3D_PROJ_RET_OK);
    if (ED_view3d_project_float_global(region, parent_co, screen_co, test) == V3D_PROJ_RET_OK) {
      if (!ELEM(V2D_IS_CLIPPED, screen_co[0], screen_co[1])) {
        copy_v2_v2(&pt->x, screen_co);
        pt->z = 0.0f;
      }
    }
  }

  /* free temp data */
  BLI_freelistN(perimeter_points);
  MEM_freeN(perimeter_points);
  BKE_gpencil_free_stroke(gps_cpy);

  /* triangles cache needs to be recalculated */
  BKE_gpencil_stroke_geometry_update(perimeter_stroke);

  perimeter_stroke->flag |= GP_STROKE_SELECT | GP_STROKE_CYCLIC | GP_STROKE_2DSPACE;

  return perimeter_stroke;
}
#endif
/** \} */<|MERGE_RESOLUTION|>--- conflicted
+++ resolved
@@ -2254,8 +2254,6 @@
   return mat_gp;
 }
 
-<<<<<<< HEAD
-=======
 static int gpencil_material_find_index_by_name(Object *ob, const char *name)
 {
   for (int i = 0; i < ob->totcol; i++) {
@@ -2283,7 +2281,6 @@
   BLI_strncpy_utf8(r_name, str, maxlen);
 }
 
->>>>>>> 256b59b7
 /**
  * Convert a mesh object to grease pencil stroke.
  *
@@ -2325,16 +2322,7 @@
   MPoly *mp, *mpoly = me_eval->mpoly;
   MLoop *mloop = me_eval->mloop;
   int mpoly_len = me_eval->totpoly;
-<<<<<<< HEAD
-  int stroke_mat_index = BKE_gpencil_material_find_index_by_name_prefix(ob_gp, "Stroke");
-  int fill_mat_index = BKE_gpencil_material_find_index_by_name_prefix(ob_gp, "Fill");
-
-  /* If the object has enough materials means it was created in a previous step. */
-  const bool create_mat = ((ob_gp->totcol > 0) && (ob_gp->totcol >= ob_mesh->totcol)) ? false :
-                                                                                        true;
-=======
   char element_name[200];
->>>>>>> 256b59b7
 
   /* Need at least an edge. */
   if (me_eval->totvert < 2) {
