/*
 * Copyright 2011-2013 Blender Foundation
 *
 * Licensed under the Apache License, Version 2.0 (the "License");
 * you may not use this file except in compliance with the License.
 * You may obtain a copy of the License at
 *
 * http://www.apache.org/licenses/LICENSE-2.0
 *
 * Unless required by applicable law or agreed to in writing, software
 * distributed under the License is distributed on an "AS IS" BASIS,
 * WITHOUT WARRANTIES OR CONDITIONS OF ANY KIND, either express or implied.
 * See the License for the specific language governing permissions and
 * limitations under the License.
 */

#include <stdio.h>
#include <stdlib.h>
#include <string.h>

#include "device.h"
#include "device_intern.h"

#include "buffers.h"

#ifdef WITH_CUDA_DYNLOAD
#  include "cuew.h"
#else
#  include "util_opengl.h"
#  include <cuda.h>
#  include <cudaGL.h>
#endif
#include "util_debug.h"
#include "util_logging.h"
#include "util_map.h"
#include "util_md5.h"
#include "util_opengl.h"
#include "util_path.h"
#include "util_string.h"
#include "util_system.h"
#include "util_types.h"
#include "util_time.h"

CCL_NAMESPACE_BEGIN

#ifndef WITH_CUDA_DYNLOAD

/* Transparently implement some functions, so majority of the file does not need
 * to worry about difference between dynamically loaded and linked CUDA at all.
 */

namespace {

const char *cuewErrorString(CUresult result)
{
	/* We can only give error code here without major code duplication, that
	 * should be enough since dynamic loading is only being disabled by folks
	 * who knows what they're doing anyway.
	 *
	 * NOTE: Avoid call from several threads.
	 */
	static string error;
	error = string_printf("%d", result);
	return error.c_str();
}

const char *cuewCompilerPath(void)
{
	return CYCLES_CUDA_NVCC_EXECUTABLE;
}

int cuewCompilerVersion(void)
{
	return (CUDA_VERSION / 100) + (CUDA_VERSION % 100 / 10);
}

}  /* namespace */
#endif  /* WITH_CUDA_DYNLOAD */

class CUDADevice : public Device
{
public:
	DedicatedTaskPool task_pool;
	CUdevice cuDevice;
	CUcontext cuContext;
	CUmodule cuModule;
	map<device_ptr, bool> tex_interp_map;
	map<device_ptr, uint> tex_bindless_map;
	int cuDevId;
	int cuDevArchitecture;
	bool first_error;

	struct PixelMem {
		GLuint cuPBO;
		CUgraphicsResource cuPBOresource;
		GLuint cuTexId;
		int w, h;
	};

	map<device_ptr, PixelMem> pixel_mem_map;

	/* Bindless Textures */
	device_vector<uint> bindless_mapping;
	bool need_bindless_mapping;

	CUdeviceptr cuda_device_ptr(device_ptr mem)
	{
		return (CUdeviceptr)mem;
	}

	static bool have_precompiled_kernels()
	{
		string cubins_path = path_get("lib");
		return path_exists(cubins_path);
	}

/*#ifdef NDEBUG
#define cuda_abort()
#else
#define cuda_abort() abort()
#endif*/
	void cuda_error_documentation()
	{
		if(first_error) {
			fprintf(stderr, "\nRefer to the Cycles GPU rendering documentation for possible solutions:\n");
			fprintf(stderr, "http://www.blender.org/manual/render/cycles/gpu_rendering.html\n\n");
			first_error = false;
		}
	}

#define cuda_assert(stmt) \
	{ \
		CUresult result = stmt; \
		\
		if(result != CUDA_SUCCESS) { \
			string message = string_printf("CUDA error: %s in %s", cuewErrorString(result), #stmt); \
			if(error_msg == "") \
				error_msg = message; \
			fprintf(stderr, "%s\n", message.c_str()); \
			/*cuda_abort();*/ \
			cuda_error_documentation(); \
		} \
	} (void)0

	bool cuda_error_(CUresult result, const string& stmt)
	{
		if(result == CUDA_SUCCESS)
			return false;

		string message = string_printf("CUDA error at %s: %s", stmt.c_str(), cuewErrorString(result));
		if(error_msg == "")
			error_msg = message;
		fprintf(stderr, "%s\n", message.c_str());
		cuda_error_documentation();
		return true;
	}

#define cuda_error(stmt) cuda_error_(stmt, #stmt)

	void cuda_error_message(const string& message)
	{
		if(error_msg == "")
			error_msg = message;
		fprintf(stderr, "%s\n", message.c_str());
		cuda_error_documentation();
	}

	void cuda_push_context()
	{
		cuda_assert(cuCtxSetCurrent(cuContext));
	}

	void cuda_pop_context()
	{
		cuda_assert(cuCtxSetCurrent(NULL));
	}

	CUDADevice(DeviceInfo& info, Stats &stats, bool background_)
	: Device(info, stats, background_)
	{
		first_error = true;
		background = background_;

		cuDevId = info.num;
		cuDevice = 0;
		cuContext = 0;

		need_bindless_mapping = false;

		/* intialize */
		if(cuda_error(cuInit(0)))
			return;

		/* setup device and context */
		if(cuda_error(cuDeviceGet(&cuDevice, cuDevId)))
			return;

		CUresult result;

		if(background) {
			result = cuCtxCreate(&cuContext, 0, cuDevice);
		}
		else {
			result = cuGLCtxCreate(&cuContext, 0, cuDevice);

			if(result != CUDA_SUCCESS) {
				result = cuCtxCreate(&cuContext, 0, cuDevice);
				background = true;
			}
		}

		if(cuda_error_(result, "cuCtxCreate"))
			return;

		int major, minor;
		cuDeviceComputeCapability(&major, &minor, cuDevId);
		cuDevArchitecture = major*100 + minor*10;

		cuda_pop_context();
	}

	~CUDADevice()
	{
		task_pool.stop();

		if(info.has_bindless_textures) {
			tex_free(bindless_mapping);
		}

		cuda_assert(cuCtxDestroy(cuContext));
	}

	bool support_device(const DeviceRequestedFeatures& /*requested_features*/)
	{
		int major, minor;
		cuDeviceComputeCapability(&major, &minor, cuDevId);

		/* We only support sm_20 and above */
		if(major < 2) {
			cuda_error_message(string_printf("CUDA device supported only with compute capability 2.0 or up, found %d.%d.", major, minor));
			return false;
		}

		return true;
	}

	bool use_adaptive_compilation()
	{
		return DebugFlags().cuda.adaptive_compile;
	}

	string compile_kernel(const DeviceRequestedFeatures& requested_features)
	{
		/* Compute cubin name. */
		int major, minor;
		cuDeviceComputeCapability(&major, &minor, cuDevId);
		string cubin;

		/* Adaptive Compile.
		 * If enabled, always use that */
		bool use_adaptive_compile = use_adaptive_compilation();

		/* Attempt to use kernel provided with Blender. */
		if(!use_adaptive_compile) {
			cubin = path_get(string_printf("lib/kernel_sm_%d%d.cubin", major, minor));
			VLOG(1) << "Testing for pre-compiled kernel " << cubin;
			if(path_exists(cubin)) {
				VLOG(1) << "Using precompiled kernel";
				return cubin;
			}
		}

		/* Try to use locally compiled kernel. */
		string kernel_path = path_get("kernel");
		string md5 = path_files_md5_hash(kernel_path);

		string feature_build_options;
		if(use_adaptive_compile) {
			feature_build_options = requested_features.get_build_options();
			string device_md5 = util_md5_string(feature_build_options);
			cubin = string_printf("cycles_kernel_%s_sm%d%d_%s.cubin",
		                          device_md5.c_str(),
		                          major, minor,
		                          md5.c_str());
		}
		else {
			cubin = string_printf("cycles_kernel_sm%d%d_%s.cubin", major, minor, md5.c_str());
		}

		cubin = path_user_get(path_join("cache", cubin));
		VLOG(1) << "Testing for locally compiled kernel " << cubin;
		/* If exists already, use it. */
		if(path_exists(cubin)) {
			VLOG(1) << "Using locally compiled kernel";
			return cubin;
		}

#ifdef _WIN32
		if(have_precompiled_kernels()) {
			if(major < 2)
				cuda_error_message(string_printf("CUDA device requires compute capability 2.0 or up, found %d.%d. Your GPU is not supported.", major, minor));
			else
				cuda_error_message(string_printf("CUDA binary kernel for this graphics card compute capability (%d.%d) not found.", major, minor));
			return "";
		}
#endif

		/* If not, find CUDA compiler. */
		const char *nvcc = cuewCompilerPath();

		if(nvcc == NULL) {
			cuda_error_message("CUDA nvcc compiler not found. Install CUDA toolkit in default location.");
			return "";
		}

		int cuda_version = cuewCompilerVersion();
		VLOG(1) << "Found nvcc " << nvcc << ", CUDA version " << cuda_version;

		if(cuda_version == 0) {
			cuda_error_message("CUDA nvcc compiler version could not be parsed.");
			return "";
		}
		if(cuda_version < 60) {
			printf("Unsupported CUDA version %d.%d detected, you need CUDA 7.5.\n", cuda_version/10, cuda_version%10);
			return "";
		}
		else if(cuda_version != 75)
			printf("CUDA version %d.%d detected, build may succeed but only CUDA 7.5 is officially supported.\n", cuda_version/10, cuda_version%10);

		/* Compile. */
		string kernel = path_join(kernel_path, path_join("kernels", path_join("cuda", "kernel.cu")));
		string include = kernel_path;
		const int machine = system_cpu_bits();

		double starttime = time_dt();
		printf("Compiling CUDA kernel ...\n");

		path_create_directories(cubin);

		string command = string_printf("\"%s\" -arch=sm_%d%d -m%d --cubin \"%s\" "
			"-o \"%s\" --ptxas-options=\"-v\" --use_fast_math -I\"%s\" "
			"-DNVCC -D__KERNEL_CUDA_VERSION__=%d",
			nvcc, major, minor, machine, kernel.c_str(), cubin.c_str(), include.c_str(), cuda_version);

		if(use_adaptive_compile)
			command += " " + feature_build_options;

		const char* extra_cflags = getenv("CYCLES_CUDA_EXTRA_CFLAGS");
		if(extra_cflags) {
			command += string(" ") + string(extra_cflags);
		}

#ifdef WITH_CYCLES_DEBUG
		command += " -D__KERNEL_DEBUG__";
#endif

		printf("%s\n", command.c_str());

		if(system(command.c_str()) == -1) {
			cuda_error_message("Failed to execute compilation command, see console for details.");
			return "";
		}

		/* Verify if compilation succeeded */
		if(!path_exists(cubin)) {
			cuda_error_message("CUDA kernel compilation failed, see console for details.");
			return "";
		}

		printf("Kernel compilation finished in %.2lfs.\n", time_dt() - starttime);

		return cubin;
	}

	bool load_kernels(const DeviceRequestedFeatures& requested_features)
	{
		/* check if cuda init succeeded */
		if(cuContext == 0)
			return false;

		/* check if GPU is supported */
		if(!support_device(requested_features))
			return false;

		/* get kernel */
		string cubin = compile_kernel(requested_features);

		if(cubin == "")
			return false;

		/* open module */
		cuda_push_context();

		string cubin_data;
		CUresult result;

		if(path_read_text(cubin, cubin_data))
			result = cuModuleLoadData(&cuModule, cubin_data.c_str());
		else
			result = CUDA_ERROR_FILE_NOT_FOUND;

		if(cuda_error_(result, "cuModuleLoad"))
			cuda_error_message(string_printf("Failed loading CUDA kernel %s.", cubin.c_str()));

		cuda_pop_context();

		return (result == CUDA_SUCCESS);
	}

	void load_bindless_mapping()
	{
		if(info.has_bindless_textures && need_bindless_mapping) {
			tex_free(bindless_mapping);
			tex_alloc("__bindless_mapping", bindless_mapping, INTERPOLATION_NONE, EXTENSION_REPEAT);
			need_bindless_mapping = false;
		}
	}

	void mem_alloc(device_memory& mem, MemoryType /*type*/)
	{
		cuda_push_context();
		CUdeviceptr device_pointer;
		size_t size = mem.memory_size();
		cuda_assert(cuMemAlloc(&device_pointer, size));
		mem.device_pointer = (device_ptr)device_pointer;
		mem.device_size = size;
		stats.mem_alloc(size);
		cuda_pop_context();
	}

	void mem_copy_to(device_memory& mem)
	{
		cuda_push_context();
		if(mem.device_pointer)
			cuda_assert(cuMemcpyHtoD(cuda_device_ptr(mem.device_pointer), (void*)mem.data_pointer, mem.memory_size()));
		cuda_pop_context();
	}

	void mem_copy_from(device_memory& mem, int y, int w, int h, int elem)
	{
		size_t offset = elem*y*w;
		size_t size = elem*w*h;

		cuda_push_context();
		if(mem.device_pointer) {
			cuda_assert(cuMemcpyDtoH((uchar*)mem.data_pointer + offset,
			                         (CUdeviceptr)(mem.device_pointer + offset), size));
		}
		else {
			memset((char*)mem.data_pointer + offset, 0, size);
		}
		cuda_pop_context();
	}

	void mem_zero(device_memory& mem)
	{
		memset((void*)mem.data_pointer, 0, mem.memory_size());

		cuda_push_context();
		if(mem.device_pointer)
			cuda_assert(cuMemsetD8(cuda_device_ptr(mem.device_pointer), 0, mem.memory_size()));
		cuda_pop_context();
	}

	void mem_free(device_memory& mem)
	{
		if(mem.device_pointer) {
			cuda_push_context();
			cuda_assert(cuMemFree(cuda_device_ptr(mem.device_pointer)));
			cuda_pop_context();

			mem.device_pointer = 0;

			stats.mem_free(mem.device_size);
			mem.device_size = 0;
		}
	}

	void const_copy_to(const char *name, void *host, size_t size)
	{
		CUdeviceptr mem;
		size_t bytes;

		cuda_push_context();
		cuda_assert(cuModuleGetGlobal(&mem, &bytes, cuModule, name));
		//assert(bytes == size);
		cuda_assert(cuMemcpyHtoD(mem, host, size));
		cuda_pop_context();
	}

	void tex_alloc(const char *name,
	               device_memory& mem,
	               InterpolationType interpolation,
	               ExtensionType extension)
	{
		VLOG(1) << "Texture allocate: " << name << ", " << mem.memory_size() << " bytes.";

		/* Check if we are on sm_30 or above.
		 * We use arrays and bindles textures for storage there */
		bool has_bindless_textures = info.has_bindless_textures;

		/* General variables for both architectures */
		string bind_name = name;
		size_t dsize = datatype_size(mem.data_type);
		size_t size = mem.memory_size();

		CUaddress_mode address_mode = CU_TR_ADDRESS_MODE_WRAP;
		switch(extension) {
			case EXTENSION_REPEAT:
				address_mode = CU_TR_ADDRESS_MODE_WRAP;
				break;
			case EXTENSION_EXTEND:
				address_mode = CU_TR_ADDRESS_MODE_CLAMP;
				break;
			case EXTENSION_CLIP:
				address_mode = CU_TR_ADDRESS_MODE_BORDER;
				break;
			default:
				assert(0);
				break;
		}

		CUfilter_mode filter_mode;
		if(interpolation == INTERPOLATION_CLOSEST) {
			filter_mode = CU_TR_FILTER_MODE_POINT;
		}
		else {
			filter_mode = CU_TR_FILTER_MODE_LINEAR;
		}

		CUarray_format_enum format;
		switch(mem.data_type) {
			case TYPE_UCHAR: format = CU_AD_FORMAT_UNSIGNED_INT8; break;
			case TYPE_UINT: format = CU_AD_FORMAT_UNSIGNED_INT32; break;
			case TYPE_INT: format = CU_AD_FORMAT_SIGNED_INT32; break;
			case TYPE_FLOAT: format = CU_AD_FORMAT_FLOAT; break;
			default: assert(0); return;
		}

		/* General variables for Fermi */
		CUtexref texref = NULL;

		if(!has_bindless_textures) {
			if(mem.data_depth > 1) {
				/* Kernel uses different bind names for 2d and 3d float textures,
				 * so we have to adjust couple of things here.
				 */
				vector<string> tokens;
				string_split(tokens, name, "_");
				bind_name = string_printf("__tex_image_%s_3d_%s",
				                          tokens[2].c_str(),
				                          tokens[3].c_str());
			}

			cuda_push_context();
			cuda_assert(cuModuleGetTexRef(&texref, cuModule, bind_name.c_str()));
			cuda_pop_context();

			if(!texref) {
				return;
			}
		}

		/* Data Storage */
		if(interpolation == INTERPOLATION_NONE) {
			if(has_bindless_textures) {
				mem_alloc(mem, MEM_READ_ONLY);
				mem_copy_to(mem);
<<<<<<< HEAD

				cuda_push_context();

				CUdeviceptr cumem;
				size_t cubytes;

				cuda_assert(cuModuleGetGlobal(&cumem, &cubytes, cuModule, bind_name.c_str()));

=======

				cuda_push_context();

				CUdeviceptr cumem;
				size_t cubytes;

				cuda_assert(cuModuleGetGlobal(&cumem, &cubytes, cuModule, bind_name.c_str()));

>>>>>>> 999d5a67
				if(cubytes == 8) {
					/* 64 bit device pointer */
					uint64_t ptr = mem.device_pointer;
					cuda_assert(cuMemcpyHtoD(cumem, (void*)&ptr, cubytes));
				}
				else {
					/* 32 bit device pointer */
					uint32_t ptr = (uint32_t)mem.device_pointer;
					cuda_assert(cuMemcpyHtoD(cumem, (void*)&ptr, cubytes));
				}

				cuda_pop_context();
			}
			else {
				mem_alloc(mem, MEM_READ_ONLY);
				mem_copy_to(mem);

				cuda_push_context();

				cuda_assert(cuTexRefSetAddress(NULL, texref, cuda_device_ptr(mem.device_pointer), size));
				cuda_assert(cuTexRefSetFilterMode(texref, CU_TR_FILTER_MODE_POINT));
				cuda_assert(cuTexRefSetFlags(texref, CU_TRSF_READ_AS_INTEGER));

				cuda_pop_context();
<<<<<<< HEAD
			}
		}
		/* Texture Storage */
		else {
			CUarray handle = NULL;

			cuda_push_context();

			if(mem.data_depth > 1) {
				CUDA_ARRAY3D_DESCRIPTOR desc;

				desc.Width = mem.data_width;
				desc.Height = mem.data_height;
				desc.Depth = mem.data_depth;
				desc.Format = format;
				desc.NumChannels = mem.data_elements;
				desc.Flags = 0;

				cuda_assert(cuArray3DCreate(&handle, &desc));
			}
			else {
				CUDA_ARRAY_DESCRIPTOR desc;

				desc.Width = mem.data_width;
				desc.Height = mem.data_height;
				desc.Format = format;
				desc.NumChannels = mem.data_elements;

				cuda_assert(cuArrayCreate(&handle, &desc));
			}
=======
			}
		}
		/* Texture Storage */
		else {
			CUarray handle = NULL;

			cuda_push_context();

			if(mem.data_depth > 1) {
				CUDA_ARRAY3D_DESCRIPTOR desc;

				desc.Width = mem.data_width;
				desc.Height = mem.data_height;
				desc.Depth = mem.data_depth;
				desc.Format = format;
				desc.NumChannels = mem.data_elements;
				desc.Flags = 0;

				cuda_assert(cuArray3DCreate(&handle, &desc));
			}
			else {
				CUDA_ARRAY_DESCRIPTOR desc;

				desc.Width = mem.data_width;
				desc.Height = mem.data_height;
				desc.Format = format;
				desc.NumChannels = mem.data_elements;

				cuda_assert(cuArrayCreate(&handle, &desc));
			}
>>>>>>> 999d5a67

			if(!handle) {
				cuda_pop_context();
				return;
			}

			/* Allocate 3D, 2D or 1D memory */
			if(mem.data_depth > 1) {
				CUDA_MEMCPY3D param;
				memset(&param, 0, sizeof(param));
				param.dstMemoryType = CU_MEMORYTYPE_ARRAY;
				param.dstArray = handle;
				param.srcMemoryType = CU_MEMORYTYPE_HOST;
				param.srcHost = (void*)mem.data_pointer;
				param.srcPitch = mem.data_width*dsize*mem.data_elements;
				param.WidthInBytes = param.srcPitch;
				param.Height = mem.data_height;
				param.Depth = mem.data_depth;

				cuda_assert(cuMemcpy3D(&param));
<<<<<<< HEAD
			}
			else if(mem.data_height > 1) {
				CUDA_MEMCPY2D param;
				memset(&param, 0, sizeof(param));
				param.dstMemoryType = CU_MEMORYTYPE_ARRAY;
				param.dstArray = handle;
				param.srcMemoryType = CU_MEMORYTYPE_HOST;
				param.srcHost = (void*)mem.data_pointer;
				param.srcPitch = mem.data_width*dsize*mem.data_elements;
				param.WidthInBytes = param.srcPitch;
				param.Height = mem.data_height;

				cuda_assert(cuMemcpy2D(&param));
			}
=======
			}
			else if(mem.data_height > 1) {
				CUDA_MEMCPY2D param;
				memset(&param, 0, sizeof(param));
				param.dstMemoryType = CU_MEMORYTYPE_ARRAY;
				param.dstArray = handle;
				param.srcMemoryType = CU_MEMORYTYPE_HOST;
				param.srcHost = (void*)mem.data_pointer;
				param.srcPitch = mem.data_width*dsize*mem.data_elements;
				param.WidthInBytes = param.srcPitch;
				param.Height = mem.data_height;

				cuda_assert(cuMemcpy2D(&param));
			}
>>>>>>> 999d5a67
			else
				cuda_assert(cuMemcpyHtoA(handle, 0, (void*)mem.data_pointer, size));

			/* Fermi and Kepler */
			mem.device_pointer = (device_ptr)handle;
			mem.device_size = size;

			stats.mem_alloc(size);

			/* Bindless Textures - Kepler */
			if(has_bindless_textures) {
				int flat_slot = 0;
				if(string_startswith(name, "__tex_image")) {
					int pos =  string(name).rfind("_");
					flat_slot = atoi(name + pos + 1);
				}
				else {
					assert(0);
				}

				CUDA_RESOURCE_DESC resDesc;
				memset(&resDesc, 0, sizeof(resDesc));
				resDesc.resType = CU_RESOURCE_TYPE_ARRAY;
				resDesc.res.array.hArray = handle;
				resDesc.flags = 0;

				CUDA_TEXTURE_DESC texDesc;
				memset(&texDesc, 0, sizeof(texDesc));
				texDesc.addressMode[0] = address_mode;
				texDesc.addressMode[1] = address_mode;
				texDesc.addressMode[2] = address_mode;
				texDesc.filterMode = filter_mode;
				texDesc.flags = CU_TRSF_NORMALIZED_COORDINATES;

				CUtexObject tex = 0;
				cuda_assert(cuTexObjectCreate(&tex, &resDesc, &texDesc, NULL));

				/* Safety check */
				if((uint)tex > UINT_MAX) {
					assert(0);
				}

				/* Resize once */
				if(flat_slot >= bindless_mapping.size())
					bindless_mapping.resize(4096); /*TODO(dingto): Make this a variable */

				/* Set Mapping and tag that we need to (re-)upload to device */
				bindless_mapping.get_data()[flat_slot] = (uint)tex;
				tex_bindless_map[mem.device_pointer] = (uint)tex;
				need_bindless_mapping = true;
			}
			/* Regular Textures - Fermi */
			else {
				cuda_assert(cuTexRefSetArray(texref, handle, CU_TRSA_OVERRIDE_FORMAT));
				cuda_assert(cuTexRefSetFilterMode(texref, filter_mode));
				cuda_assert(cuTexRefSetFlags(texref, CU_TRSF_NORMALIZED_COORDINATES));
<<<<<<< HEAD
			}

			cuda_pop_context();
		}

		/* Fermi, Data and Image Textures */
		if(!has_bindless_textures) {
			cuda_push_context();

			cuda_assert(cuTexRefSetAddressMode(texref, 0, address_mode));
			cuda_assert(cuTexRefSetAddressMode(texref, 1, address_mode));
			if(mem.data_depth > 1) {
				cuda_assert(cuTexRefSetAddressMode(texref, 2, address_mode));
=======
>>>>>>> 999d5a67
			}

			cuda_assert(cuTexRefSetFormat(texref, format, mem.data_elements));

			cuda_pop_context();
		}

<<<<<<< HEAD
=======
		/* Fermi, Data and Image Textures */
		if(!has_bindless_textures) {
			cuda_push_context();

			cuda_assert(cuTexRefSetAddressMode(texref, 0, address_mode));
			cuda_assert(cuTexRefSetAddressMode(texref, 1, address_mode));
			if(mem.data_depth > 1) {
				cuda_assert(cuTexRefSetAddressMode(texref, 2, address_mode));
			}

			cuda_assert(cuTexRefSetFormat(texref, format, mem.data_elements));

			cuda_pop_context();
		}

>>>>>>> 999d5a67
		/* Fermi and Kepler */
		tex_interp_map[mem.device_pointer] = (interpolation != INTERPOLATION_NONE);
	}

	void tex_free(device_memory& mem)
	{
		if(mem.device_pointer) {
			if(tex_interp_map[mem.device_pointer]) {
				cuda_push_context();
				cuArrayDestroy((CUarray)mem.device_pointer);
				cuda_pop_context();

				/* Free CUtexObject (Bindless Textures) */
				if(info.has_bindless_textures && tex_bindless_map[mem.device_pointer]) {
					uint flat_slot = tex_bindless_map[mem.device_pointer];
					cuTexObjectDestroy(flat_slot);
				}

				tex_interp_map.erase(tex_interp_map.find(mem.device_pointer));
				mem.device_pointer = 0;

				stats.mem_free(mem.device_size);
				mem.device_size = 0;
			}
			else {
				tex_interp_map.erase(tex_interp_map.find(mem.device_pointer));
				mem_free(mem);
			}
		}
	}

	void path_trace(RenderTile& rtile, int sample, bool branched)
	{
		if(have_error())
			return;

		cuda_push_context();

		CUfunction cuPathTrace;
		CUdeviceptr d_buffer = cuda_device_ptr(rtile.buffer);
		CUdeviceptr d_rng_state = cuda_device_ptr(rtile.rng_state);

		/* get kernel function */
		if(branched) {
			cuda_assert(cuModuleGetFunction(&cuPathTrace, cuModule, "kernel_cuda_branched_path_trace"));
		}
		else {
			cuda_assert(cuModuleGetFunction(&cuPathTrace, cuModule, "kernel_cuda_path_trace"));
		}

		if(have_error())
			return;

		/* pass in parameters */
		void *args[] = {&d_buffer,
		                &d_rng_state,
		                &sample,
		                &rtile.x,
		                &rtile.y,
		                &rtile.w,
		                &rtile.h,
		                &rtile.offset,
		                &rtile.stride};

		/* launch kernel */
		int threads_per_block;
		cuda_assert(cuFuncGetAttribute(&threads_per_block, CU_FUNC_ATTRIBUTE_MAX_THREADS_PER_BLOCK, cuPathTrace));

		/*int num_registers;
		cuda_assert(cuFuncGetAttribute(&num_registers, CU_FUNC_ATTRIBUTE_NUM_REGS, cuPathTrace));

		printf("threads_per_block %d\n", threads_per_block);
		printf("num_registers %d\n", num_registers);*/

		int xthreads = (int)sqrt(threads_per_block);
		int ythreads = (int)sqrt(threads_per_block);
		int xblocks = (rtile.w + xthreads - 1)/xthreads;
		int yblocks = (rtile.h + ythreads - 1)/ythreads;

		cuda_assert(cuFuncSetCacheConfig(cuPathTrace, CU_FUNC_CACHE_PREFER_L1));

		cuda_assert(cuLaunchKernel(cuPathTrace,
		                           xblocks , yblocks, 1, /* blocks */
		                           xthreads, ythreads, 1, /* threads */
		                           0, 0, args, 0));

		cuda_assert(cuCtxSynchronize());

		cuda_pop_context();
	}

	void film_convert(DeviceTask& task, device_ptr buffer, device_ptr rgba_byte, device_ptr rgba_half)
	{
		if(have_error())
			return;

		cuda_push_context();

		CUfunction cuFilmConvert;
		CUdeviceptr d_rgba = map_pixels((rgba_byte)? rgba_byte: rgba_half);
		CUdeviceptr d_buffer = cuda_device_ptr(buffer);

		/* get kernel function */
		if(rgba_half) {
			cuda_assert(cuModuleGetFunction(&cuFilmConvert, cuModule, "kernel_cuda_convert_to_half_float"));
		}
		else {
			cuda_assert(cuModuleGetFunction(&cuFilmConvert, cuModule, "kernel_cuda_convert_to_byte"));
		}


		float sample_scale = 1.0f/(task.sample + 1);

		/* pass in parameters */
		void *args[] = {&d_rgba,
		                &d_buffer,
		                &sample_scale,
		                &task.x,
		                &task.y,
		                &task.w,
		                &task.h,
		                &task.offset,
		                &task.stride};

		/* launch kernel */
		int threads_per_block;
		cuda_assert(cuFuncGetAttribute(&threads_per_block, CU_FUNC_ATTRIBUTE_MAX_THREADS_PER_BLOCK, cuFilmConvert));

		int xthreads = (int)sqrt(threads_per_block);
		int ythreads = (int)sqrt(threads_per_block);
		int xblocks = (task.w + xthreads - 1)/xthreads;
		int yblocks = (task.h + ythreads - 1)/ythreads;

		cuda_assert(cuFuncSetCacheConfig(cuFilmConvert, CU_FUNC_CACHE_PREFER_L1));

		cuda_assert(cuLaunchKernel(cuFilmConvert,
		                           xblocks , yblocks, 1, /* blocks */
		                           xthreads, ythreads, 1, /* threads */
		                           0, 0, args, 0));

		unmap_pixels((rgba_byte)? rgba_byte: rgba_half);

		cuda_pop_context();
	}

	void shader(DeviceTask& task)
	{
		if(have_error())
			return;

		cuda_push_context();

		CUfunction cuShader;
		CUdeviceptr d_input = cuda_device_ptr(task.shader_input);
		CUdeviceptr d_output = cuda_device_ptr(task.shader_output);
		CUdeviceptr d_output_luma = cuda_device_ptr(task.shader_output_luma);

		/* get kernel function */
		if(task.shader_eval_type >= SHADER_EVAL_BAKE) {
			cuda_assert(cuModuleGetFunction(&cuShader, cuModule, "kernel_cuda_bake"));
		}
		else {
			cuda_assert(cuModuleGetFunction(&cuShader, cuModule, "kernel_cuda_shader"));
		}

		/* do tasks in smaller chunks, so we can cancel it */
		const int shader_chunk_size = 65536;
		const int start = task.shader_x;
		const int end = task.shader_x + task.shader_w;
		int offset = task.offset;

		bool canceled = false;
		for(int sample = 0; sample < task.num_samples && !canceled; sample++) {
			for(int shader_x = start; shader_x < end; shader_x += shader_chunk_size) {
				int shader_w = min(shader_chunk_size, end - shader_x);

				/* pass in parameters */
				void *args[8];
				int arg = 0;
				args[arg++] = &d_input;
				args[arg++] = &d_output;
				if(task.shader_eval_type < SHADER_EVAL_BAKE) {
					args[arg++] = &d_output_luma;
				}
				args[arg++] = &task.shader_eval_type;
				if(task.shader_eval_type >= SHADER_EVAL_BAKE) {
					args[arg++] = &task.shader_filter;
				}
				args[arg++] = &shader_x;
				args[arg++] = &shader_w;
				args[arg++] = &offset;
				args[arg++] = &sample;

				/* launch kernel */
				int threads_per_block;
				cuda_assert(cuFuncGetAttribute(&threads_per_block, CU_FUNC_ATTRIBUTE_MAX_THREADS_PER_BLOCK, cuShader));

				int xblocks = (shader_w + threads_per_block - 1)/threads_per_block;

				cuda_assert(cuFuncSetCacheConfig(cuShader, CU_FUNC_CACHE_PREFER_L1));
				cuda_assert(cuLaunchKernel(cuShader,
				                           xblocks , 1, 1, /* blocks */
				                           threads_per_block, 1, 1, /* threads */
				                           0, 0, args, 0));

				cuda_assert(cuCtxSynchronize());

				if(task.get_cancel()) {
					canceled = false;
					break;
				}
			}

			task.update_progress(NULL);
		}

		cuda_pop_context();
	}

	CUdeviceptr map_pixels(device_ptr mem)
	{
		if(!background) {
			PixelMem pmem = pixel_mem_map[mem];
			CUdeviceptr buffer;
			
			size_t bytes;
			cuda_assert(cuGraphicsMapResources(1, &pmem.cuPBOresource, 0));
			cuda_assert(cuGraphicsResourceGetMappedPointer(&buffer, &bytes, pmem.cuPBOresource));
			
			return buffer;
		}

		return cuda_device_ptr(mem);
	}

	void unmap_pixels(device_ptr mem)
	{
		if(!background) {
			PixelMem pmem = pixel_mem_map[mem];

			cuda_assert(cuGraphicsUnmapResources(1, &pmem.cuPBOresource, 0));
		}
	}

	void pixels_alloc(device_memory& mem)
	{
		if(!background) {
			PixelMem pmem;

			pmem.w = mem.data_width;
			pmem.h = mem.data_height;

			cuda_push_context();

			glGenBuffers(1, &pmem.cuPBO);
			glBindBuffer(GL_PIXEL_UNPACK_BUFFER, pmem.cuPBO);
			if(mem.data_type == TYPE_HALF)
				glBufferData(GL_PIXEL_UNPACK_BUFFER, pmem.w*pmem.h*sizeof(GLhalf)*4, NULL, GL_DYNAMIC_DRAW);
			else
				glBufferData(GL_PIXEL_UNPACK_BUFFER, pmem.w*pmem.h*sizeof(uint8_t)*4, NULL, GL_DYNAMIC_DRAW);
			
			glBindBuffer(GL_PIXEL_UNPACK_BUFFER, 0);
			
			glGenTextures(1, &pmem.cuTexId);
			glBindTexture(GL_TEXTURE_2D, pmem.cuTexId);
			if(mem.data_type == TYPE_HALF)
				glTexImage2D(GL_TEXTURE_2D, 0, GL_RGBA16F_ARB, pmem.w, pmem.h, 0, GL_RGBA, GL_HALF_FLOAT, NULL);
			else
				glTexImage2D(GL_TEXTURE_2D, 0, GL_RGBA8, pmem.w, pmem.h, 0, GL_RGBA, GL_UNSIGNED_BYTE, NULL);
			glTexParameteri(GL_TEXTURE_2D, GL_TEXTURE_MIN_FILTER, GL_NEAREST);
			glTexParameteri(GL_TEXTURE_2D, GL_TEXTURE_MAG_FILTER, GL_NEAREST);
			glBindTexture(GL_TEXTURE_2D, 0);
			
			CUresult result = cuGraphicsGLRegisterBuffer(&pmem.cuPBOresource, pmem.cuPBO, CU_GRAPHICS_MAP_RESOURCE_FLAGS_NONE);

			if(result == CUDA_SUCCESS) {
				cuda_pop_context();

				mem.device_pointer = pmem.cuTexId;
				pixel_mem_map[mem.device_pointer] = pmem;

				mem.device_size = mem.memory_size();
				stats.mem_alloc(mem.device_size);

				return;
			}
			else {
				/* failed to register buffer, fallback to no interop */
				glDeleteBuffers(1, &pmem.cuPBO);
				glDeleteTextures(1, &pmem.cuTexId);

				cuda_pop_context();

				background = true;
			}
		}

		Device::pixels_alloc(mem);
	}

	void pixels_copy_from(device_memory& mem, int y, int w, int h)
	{
		if(!background) {
			PixelMem pmem = pixel_mem_map[mem.device_pointer];

			cuda_push_context();

			glBindBuffer(GL_PIXEL_UNPACK_BUFFER, pmem.cuPBO);
			uchar *pixels = (uchar*)glMapBuffer(GL_PIXEL_UNPACK_BUFFER, GL_READ_ONLY);
			size_t offset = sizeof(uchar)*4*y*w;
			memcpy((uchar*)mem.data_pointer + offset, pixels + offset, sizeof(uchar)*4*w*h);
			glUnmapBuffer(GL_PIXEL_UNPACK_BUFFER);
			glBindBuffer(GL_PIXEL_UNPACK_BUFFER, 0);

			cuda_pop_context();

			return;
		}

		Device::pixels_copy_from(mem, y, w, h);
	}

	void pixels_free(device_memory& mem)
	{
		if(mem.device_pointer) {
			if(!background) {
				PixelMem pmem = pixel_mem_map[mem.device_pointer];

				cuda_push_context();

				cuda_assert(cuGraphicsUnregisterResource(pmem.cuPBOresource));
				glDeleteBuffers(1, &pmem.cuPBO);
				glDeleteTextures(1, &pmem.cuTexId);

				cuda_pop_context();

				pixel_mem_map.erase(pixel_mem_map.find(mem.device_pointer));
				mem.device_pointer = 0;

				stats.mem_free(mem.device_size);
				mem.device_size = 0;

				return;
			}

			Device::pixels_free(mem);
		}
	}

	void draw_pixels(device_memory& mem, int y, int w, int h, int dx, int dy, int width, int height, bool transparent,
		const DeviceDrawParams &draw_params)
	{
		if(!background) {
			PixelMem pmem = pixel_mem_map[mem.device_pointer];
			float *vpointer;

			cuda_push_context();

			/* for multi devices, this assumes the inefficient method that we allocate
			 * all pixels on the device even though we only render to a subset */
			size_t offset = 4*y*w;

			if(mem.data_type == TYPE_HALF)
				offset *= sizeof(GLhalf);
			else
				offset *= sizeof(uint8_t);

			glBindBuffer(GL_PIXEL_UNPACK_BUFFER, pmem.cuPBO);
			glBindTexture(GL_TEXTURE_2D, pmem.cuTexId);
			if(mem.data_type == TYPE_HALF)
				glTexSubImage2D(GL_TEXTURE_2D, 0, 0, 0, w, h, GL_RGBA, GL_HALF_FLOAT, (void*)offset);
			else
				glTexSubImage2D(GL_TEXTURE_2D, 0, 0, 0, w, h, GL_RGBA, GL_UNSIGNED_BYTE, (void*)offset);
			glBindBuffer(GL_PIXEL_UNPACK_BUFFER, 0);
			
			glEnable(GL_TEXTURE_2D);
			
			if(transparent) {
				glEnable(GL_BLEND);
				glBlendFunc(GL_ONE, GL_ONE_MINUS_SRC_ALPHA);
			}

			glColor3f(1.0f, 1.0f, 1.0f);

			if(draw_params.bind_display_space_shader_cb) {
				draw_params.bind_display_space_shader_cb();
			}

			if(!vertex_buffer)
				glGenBuffers(1, &vertex_buffer);

			glBindBuffer(GL_ARRAY_BUFFER, vertex_buffer);
			/* invalidate old contents - avoids stalling if buffer is still waiting in queue to be rendered */
			glBufferData(GL_ARRAY_BUFFER, 16 * sizeof(float), NULL, GL_STREAM_DRAW);

			vpointer = (float *)glMapBuffer(GL_ARRAY_BUFFER, GL_WRITE_ONLY);

			if(vpointer) {
				/* texture coordinate - vertex pair */
				vpointer[0] = 0.0f;
				vpointer[1] = 0.0f;
				vpointer[2] = dx;
				vpointer[3] = dy;

				vpointer[4] = (float)w/(float)pmem.w;
				vpointer[5] = 0.0f;
				vpointer[6] = (float)width + dx;
				vpointer[7] = dy;

				vpointer[8] = (float)w/(float)pmem.w;
				vpointer[9] = (float)h/(float)pmem.h;
				vpointer[10] = (float)width + dx;
				vpointer[11] = (float)height + dy;

				vpointer[12] = 0.0f;
				vpointer[13] = (float)h/(float)pmem.h;
				vpointer[14] = dx;
				vpointer[15] = (float)height + dy;

				glUnmapBuffer(GL_ARRAY_BUFFER);
			}

			glTexCoordPointer(2, GL_FLOAT, 4 * sizeof(float), 0);
			glVertexPointer(2, GL_FLOAT, 4 * sizeof(float), (char *)NULL + 2 * sizeof(float));

			glEnableClientState(GL_VERTEX_ARRAY);
			glEnableClientState(GL_TEXTURE_COORD_ARRAY);

			glDrawArrays(GL_TRIANGLE_FAN, 0, 4);

			glDisableClientState(GL_TEXTURE_COORD_ARRAY);
			glDisableClientState(GL_VERTEX_ARRAY);

			glBindBuffer(GL_ARRAY_BUFFER, 0);

			if(draw_params.unbind_display_space_shader_cb) {
				draw_params.unbind_display_space_shader_cb();
			}

			if(transparent)
				glDisable(GL_BLEND);
			
			glBindTexture(GL_TEXTURE_2D, 0);
			glDisable(GL_TEXTURE_2D);

			cuda_pop_context();

			return;
		}

		Device::draw_pixels(mem, y, w, h, dx, dy, width, height, transparent, draw_params);
	}

	void thread_run(DeviceTask *task)
	{
		if(task->type == DeviceTask::PATH_TRACE) {
			RenderTile tile;
			
			bool branched = task->integrator_branched;

			/* Upload Bindless Mapping */
			load_bindless_mapping();
			
			/* keep rendering tiles until done */
			while(task->acquire_tile(this, tile)) {
				int start_sample = tile.start_sample;
				int end_sample = tile.start_sample + tile.num_samples;

				for(int sample = start_sample; sample < end_sample; sample++) {
					if(task->get_cancel()) {
						if(task->need_finish_queue == false)
							break;
					}

					path_trace(tile, sample, branched);

					tile.sample = sample + 1;

					task->update_progress(&tile);
				}

				task->release_tile(tile);
			}
		}
		else if(task->type == DeviceTask::SHADER) {
			/* Upload Bindless Mapping */
			load_bindless_mapping();

			shader(*task);

			cuda_push_context();
			cuda_assert(cuCtxSynchronize());
			cuda_pop_context();
		}
	}

	class CUDADeviceTask : public DeviceTask {
	public:
		CUDADeviceTask(CUDADevice *device, DeviceTask& task)
		: DeviceTask(task)
		{
			run = function_bind(&CUDADevice::thread_run, device, this);
		}
	};

	int get_split_task_count(DeviceTask& /*task*/)
	{
		return 1;
	}

	void task_add(DeviceTask& task)
	{
		if(task.type == DeviceTask::FILM_CONVERT) {
			/* must be done in main thread due to opengl access */
			film_convert(task, task.buffer, task.rgba_byte, task.rgba_half);

			cuda_push_context();
			cuda_assert(cuCtxSynchronize());
			cuda_pop_context();
		}
		else {
			task_pool.push(new CUDADeviceTask(this, task));
		}
	}

	void task_wait()
	{
		task_pool.wait();
	}

	void task_cancel()
	{
		task_pool.cancel();
	}
};

bool device_cuda_init(void)
{
#ifdef WITH_CUDA_DYNLOAD
	static bool initialized = false;
	static bool result = false;

	if(initialized)
		return result;

	initialized = true;
	int cuew_result = cuewInit();
	if(cuew_result == CUEW_SUCCESS) {
		VLOG(1) << "CUEW initialization succeeded";
		if(CUDADevice::have_precompiled_kernels()) {
			VLOG(1) << "Found precompiled kernels";
			result = true;
		}
#ifndef _WIN32
		else if(cuewCompilerPath() != NULL) {
			VLOG(1) << "Found CUDA compiler " << cuewCompilerPath();
			result = true;
		}
		else {
			VLOG(1) << "Neither precompiled kernels nor CUDA compiler wad found,"
			        << " unable to use CUDA";
		}
#endif
	}
	else {
		VLOG(1) << "CUEW initialization failed: "
		        << ((cuew_result == CUEW_ERROR_ATEXIT_FAILED)
		            ? "Error setting up atexit() handler"
		            : "Error opening the library");
	}

	return result;
#else  /* WITH_CUDA_DYNLOAD */
	return true;
#endif /* WITH_CUDA_DYNLOAD */
}

Device *device_cuda_create(DeviceInfo& info, Stats &stats, bool background)
{
	return new CUDADevice(info, stats, background);
}

void device_cuda_info(vector<DeviceInfo>& devices)
{
	CUresult result;
	int count = 0;

	result = cuInit(0);
	if(result != CUDA_SUCCESS) {
		if(result != CUDA_ERROR_NO_DEVICE)
			fprintf(stderr, "CUDA cuInit: %s\n", cuewErrorString(result));
		return;
	}

	result = cuDeviceGetCount(&count);
	if(result != CUDA_SUCCESS) {
		fprintf(stderr, "CUDA cuDeviceGetCount: %s\n", cuewErrorString(result));
		return;
	}
	
	vector<DeviceInfo> display_devices;

	for(int num = 0; num < count; num++) {
		char name[256];
		int attr;

		if(cuDeviceGetName(name, 256, num) != CUDA_SUCCESS)
			continue;

		int major, minor;
		cuDeviceComputeCapability(&major, &minor, num);
		if(major < 2) {
			continue;
		}

		DeviceInfo info;

		info.type = DEVICE_CUDA;
		info.description = string(name);
		info.id = string_printf("CUDA_%d", num);
		info.num = num;

		info.advanced_shading = (major >= 2);
		info.has_bindless_textures = (major >= 3);
		info.pack_images = false;

		/* if device has a kernel timeout, assume it is used for display */
		if(cuDeviceGetAttribute(&attr, CU_DEVICE_ATTRIBUTE_KERNEL_EXEC_TIMEOUT, num) == CUDA_SUCCESS && attr == 1) {
			info.display_device = true;
			display_devices.push_back(info);
		}
		else
			devices.push_back(info);
	}

	if(!display_devices.empty())
		devices.insert(devices.end(), display_devices.begin(), display_devices.end());
}

string device_cuda_capabilities(void)
{
	CUresult result = cuInit(0);
	if(result != CUDA_SUCCESS) {
		if(result != CUDA_ERROR_NO_DEVICE) {
			return string("Error initializing CUDA: ") + cuewErrorString(result);
		}
		return "No CUDA device found\n";
	}

	int count;
	result = cuDeviceGetCount(&count);
	if(result != CUDA_SUCCESS) {
		return string("Error getting devices: ") + cuewErrorString(result);
	}

	string capabilities = "";
	for(int num = 0; num < count; num++) {
		char name[256];
		if(cuDeviceGetName(name, 256, num) != CUDA_SUCCESS) {
			continue;
		}
		capabilities += string("\t") + name + "\n";
		int value;
#define GET_ATTR(attr) \
		{ \
			if(cuDeviceGetAttribute(&value, \
			                        CU_DEVICE_ATTRIBUTE_##attr, \
			                        num) == CUDA_SUCCESS) \
			{ \
				capabilities += string_printf("\t\tCU_DEVICE_ATTRIBUTE_" #attr "\t\t\t%d\n", \
				                              value); \
			} \
		} (void)0
		/* TODO(sergey): Strip all attributes which are not useful for us
		 * or does not depend on the driver.
		 */
		GET_ATTR(MAX_THREADS_PER_BLOCK);
		GET_ATTR(MAX_BLOCK_DIM_X);
		GET_ATTR(MAX_BLOCK_DIM_Y);
		GET_ATTR(MAX_BLOCK_DIM_Z);
		GET_ATTR(MAX_GRID_DIM_X);
		GET_ATTR(MAX_GRID_DIM_Y);
		GET_ATTR(MAX_GRID_DIM_Z);
		GET_ATTR(MAX_SHARED_MEMORY_PER_BLOCK);
		GET_ATTR(SHARED_MEMORY_PER_BLOCK);
		GET_ATTR(TOTAL_CONSTANT_MEMORY);
		GET_ATTR(WARP_SIZE);
		GET_ATTR(MAX_PITCH);
		GET_ATTR(MAX_REGISTERS_PER_BLOCK);
		GET_ATTR(REGISTERS_PER_BLOCK);
		GET_ATTR(CLOCK_RATE);
		GET_ATTR(TEXTURE_ALIGNMENT);
		GET_ATTR(GPU_OVERLAP);
		GET_ATTR(MULTIPROCESSOR_COUNT);
		GET_ATTR(KERNEL_EXEC_TIMEOUT);
		GET_ATTR(INTEGRATED);
		GET_ATTR(CAN_MAP_HOST_MEMORY);
		GET_ATTR(COMPUTE_MODE);
		GET_ATTR(MAXIMUM_TEXTURE1D_WIDTH);
		GET_ATTR(MAXIMUM_TEXTURE2D_WIDTH);
		GET_ATTR(MAXIMUM_TEXTURE2D_HEIGHT);
		GET_ATTR(MAXIMUM_TEXTURE3D_WIDTH);
		GET_ATTR(MAXIMUM_TEXTURE3D_HEIGHT);
		GET_ATTR(MAXIMUM_TEXTURE3D_DEPTH);
		GET_ATTR(MAXIMUM_TEXTURE2D_LAYERED_WIDTH);
		GET_ATTR(MAXIMUM_TEXTURE2D_LAYERED_HEIGHT);
		GET_ATTR(MAXIMUM_TEXTURE2D_LAYERED_LAYERS);
		GET_ATTR(MAXIMUM_TEXTURE2D_ARRAY_WIDTH);
		GET_ATTR(MAXIMUM_TEXTURE2D_ARRAY_HEIGHT);
		GET_ATTR(MAXIMUM_TEXTURE2D_ARRAY_NUMSLICES);
		GET_ATTR(SURFACE_ALIGNMENT);
		GET_ATTR(CONCURRENT_KERNELS);
		GET_ATTR(ECC_ENABLED);
		GET_ATTR(TCC_DRIVER);
		GET_ATTR(MEMORY_CLOCK_RATE);
		GET_ATTR(GLOBAL_MEMORY_BUS_WIDTH);
		GET_ATTR(L2_CACHE_SIZE);
		GET_ATTR(MAX_THREADS_PER_MULTIPROCESSOR);
		GET_ATTR(ASYNC_ENGINE_COUNT);
		GET_ATTR(UNIFIED_ADDRESSING);
		GET_ATTR(MAXIMUM_TEXTURE1D_LAYERED_WIDTH);
		GET_ATTR(MAXIMUM_TEXTURE1D_LAYERED_LAYERS);
		GET_ATTR(CAN_TEX2D_GATHER);
		GET_ATTR(MAXIMUM_TEXTURE2D_GATHER_WIDTH);
		GET_ATTR(MAXIMUM_TEXTURE2D_GATHER_HEIGHT);
		GET_ATTR(MAXIMUM_TEXTURE3D_WIDTH_ALTERNATE);
		GET_ATTR(MAXIMUM_TEXTURE3D_HEIGHT_ALTERNATE);
		GET_ATTR(MAXIMUM_TEXTURE3D_DEPTH_ALTERNATE);
		GET_ATTR(TEXTURE_PITCH_ALIGNMENT);
		GET_ATTR(MAXIMUM_TEXTURECUBEMAP_WIDTH);
		GET_ATTR(MAXIMUM_TEXTURECUBEMAP_LAYERED_WIDTH);
		GET_ATTR(MAXIMUM_TEXTURECUBEMAP_LAYERED_LAYERS);
		GET_ATTR(MAXIMUM_SURFACE1D_WIDTH);
		GET_ATTR(MAXIMUM_SURFACE2D_WIDTH);
		GET_ATTR(MAXIMUM_SURFACE2D_HEIGHT);
		GET_ATTR(MAXIMUM_SURFACE3D_WIDTH);
		GET_ATTR(MAXIMUM_SURFACE3D_HEIGHT);
		GET_ATTR(MAXIMUM_SURFACE3D_DEPTH);
		GET_ATTR(MAXIMUM_SURFACE1D_LAYERED_WIDTH);
		GET_ATTR(MAXIMUM_SURFACE1D_LAYERED_LAYERS);
		GET_ATTR(MAXIMUM_SURFACE2D_LAYERED_WIDTH);
		GET_ATTR(MAXIMUM_SURFACE2D_LAYERED_HEIGHT);
		GET_ATTR(MAXIMUM_SURFACE2D_LAYERED_LAYERS);
		GET_ATTR(MAXIMUM_SURFACECUBEMAP_WIDTH);
		GET_ATTR(MAXIMUM_SURFACECUBEMAP_LAYERED_WIDTH);
		GET_ATTR(MAXIMUM_SURFACECUBEMAP_LAYERED_LAYERS);
		GET_ATTR(MAXIMUM_TEXTURE1D_LINEAR_WIDTH);
		GET_ATTR(MAXIMUM_TEXTURE2D_LINEAR_WIDTH);
		GET_ATTR(MAXIMUM_TEXTURE2D_LINEAR_HEIGHT);
		GET_ATTR(MAXIMUM_TEXTURE2D_LINEAR_PITCH);
		GET_ATTR(MAXIMUM_TEXTURE2D_MIPMAPPED_WIDTH);
		GET_ATTR(MAXIMUM_TEXTURE2D_MIPMAPPED_HEIGHT);
		GET_ATTR(COMPUTE_CAPABILITY_MAJOR);
		GET_ATTR(COMPUTE_CAPABILITY_MINOR);
		GET_ATTR(MAXIMUM_TEXTURE1D_MIPMAPPED_WIDTH);
		GET_ATTR(STREAM_PRIORITIES_SUPPORTED);
		GET_ATTR(GLOBAL_L1_CACHE_SUPPORTED);
		GET_ATTR(LOCAL_L1_CACHE_SUPPORTED);
		GET_ATTR(MAX_SHARED_MEMORY_PER_MULTIPROCESSOR);
		GET_ATTR(MAX_REGISTERS_PER_MULTIPROCESSOR);
		GET_ATTR(MANAGED_MEMORY);
		GET_ATTR(MULTI_GPU_BOARD);
		GET_ATTR(MULTI_GPU_BOARD_GROUP_ID);
#undef GET_ATTR
		capabilities += "\n";
	}

	return capabilities;
}

CCL_NAMESPACE_END<|MERGE_RESOLUTION|>--- conflicted
+++ resolved
@@ -566,7 +566,6 @@
 			if(has_bindless_textures) {
 				mem_alloc(mem, MEM_READ_ONLY);
 				mem_copy_to(mem);
-<<<<<<< HEAD
 
 				cuda_push_context();
 
@@ -575,16 +574,6 @@
 
 				cuda_assert(cuModuleGetGlobal(&cumem, &cubytes, cuModule, bind_name.c_str()));
 
-=======
-
-				cuda_push_context();
-
-				CUdeviceptr cumem;
-				size_t cubytes;
-
-				cuda_assert(cuModuleGetGlobal(&cumem, &cubytes, cuModule, bind_name.c_str()));
-
->>>>>>> 999d5a67
 				if(cubytes == 8) {
 					/* 64 bit device pointer */
 					uint64_t ptr = mem.device_pointer;
@@ -609,7 +598,6 @@
 				cuda_assert(cuTexRefSetFlags(texref, CU_TRSF_READ_AS_INTEGER));
 
 				cuda_pop_context();
-<<<<<<< HEAD
 			}
 		}
 		/* Texture Storage */
@@ -640,38 +628,6 @@
 
 				cuda_assert(cuArrayCreate(&handle, &desc));
 			}
-=======
-			}
-		}
-		/* Texture Storage */
-		else {
-			CUarray handle = NULL;
-
-			cuda_push_context();
-
-			if(mem.data_depth > 1) {
-				CUDA_ARRAY3D_DESCRIPTOR desc;
-
-				desc.Width = mem.data_width;
-				desc.Height = mem.data_height;
-				desc.Depth = mem.data_depth;
-				desc.Format = format;
-				desc.NumChannels = mem.data_elements;
-				desc.Flags = 0;
-
-				cuda_assert(cuArray3DCreate(&handle, &desc));
-			}
-			else {
-				CUDA_ARRAY_DESCRIPTOR desc;
-
-				desc.Width = mem.data_width;
-				desc.Height = mem.data_height;
-				desc.Format = format;
-				desc.NumChannels = mem.data_elements;
-
-				cuda_assert(cuArrayCreate(&handle, &desc));
-			}
->>>>>>> 999d5a67
 
 			if(!handle) {
 				cuda_pop_context();
@@ -692,7 +648,6 @@
 				param.Depth = mem.data_depth;
 
 				cuda_assert(cuMemcpy3D(&param));
-<<<<<<< HEAD
 			}
 			else if(mem.data_height > 1) {
 				CUDA_MEMCPY2D param;
@@ -707,22 +662,6 @@
 
 				cuda_assert(cuMemcpy2D(&param));
 			}
-=======
-			}
-			else if(mem.data_height > 1) {
-				CUDA_MEMCPY2D param;
-				memset(&param, 0, sizeof(param));
-				param.dstMemoryType = CU_MEMORYTYPE_ARRAY;
-				param.dstArray = handle;
-				param.srcMemoryType = CU_MEMORYTYPE_HOST;
-				param.srcHost = (void*)mem.data_pointer;
-				param.srcPitch = mem.data_width*dsize*mem.data_elements;
-				param.WidthInBytes = param.srcPitch;
-				param.Height = mem.data_height;
-
-				cuda_assert(cuMemcpy2D(&param));
-			}
->>>>>>> 999d5a67
 			else
 				cuda_assert(cuMemcpyHtoA(handle, 0, (void*)mem.data_pointer, size));
 
@@ -779,7 +718,6 @@
 				cuda_assert(cuTexRefSetArray(texref, handle, CU_TRSA_OVERRIDE_FORMAT));
 				cuda_assert(cuTexRefSetFilterMode(texref, filter_mode));
 				cuda_assert(cuTexRefSetFlags(texref, CU_TRSF_NORMALIZED_COORDINATES));
-<<<<<<< HEAD
 			}
 
 			cuda_pop_context();
@@ -793,8 +731,6 @@
 			cuda_assert(cuTexRefSetAddressMode(texref, 1, address_mode));
 			if(mem.data_depth > 1) {
 				cuda_assert(cuTexRefSetAddressMode(texref, 2, address_mode));
-=======
->>>>>>> 999d5a67
 			}
 
 			cuda_assert(cuTexRefSetFormat(texref, format, mem.data_elements));
@@ -802,24 +738,6 @@
 			cuda_pop_context();
 		}
 
-<<<<<<< HEAD
-=======
-		/* Fermi, Data and Image Textures */
-		if(!has_bindless_textures) {
-			cuda_push_context();
-
-			cuda_assert(cuTexRefSetAddressMode(texref, 0, address_mode));
-			cuda_assert(cuTexRefSetAddressMode(texref, 1, address_mode));
-			if(mem.data_depth > 1) {
-				cuda_assert(cuTexRefSetAddressMode(texref, 2, address_mode));
-			}
-
-			cuda_assert(cuTexRefSetFormat(texref, format, mem.data_elements));
-
-			cuda_pop_context();
-		}
-
->>>>>>> 999d5a67
 		/* Fermi and Kepler */
 		tex_interp_map[mem.device_pointer] = (interpolation != INTERPOLATION_NONE);
 	}
