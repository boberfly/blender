/*
 * ***** BEGIN GPL LICENSE BLOCK *****
 *
 * This program is free software; you can redistribute it and/or
 * modify it under the terms of the GNU General Public License
 * as published by the Free Software Foundation; either version 2
 * of the License, or (at your option) any later version. 
 *
 * This program is distributed in the hope that it will be useful,
 * but WITHOUT ANY WARRANTY; without even the implied warranty of
 * MERCHANTABILITY or FITNESS FOR A PARTICULAR PURPOSE.  See the
 * GNU General Public License for more details.
 *
 * You should have received a copy of the GNU General Public License
 * along with this program; if not, write to the Free Software Foundation,
 * Inc., 51 Franklin Street, Fifth Floor, Boston, MA 02110-1301, USA.
 *
 * The Original Code is Copyright (C) 2007 Blender Foundation.
 * All rights reserved.
 *
 * 
 * Contributor(s): Blender Foundation
 *
 * ***** END GPL LICENSE BLOCK *****
 */

/** \file blender/windowmanager/intern/wm_event_system.c
 *  \ingroup wm
 *
 * Handle events and notifiers from GHOST input (mouse, keyboard, tablet, ndof).
 *
 * Also some operator reports utility functions.
 */

#include <stdlib.h>
#include <string.h>

#include "DNA_listBase.h"
#include "DNA_screen_types.h"
#include "DNA_scene_types.h"
#include "DNA_windowmanager_types.h"
#include "DNA_workspace_types.h"
#include "DNA_userdef_types.h"

#include "MEM_guardedalloc.h"

#include "GHOST_C-api.h"

#include "BLI_blenlib.h"
#include "BLI_dynstr.h"
#include "BLI_utildefines.h"
#include "BLI_math.h"

#include "BKE_context.h"
#include "BKE_idprop.h"
#include "BKE_global.h"
#include "BKE_layer.h"
#include "BKE_main.h"
#include "BKE_report.h"
#include "BKE_scene.h"
#include "BKE_screen.h"
#include "BKE_workspace.h"

#include "BKE_sound.h"

#include "ED_fileselect.h"
#include "ED_info.h"
#include "ED_screen.h"
#include "ED_view3d.h"
#include "ED_util.h"

#include "RNA_access.h"

#include "UI_interface.h"

#include "PIL_time.h"

#include "WM_api.h"
#include "WM_types.h"
#include "wm.h"
#include "wm_window.h"
#include "wm_event_system.h"
#include "wm_event_types.h"

#include "RNA_enum_types.h"

static void wm_notifier_clear(wmNotifier *note);
static void update_tablet_data(wmWindow *win, wmEvent *event);

static int wm_operator_call_internal(bContext *C, wmOperatorType *ot, PointerRNA *properties, ReportList *reports,
                                     const short context, const bool poll_only);

/* ************ event management ************** */

void wm_event_add_ex(wmWindow *win, const wmEvent *event_to_add, const wmEvent *event_to_add_after)
{
	wmEvent *event = MEM_mallocN(sizeof(wmEvent), "wmEvent");
	
	*event = *event_to_add;

	update_tablet_data(win, event);

	if (event_to_add_after == NULL) {
		BLI_addtail(&win->queue, event);
	}
	else {
		/* note, strictly speaking this breaks const-correctness, however we're only changing 'next' member */
		BLI_insertlinkafter(&win->queue, (void *)event_to_add_after, event);
	}
}

void wm_event_add(wmWindow *win, const wmEvent *event_to_add)
{
	wm_event_add_ex(win, event_to_add, NULL);
}

void wm_event_free(wmEvent *event)
{
	if (event->customdata) {
		if (event->customdatafree) {
			/* note: pointer to listbase struct elsewhere */
			if (event->custom == EVT_DATA_DRAGDROP) {
				ListBase *lb = event->customdata;
				WM_drag_free_list(lb);
			}
			else {
				MEM_freeN(event->customdata);
			}
		}
	}

	if (event->tablet_data) {
		MEM_freeN((void *)event->tablet_data);
	}

	MEM_freeN(event);
}

void wm_event_free_all(wmWindow *win)
{
	wmEvent *event;
	
	while ((event = BLI_pophead(&win->queue))) {
		wm_event_free(event);
	}
}

void wm_event_init_from_window(wmWindow *win, wmEvent *event)
{
	/* make sure we don't copy any owned pointers */
	BLI_assert(win->eventstate->tablet_data == NULL);

	*event = *(win->eventstate);
}

/* ********************* notifiers, listeners *************** */

static bool wm_test_duplicate_notifier(wmWindowManager *wm, unsigned int type, void *reference)
{
	wmNotifier *note;

	for (note = wm->queue.first; note; note = note->next)
		if ((note->category | note->data | note->subtype | note->action) == type && note->reference == reference)
			return 1;
	
	return 0;
}

/* XXX: in future, which notifiers to send to other windows? */
void WM_event_add_notifier(const bContext *C, unsigned int type, void *reference)
{
	ARegion *ar;
	wmWindowManager *wm = CTX_wm_manager(C);
	wmNotifier *note;

	if (wm_test_duplicate_notifier(wm, type, reference))
		return;

	note = MEM_callocN(sizeof(wmNotifier), "notifier");
	
	note->wm = wm;
	BLI_addtail(&note->wm->queue, note);
	
	note->window = CTX_wm_window(C);
	
	ar = CTX_wm_region(C);
	if (ar)
		note->swinid = ar->swinid;
	
	note->category = type & NOTE_CATEGORY;
	note->data = type & NOTE_DATA;
	note->subtype = type & NOTE_SUBTYPE;
	note->action = type & NOTE_ACTION;
	
	note->reference = reference;
}

void WM_main_add_notifier(unsigned int type, void *reference)
{
	Main *bmain = G.main;
	wmWindowManager *wm = bmain->wm.first;
	wmNotifier *note;

	if (!wm || wm_test_duplicate_notifier(wm, type, reference))
		return;

	note = MEM_callocN(sizeof(wmNotifier), "notifier");
	
	note->wm = wm;
	BLI_addtail(&note->wm->queue, note);
	
	note->category = type & NOTE_CATEGORY;
	note->data = type & NOTE_DATA;
	note->subtype = type & NOTE_SUBTYPE;
	note->action = type & NOTE_ACTION;
	
	note->reference = reference;
}

/**
 * Clear notifiers by reference, Used so listeners don't act on freed data.
 */
void WM_main_remove_notifier_reference(const void *reference)
{
	Main *bmain = G.main;
	wmWindowManager *wm = bmain->wm.first;

	if (wm) {
		wmNotifier *note, *note_next;

		for (note = wm->queue.first; note; note = note_next) {
			note_next = note->next;

			if (note->reference == reference) {
				/* don't remove because this causes problems for #wm_event_do_notifiers
				 * which may be looping on the data (deleting screens) */
				wm_notifier_clear(note);
			}
		}
	}
}

void WM_main_remap_editor_id_reference(ID *old_id, ID *new_id)
{
	Main *bmain = G.main;
	bScreen *sc;

	for (sc = bmain->screen.first; sc; sc = sc->id.next) {
		ScrArea *sa;

		for (sa = sc->areabase.first; sa; sa = sa->next) {
			SpaceLink *sl;

			for (sl = sa->spacedata.first; sl; sl = sl->next) {
				ED_spacedata_id_remap(sa, sl, old_id, new_id);
			}
		}
	}
}

static void wm_notifier_clear(wmNotifier *note)
{
	/* NULL the entire notifier, only leaving (next, prev) members intact */
	memset(((char *)note) + sizeof(Link), 0, sizeof(*note) - sizeof(Link));
}

/* called in mainloop */
void wm_event_do_notifiers(bContext *C)
{
	wmWindowManager *wm = CTX_wm_manager(C);
	wmNotifier *note, *next;
	wmWindow *win;
	uint64_t win_combine_v3d_datamask = 0;
	
	if (wm == NULL)
		return;
	
	/* cache & catch WM level notifiers, such as frame change, scene/screen set */
	for (win = wm->windows.first; win; win = win->next) {
		Scene *scene = WM_window_get_active_scene(win);
		bool do_anim = false;
		
		CTX_wm_window_set(C, win);
		
		for (note = wm->queue.first; note; note = next) {
			next = note->next;

			if (note->category == NC_WM) {
				if (ELEM(note->data, ND_FILEREAD, ND_FILESAVE)) {
					wm->file_saved = 1;
					wm_window_title(wm, win);
				}
				else if (note->data == ND_DATACHANGED)
					wm_window_title(wm, win);
			}
			if (note->window == win) {
				if (note->category == NC_SCREEN) {
					if (note->data == ND_WORKSPACE_SET) {
						WorkSpace *ref_ws = note->reference;

						UI_popup_handlers_remove_all(C, &win->modalhandlers);

						ED_workspace_change(ref_ws, C, wm, win);
						if (G.debug & G_DEBUG_EVENTS)
							printf("%s: Workspace set %p\n", __func__, note->reference);
					}
					else if (note->data == ND_LAYOUTBROWSE) {
						bScreen *ref_screen = BKE_workspace_layout_screen_get(note->reference);

						/* free popup handlers only [#35434] */
						UI_popup_handlers_remove_all(C, &win->modalhandlers);


						ED_screen_change(C, ref_screen);  /* XXX hrms, think this over! */
						if (G.debug & G_DEBUG_EVENTS)
							printf("%s: screen set %p\n", __func__, note->reference);
					}
					else if (note->data == ND_LAYOUTDELETE) {
						WorkSpace *workspace = WM_window_get_active_workspace(win);
						WorkSpaceLayout *layout = note->reference;

						ED_workspace_layout_delete(workspace, layout, C);   // XXX hrms, think this over!
						if (G.debug & G_DEBUG_EVENTS)
							printf("%s: screen delete %p\n", __func__, note->reference);
					}
				}
			}

			if (note->window == win ||
			    (note->window == NULL && (note->reference == NULL || note->reference == scene)))
			{
				if (note->category == NC_SCENE) {
					if (note->data == ND_FRAME)
						do_anim = true;
				}
			}
			if (ELEM(note->category, NC_SCENE, NC_OBJECT, NC_GEOM, NC_WM)) {
				SceneLayer *sl = BKE_scene_layer_context_active_PLACEHOLDER(scene);
				ED_info_stats_clear(sl);
				WM_event_add_notifier(C, NC_SPACE | ND_SPACE_INFO, NULL);
			}
		}
		if (do_anim) {

			/* XXX, quick frame changes can cause a crash if framechange and rendering
			 * collide (happens on slow scenes), BKE_scene_update_for_newframe can be called
			 * twice which can depgraph update the same object at once */
			if (G.is_rendering == false) {

				/* depsgraph gets called, might send more notifiers */
				ED_update_for_newframe(CTX_data_main(C), scene, 1);
			}
		}
	}
	
	/* the notifiers are sent without context, to keep it clean */
	while ((note = BLI_pophead(&wm->queue))) {
		for (win = wm->windows.first; win; win = win->next) {
			Scene *scene = WM_window_get_active_scene(win);
			bScreen *screen = WM_window_get_active_screen(win);

			/* filter out notifiers */
			if (note->category == NC_SCREEN &&
			    note->reference &&
			    note->reference != screen &&
			    note->reference != WM_window_get_active_workspace(win) &&
			    note->reference != WM_window_get_active_layout(win))
			{
				/* pass */
			}
			else if (note->category == NC_SCENE && note->reference && note->reference != scene) {
				/* pass */
			}
			else {
				ARegion *ar;

				/* XXX context in notifiers? */
				CTX_wm_window_set(C, win);

				/* printf("notifier win %d screen %s cat %x\n", win->winid, win->screen->id.name + 2, note->category); */
				ED_screen_do_listen(C, note);

				for (ar = screen->regionbase.first; ar; ar = ar->next) {
					ED_region_do_listen(screen, NULL, ar, note, scene);
				}

				ED_screen_areas_iter(win, screen, sa) {
					ED_area_do_listen(screen, sa, note, scene);
					for (ar = sa->regionbase.first; ar; ar = ar->next) {
						ED_region_do_listen(screen, sa, ar, note, scene);
					}
				}
			}
		}
		
		MEM_freeN(note);
	}

	/* combine datamasks so 1 win doesn't disable UV's in another [#26448] */
	for (win = wm->windows.first; win; win = win->next) {
		const Scene *scene = WM_window_get_active_scene(win);
		const bScreen *screen = WM_window_get_active_screen(win);

		win_combine_v3d_datamask |= ED_view3d_screen_datamask(scene, screen);
	}

	/* cached: editor refresh callbacks now, they get context */
	for (win = wm->windows.first; win; win = win->next) {
		const bScreen *screen = WM_window_get_active_screen(win);
		Scene *scene = WM_window_get_active_scene(win);
		
		CTX_wm_window_set(C, win);
		ED_screen_areas_iter(win, screen, sa) {
			if (sa->do_refresh) {
				CTX_wm_area_set(C, sa);
				ED_area_do_refresh(C, sa);
			}
		}
		
		/* XXX make lock in future, or separated derivedmesh users in scene */
		if (G.is_rendering == false) {
			/* depsgraph & animation: update tagged datablocks */
			Main *bmain = CTX_data_main(C);

			/* copied to set's in scene_update_tagged_recursive() */
			scene->customdata_mask = win_combine_v3d_datamask;

			/* XXX, hack so operators can enforce datamasks [#26482], gl render */
			scene->customdata_mask |= scene->customdata_mask_modal;

			BKE_scene_update_tagged(bmain->eval_ctx, bmain, scene);
		}
	}

	CTX_wm_window_set(C, NULL);
}

static int wm_event_always_pass(const wmEvent *event)
{
	/* some events we always pass on, to ensure proper communication */
	return ISTIMER(event->type) || (event->type == WINDEACTIVATE);
}

/* ********************* ui handler ******************* */

static int wm_handler_ui_call(bContext *C, wmEventHandler *handler, const wmEvent *event, int always_pass)
{
	ScrArea *area = CTX_wm_area(C);
	ARegion *region = CTX_wm_region(C);
	ARegion *menu = CTX_wm_menu(C);
	static bool do_wheel_ui = true;
	const bool is_wheel = ELEM(event->type, WHEELUPMOUSE, WHEELDOWNMOUSE, MOUSEPAN);
	int retval;
	
	/* UI code doesn't handle return values - it just always returns break. 
	 * to make the DBL_CLICK conversion work, we just don't send this to UI, except mouse clicks */
	if (((handler->flag & WM_HANDLER_ACCEPT_DBL_CLICK) == 0) &&
	    (event->type != LEFTMOUSE) &&
	    (event->val == KM_DBL_CLICK))
	{
		return WM_HANDLER_CONTINUE;
	}
	
	/* UI is quite aggressive with swallowing events, like scrollwheel */
	/* I realize this is not extremely nice code... when UI gets keymaps it can be maybe smarter */
	if (do_wheel_ui == false) {
		if (is_wheel)
			return WM_HANDLER_CONTINUE;
		else if (wm_event_always_pass(event) == 0)
			do_wheel_ui = true;
	}
	
	/* we set context to where ui handler came from */
	if (handler->ui_area) CTX_wm_area_set(C, handler->ui_area);
	if (handler->ui_region) CTX_wm_region_set(C, handler->ui_region);
	if (handler->ui_menu) CTX_wm_menu_set(C, handler->ui_menu);

	retval = handler->ui_handle(C, event, handler->ui_userdata);

	/* putting back screen context */
	if ((retval != WM_UI_HANDLER_BREAK) || always_pass) {
		CTX_wm_area_set(C, area);
		CTX_wm_region_set(C, region);
		CTX_wm_menu_set(C, menu);
	}
	else {
		/* this special cases is for areas and regions that get removed */
		CTX_wm_area_set(C, NULL);
		CTX_wm_region_set(C, NULL);
		CTX_wm_menu_set(C, NULL);
	}
	
	if (retval == WM_UI_HANDLER_BREAK)
		return WM_HANDLER_BREAK;
	
	/* event not handled in UI, if wheel then we temporarily disable it */
	if (is_wheel)
		do_wheel_ui = false;
	
	return WM_HANDLER_CONTINUE;
}

static void wm_handler_ui_cancel(bContext *C)
{
	wmWindow *win = CTX_wm_window(C);
	ARegion *ar = CTX_wm_region(C);
	wmEventHandler *handler, *nexthandler;

	if (!ar)
		return;

	for (handler = ar->handlers.first; handler; handler = nexthandler) {
		nexthandler = handler->next;

		if (handler->ui_handle) {
			wmEvent event;

			wm_event_init_from_window(win, &event);
			event.type = EVT_BUT_CANCEL;
			handler->ui_handle(C, &event, handler->ui_userdata);
		}
	}
}

/* ********************* operators ******************* */

int WM_operator_poll(bContext *C, wmOperatorType *ot)
{
	wmOperatorTypeMacro *otmacro;
	
	for (otmacro = ot->macro.first; otmacro; otmacro = otmacro->next) {
		wmOperatorType *ot_macro = WM_operatortype_find(otmacro->idname, 0);
		
		if (0 == WM_operator_poll(C, ot_macro))
			return 0;
	}
	
	/* python needs operator type, so we added exception for it */
	if (ot->pyop_poll)
		return ot->pyop_poll(C, ot);
	else if (ot->poll)
		return ot->poll(C);

	return 1;
}

/* sets up the new context and calls 'wm_operator_invoke()' with poll_only */
int WM_operator_poll_context(bContext *C, wmOperatorType *ot, short context)
{
	return wm_operator_call_internal(C, ot, NULL, NULL, context, true);
}

static void wm_operator_print(bContext *C, wmOperator *op)
{
	/* context is needed for enum function */
	char *buf = WM_operator_pystring(C, op, false, true);
	puts(buf);
	MEM_freeN(buf);
}

/**
 * Sets the active region for this space from the context.
 *
 * \see #BKE_area_find_region_active_win
 */
void WM_operator_region_active_win_set(bContext *C)
{
	ScrArea *sa = CTX_wm_area(C);
	if (sa) {
		ARegion *ar = CTX_wm_region(C);
		if (ar && ar->regiontype == RGN_TYPE_WINDOW) {
			sa->region_active_win = BLI_findindex(&sa->regionbase, ar);
		}
	}
}

/* for debugging only, getting inspecting events manually is tedious */
void WM_event_print(const wmEvent *event)
{
	if (event) {
		const char *unknown = "UNKNOWN";
		const char *type_id = unknown;
		const char *val_id = unknown;

		RNA_enum_identifier(rna_enum_event_type_items, event->type, &type_id);
		RNA_enum_identifier(rna_enum_event_value_items, event->val, &val_id);

		printf("wmEvent  type:%d / %s, val:%d / %s,\n"
		       "         shift:%d, ctrl:%d, alt:%d, oskey:%d, keymodifier:%d,\n"
		       "         mouse:(%d,%d), ascii:'%c', utf8:'%.*s', keymap_idname:%s, pointer:%p\n",
		       event->type, type_id, event->val, val_id,
		       event->shift, event->ctrl, event->alt, event->oskey, event->keymodifier,
		       event->x, event->y, event->ascii,
		       BLI_str_utf8_size(event->utf8_buf), event->utf8_buf,
		       event->keymap_idname, (const void *)event);

#ifdef WITH_INPUT_NDOF
		if (ISNDOF(event->type)) {
			const wmNDOFMotionData *ndof = event->customdata;
			if (event->type == NDOF_MOTION) {
				printf("   ndof: rot: (%.4f %.4f %.4f), tx: (%.4f %.4f %.4f), dt: %.4f, progress: %u\n",
				       UNPACK3(ndof->rvec), UNPACK3(ndof->tvec), ndof->dt, ndof->progress);
			}
			else {
				/* ndof buttons printed already */
			}
		}
#endif /* WITH_INPUT_NDOF */

		if (event->tablet_data) {
			const wmTabletData *wmtab = event->tablet_data;
			printf(" tablet: active: %d, pressure %.4f, tilt: (%.4f %.4f)\n",
			       wmtab->Active, wmtab->Pressure, wmtab->Xtilt, wmtab->Ytilt);
		}
	}
	else {
		printf("wmEvent - NULL\n");
	}
}

/**
 * Show the report in the info header.
 */
void WM_report_banner_show(void)
{
	wmWindowManager *wm = G.main->wm.first;
	ReportList *wm_reports = &wm->reports;
	ReportTimerInfo *rti;

	/* After adding reports to the global list, reset the report timer. */
	WM_event_remove_timer(wm, NULL, wm_reports->reporttimer);

	/* Records time since last report was added */
	wm_reports->reporttimer = WM_event_add_timer(wm, wm->winactive, TIMERREPORT, 0.05);

	rti = MEM_callocN(sizeof(ReportTimerInfo), "ReportTimerInfo");
	wm_reports->reporttimer->customdata = rti;
}

bool WM_event_is_absolute(const wmEvent *event)
{
	return (event->tablet_data != NULL);
}

bool WM_event_is_last_mousemove(const wmEvent *event)
{
	while ((event = event->next)) {
		if (ELEM(event->type, MOUSEMOVE, INBETWEEN_MOUSEMOVE)) {
			return false;
		}
	}
	return true;
}

#ifdef WITH_INPUT_NDOF
void WM_ndof_deadzone_set(float deadzone)
{
	GHOST_setNDOFDeadZone(deadzone);
}
#endif

static void wm_add_reports(ReportList *reports)
{
	/* if the caller owns them, handle this */
	if (reports->list.first && (reports->flag & RPT_OP_HOLD) == 0) {
		wmWindowManager *wm = G.main->wm.first;

		/* add reports to the global list, otherwise they are not seen */
		BLI_movelisttolist(&wm->reports.list, &reports->list);

		WM_report_banner_show();
	}
}

void WM_report(ReportType type, const char *message)
{
	ReportList reports;

	BKE_reports_init(&reports, RPT_STORE);
	BKE_report(&reports, type, message);

	wm_add_reports(&reports);

	BKE_reports_clear(&reports);
}

void WM_reportf(ReportType type, const char *format, ...)
{
	DynStr *ds;
	va_list args;

	ds = BLI_dynstr_new();
	va_start(args, format);
	BLI_dynstr_vappendf(ds, format, args);
	va_end(args);

	char *str = BLI_dynstr_get_cstring(ds);
	WM_report(type, str);
	MEM_freeN(str);

	BLI_dynstr_free(ds);
}

/* (caller_owns_reports == true) when called from python */
static void wm_operator_reports(bContext *C, wmOperator *op, int retval, bool caller_owns_reports)
{
	if (caller_owns_reports == false) { /* popup */
		if (op->reports->list.first) {
			/* FIXME, temp setting window, see other call to UI_popup_menu_reports for why */
			wmWindow *win_prev = CTX_wm_window(C);
			ScrArea *area_prev = CTX_wm_area(C);
			ARegion *ar_prev = CTX_wm_region(C);

			if (win_prev == NULL)
				CTX_wm_window_set(C, CTX_wm_manager(C)->windows.first);

			UI_popup_menu_reports(C, op->reports);

			CTX_wm_window_set(C, win_prev);
			CTX_wm_area_set(C, area_prev);
			CTX_wm_region_set(C, ar_prev);
		}
	}
	
	if (retval & OPERATOR_FINISHED) {
		if (G.debug & G_DEBUG_WM) {
			/* todo - this print may double up, might want to check more flags then the FINISHED */
			wm_operator_print(C, op);
		}

		if (caller_owns_reports == false) {
			BKE_reports_print(op->reports, RPT_DEBUG); /* print out reports to console. */
		}

		if (op->type->flag & OPTYPE_REGISTER) {
			if (G.background == 0) { /* ends up printing these in the terminal, gets annoying */
				/* Report the python string representation of the operator */
				char *buf = WM_operator_pystring(C, op, false, true);
				BKE_report(CTX_wm_reports(C), RPT_OPERATOR, buf);
				MEM_freeN(buf);
			}
		}
	}

	/* if the caller owns them, handle this */
	wm_add_reports(op->reports);
}

/**
 * This function is mainly to check that the rules for freeing
 * an operator are kept in sync.
 */
static bool wm_operator_register_check(wmWindowManager *wm, wmOperatorType *ot)
{
	/* Check undo flag here since undo operators are also added to the list,
	 * to support checking if the same operator is run twice. */
	return wm && (wm->op_undo_depth == 0) && (ot->flag & (OPTYPE_REGISTER | OPTYPE_UNDO));
}

static void wm_operator_finished(bContext *C, wmOperator *op, const bool repeat)
{
	wmWindowManager *wm = CTX_wm_manager(C);

	op->customdata = NULL;

	/* we don't want to do undo pushes for operators that are being
	 * called from operators that already do an undo push. usually
	 * this will happen for python operators that call C operators */
	if (wm->op_undo_depth == 0) {
		if (op->type->flag & OPTYPE_UNDO)
			ED_undo_push_op(C, op);
		else if (op->type->flag & OPTYPE_UNDO_GROUPED)
			ED_undo_grouped_push_op(C, op);
	}

	if (repeat == 0) {
		if (G.debug & G_DEBUG_WM) {
			char *buf = WM_operator_pystring(C, op, false, true);
			BKE_report(CTX_wm_reports(C), RPT_OPERATOR, buf);
			MEM_freeN(buf);
		}

		if (wm_operator_register_check(wm, op->type)) {
			/* take ownership of reports (in case python provided own) */
			op->reports->flag |= RPT_FREE;

			wm_operator_register(C, op);
			WM_operator_region_active_win_set(C);
		}
		else {
			WM_operator_free(op);
		}
	}
}

/* if repeat is true, it doesn't register again, nor does it free */
static int wm_operator_exec(bContext *C, wmOperator *op, const bool repeat, const bool store)
{
	wmWindowManager *wm = CTX_wm_manager(C);
	int retval = OPERATOR_CANCELLED;
	
	CTX_wm_operator_poll_msg_set(C, NULL);
	
	if (op == NULL || op->type == NULL)
		return retval;
	
	if (0 == WM_operator_poll(C, op->type))
		return retval;
	
	if (op->type->exec) {
		if (op->type->flag & OPTYPE_UNDO)
			wm->op_undo_depth++;

		retval = op->type->exec(C, op);
		OPERATOR_RETVAL_CHECK(retval);

		if (op->type->flag & OPTYPE_UNDO && CTX_wm_manager(C) == wm)
			wm->op_undo_depth--;
	}
	
	/* XXX Disabled the repeat check to address part 2 of #31840.
	 *     Carefully checked all calls to wm_operator_exec and WM_operator_repeat, don't see any reason
	 *     why this was needed, but worth to note it in case something turns bad. (mont29) */
	if (retval & (OPERATOR_FINISHED | OPERATOR_CANCELLED) /* && repeat == 0 */)
		wm_operator_reports(C, op, retval, false);
	
	if (retval & OPERATOR_FINISHED) {
		if (store) {
			if (wm->op_undo_depth == 0) { /* not called by py script */
				WM_operator_last_properties_store(op);
			}
		}
		wm_operator_finished(C, op, repeat);
	}
	else if (repeat == 0) {
		/* warning: modal from exec is bad practice, but avoid crashing. */
		if (retval & (OPERATOR_FINISHED | OPERATOR_CANCELLED)) {
			WM_operator_free(op);
		}
	}
	
	return retval | OPERATOR_HANDLED;
	
}

/* simply calls exec with basic checks */
static int wm_operator_exec_notest(bContext *C, wmOperator *op)
{
	int retval = OPERATOR_CANCELLED;

	if (op == NULL || op->type == NULL || op->type->exec == NULL)
		return retval;

	retval = op->type->exec(C, op);
	OPERATOR_RETVAL_CHECK(retval);

	return retval;
}

/**
 * for running operators with frozen context (modal handlers, menus)
 *
 * \param store Store settings for re-use.
 *
 * warning: do not use this within an operator to call its self! [#29537] */
int WM_operator_call_ex(bContext *C, wmOperator *op,
                        const bool store)
{
	return wm_operator_exec(C, op, false, store);
}

int WM_operator_call(bContext *C, wmOperator *op)
{
	return WM_operator_call_ex(C, op, false);
}

/**
 * This is intended to be used when an invoke operator wants to call exec on its self
 * and is basically like running op->type->exec() directly, no poll checks no freeing,
 * since we assume whoever called invoke will take care of that
 */
int WM_operator_call_notest(bContext *C, wmOperator *op)
{
	return wm_operator_exec_notest(C, op);
}

/**
 * Execute this operator again, put here so it can share above code
 */
int WM_operator_repeat(bContext *C, wmOperator *op)
{
	return wm_operator_exec(C, op, true, true);
}
/**
 * \return true if #WM_operator_repeat can run
 * simple check for now but may become more involved.
 * To be sure the operator can run call `WM_operator_poll(C, op->type)` also, since this call
 * checks if WM_operator_repeat() can run at all, not that it WILL run at any time.
 */
bool WM_operator_repeat_check(const bContext *UNUSED(C), wmOperator *op)
{
	if (op->type->exec != NULL) {
		return true;
	}
	else if (op->opm) {
		/* for macros, check all have exec() we can call */
		wmOperatorTypeMacro *otmacro;
		for (otmacro = op->opm->type->macro.first; otmacro; otmacro = otmacro->next) {
			wmOperatorType *otm = WM_operatortype_find(otmacro->idname, 0);
			if (otm && otm->exec == NULL) {
				return false;
			}
		}
		return true;
	}

	return false;
}

bool WM_operator_is_repeat(const bContext *C, const wmOperator *op)
{
	/* may be in the operators list or not */
	wmOperator *op_prev;
	if (op->prev == NULL && op->next == NULL) {
		wmWindowManager *wm = CTX_wm_manager(C);
		op_prev = wm->operators.last;
	}
	else {
		op_prev = op->prev;
	}
	return (op_prev && (op->type == op_prev->type));
}

static wmOperator *wm_operator_create(wmWindowManager *wm, wmOperatorType *ot,
                                      PointerRNA *properties, ReportList *reports)
{
	/* XXX operatortype names are static still. for debug */
	wmOperator *op = MEM_callocN(sizeof(wmOperator), ot->idname);
	
	/* XXX adding new operator could be function, only happens here now */
	op->type = ot;
	BLI_strncpy(op->idname, ot->idname, OP_MAX_TYPENAME);
	
	/* initialize properties, either copy or create */
	op->ptr = MEM_callocN(sizeof(PointerRNA), "wmOperatorPtrRNA");
	if (properties && properties->data) {
		op->properties = IDP_CopyProperty(properties->data);
	}
	else {
		IDPropertyTemplate val = {0};
		op->properties = IDP_New(IDP_GROUP, &val, "wmOperatorProperties");
	}
	RNA_pointer_create(&wm->id, ot->srna, op->properties, op->ptr);

	/* initialize error reports */
	if (reports) {
		op->reports = reports; /* must be initialized already */
	}
	else {
		op->reports = MEM_mallocN(sizeof(ReportList), "wmOperatorReportList");
		BKE_reports_init(op->reports, RPT_STORE | RPT_FREE);
	}
	
	/* recursive filling of operator macro list */
	if (ot->macro.first) {
		static wmOperator *motherop = NULL;
		wmOperatorTypeMacro *otmacro;
		int root = 0;
		
		/* ensure all ops are in execution order in 1 list */
		if (motherop == NULL) {
			motherop = op;
			root = 1;
		}

		
		/* if properties exist, it will contain everything needed */
		if (properties) {
			otmacro = ot->macro.first;

			RNA_STRUCT_BEGIN (properties, prop)
			{

				if (otmacro == NULL)
					break;

				/* skip invalid properties */
				if (STREQ(RNA_property_identifier(prop), otmacro->idname)) {
					wmOperatorType *otm = WM_operatortype_find(otmacro->idname, 0);
					PointerRNA someptr = RNA_property_pointer_get(properties, prop);
					wmOperator *opm = wm_operator_create(wm, otm, &someptr, NULL);

					IDP_ReplaceGroupInGroup(opm->properties, otmacro->properties);

					BLI_addtail(&motherop->macro, opm);
					opm->opm = motherop; /* pointer to mom, for modal() */

					otmacro = otmacro->next;
				}
			}
			RNA_STRUCT_END;
		}
		else {
			for (otmacro = ot->macro.first; otmacro; otmacro = otmacro->next) {
				wmOperatorType *otm = WM_operatortype_find(otmacro->idname, 0);
				wmOperator *opm = wm_operator_create(wm, otm, otmacro->ptr, NULL);

				BLI_addtail(&motherop->macro, opm);
				opm->opm = motherop; /* pointer to mom, for modal() */
			}
		}
		
		if (root)
			motherop = NULL;
	}
	
	WM_operator_properties_sanitize(op->ptr, 0);

	return op;
}

static void wm_region_mouse_co(bContext *C, wmEvent *event)
{
	ARegion *ar = CTX_wm_region(C);
	if (ar) {
		/* compatibility convention */
		event->mval[0] = event->x - ar->winrct.xmin;
		event->mval[1] = event->y - ar->winrct.ymin;
	}
	else {
		/* these values are invalid (avoid odd behavior by relying on old mval values) */
		event->mval[0] = -1;
		event->mval[1] = -1;
	}
}

#if 1 /* may want to disable operator remembering previous state for testing */
bool WM_operator_last_properties_init(wmOperator *op)
{
	bool changed = false;

	if (op->type->last_properties) {
		IDPropertyTemplate val = {0};
		IDProperty *replaceprops = IDP_New(IDP_GROUP, &val, "wmOperatorProperties");
		PropertyRNA *iterprop;

		if (G.debug & G_DEBUG_WM) {
			printf("%s: loading previous properties for '%s'\n", __func__, op->type->idname);
		}

		iterprop = RNA_struct_iterator_property(op->type->srna);

		RNA_PROP_BEGIN (op->ptr, itemptr, iterprop)
		{
			PropertyRNA *prop = itemptr.data;
			if ((RNA_property_flag(prop) & PROP_SKIP_SAVE) == 0) {
				if (!RNA_property_is_set(op->ptr, prop)) { /* don't override a setting already set */
					const char *identifier = RNA_property_identifier(prop);
					IDProperty *idp_src = IDP_GetPropertyFromGroup(op->type->last_properties, identifier);
					if (idp_src) {
						IDProperty *idp_dst = IDP_CopyProperty(idp_src);

						/* note - in the future this may need to be done recursively,
						 * but for now RNA doesn't access nested operators */
						idp_dst->flag |= IDP_FLAG_GHOST;

						/* add to temporary group instead of immediate replace,
						 * because we are iterating over this group */
						IDP_AddToGroup(replaceprops, idp_dst);
						changed = true;
					}
				}
			}
		}
		RNA_PROP_END;

		IDP_MergeGroup(op->properties, replaceprops, true);
		IDP_FreeProperty(replaceprops);
		MEM_freeN(replaceprops);
	}

	return changed;
}

bool WM_operator_last_properties_store(wmOperator *op)
{
	if (op->type->last_properties) {
		IDP_FreeProperty(op->type->last_properties);
		MEM_freeN(op->type->last_properties);
		op->type->last_properties = NULL;
	}

	if (op->properties) {
		if (G.debug & G_DEBUG_WM) {
			printf("%s: storing properties for '%s'\n", __func__, op->type->idname);
		}
		op->type->last_properties = IDP_CopyProperty(op->properties);
		return true;
	}
	else {
		return false;
	}
}

#else

bool WM_operator_last_properties_init(wmOperator *UNUSED(op))
{
	return false;
}

bool WM_operator_last_properties_store(wmOperator *UNUSED(op))
{
	return false;
}

#endif

static int wm_operator_invoke(
        bContext *C, wmOperatorType *ot, wmEvent *event,
        PointerRNA *properties, ReportList *reports, const bool poll_only)
{
	int retval = OPERATOR_PASS_THROUGH;

	/* this is done because complicated setup is done to call this function that is better not duplicated */
	if (poll_only)
		return WM_operator_poll(C, ot);

	if (WM_operator_poll(C, ot)) {
		wmWindowManager *wm = CTX_wm_manager(C);
		wmOperator *op = wm_operator_create(wm, ot, properties, reports); /* if reports == NULL, they'll be initialized */
		const bool is_nested_call = (wm->op_undo_depth != 0);
		
		op->flag |= OP_IS_INVOKE;

		/* initialize setting from previous run */
		if (!is_nested_call) { /* not called by py script */
			WM_operator_last_properties_init(op);
		}

		if ((G.debug & G_DEBUG_HANDLERS) && ((event == NULL) || (event->type != MOUSEMOVE))) {
			printf("%s: handle evt %d win %d op %s\n",
			       __func__, event ? event->type : 0, CTX_wm_screen(C)->subwinactive, ot->idname);
		}
		
		if (op->type->invoke && event) {
			wm_region_mouse_co(C, event);

			if (op->type->flag & OPTYPE_UNDO)
				wm->op_undo_depth++;

			retval = op->type->invoke(C, op, event);
			OPERATOR_RETVAL_CHECK(retval);

			if (op->type->flag & OPTYPE_UNDO && CTX_wm_manager(C) == wm)
				wm->op_undo_depth--;
		}
		else if (op->type->exec) {
			if (op->type->flag & OPTYPE_UNDO)
				wm->op_undo_depth++;

			retval = op->type->exec(C, op);
			OPERATOR_RETVAL_CHECK(retval);

			if (op->type->flag & OPTYPE_UNDO && CTX_wm_manager(C) == wm)
				wm->op_undo_depth--;
		}
		else {
			/* debug, important to leave a while, should never happen */
			printf("%s: invalid operator call '%s'\n", __func__, ot->idname);
		}
		
		/* Note, if the report is given as an argument then assume the caller will deal with displaying them
		 * currently python only uses this */
		if (!(retval & OPERATOR_HANDLED) && (retval & (OPERATOR_FINISHED | OPERATOR_CANCELLED))) {
			/* only show the report if the report list was not given in the function */
			wm_operator_reports(C, op, retval, (reports != NULL));
		}

		if (retval & OPERATOR_HANDLED) {
			/* do nothing, wm_operator_exec() has been called somewhere */
		}
		else if (retval & OPERATOR_FINISHED) {
			if (!is_nested_call) { /* not called by py script */
				WM_operator_last_properties_store(op);
			}
			wm_operator_finished(C, op, 0);
		}
		else if (retval & OPERATOR_RUNNING_MODAL) {
			/* take ownership of reports (in case python provided own) */
			op->reports->flag |= RPT_FREE;

			/* grab cursor during blocking modal ops (X11)
			 * Also check for macro
			 */
			if (ot->flag & OPTYPE_BLOCKING || (op->opm && op->opm->type->flag & OPTYPE_BLOCKING)) {
				int bounds[4] = {-1, -1, -1, -1};
				bool wrap;

				if (event == NULL) {
					wrap = false;
				}
				else if (op->opm) {
					wrap = (U.uiflag & USER_CONTINUOUS_MOUSE) &&
					       ((op->opm->flag & OP_IS_MODAL_GRAB_CURSOR) || (op->opm->type->flag & OPTYPE_GRAB_CURSOR));
				}
				else {
					wrap = (U.uiflag & USER_CONTINUOUS_MOUSE) &&
					       ((op->flag & OP_IS_MODAL_GRAB_CURSOR) || (ot->flag & OPTYPE_GRAB_CURSOR));
				}

				/* exception, cont. grab in header is annoying */
				if (wrap) {
					ARegion *ar = CTX_wm_region(C);
					if (ar && ar->regiontype == RGN_TYPE_HEADER) {
						wrap = false;
					}
				}

				if (wrap) {
					const rcti *winrect = NULL;
					ARegion *ar = CTX_wm_region(C);
					ScrArea *sa = CTX_wm_area(C);

					if (ar && ar->regiontype == RGN_TYPE_WINDOW &&
					    BLI_rcti_isect_pt_v(&ar->winrct, &event->x))
					{
						winrect = &ar->winrct;
					}
					else if (sa && BLI_rcti_isect_pt_v(&sa->totrct, &event->x)) {
						winrect = &sa->totrct;
					}

					if (winrect) {
						bounds[0] = winrect->xmin;
						bounds[1] = winrect->ymax;
						bounds[2] = winrect->xmax;
						bounds[3] = winrect->ymin;
					}
				}

				WM_cursor_grab_enable(CTX_wm_window(C), wrap, false, bounds);
			}

			/* cancel UI handlers, typically tooltips that can hang around
			 * while dragging the view or worse, that stay there permanently
			 * after the modal operator has swallowed all events and passed
			 * none to the UI handler */
			wm_handler_ui_cancel(C);
		}
		else {
			WM_operator_free(op);
		}
	}

	return retval;
}

/**
 * #WM_operator_name_call is the main accessor function
 * this is for python to access since its done the operator lookup
 * 
 * invokes operator in context
 */
static int wm_operator_call_internal(
        bContext *C, wmOperatorType *ot, PointerRNA *properties, ReportList *reports,
        const short context, const bool poll_only)
{
	wmEvent *event;
	
	int retval;

	CTX_wm_operator_poll_msg_set(C, NULL);

	/* dummie test */
	if (ot) {
		wmWindow *window = CTX_wm_window(C);

		switch (context) {
			case WM_OP_INVOKE_DEFAULT:
			case WM_OP_INVOKE_REGION_WIN:
			case WM_OP_INVOKE_AREA:
			case WM_OP_INVOKE_SCREEN:
				/* window is needed for invoke, cancel operator */
				if (window == NULL) {
					if (poll_only) {
						CTX_wm_operator_poll_msg_set(C, "Missing 'window' in context");
					}
					return 0;
				}
				else {
					event = window->eventstate;
				}
				break;
			default:
				event = NULL;
				break;
		}

		switch (context) {
			
			case WM_OP_EXEC_REGION_WIN:
			case WM_OP_INVOKE_REGION_WIN: 
			case WM_OP_EXEC_REGION_CHANNELS:
			case WM_OP_INVOKE_REGION_CHANNELS:
			case WM_OP_EXEC_REGION_PREVIEW:
			case WM_OP_INVOKE_REGION_PREVIEW:
			{
				/* forces operator to go to the region window/channels/preview, for header menus
				 * but we stay in the same region if we are already in one 
				 */
				ARegion *ar = CTX_wm_region(C);
				ScrArea *area = CTX_wm_area(C);
				int type = RGN_TYPE_WINDOW;
				
				switch (context) {
					case WM_OP_EXEC_REGION_CHANNELS:
					case WM_OP_INVOKE_REGION_CHANNELS:
						type = RGN_TYPE_CHANNELS;
						break;
					
					case WM_OP_EXEC_REGION_PREVIEW:
					case WM_OP_INVOKE_REGION_PREVIEW:
						type = RGN_TYPE_PREVIEW;
						break;
					
					case WM_OP_EXEC_REGION_WIN:
					case WM_OP_INVOKE_REGION_WIN: 
					default:
						type = RGN_TYPE_WINDOW;
						break;
				}
				
				if (!(ar && ar->regiontype == type) && area) {
					ARegion *ar1;
					if (type == RGN_TYPE_WINDOW) {
						ar1 = BKE_area_find_region_active_win(area);
					}
					else {
						ar1 = BKE_area_find_region_type(area, type);
					}

					if (ar1)
						CTX_wm_region_set(C, ar1);
				}
				
				retval = wm_operator_invoke(C, ot, event, properties, reports, poll_only);
				
				/* set region back */
				CTX_wm_region_set(C, ar);
				
				return retval;
			}
			case WM_OP_EXEC_AREA:
			case WM_OP_INVOKE_AREA:
			{
				/* remove region from context */
				ARegion *ar = CTX_wm_region(C);

				CTX_wm_region_set(C, NULL);
				retval = wm_operator_invoke(C, ot, event, properties, reports, poll_only);
				CTX_wm_region_set(C, ar);

				return retval;
			}
			case WM_OP_EXEC_SCREEN:
			case WM_OP_INVOKE_SCREEN:
			{
				/* remove region + area from context */
				ARegion *ar = CTX_wm_region(C);
				ScrArea *area = CTX_wm_area(C);

				CTX_wm_region_set(C, NULL);
				CTX_wm_area_set(C, NULL);
				retval = wm_operator_invoke(C, ot, event, properties, reports, poll_only);
				CTX_wm_area_set(C, area);
				CTX_wm_region_set(C, ar);

				return retval;
			}
			case WM_OP_EXEC_DEFAULT:
			case WM_OP_INVOKE_DEFAULT:
				return wm_operator_invoke(C, ot, event, properties, reports, poll_only);
		}
	}
	
	return 0;
}


/* invokes operator in context */
int WM_operator_name_call_ptr(bContext *C, wmOperatorType *ot, short context, PointerRNA *properties)
{
	BLI_assert(ot == WM_operatortype_find(ot->idname, true));
	return wm_operator_call_internal(C, ot, properties, NULL, context, false);
}
int WM_operator_name_call(bContext *C, const char *opstring, short context, PointerRNA *properties)
{
	wmOperatorType *ot = WM_operatortype_find(opstring, 0);
	if (ot) {
		return WM_operator_name_call_ptr(C, ot, context, properties);
	}

	return 0;
}

/**
 * Similar to #WM_operator_name_call called with #WM_OP_EXEC_DEFAULT context.
 *
 * - #wmOperatorType is used instead of operator name since python already has the operator type.
 * - `poll()` must be called by python before this runs.
 * - reports can be passed to this function (so python can report them as exceptions).
 */
int WM_operator_call_py(
        bContext *C, wmOperatorType *ot, short context,
        PointerRNA *properties, ReportList *reports, const bool is_undo)
{
	int retval = OPERATOR_CANCELLED;

#if 0
	wmOperator *op;
	op = wm_operator_create(wm, ot, properties, reports);

	if (op->type->exec) {
		if (is_undo && op->type->flag & OPTYPE_UNDO)
			wm->op_undo_depth++;

		retval = op->type->exec(C, op);
		OPERATOR_RETVAL_CHECK(retval);

		if (is_undo && op->type->flag & OPTYPE_UNDO && CTX_wm_manager(C) == wm)
			wm->op_undo_depth--;
	}
	else
		printf("error \"%s\" operator has no exec function, python cannot call it\n", op->type->name);
#endif

	/* not especially nice using undo depth here, its used so py never
	 * triggers undo or stores operators last used state.
	 *
	 * we could have some more obvious way of doing this like passing a flag.
	 */
	wmWindowManager *wm = CTX_wm_manager(C);
	if (!is_undo && wm) wm->op_undo_depth++;

	retval = wm_operator_call_internal(C, ot, properties, reports, context, false);
	
	if (!is_undo && wm && (wm == CTX_wm_manager(C))) wm->op_undo_depth--;

	return retval;
}


/* ********************* handlers *************** */

/* future extra customadata free? */
void wm_event_free_handler(wmEventHandler *handler)
{
	MEM_freeN(handler);
}

/* only set context when area/region is part of screen */
static void wm_handler_op_context(bContext *C, wmEventHandler *handler, const wmEvent *event)
{
	wmWindow *win = CTX_wm_window(C);
	bScreen *screen = CTX_wm_screen(C);
	
	if (screen && handler->op) {
		if (handler->op_area == NULL)
			CTX_wm_area_set(C, NULL);
		else {
			ScrArea *sa = NULL;

			ED_screen_areas_iter(win, screen, sa_iter) {
				if (sa_iter == handler->op_area) {
					sa = sa_iter;
					break;
				}
			}

			if (sa == NULL) {
				/* when changing screen layouts with running modal handlers (like render display), this
				 * is not an error to print */
				if (handler->op == NULL)
					printf("internal error: handler (%s) has invalid area\n", handler->op->type->idname);
			}
			else {
				ARegion *ar;
				wmOperator *op = handler->op ? (handler->op->opm ? handler->op->opm : handler->op) : NULL;
				CTX_wm_area_set(C, sa);

				if (op && (op->flag & OP_IS_MODAL_CURSOR_REGION)) {
					ar = BKE_area_find_region_xy(sa, handler->op_region_type, event->x, event->y);
					if (ar) {
						handler->op_region = ar;
					}
				}
				else {
					ar = NULL;
				}

				if (ar == NULL) {
					for (ar = sa->regionbase.first; ar; ar = ar->next) {
						if (ar == handler->op_region) {
							break;
						}
					}
				}

				/* XXX no warning print here, after full-area and back regions are remade */
				if (ar)
					CTX_wm_region_set(C, ar);
			}
		}
	}
}

/* called on exit or remove area, only here call cancel callback */
void WM_event_remove_handlers(bContext *C, ListBase *handlers)
{
	wmEventHandler *handler;
	wmWindowManager *wm = CTX_wm_manager(C);
	
	/* C is zero on freeing database, modal handlers then already were freed */
	while ((handler = BLI_pophead(handlers))) {
		if (handler->op) {
			wmWindow *win = CTX_wm_window(C);
			if (handler->op->type->cancel) {
				ScrArea *area = CTX_wm_area(C);
				ARegion *region = CTX_wm_region(C);
				
				wm_handler_op_context(C, handler, win->eventstate);

				if (handler->op->type->flag & OPTYPE_UNDO)
					wm->op_undo_depth++;

				handler->op->type->cancel(C, handler->op);

				if (handler->op->type->flag & OPTYPE_UNDO)
					wm->op_undo_depth--;

				CTX_wm_area_set(C, area);
				CTX_wm_region_set(C, region);
			}

			WM_cursor_grab_disable(win, NULL);
			WM_operator_free(handler->op);
		}
		else if (handler->ui_remove) {
			ScrArea *area = CTX_wm_area(C);
			ARegion *region = CTX_wm_region(C);
			ARegion *menu = CTX_wm_menu(C);
			
			if (handler->ui_area) CTX_wm_area_set(C, handler->ui_area);
			if (handler->ui_region) CTX_wm_region_set(C, handler->ui_region);
			if (handler->ui_menu) CTX_wm_menu_set(C, handler->ui_menu);

			handler->ui_remove(C, handler->ui_userdata);

			CTX_wm_area_set(C, area);
			CTX_wm_region_set(C, region);
			CTX_wm_menu_set(C, menu);
		}

		wm_event_free_handler(handler);
	}
}

/* do userdef mappings */
int WM_userdef_event_map(int kmitype)
{
	switch (kmitype) {
		case SELECTMOUSE:
			return (U.flag & USER_LMOUSESELECT) ? LEFTMOUSE : RIGHTMOUSE;
		case ACTIONMOUSE:
			return (U.flag & USER_LMOUSESELECT) ? RIGHTMOUSE : LEFTMOUSE;
		case EVT_TWEAK_A:
			return (U.flag & USER_LMOUSESELECT) ? EVT_TWEAK_R : EVT_TWEAK_L;
		case EVT_TWEAK_S:
			return (U.flag & USER_LMOUSESELECT) ? EVT_TWEAK_L : EVT_TWEAK_R;
		case WHEELOUTMOUSE:
			return (U.uiflag & USER_WHEELZOOMDIR) ? WHEELUPMOUSE : WHEELDOWNMOUSE;
		case WHEELINMOUSE:
			return (U.uiflag & USER_WHEELZOOMDIR) ? WHEELDOWNMOUSE : WHEELUPMOUSE;
	}
	
	return kmitype;
}


static int wm_eventmatch(const wmEvent *winevent, wmKeyMapItem *kmi)
{
	int kmitype = WM_userdef_event_map(kmi->type);

	if (kmi->flag & KMI_INACTIVE) return 0;

	/* the matching rules */
	if (kmitype == KM_TEXTINPUT)
		if (winevent->val == KM_PRESS) {  /* prevent double clicks */
			/* NOT using ISTEXTINPUT anymore because (at least on Windows) some key codes above 255
			 * could have printable ascii keys - BUG [#30479] */
			if (ISKEYBOARD(winevent->type) && (winevent->ascii || winevent->utf8_buf[0])) return 1; 
		}

	if (kmitype != KM_ANY) {
		if (ELEM(kmitype, TABLET_STYLUS, TABLET_ERASER)) {
			const wmTabletData *wmtab = winevent->tablet_data;
			
			if (wmtab == NULL)
				return 0;
			else if (winevent->type != LEFTMOUSE) /* tablet events can occur on hover + keypress */
				return 0;
			else if ((kmitype == TABLET_STYLUS) && (wmtab->Active != EVT_TABLET_STYLUS))
				return 0;
			else if ((kmitype == TABLET_ERASER) && (wmtab->Active != EVT_TABLET_ERASER))
				return 0;
		}
		else {
			if (winevent->type != kmitype)
				return 0;
		}
	}
	
	if (kmi->val != KM_ANY)
		if (winevent->val != kmi->val) return 0;
	
	/* modifiers also check bits, so it allows modifier order */
	if (kmi->shift != KM_ANY)
		if (winevent->shift != kmi->shift && !(winevent->shift & kmi->shift)) return 0;
	if (kmi->ctrl != KM_ANY)
		if (winevent->ctrl != kmi->ctrl && !(winevent->ctrl & kmi->ctrl)) return 0;
	if (kmi->alt != KM_ANY)
		if (winevent->alt != kmi->alt && !(winevent->alt & kmi->alt)) return 0;
	if (kmi->oskey != KM_ANY)
		if (winevent->oskey != kmi->oskey && !(winevent->oskey & kmi->oskey)) return 0;
	
	/* only keymap entry with keymodifier is checked, means all keys without modifier get handled too. */
	/* that is currently needed to make overlapping events work (when you press A - G fast or so). */
	if (kmi->keymodifier)
		if (winevent->keymodifier != kmi->keymodifier) return 0;
	
	return 1;
}


/* operator exists */
static void wm_event_modalkeymap(const bContext *C, wmOperator *op, wmEvent *event, bool *dbl_click_disabled)
{
	/* support for modal keymap in macros */
	if (op->opm)
		op = op->opm;

	if (op->type->modalkeymap) {
		wmKeyMap *keymap = WM_keymap_active(CTX_wm_manager(C), op->type->modalkeymap);
		wmKeyMapItem *kmi;

		for (kmi = keymap->items.first; kmi; kmi = kmi->next) {
			if (wm_eventmatch(event, kmi)) {
					
				event->prevtype = event->type;
				event->prevval = event->val;
				event->type = EVT_MODAL_MAP;
				event->val = kmi->propvalue;
				
				break;
			}
		}
	}
	else {
		/* modal keymap checking returns handled events fine, but all hardcoded modal
		 * handling typically swallows all events (OPERATOR_RUNNING_MODAL).
		 * This bypass just disables support for double clicks in hardcoded modal handlers */
		if (event->val == KM_DBL_CLICK) {
			event->val = KM_PRESS;
			*dbl_click_disabled = true;
		}
	}
}

/**
 * Check whether operator is allowed to run in case interface is locked,
 * If interface is unlocked, will always return truth.
 */
static bool wm_operator_check_locked_interface(bContext *C, wmOperatorType *ot)
{
	wmWindowManager *wm = CTX_wm_manager(C);

	if (wm->is_interface_locked) {
		if ((ot->flag & OPTYPE_LOCK_BYPASS) == 0) {
			return false;
		}
	}

	return true;
}

/* bad hacking event system... better restore event type for checking of KM_CLICK for example */
/* XXX modal maps could use different method (ton) */
static void wm_event_modalmap_end(wmEvent *event, bool dbl_click_disabled)
{
	if (event->type == EVT_MODAL_MAP) {
		event->type = event->prevtype;
		event->prevtype = 0;
		event->val = event->prevval;
		event->prevval = 0;
	}
	else if (dbl_click_disabled)
		event->val = KM_DBL_CLICK;

}

/* Warning: this function removes a modal handler, when finished */
static int wm_handler_operator_call(bContext *C, ListBase *handlers, wmEventHandler *handler,
                                    wmEvent *event, PointerRNA *properties)
{
	int retval = OPERATOR_PASS_THROUGH;
	
	/* derived, modal or blocking operator */
	if (handler->op) {
		wmOperator *op = handler->op;
		wmOperatorType *ot = op->type;

		if (!wm_operator_check_locked_interface(C, ot)) {
			/* Interface is locked and operator is not allowed to run,
			 * nothing to do in this case.
			 */
		}
		else if (ot->modal) {
			/* we set context to where modal handler came from */
			wmWindowManager *wm = CTX_wm_manager(C);
			ScrArea *area = CTX_wm_area(C);
			ARegion *region = CTX_wm_region(C);
			bool dbl_click_disabled = false;

			wm_handler_op_context(C, handler, event);
			wm_region_mouse_co(C, event);
			wm_event_modalkeymap(C, op, event, &dbl_click_disabled);

			if (ot->flag & OPTYPE_UNDO)
				wm->op_undo_depth++;

			/* warning, after this call all context data and 'event' may be freed. see check below */
			retval = ot->modal(C, op, event);
			OPERATOR_RETVAL_CHECK(retval);
			
			/* when this is _not_ the case the modal modifier may have loaded
			 * a new blend file (demo mode does this), so we have to assume
			 * the event, operator etc have all been freed. - campbell */
			if (CTX_wm_manager(C) == wm) {

				wm_event_modalmap_end(event, dbl_click_disabled);

				if (ot->flag & OPTYPE_UNDO)
					wm->op_undo_depth--;

				if (retval & (OPERATOR_CANCELLED | OPERATOR_FINISHED)) {
					wm_operator_reports(C, op, retval, false);
				}
				else {
					/* not very common, but modal operators may report before finishing */
					if (!BLI_listbase_is_empty(&op->reports->list)) {
						wm_add_reports(op->reports);
					}
				}

				/* important to run 'wm_operator_finished' before NULLing the context members */
				if (retval & OPERATOR_FINISHED) {
					wm_operator_finished(C, op, 0);
					handler->op = NULL;
				}
				else if (retval & (OPERATOR_CANCELLED | OPERATOR_FINISHED)) {
					WM_operator_free(op);
					handler->op = NULL;
				}

				/* putting back screen context, reval can pass trough after modal failures! */
				if ((retval & OPERATOR_PASS_THROUGH) || wm_event_always_pass(event)) {
					CTX_wm_area_set(C, area);
					CTX_wm_region_set(C, region);
				}
				else {
					/* this special cases is for areas and regions that get removed */
					CTX_wm_area_set(C, NULL);
					CTX_wm_region_set(C, NULL);
				}

				/* update manipulators during modal handlers */
				wm_manipulatormaps_handled_modal_update(C, event, handler);

				/* remove modal handler, operator itself should have been canceled and freed */
				if (retval & (OPERATOR_CANCELLED | OPERATOR_FINISHED)) {
					WM_cursor_grab_disable(CTX_wm_window(C), NULL);

					BLI_remlink(handlers, handler);
					wm_event_free_handler(handler);

					/* prevent silly errors from operator users */
					//retval &= ~OPERATOR_PASS_THROUGH;
				}
			}
			
		}
		else {
			printf("%s: error '%s' missing modal\n", __func__, op->idname);
		}
	}
	else {
		wmOperatorType *ot = WM_operatortype_find(event->keymap_idname, 0);

		if (ot) {
			if (wm_operator_check_locked_interface(C, ot)) {
				retval = wm_operator_invoke(C, ot, event, properties, NULL, false);
			}
		}
	}
	/* Finished and pass through flag as handled */

	/* Finished and pass through flag as handled */
	if (retval == (OPERATOR_FINISHED | OPERATOR_PASS_THROUGH))
		return WM_HANDLER_HANDLED;

	/* Modal unhandled, break */
	if (retval == (OPERATOR_PASS_THROUGH | OPERATOR_RUNNING_MODAL))
		return (WM_HANDLER_BREAK | WM_HANDLER_MODAL);

	if (retval & OPERATOR_PASS_THROUGH)
		return WM_HANDLER_CONTINUE;

	return WM_HANDLER_BREAK;
}

/* fileselect handlers are only in the window queue, so it's safe to switch screens or area types */
static int wm_handler_fileselect_do(bContext *C, ListBase *handlers, wmEventHandler *handler, int val)
{
	wmWindowManager *wm = CTX_wm_manager(C);
	SpaceFile *sfile;
	int action = WM_HANDLER_CONTINUE;

	switch (val) {
		case EVT_FILESELECT_FULL_OPEN: 
		{
			ScrArea *sa;
				
			/* sa can be null when window A is active, but mouse is over window B */
			/* in this case, open file select in original window A */
			if (handler->op_area == NULL) {
				bScreen *screen = CTX_wm_screen(C);
				sa = (ScrArea *)screen->areabase.first;
			}
			else {
				sa = handler->op_area;
			}

			if (sa->full) {
				/* ensure the first area becomes the file browser, because the second one is the small
				 * top (info-)area which might be too small (in fullscreens we have max two areas) */
				if (sa->prev) {
					sa = sa->prev;
				}
				ED_area_newspace(C, sa, SPACE_FILE, true);     /* 'sa' is modified in-place */
				/* we already had a fullscreen here -> mark new space as a stacked fullscreen */
				sa->flag |= (AREA_FLAG_STACKED_FULLSCREEN | AREA_FLAG_TEMP_TYPE);
			}
			else if (sa->spacetype == SPACE_FILE) {
				sa = ED_screen_state_toggle(C, CTX_wm_window(C), sa, SCREENMAXIMIZED);
			}
			else {
				sa = ED_screen_full_newspace(C, sa, SPACE_FILE);    /* sets context */
			}

			/* note, getting the 'sa' back from the context causes a nasty bug where the newly created
			 * 'sa' != CTX_wm_area(C). removed the line below and set 'sa' in the 'if' above */
			/* sa = CTX_wm_area(C); */

			/* settings for filebrowser, sfile is not operator owner but sends events */
			sfile = (SpaceFile *)sa->spacedata.first;
			sfile->op = handler->op;

			ED_fileselect_set_params(sfile);
				
			action = WM_HANDLER_BREAK;
			break;
		}
			
		case EVT_FILESELECT_EXEC:
		case EVT_FILESELECT_CANCEL:
		case EVT_FILESELECT_EXTERNAL_CANCEL:
		{
			/* remlink now, for load file case before removing*/
			BLI_remlink(handlers, handler);

			if (val != EVT_FILESELECT_EXTERNAL_CANCEL) {
				ScrArea *sa = CTX_wm_area(C);

				if (sa->full) {
					ED_screen_full_prevspace(C, sa);
				}
				/* user may have left fullscreen */
				else {
					ED_area_prevspace(C, sa);
				}
			}

			wm_handler_op_context(C, handler, CTX_wm_window(C)->eventstate);

			/* needed for UI_popup_menu_reports */

			if (val == EVT_FILESELECT_EXEC) {
				int retval;

				if (handler->op->type->flag & OPTYPE_UNDO)
					wm->op_undo_depth++;

				retval = handler->op->type->exec(C, handler->op);

				/* XXX check this carefully, CTX_wm_manager(C) == wm is a bit hackish */
				if (handler->op->type->flag & OPTYPE_UNDO && CTX_wm_manager(C) == wm)
					wm->op_undo_depth--;

				/* XXX check this carefully, CTX_wm_manager(C) == wm is a bit hackish */
				if (CTX_wm_manager(C) == wm && wm->op_undo_depth == 0) {
					if (handler->op->type->flag & OPTYPE_UNDO)
						ED_undo_push_op(C, handler->op);
					else if (handler->op->type->flag & OPTYPE_UNDO_GROUPED)
						ED_undo_grouped_push_op(C, handler->op);
				}

				if (handler->op->reports->list.first) {

					/* FIXME, temp setting window, this is really bad!
					 * only have because lib linking errors need to be seen by users :(
					 * it can be removed without breaking anything but then no linking errors - campbell */
					wmWindow *win_prev = CTX_wm_window(C);
					ScrArea *area_prev = CTX_wm_area(C);
					ARegion *ar_prev = CTX_wm_region(C);

					if (win_prev == NULL)
						CTX_wm_window_set(C, CTX_wm_manager(C)->windows.first);

					BKE_report_print_level_set(handler->op->reports, RPT_WARNING);
					UI_popup_menu_reports(C, handler->op->reports);

					/* XXX - copied from 'wm_operator_finished()' */
					/* add reports to the global list, otherwise they are not seen */
					BLI_movelisttolist(&CTX_wm_reports(C)->list, &handler->op->reports->list);

					/* more hacks, since we meddle with reports, banner display doesn't happen automatic */
					WM_report_banner_show();

					CTX_wm_window_set(C, win_prev);
					CTX_wm_area_set(C, area_prev);
					CTX_wm_region_set(C, ar_prev);
				}

				/* for WM_operator_pystring only, custom report handling is done above */
				wm_operator_reports(C, handler->op, retval, true);

				if (retval & OPERATOR_FINISHED) {
					WM_operator_last_properties_store(handler->op);
				}

				if (retval & (OPERATOR_CANCELLED | OPERATOR_FINISHED)) {
					WM_operator_free(handler->op);
				}
			}
			else {
				if (handler->op->type->cancel) {
					if (handler->op->type->flag & OPTYPE_UNDO)
						wm->op_undo_depth++;

					handler->op->type->cancel(C, handler->op);
				
					if (handler->op->type->flag & OPTYPE_UNDO)
						wm->op_undo_depth--;
				}
				
				WM_operator_free(handler->op);
			}

			CTX_wm_area_set(C, NULL);

			wm_event_free_handler(handler);

			action = WM_HANDLER_BREAK;
			break;
		}
	}
	
	return action;
}

static int wm_handler_fileselect_call(bContext *C, ListBase *handlers, wmEventHandler *handler, const wmEvent *event)
{
	int action = WM_HANDLER_CONTINUE;
	
	if (event->type != EVT_FILESELECT)
		return action;
	if (handler->op != (wmOperator *)event->customdata)
		return action;
	
	return wm_handler_fileselect_do(C, handlers, handler, event->val);
}

static bool handler_boundbox_test(wmEventHandler *handler, const wmEvent *event)
{
	if (handler->bbwin) {
		if (handler->bblocal) {
			rcti rect = *handler->bblocal;
			BLI_rcti_translate(&rect, handler->bbwin->xmin, handler->bbwin->ymin);

			if (BLI_rcti_isect_pt_v(&rect, &event->x))
				return 1;
			else if (event->type == MOUSEMOVE && BLI_rcti_isect_pt_v(&rect, &event->prevx))
				return 1;
			else
				return 0;
		}
		else {
			if (BLI_rcti_isect_pt_v(handler->bbwin, &event->x))
				return 1;
			else if (event->type == MOUSEMOVE && BLI_rcti_isect_pt_v(handler->bbwin, &event->prevx))
				return 1;
			else
				return 0;
		}
	}
	return 1;
}

static int wm_action_not_handled(int action)
{
	return action == WM_HANDLER_CONTINUE || action == (WM_HANDLER_BREAK | WM_HANDLER_MODAL);
}

static int wm_handlers_do_intern(bContext *C, wmEvent *event, ListBase *handlers)
{
	const bool do_debug_handler = (G.debug & G_DEBUG_HANDLERS) &&
	        /* comment this out to flood the console! (if you really want to test) */
	        !ELEM(event->type, MOUSEMOVE, INBETWEEN_MOUSEMOVE)
	        ;
# define PRINT if (do_debug_handler) printf

	wmWindowManager *wm = CTX_wm_manager(C);
	wmEventHandler *handler, *nexthandler;
	int action = WM_HANDLER_CONTINUE;
	int always_pass;

	if (handlers == NULL) {
		return action;
	}

	/* modal handlers can get removed in this loop, we keep the loop this way
	 *
	 * note: check 'handlers->first' because in rare cases the handlers can be cleared
	 * by the event thats called, for eg:
	 *
	 * Calling a python script which changes the area.type, see [#32232] */
	for (handler = handlers->first; handler && handlers->first; handler = nexthandler) {

		nexthandler = handler->next;
		
		/* during this loop, ui handlers for nested menus can tag multiple handlers free */
		if (handler->flag & WM_HANDLER_DO_FREE) {
			/* pass */
		}
		else if (handler_boundbox_test(handler, event)) { /* optional boundbox */
			/* in advance to avoid access to freed event on window close */
			always_pass = wm_event_always_pass(event);
		
			/* modal+blocking handler */
			if (handler->flag & WM_HANDLER_BLOCKING)
				action |= WM_HANDLER_BREAK;

			if (handler->keymap) {
				wmKeyMap *keymap = WM_keymap_active(wm, handler->keymap);
				wmKeyMapItem *kmi;

				PRINT("%s:   checking '%s' ...", __func__, keymap->idname);

				if (!keymap->poll || keymap->poll(C)) {

					PRINT("pass\n");

					for (kmi = keymap->items.first; kmi; kmi = kmi->next) {
						if (wm_eventmatch(event, kmi)) {

							PRINT("%s:     item matched '%s'\n", __func__, kmi->idname);

							/* weak, but allows interactive callback to not use rawkey */
							event->keymap_idname = kmi->idname;

							action |= wm_handler_operator_call(C, handlers, handler, event, kmi->ptr);
							if (action & WM_HANDLER_BREAK) {
								/* not always_pass here, it denotes removed handler */
								
								if (G.debug & (G_DEBUG_EVENTS | G_DEBUG_HANDLERS))
									printf("%s:       handled! '%s'\n", __func__, kmi->idname);

								break;
							}
							else {
								if (action & WM_HANDLER_HANDLED) {
									if (G.debug & (G_DEBUG_EVENTS | G_DEBUG_HANDLERS))
										printf("%s:       handled - and pass on! '%s'\n", __func__, kmi->idname);
								}
								else {
									PRINT("%s:       un-handled '%s'\n", __func__, kmi->idname);
								}
							}
						}
					}
				}
				else {
					PRINT("fail\n");
				}
			}
			else if (handler->ui_handle) {
				if (!wm->is_interface_locked) {
					action |= wm_handler_ui_call(C, handler, event, always_pass);
				}
			}
			else if (handler->type == WM_HANDLER_FILESELECT) {
				if (!wm->is_interface_locked) {
					/* screen context changes here */
					action |= wm_handler_fileselect_call(C, handlers, handler, event);
				}
			}
			else if (handler->dropboxes) {
				if (!wm->is_interface_locked && event->type == EVT_DROP) {
					wmDropBox *drop = handler->dropboxes->first;
					for (; drop; drop = drop->next) {
						/* other drop custom types allowed */
						if (event->custom == EVT_DATA_DRAGDROP) {
							ListBase *lb = (ListBase *)event->customdata;
							wmDrag *drag;
							
							for (drag = lb->first; drag; drag = drag->next) {
								if (drop->poll(C, drag, event)) {
									drop->copy(drag, drop);
									
									/* free the drags before calling operator */
									WM_drag_free_list(lb);

									event->customdata = NULL;
									event->custom = 0;
									
									WM_operator_name_call_ptr(C, drop->ot, drop->opcontext, drop->ptr);
									action |= WM_HANDLER_BREAK;
									
									/* XXX fileread case */
									if (CTX_wm_window(C) == NULL)
										return action;
									
									/* escape from drag loop, got freed */
									break;
								}
							}
						}
					}
				}
			}
			else if (handler->manipulator_map) {
				ScrArea *area = CTX_wm_area(C);
				ARegion *region = CTX_wm_region(C);
				wmManipulatorMap *mmap = handler->manipulator_map;
				wmManipulator *mpr = wm_manipulatormap_highlight_get(mmap);

				wm_manipulatormap_handler_context(C, handler);
				wm_region_mouse_co(C, event);

				/* handle manipulator highlighting */
				if (event->type == MOUSEMOVE && !wm_manipulatormap_active_get(mmap)) {
					int part;
					mpr = wm_manipulatormap_highlight_find(mmap, C, event, &part);
					wm_manipulatormap_highlight_set(mmap, C, mpr, part);
				}
				/* handle user configurable manipulator-map keymap */
				else if (mpr) {
					/* get user customized keymap from default one */
					const wmManipulatorGroup *highlightgroup = mpr->parent_mgroup;
					const wmKeyMap *keymap = WM_keymap_active(wm, highlightgroup->type->keymap);
					wmKeyMapItem *kmi;

					PRINT("%s:   checking '%s' ...", __func__, keymap->idname);

					if (!keymap->poll || keymap->poll(C)) {
						PRINT("pass\n");
						for (kmi = keymap->items.first; kmi; kmi = kmi->next) {
							if (wm_eventmatch(event, kmi)) {
								wmOperator *op = handler->op;

								PRINT("%s:     item matched '%s'\n", __func__, kmi->idname);

								/* weak, but allows interactive callback to not use rawkey */
								event->keymap_idname = kmi->idname;

								/* handler->op is called later, we want keymap op to be triggered here */
								handler->op = NULL;
								action |= wm_handler_operator_call(C, handlers, handler, event, kmi->ptr);
								handler->op = op;

								if (action & WM_HANDLER_BREAK) {
									if (action & WM_HANDLER_HANDLED) {
										if (G.debug & (G_DEBUG_EVENTS | G_DEBUG_HANDLERS))
											printf("%s:       handled - and pass on! '%s'\n", __func__, kmi->idname);
									}
									else {
										PRINT("%s:       un-handled '%s'\n", __func__, kmi->idname);
									}
								}
							}
						}
					}
					else {
						PRINT("fail\n");
					}
				}

				/* restore the area */
				CTX_wm_area_set(C, area);
				CTX_wm_region_set(C, region);

				if (handler->op) {
					action |= wm_handler_operator_call(C, handlers, handler, event, NULL);
				}
			}
			else {
				/* modal, swallows all */
				action |= wm_handler_operator_call(C, handlers, handler, event, NULL);
			}

			if (action & WM_HANDLER_BREAK) {
				if (always_pass)
					action &= ~WM_HANDLER_BREAK;
				else
					break;
			}
		}
		
		/* XXX fileread case, if the wm is freed then the handler's
		 * will have been too so the code below need not run. */
		if (CTX_wm_window(C) == NULL) {
			return action;
		}

		/* XXX code this for all modal ops, and ensure free only happens here */
		
		/* modal ui handler can be tagged to be freed */ 
		if (BLI_findindex(handlers, handler) != -1) { /* could be freed already by regular modal ops */
			if (handler->flag & WM_HANDLER_DO_FREE) {
				BLI_remlink(handlers, handler);
				wm_event_free_handler(handler);
			}
		}
	}

	if (action == (WM_HANDLER_BREAK | WM_HANDLER_MODAL))
		wm_cursor_arrow_move(CTX_wm_window(C), event);

#undef PRINT

	return action;
}

/* this calls handlers twice - to solve (double-)click events */
static int wm_handlers_do(bContext *C, wmEvent *event, ListBase *handlers)
{
	int action = wm_handlers_do_intern(C, event, handlers);
		
	/* fileread case */
	if (CTX_wm_window(C) == NULL)
		return action;

	if (!ELEM(event->type, MOUSEMOVE, INBETWEEN_MOUSEMOVE, EVENT_NONE) && !ISTIMER(event->type)) {

		/* test for CLICK events */
		if (wm_action_not_handled(action)) {
			wmWindow *win = CTX_wm_window(C);
			
			/* eventstate stores if previous event was a KM_PRESS, in case that 
			 * wasn't handled, the KM_RELEASE will become a KM_CLICK */
			
			if (win && event->val == KM_PRESS) {
				win->eventstate->check_click = true;
			}
			
			if (win && win->eventstate->prevtype == event->type) {
				
				if ((event->val == KM_RELEASE) &&
				    (win->eventstate->prevval == KM_PRESS) &&
				    (win->eventstate->check_click == true))
				{
					event->val = KM_CLICK;
					
					if (G.debug & (G_DEBUG_HANDLERS)) {
						printf("%s: handling CLICK\n", __func__);
					}

					action |= wm_handlers_do_intern(C, event, handlers);

					event->val = KM_RELEASE;
				}
				else if (event->val == KM_DBL_CLICK) {
					event->val = KM_PRESS;
					action |= wm_handlers_do_intern(C, event, handlers);
					
					/* revert value if not handled */
					if (wm_action_not_handled(action)) {
						event->val = KM_DBL_CLICK;
					}
				}
			}
		}
		else {
			wmWindow *win = CTX_wm_window(C);

			if (win)
				win->eventstate->check_click = 0;
		}
	}
	
	return action;
}

static int wm_event_inside_i(wmEvent *event, rcti *rect)
{
	if (wm_event_always_pass(event))
		return 1;
	if (BLI_rcti_isect_pt_v(rect, &event->x))
		return 1;
	return 0;
}

static ScrArea *area_event_inside(bContext *C, const int xy[2])
{
	wmWindow *win = CTX_wm_window(C);
	bScreen *screen = CTX_wm_screen(C);
	
	if (screen) {
		ED_screen_areas_iter(win, screen, sa) {
			if (BLI_rcti_isect_pt_v(&sa->totrct, xy))
				return sa;
		}
	}
	return NULL;
}

static ARegion *region_event_inside(bContext *C, const int xy[2])
{
	bScreen *screen = CTX_wm_screen(C);
	ScrArea *area = CTX_wm_area(C);
	ARegion *ar;
	
	if (screen && area)
		for (ar = area->regionbase.first; ar; ar = ar->next)
			if (BLI_rcti_isect_pt_v(&ar->winrct, xy))
				return ar;
	return NULL;
}

static void wm_paintcursor_tag(bContext *C, wmPaintCursor *pc, ARegion *ar)
{
	if (ar) {
		for (; pc; pc = pc->next) {
			if (pc->poll == NULL || pc->poll(C)) {
				wmWindow *win = CTX_wm_window(C);
				WM_paint_cursor_tag_redraw(win, ar);
			}
		}
	}
}

/* called on mousemove, check updates for paintcursors */
/* context was set on active area and region */
static void wm_paintcursor_test(bContext *C, const wmEvent *event)
{
	wmWindowManager *wm = CTX_wm_manager(C);
	
	if (wm->paintcursors.first) {
		ARegion *ar = CTX_wm_region(C);
		
		if (ar)
			wm_paintcursor_tag(C, wm->paintcursors.first, ar);
		
		/* if previous position was not in current region, we have to set a temp new context */
		if (ar == NULL || !BLI_rcti_isect_pt_v(&ar->winrct, &event->prevx)) {
			ScrArea *sa = CTX_wm_area(C);
			
			CTX_wm_area_set(C, area_event_inside(C, &event->prevx));
			CTX_wm_region_set(C, region_event_inside(C, &event->prevx));

			wm_paintcursor_tag(C, wm->paintcursors.first, CTX_wm_region(C));
			
			CTX_wm_area_set(C, sa);
			CTX_wm_region_set(C, ar);
		}
	}
}

static void wm_event_drag_test(wmWindowManager *wm, wmWindow *win, wmEvent *event)
{
	bScreen *screen = WM_window_get_active_screen(win);

	if (BLI_listbase_is_empty(&wm->drags)) {
		return;
	}
	
	if (event->type == MOUSEMOVE || ISKEYMODIFIER(event->type)) {
		screen->do_draw_drag = true;
	}
	else if (event->type == ESCKEY) {
		WM_drag_free_list(&wm->drags);

		screen->do_draw_drag = true;
	}
	else if (event->type == LEFTMOUSE && event->val == KM_RELEASE) {
		event->type = EVT_DROP;
		
		/* create customdata, first free existing */
		if (event->customdata) {
			if (event->customdatafree)
				MEM_freeN(event->customdata);
		}
		
		event->custom = EVT_DATA_DRAGDROP;
		event->customdata = &wm->drags;
		event->customdatafree = 1;
		
		/* clear drop icon */
		screen->do_draw_drag = true;
		
		/* restore cursor (disabled, see wm_dragdrop.c) */
		// WM_cursor_modal_restore(win);
	}
	
	/* overlap fails otherwise */
	if (screen->do_draw_drag)
		if (win->drawmethod == USER_DRAW_OVERLAP)
			screen->do_draw = true;
	
}

/* filter out all events of the pie that spawned the last pie unless it's a release event */
static bool wm_event_pie_filter(wmWindow *win, const wmEvent *event)
{
	if (win->lock_pie_event && win->lock_pie_event == event->type) {
		if (event->val == KM_RELEASE) {
			win->lock_pie_event = EVENT_NONE;
			return false;
		}
		else {
			return true;
		}
	}
	else {
		return false;
	}
}

/* called in main loop */
/* goes over entire hierarchy:  events -> window -> screen -> area -> region */
void wm_event_do_handlers(bContext *C)
{
	wmWindowManager *wm = CTX_wm_manager(C);
	wmWindow *win;

	/* update key configuration before handling events */
	WM_keyconfig_update(wm);
	WM_manipulatorconfig_update(CTX_data_main(C));

	for (win = wm->windows.first; win; win = win->next) {
		bScreen *screen = WM_window_get_active_screen(win);
		wmEvent *event;

		/* some safty checks - these should always be set! */
		BLI_assert(WM_window_get_active_scene(win));
		BLI_assert(WM_window_get_active_screen(win));
		BLI_assert(WM_window_get_active_workspace(win));

		if (screen == NULL)
			wm_event_free_all(win);
		else {
			Scene *scene = WM_window_get_active_scene(win);
			
			if (scene) {
				int is_playing_sound = BKE_sound_scene_playing(scene);
				
				if (is_playing_sound != -1) {
					bool is_playing_screen;
					CTX_wm_window_set(C, win);
					CTX_data_scene_set(C, scene);
					
					is_playing_screen = (ED_screen_animation_playing(wm) != NULL);

					if (((is_playing_sound == 1) && (is_playing_screen == 0)) ||
					    ((is_playing_sound == 0) && (is_playing_screen == 1)))
					{
						ED_screen_animation_play(C, -1, 1);
					}
					
					if (is_playing_sound == 0) {
						const float time = BKE_sound_sync_scene(scene);
						if (isfinite(time)) {
							int ncfra = time * (float)FPS + 0.5f;
							if (ncfra != scene->r.cfra) {
								scene->r.cfra = ncfra;
								ED_update_for_newframe(CTX_data_main(C), scene, 1);
								WM_event_add_notifier(C, NC_WINDOW, NULL);
							}
						}
					}
					
					CTX_data_scene_set(C, NULL);
					CTX_wm_screen_set(C, NULL);
					CTX_wm_window_set(C, NULL);
				}
			}
		}
		
		while ( (event = win->queue.first) ) {
			int action = WM_HANDLER_CONTINUE;

			/* active screen might change during handlers, update pointer */
			screen = WM_window_get_active_screen(win);

			if (G.debug & (G_DEBUG_HANDLERS | G_DEBUG_EVENTS) && !ELEM(event->type, MOUSEMOVE, INBETWEEN_MOUSEMOVE)) {
				printf("\n%s: Handling event\n", __func__);
				WM_event_print(event);
			}

			/* take care of pie event filter */
			if (wm_event_pie_filter(win, event)) {
				if (G.debug & (G_DEBUG_HANDLERS | G_DEBUG_EVENTS) && !ELEM(event->type, MOUSEMOVE, INBETWEEN_MOUSEMOVE)) {
					printf("\n%s: event filtered due to pie button pressed\n", __func__);
				}
				BLI_remlink(&win->queue, event);
				wm_event_free(event);
				continue;
			}

			CTX_wm_window_set(C, win);

			/* we let modal handlers get active area/region, also wm_paintcursor_test needs it */
			CTX_wm_area_set(C, area_event_inside(C, &event->x));
			CTX_wm_region_set(C, region_event_inside(C, &event->x));
			
			/* MVC demands to not draw in event handlers... but we need to leave it for ogl selecting etc */
			wm_window_make_drawable(wm, win);
			
			wm_region_mouse_co(C, event);


			/* first we do priority handlers, modal + some limited keymaps */
			action |= wm_handlers_do(C, event, &win->modalhandlers);
			
			/* fileread case */
			if (CTX_wm_window(C) == NULL)
				return;
			
			/* check dragging, creates new event or frees, adds draw tag */
			wm_event_drag_test(wm, win, event);
			
			/* builtin tweak, if action is break it removes tweak */
			wm_tweakevent_test(C, event, action);

			if ((action & WM_HANDLER_BREAK) == 0) {
				ARegion *ar;
	
				/* Note: setting subwin active should be done here, after modal handlers have been done */
				if (event->type == MOUSEMOVE) {
					/* state variables in screen, cursors. Also used in wm_draw.c, fails for modal handlers though */
					ED_screen_set_subwinactive(C, event);
					/* for regions having custom cursors */
					wm_paintcursor_test(C, event);
				}
#ifdef WITH_INPUT_NDOF
				else if (event->type == NDOF_MOTION) {
					win->addmousemove = true;
				}
#endif

				ED_screen_areas_iter(win, screen, sa) {
					/* after restoring a screen from SCREENMAXIMIZED we have to wait
					 * with the screen handling till the region coordinates are updated */
					if (screen->skip_handling == true) {
						/* restore for the next iteration of wm_event_do_handlers */
						screen->skip_handling = false;
						break;
					}

					/* update azones if needed - done here because it needs to be independent from redraws */
					if (sa->flag & AREA_FLAG_ACTIONZONES_UPDATE) {
						ED_area_azones_update(sa, &event->x);
					}

					if (wm_event_inside_i(event, &sa->totrct)) {
						CTX_wm_area_set(C, sa);

						if ((action & WM_HANDLER_BREAK) == 0) {
							for (ar = sa->regionbase.first; ar; ar = ar->next) {
								if (wm_event_inside_i(event, &ar->winrct)) {
									CTX_wm_region_set(C, ar);
									
									/* call even on non mouse events, since the */
									wm_region_mouse_co(C, event);

									if (!BLI_listbase_is_empty(&wm->drags)) {
										/* does polls for drop regions and checks uibuts */
										/* need to be here to make sure region context is true */
										if (ELEM(event->type, MOUSEMOVE, EVT_DROP) || ISKEYMODIFIER(event->type)) {
											wm_drags_check_ops(C, event);
										}
									}
									
									action |= wm_handlers_do(C, event, &ar->handlers);

									/* fileread case (python), [#29489] */
									if (CTX_wm_window(C) == NULL)
										return;

									if (action & WM_HANDLER_BREAK)
										break;
								}
							}
						}

						CTX_wm_region_set(C, NULL);

						if ((action & WM_HANDLER_BREAK) == 0) {
							wm_region_mouse_co(C, event); /* only invalidates event->mval in this case */
							action |= wm_handlers_do(C, event, &sa->handlers);
						}
						CTX_wm_area_set(C, NULL);

						/* NOTE: do not escape on WM_HANDLER_BREAK, mousemove needs handled for previous area */
					}
				}
				
				if ((action & WM_HANDLER_BREAK) == 0) {
					/* also some non-modal handlers need active area/region */
					CTX_wm_area_set(C, area_event_inside(C, &event->x));
					CTX_wm_region_set(C, region_event_inside(C, &event->x));

					wm_region_mouse_co(C, event);

					action |= wm_handlers_do(C, event, &win->handlers);

					/* fileread case */
					if (CTX_wm_window(C) == NULL)
						return;
				}

			}

			/* update previous mouse position for following events to use */
			win->eventstate->prevx = event->x;
			win->eventstate->prevy = event->y;

			/* unlink and free here, blender-quit then frees all */
			BLI_remlink(&win->queue, event);
			wm_event_free(event);
			
		}
		
		/* only add mousemove when queue was read entirely */
		if (win->addmousemove && win->eventstate) {
			wmEvent tevent = *(win->eventstate);
			// printf("adding MOUSEMOVE %d %d\n", tevent.x, tevent.y);
			tevent.type = MOUSEMOVE;
			tevent.prevx = tevent.x;
			tevent.prevy = tevent.y;
			wm_event_add(win, &tevent);
			win->addmousemove = 0;
		}
		
		CTX_wm_window_set(C, NULL);
	}

	/* update key configuration after handling events */
	WM_keyconfig_update(wm);
	WM_manipulatorconfig_update(CTX_data_main(C));
}

/* ********** filesector handling ************ */

void WM_event_fileselect_event(wmWindowManager *wm, void *ophandle, int eventval)
{
	/* add to all windows! */
	wmWindow *win;
	
	for (win = wm->windows.first; win; win = win->next) {
		wmEvent event = *win->eventstate;
		
		event.type = EVT_FILESELECT;
		event.val = eventval;
		event.customdata = ophandle;     // only as void pointer type check

		wm_event_add(win, &event);
	}
}

/* operator is supposed to have a filled "path" property */
/* optional property: filetype (XXX enum?) */

/**
 * The idea here is to keep a handler alive on window queue, owning the operator.
 * The filewindow can send event to make it execute, thus ensuring
 * executing happens outside of lower level queues, with UI refreshed.
 * Should also allow multiwin solutions
 */
void WM_event_add_fileselect(bContext *C, wmOperator *op)
{
	wmEventHandler *handler, *handlernext;
	wmWindowManager *wm = CTX_wm_manager(C);
	wmWindow *win = CTX_wm_window(C);

	/* only allow 1 file selector open per window */
	for (handler = win->modalhandlers.first; handler; handler = handlernext) {
		handlernext = handler->next;
		
		if (handler->type == WM_HANDLER_FILESELECT) {
			bScreen *screen = CTX_wm_screen(C);
			bool cancel_handler = true;

			/* find the area with the file selector for this handler */
			ED_screen_areas_iter(win, screen, sa) {
				if (sa->spacetype == SPACE_FILE) {
					SpaceFile *sfile = sa->spacedata.first;

					if (sfile->op == handler->op) {
						CTX_wm_area_set(C, sa);
<<<<<<< HEAD
						wm_handler_fileselect_do(C, &win->handlers, handler, EVT_FILESELECT_CANCEL);
						cancel_handler = false;
=======
						wm_handler_fileselect_do(C, &win->modalhandlers, handler, EVT_FILESELECT_CANCEL);
>>>>>>> 3ededb19
						break;
					}
				}
			}

			/* if not found we stop the handler without changing the screen */
<<<<<<< HEAD
			if (cancel_handler) {
				wm_handler_fileselect_do(C, &win->handlers, handler, EVT_FILESELECT_EXTERNAL_CANCEL);
			}
=======
			if (!sa)
				wm_handler_fileselect_do(C, &win->modalhandlers, handler, EVT_FILESELECT_EXTERNAL_CANCEL);
>>>>>>> 3ededb19
		}
	}
	
	handler = MEM_callocN(sizeof(wmEventHandler), "fileselect handler");
	
	handler->type = WM_HANDLER_FILESELECT;
	handler->op = op;
	handler->op_area = CTX_wm_area(C);
	handler->op_region = CTX_wm_region(C);
	
	BLI_addhead(&win->modalhandlers, handler);
	
	/* check props once before invoking if check is available
	 * ensures initial properties are valid */
	if (op->type->check) {
		op->type->check(C, op); /* ignore return value */
	}

	WM_event_fileselect_event(wm, op, EVT_FILESELECT_FULL_OPEN);
}

#if 0
/* lets not expose struct outside wm? */
static void WM_event_set_handler_flag(wmEventHandler *handler, int flag)
{
	handler->flag = flag;
}
#endif

wmEventHandler *WM_event_add_modal_handler(bContext *C, wmOperator *op)
{
	wmEventHandler *handler = MEM_callocN(sizeof(wmEventHandler), "event modal handler");
	wmWindow *win = CTX_wm_window(C);
	
	/* operator was part of macro */
	if (op->opm) {
		/* give the mother macro to the handler */
		handler->op = op->opm;
		/* mother macro opm becomes the macro element */
		handler->op->opm = op;
	}
	else
		handler->op = op;
	
	handler->op_area = CTX_wm_area(C);       /* means frozen screen context for modal handlers! */
	handler->op_region = CTX_wm_region(C);
	handler->op_region_type = handler->op_region ? handler->op_region->regiontype : -1;
	
	BLI_addhead(&win->modalhandlers, handler);

	return handler;
}

/**
 * Modal handlers store a pointer to an area which might be freed while the handler runs.
 * Use this function to NULL all handler pointers to \a old_area.
 */
void WM_event_modal_handler_area_replace(wmWindow *win, const ScrArea *old_area, ScrArea *new_area)
{
	for (wmEventHandler *handler = win->modalhandlers.first; handler; handler = handler->next) {
		/* fileselect handler is quite special... it needs to keep old area stored in handler, so don't change it */
		if ((handler->op_area == old_area) && (handler->type != WM_HANDLER_FILESELECT)) {
			handler->op_area = new_area;
		}
	}
}

/**
 * Modal handlers store a pointer to a region which might be freed while the handler runs.
 * Use this function to NULL all handler pointers to \a old_region.
 */
void WM_event_modal_handler_region_replace(wmWindow *win, const ARegion *old_region, ARegion *new_region)
{
	for (wmEventHandler *handler = win->modalhandlers.first; handler; handler = handler->next) {
		if (handler->op_region == old_region) {
			handler->op_region = new_region;
			handler->op_region_type = new_region ? new_region->regiontype : RGN_TYPE_WINDOW;
		}
	}
}

wmEventHandler *WM_event_add_keymap_handler(ListBase *handlers, wmKeyMap *keymap)
{
	wmEventHandler *handler;

	if (!keymap) {
		printf("%s: called with NULL keymap\n", __func__);
		return NULL;
	}

	/* only allow same keymap once */
	for (handler = handlers->first; handler; handler = handler->next)
		if (handler->keymap == keymap)
			return handler;
	
	handler = MEM_callocN(sizeof(wmEventHandler), "event keymap handler");
	BLI_addtail(handlers, handler);
	handler->keymap = keymap;

	return handler;
}

/* priorities not implemented yet, for time being just insert in begin of list */
wmEventHandler *WM_event_add_keymap_handler_priority(ListBase *handlers, wmKeyMap *keymap, int UNUSED(priority))
{
	wmEventHandler *handler;
	
	WM_event_remove_keymap_handler(handlers, keymap);
	
	handler = MEM_callocN(sizeof(wmEventHandler), "event keymap handler");
	BLI_addhead(handlers, handler);
	handler->keymap = keymap;
	
	return handler;
}

wmEventHandler *WM_event_add_keymap_handler_bb(ListBase *handlers, wmKeyMap *keymap, const rcti *bblocal, const rcti *bbwin)
{
	wmEventHandler *handler = WM_event_add_keymap_handler(handlers, keymap);
	
	if (handler) {
		handler->bblocal = bblocal;
		handler->bbwin = bbwin;
	}
	return handler;
}

void WM_event_remove_keymap_handler(ListBase *handlers, wmKeyMap *keymap)
{
	wmEventHandler *handler;
	
	for (handler = handlers->first; handler; handler = handler->next) {
		if (handler->keymap == keymap) {
			BLI_remlink(handlers, handler);
			wm_event_free_handler(handler);
			break;
		}
	}
}

wmEventHandler *WM_event_add_ui_handler(
        const bContext *C, ListBase *handlers,
        wmUIHandlerFunc ui_handle, wmUIHandlerRemoveFunc ui_remove,
        void *userdata, const char flag)
{
	wmEventHandler *handler = MEM_callocN(sizeof(wmEventHandler), "event ui handler");
	handler->ui_handle = ui_handle;
	handler->ui_remove = ui_remove;
	handler->ui_userdata = userdata;
	if (C) {
		handler->ui_area    = CTX_wm_area(C);
		handler->ui_region  = CTX_wm_region(C);
		handler->ui_menu    = CTX_wm_menu(C);
	}
	else {
		handler->ui_area    = NULL;
		handler->ui_region  = NULL;
		handler->ui_menu    = NULL;
	}

	BLI_assert((flag & WM_HANDLER_DO_FREE) == 0);
	handler->flag = flag;
	
	BLI_addhead(handlers, handler);
	
	return handler;
}

/* set "postpone" for win->modalhandlers, this is in a running for () loop in wm_handlers_do() */
void WM_event_remove_ui_handler(
        ListBase *handlers,
        wmUIHandlerFunc ui_handle, wmUIHandlerRemoveFunc ui_remove,
        void *userdata, const bool postpone)
{
	wmEventHandler *handler;
	
	for (handler = handlers->first; handler; handler = handler->next) {
		if ((handler->ui_handle == ui_handle) &&
		    (handler->ui_remove == ui_remove) &&
		    (handler->ui_userdata == userdata))
		{
			/* handlers will be freed in wm_handlers_do() */
			if (postpone) {
				handler->flag |= WM_HANDLER_DO_FREE;
			}
			else {
				BLI_remlink(handlers, handler);
				wm_event_free_handler(handler);
			}
			break;
		}
	}
}

void WM_event_free_ui_handler_all(
        bContext *C, ListBase *handlers,
        wmUIHandlerFunc ui_handle, wmUIHandlerRemoveFunc ui_remove)
{
	wmEventHandler *handler, *handler_next;

	for (handler = handlers->first; handler; handler = handler_next) {
		handler_next = handler->next;
		if ((handler->ui_handle == ui_handle) &&
		    (handler->ui_remove == ui_remove))
		{
			ui_remove(C, handler->ui_userdata);
			BLI_remlink(handlers, handler);
			wm_event_free_handler(handler);
		}
	}
}

wmEventHandler *WM_event_add_dropbox_handler(ListBase *handlers, ListBase *dropboxes)
{
	wmEventHandler *handler;

	/* only allow same dropbox once */
	for (handler = handlers->first; handler; handler = handler->next)
		if (handler->dropboxes == dropboxes)
			return handler;
	
	handler = MEM_callocN(sizeof(wmEventHandler), "dropbox handler");
	
	/* dropbox stored static, no free or copy */
	handler->dropboxes = dropboxes;
	BLI_addhead(handlers, handler);
	
	return handler;
}

/* XXX solution works, still better check the real cause (ton) */
void WM_event_remove_area_handler(ListBase *handlers, void *area)
{
	wmEventHandler *handler, *nexthandler;

	for (handler = handlers->first; handler; handler = nexthandler) {
		nexthandler = handler->next;
		if (handler->type != WM_HANDLER_FILESELECT) {
			if (handler->ui_area == area) {
				BLI_remlink(handlers, handler);
				wm_event_free_handler(handler);
			}
		}
	}
}

#if 0
static void WM_event_remove_handler(ListBase *handlers, wmEventHandler *handler)
{
	BLI_remlink(handlers, handler);
	wm_event_free_handler(handler);
}
#endif

void WM_event_add_mousemove(bContext *C)
{
	wmWindow *window = CTX_wm_window(C);
	
	window->addmousemove = 1;
}


/* for modal callbacks, check configuration for how to interpret exit with tweaks  */
bool WM_event_is_modal_tweak_exit(const wmEvent *event, int tweak_event)
{
	/* if the release-confirm userpref setting is enabled, 
	 * tweak events can be canceled when mouse is released
	 */
	if (U.flag & USER_RELEASECONFIRM) {
		/* option on, so can exit with km-release */
		if (event->val == KM_RELEASE) {
			switch (tweak_event) {
				case EVT_TWEAK_L:
				case EVT_TWEAK_M:
				case EVT_TWEAK_R:
					return 1;
			}
		}
		else {
			/* if the initial event wasn't a tweak event then
			 * ignore USER_RELEASECONFIRM setting: see [#26756] */
			if (ELEM(tweak_event, EVT_TWEAK_L, EVT_TWEAK_M, EVT_TWEAK_R) == 0) {
				return 1;
			}
		}
	}
	else {
		/* this is fine as long as not doing km-release, otherwise
		 * some items (i.e. markers) being tweaked may end up getting
		 * dropped all over
		 */
		if (event->val != KM_RELEASE)
			return 1;
	}
	
	return 0;
}

/* ********************* ghost stuff *************** */

static int convert_key(GHOST_TKey key) 
{
	if (key >= GHOST_kKeyA && key <= GHOST_kKeyZ) {
		return (AKEY + ((int) key - GHOST_kKeyA));
	}
	else if (key >= GHOST_kKey0 && key <= GHOST_kKey9) {
		return (ZEROKEY + ((int) key - GHOST_kKey0));
	}
	else if (key >= GHOST_kKeyNumpad0 && key <= GHOST_kKeyNumpad9) {
		return (PAD0 + ((int) key - GHOST_kKeyNumpad0));
	}
	else if (key >= GHOST_kKeyF1 && key <= GHOST_kKeyF19) {
		return (F1KEY + ((int) key - GHOST_kKeyF1));
	}
	else {
		switch (key) {
			case GHOST_kKeyBackSpace:       return BACKSPACEKEY;
			case GHOST_kKeyTab:             return TABKEY;
			case GHOST_kKeyLinefeed:        return LINEFEEDKEY;
			case GHOST_kKeyClear:           return 0;
			case GHOST_kKeyEnter:           return RETKEY;

			case GHOST_kKeyEsc:             return ESCKEY;
			case GHOST_kKeySpace:           return SPACEKEY;
			case GHOST_kKeyQuote:           return QUOTEKEY;
			case GHOST_kKeyComma:           return COMMAKEY;
			case GHOST_kKeyMinus:           return MINUSKEY;
			case GHOST_kKeyPlus:            return PLUSKEY;
			case GHOST_kKeyPeriod:          return PERIODKEY;
			case GHOST_kKeySlash:           return SLASHKEY;

			case GHOST_kKeySemicolon:       return SEMICOLONKEY;
			case GHOST_kKeyEqual:           return EQUALKEY;

			case GHOST_kKeyLeftBracket:     return LEFTBRACKETKEY;
			case GHOST_kKeyRightBracket:    return RIGHTBRACKETKEY;
			case GHOST_kKeyBackslash:       return BACKSLASHKEY;
			case GHOST_kKeyAccentGrave:     return ACCENTGRAVEKEY;

			case GHOST_kKeyLeftShift:       return LEFTSHIFTKEY;
			case GHOST_kKeyRightShift:      return RIGHTSHIFTKEY;
			case GHOST_kKeyLeftControl:     return LEFTCTRLKEY;
			case GHOST_kKeyRightControl:    return RIGHTCTRLKEY;
			case GHOST_kKeyOS:              return OSKEY;
			case GHOST_kKeyLeftAlt:         return LEFTALTKEY;
			case GHOST_kKeyRightAlt:        return RIGHTALTKEY;

			case GHOST_kKeyCapsLock:        return CAPSLOCKKEY;
			case GHOST_kKeyNumLock:         return 0;
			case GHOST_kKeyScrollLock:      return 0;

			case GHOST_kKeyLeftArrow:       return LEFTARROWKEY;
			case GHOST_kKeyRightArrow:      return RIGHTARROWKEY;
			case GHOST_kKeyUpArrow:         return UPARROWKEY;
			case GHOST_kKeyDownArrow:       return DOWNARROWKEY;

			case GHOST_kKeyPrintScreen:     return 0;
			case GHOST_kKeyPause:           return PAUSEKEY;

			case GHOST_kKeyInsert:          return INSERTKEY;
			case GHOST_kKeyDelete:          return DELKEY;
			case GHOST_kKeyHome:            return HOMEKEY;
			case GHOST_kKeyEnd:             return ENDKEY;
			case GHOST_kKeyUpPage:          return PAGEUPKEY;
			case GHOST_kKeyDownPage:        return PAGEDOWNKEY;

			case GHOST_kKeyNumpadPeriod:    return PADPERIOD;
			case GHOST_kKeyNumpadEnter:     return PADENTER;
			case GHOST_kKeyNumpadPlus:      return PADPLUSKEY;
			case GHOST_kKeyNumpadMinus:     return PADMINUS;
			case GHOST_kKeyNumpadAsterisk:  return PADASTERKEY;
			case GHOST_kKeyNumpadSlash:     return PADSLASHKEY;

			case GHOST_kKeyGrLess:          return GRLESSKEY;

			case GHOST_kKeyMediaPlay:       return MEDIAPLAY;
			case GHOST_kKeyMediaStop:       return MEDIASTOP;
			case GHOST_kKeyMediaFirst:      return MEDIAFIRST;
			case GHOST_kKeyMediaLast:       return MEDIALAST;
			
			default:
				return UNKNOWNKEY;  /* GHOST_kKeyUnknown */
		}
	}
}

static void wm_eventemulation(wmEvent *event)
{
	/* Store last mmb/rmb event value to make emulation work when modifier keys
	 * are released first. This really should be in a data structure somewhere. */
	static int emulating_event = EVENT_NONE;
	
	/* middlemouse and rightmouse emulation */
	if (U.flag & USER_TWOBUTTONMOUSE) {
		if (event->type == LEFTMOUSE) {
			
			if (event->val == KM_PRESS && event->alt) {
				event->type = MIDDLEMOUSE;
				event->alt = 0;
				emulating_event = MIDDLEMOUSE;
			}
#ifdef __APPLE__
			else if (event->val == KM_PRESS && event->oskey) {
				event->type = RIGHTMOUSE;
				event->oskey = 0;
				emulating_event = RIGHTMOUSE;
			}
#endif
			else if (event->val == KM_RELEASE) {
				/* only send middle-mouse release if emulated */
				if (emulating_event == MIDDLEMOUSE) {
					event->type = MIDDLEMOUSE;
					event->alt = 0;
				}
				else if (emulating_event == RIGHTMOUSE) {
					event->type = RIGHTMOUSE;
					event->oskey = 0;
				}
				emulating_event = EVENT_NONE;
			}
		}
		
	}
	
	/* numpad emulation */
	if (U.flag & USER_NONUMPAD) {
		switch (event->type) {
			case ZEROKEY: event->type = PAD0; break;
			case ONEKEY: event->type = PAD1; break;
			case TWOKEY: event->type = PAD2; break;
			case THREEKEY: event->type = PAD3; break;
			case FOURKEY: event->type = PAD4; break;
			case FIVEKEY: event->type = PAD5; break;
			case SIXKEY: event->type = PAD6; break;
			case SEVENKEY: event->type = PAD7; break;
			case EIGHTKEY: event->type = PAD8; break;
			case NINEKEY: event->type = PAD9; break;
			case MINUSKEY: event->type = PADMINUS; break;
			case EQUALKEY: event->type = PADPLUSKEY; break;
			case BACKSLASHKEY: event->type = PADSLASHKEY; break;
		}
	}
}

/* adds customdata to event */
static void update_tablet_data(wmWindow *win, wmEvent *event)
{
	const GHOST_TabletData *td = GHOST_GetTabletData(win->ghostwin);
	
	/* if there's tablet data from an active tablet device then add it */
	if ((td != NULL) && td->Active != GHOST_kTabletModeNone) {
		struct wmTabletData *wmtab = MEM_mallocN(sizeof(wmTabletData), "customdata tablet");
		
		wmtab->Active = (int)td->Active;
		wmtab->Pressure = td->Pressure;
		wmtab->Xtilt = td->Xtilt;
		wmtab->Ytilt = td->Ytilt;
		
		event->tablet_data = wmtab;
		// printf("%s: using tablet %.5f\n", __func__, wmtab->Pressure);
	}
	else {
		event->tablet_data = NULL;
		// printf("%s: not using tablet\n", __func__);
	}
}

#ifdef WITH_INPUT_NDOF
/* adds customdata to event */
static void attach_ndof_data(wmEvent *event, const GHOST_TEventNDOFMotionData *ghost)
{
	wmNDOFMotionData *data = MEM_mallocN(sizeof(wmNDOFMotionData), "customdata NDOF");

	const float ts = U.ndof_sensitivity;
	const float rs = U.ndof_orbit_sensitivity;

	mul_v3_v3fl(data->tvec, &ghost->tx, ts);
	mul_v3_v3fl(data->rvec, &ghost->rx, rs);

	if (U.ndof_flag & NDOF_PAN_YZ_SWAP_AXIS) {
		float t;
		t =  data->tvec[1];
		data->tvec[1] = -data->tvec[2];
		data->tvec[2] = t;
	}

	data->dt = ghost->dt;

	data->progress = (wmProgress) ghost->progress;

	event->custom = EVT_DATA_NDOF_MOTION;
	event->customdata = data;
	event->customdatafree = 1;
}
#endif /* WITH_INPUT_NDOF */

/* imperfect but probably usable... draw/enable drags to other windows */
static wmWindow *wm_event_cursor_other_windows(wmWindowManager *wm, wmWindow *win, wmEvent *event)
{
	int mx = event->x, my = event->y;
	
	if (wm->windows.first == wm->windows.last)
		return NULL;
	
	/* in order to use window size and mouse position (pixels), we have to use a WM function */
	
	/* check if outside, include top window bar... */
	if (mx < 0 || my < 0 || mx > WM_window_pixels_x(win) || my > WM_window_pixels_y(win) + 30) {
		wmWindow *owin;
		wmEventHandler *handler;
		
		/* let's skip windows having modal handlers now */
		/* potential XXX ugly... I wouldn't have added a modalhandlers list (introduced in rev 23331, ton) */
		for (handler = win->modalhandlers.first; handler; handler = handler->next)
			if (handler->ui_handle || handler->op)
				return NULL;
		
		/* to desktop space */
		mx += (int) (U.pixelsize * win->posx);
		my += (int) (U.pixelsize * win->posy);
		
		/* check other windows to see if it has mouse inside */
		for (owin = wm->windows.first; owin; owin = owin->next) {
			
			if (owin != win) {
				int posx = (int) (U.pixelsize * owin->posx);
				int posy = (int) (U.pixelsize * owin->posy);
				
				if (mx - posx >= 0 && owin->posy >= 0 &&
				    mx - posx <= WM_window_pixels_x(owin) && my - posy <= WM_window_pixels_y(owin))
				{
					event->x = mx - (int)(U.pixelsize * owin->posx);
					event->y = my - (int)(U.pixelsize * owin->posy);
					
					return owin;
				}
			}
		}
	}
	return NULL;
}

static bool wm_event_is_double_click(wmEvent *event, const wmEvent *event_state)
{
	if ((event->type == event_state->prevtype) &&
	    (event_state->prevval == KM_RELEASE) &&
	    (event->val == KM_PRESS))
	{
		if ((ISMOUSE(event->type) == false) || ((ABS(event->x - event_state->prevclickx)) <= 2 &&
		                                        (ABS(event->y - event_state->prevclicky)) <= 2))
		{
			if ((PIL_check_seconds_timer() - event_state->prevclicktime) * 1000 < U.dbl_click_time) {
				return true;
			}
		}
	}

	return false;
}

static void wm_event_add_mousemove(wmWindow *win, const wmEvent *event)
{
	wmEvent *event_last = win->queue.last;

	/* some painting operators want accurate mouse events, they can
	 * handle in between mouse move moves, others can happily ignore
	 * them for better performance */
	if (event_last && event_last->type == MOUSEMOVE)
		event_last->type = INBETWEEN_MOUSEMOVE;

	wm_event_add(win, event);

	{
		wmEvent *event_new = win->queue.last;
		if (event_last == NULL) {
			event_last = win->eventstate;
		}

		copy_v2_v2_int(&event_new->prevx, &event_last->x);
	}
}

/* windows store own event queues, no bContext here */
/* time is in 1000s of seconds, from ghost */
void wm_event_add_ghostevent(wmWindowManager *wm, wmWindow *win, int type, int UNUSED(time), void *customdata)
{
	wmWindow *owin;

	/* Having both, event and evt, can be highly confusing to work with, but is necessary for
	 * our current event system, so let's clear things up a bit:
	 * - data added to event only will be handled immediately, but will not be copied to the next event
	 * - data added to evt only stays, but is handled with the next event -> execution delay
	 * - data added to event and evt stays and is handled immediately
	 */
	wmEvent event, *evt = win->eventstate;

	/* initialize and copy state (only mouse x y and modifiers) */
	event = *evt;

	switch (type) {
		/* mouse move, also to inactive window (X11 does this) */
		case GHOST_kEventCursorMove:
		{
			GHOST_TEventCursorData *cd = customdata;

			copy_v2_v2_int(&event.x, &cd->x);
			wm_stereo3d_mouse_offset_apply(win, &event.x);

			event.type = MOUSEMOVE;
			wm_event_add_mousemove(win, &event);
			copy_v2_v2_int(&evt->x, &event.x);
			
			/* also add to other window if event is there, this makes overdraws disappear nicely */
			/* it remaps mousecoord to other window in event */
			owin = wm_event_cursor_other_windows(wm, win, &event);
			if (owin) {
				wmEvent oevent, *oevt = owin->eventstate;

				oevent = *oevt;

				copy_v2_v2_int(&oevent.x, &event.x);
				oevent.type = MOUSEMOVE;
				wm_event_add_mousemove(owin, &oevent);
				copy_v2_v2_int(&oevt->x, &oevent.x);
			}
				
			break;
		}
		case GHOST_kEventTrackpad:
		{
			GHOST_TEventTrackpadData *pd = customdata;
			switch (pd->subtype) {
				case GHOST_kTrackpadEventMagnify:
					event.type = MOUSEZOOM;
					pd->deltaX = -pd->deltaX;
					pd->deltaY = -pd->deltaY;
					break;
				case GHOST_kTrackpadEventRotate:
					event.type = MOUSEROTATE;
					break;
				case GHOST_kTrackpadEventScroll:
				default:
					event.type = MOUSEPAN;
					break;
			}

			event.x = evt->x = pd->x;
			event.y = evt->y = pd->y;
			event.val = KM_NOTHING;
			
			/* Use prevx/prevy so we can calculate the delta later */
			event.prevx = event.x - pd->deltaX;
			event.prevy = event.y - (-pd->deltaY);
			
			wm_event_add(win, &event);
			break;
		}
		/* mouse button */
		case GHOST_kEventButtonDown:
		case GHOST_kEventButtonUp:
		{
			GHOST_TEventButtonData *bd = customdata;
			
			/* get value and type from ghost */
			event.val = (type == GHOST_kEventButtonDown) ? KM_PRESS : KM_RELEASE;
			
			if (bd->button == GHOST_kButtonMaskLeft)
				event.type = LEFTMOUSE;
			else if (bd->button == GHOST_kButtonMaskRight)
				event.type = RIGHTMOUSE;
			else if (bd->button == GHOST_kButtonMaskButton4)
				event.type = BUTTON4MOUSE;
			else if (bd->button == GHOST_kButtonMaskButton5)
				event.type = BUTTON5MOUSE;
			else if (bd->button == GHOST_kButtonMaskButton6)
				event.type = BUTTON6MOUSE;
			else if (bd->button == GHOST_kButtonMaskButton7)
				event.type = BUTTON7MOUSE;
			else
				event.type = MIDDLEMOUSE;
			
			wm_eventemulation(&event);
			
			/* copy previous state to prev event state (two old!) */
			evt->prevval = evt->val;
			evt->prevtype = evt->type;

			/* copy to event state */
			evt->val = event.val;
			evt->type = event.type;

			if (win->active == 0) {
				int cx, cy;
				
				/* entering window, update mouse pos. (ghost sends win-activate *after* the mouseclick in window!) */
				wm_get_cursor_position(win, &cx, &cy);

				event.x = evt->x = cx;
				event.y = evt->y = cy;
			}
			
			/* double click test */
			if (wm_event_is_double_click(&event, evt)) {
				if (G.debug & (G_DEBUG_HANDLERS | G_DEBUG_EVENTS))
					printf("%s Send double click\n", __func__);
				event.val = KM_DBL_CLICK;
			}
			if (event.val == KM_PRESS) {
				evt->prevclicktime = PIL_check_seconds_timer();
				evt->prevclickx = event.x;
				evt->prevclicky = event.y;
			}
			
			/* add to other window if event is there (not to both!) */
			owin = wm_event_cursor_other_windows(wm, win, &event);
			if (owin) {
				wmEvent oevent = *(owin->eventstate);
				
				oevent.x = event.x;
				oevent.y = event.y;
				oevent.type = event.type;
				oevent.val = event.val;
				
				wm_event_add(owin, &oevent);
			}
			else {
				wm_event_add(win, &event);
			}
			
			break;
		}
		/* keyboard */
		case GHOST_kEventKeyDown:
		case GHOST_kEventKeyUp:
		{
			GHOST_TEventKeyData *kd = customdata;
			short keymodifier = KM_NOTHING;
			event.type = convert_key(kd->key);
			event.ascii = kd->ascii;
			memcpy(event.utf8_buf, kd->utf8_buf, sizeof(event.utf8_buf)); /* might be not null terminated*/
			event.val = (type == GHOST_kEventKeyDown) ? KM_PRESS : KM_RELEASE;
			
			wm_eventemulation(&event);
			
			/* copy previous state to prev event state (two old!) */
			evt->prevval = evt->val;
			evt->prevtype = evt->type;

			/* copy to event state */
			evt->val = event.val;
			evt->type = event.type;
			
			/* exclude arrow keys, esc, etc from text input */
			if (type == GHOST_kEventKeyUp) {
				event.ascii = '\0';

				/* ghost should do this already for key up */
				if (event.utf8_buf[0]) {
					printf("%s: ghost on your platform is misbehaving, utf8 events on key up!\n", __func__);
				}
				event.utf8_buf[0] = '\0';
			}
			else {
				if (event.ascii < 32 && event.ascii > 0)
					event.ascii = '\0';
				if (event.utf8_buf[0] < 32 && event.utf8_buf[0] > 0)
					event.utf8_buf[0] = '\0';
			}

			if (event.utf8_buf[0]) {
				if (BLI_str_utf8_size(event.utf8_buf) == -1) {
					printf("%s: ghost detected an invalid unicode character '%d'!\n",
					       __func__, (int)(unsigned char)event.utf8_buf[0]);
					event.utf8_buf[0] = '\0';
				}
			}

			/* assigning both first and second is strange - campbell */
			switch (event.type) {
				case LEFTSHIFTKEY:
				case RIGHTSHIFTKEY:
					if (event.val == KM_PRESS) {
						if (evt->ctrl || evt->alt || evt->oskey) keymodifier = (KM_MOD_FIRST | KM_MOD_SECOND);
						else keymodifier = KM_MOD_FIRST;
					}
					event.shift = evt->shift = keymodifier;
					break;
				case LEFTCTRLKEY:
				case RIGHTCTRLKEY:
					if (event.val == KM_PRESS) {
						if (evt->shift || evt->alt || evt->oskey) keymodifier = (KM_MOD_FIRST | KM_MOD_SECOND);
						else keymodifier = KM_MOD_FIRST;
					}
					event.ctrl = evt->ctrl = keymodifier;
					break;
				case LEFTALTKEY:
				case RIGHTALTKEY:
					if (event.val == KM_PRESS) {
						if (evt->ctrl || evt->shift || evt->oskey) keymodifier = (KM_MOD_FIRST | KM_MOD_SECOND);
						else keymodifier = KM_MOD_FIRST;
					}
					event.alt = evt->alt = keymodifier;
					break;
				case OSKEY:
					if (event.val == KM_PRESS) {
						if (evt->ctrl || evt->alt || evt->shift) keymodifier = (KM_MOD_FIRST | KM_MOD_SECOND);
						else keymodifier = KM_MOD_FIRST;
					}
					event.oskey = evt->oskey = keymodifier;
					break;
				default:
					if (event.val == KM_PRESS && event.keymodifier == 0)
						evt->keymodifier = event.type;  /* only set in eventstate, for next event */
					else if (event.val == KM_RELEASE && event.keymodifier == event.type)
						event.keymodifier = evt->keymodifier = 0;
					break;
			}

			/* double click test */
			/* if previous event was same type, and previous was release, and now it presses... */
			if (wm_event_is_double_click(&event, evt)) {
				if (G.debug & (G_DEBUG_HANDLERS | G_DEBUG_EVENTS))
					printf("%s Send double click\n", __func__);
				evt->val = event.val = KM_DBL_CLICK;
			}
			
			/* this case happens on holding a key pressed, it should not generate
			 * press events events with the same key as modifier */
			if (event.keymodifier == event.type)
				event.keymodifier = 0;
						
			/* this case happens with an external numpad, and also when using 'dead keys' (to compose complex latin
			 * characters e.g.), it's not really clear why.
			 * Since it's impossible to map a key modifier to an unknown key, it shouldn't harm to clear it. */
			if (event.keymodifier == UNKNOWNKEY) {
				evt->keymodifier = event.keymodifier = 0;
			}
			
			/* if test_break set, it catches this. Do not set with modifier presses. XXX Keep global for now? */
			if ((event.type == ESCKEY && event.val == KM_PRESS) &&
			    /* check other modifiers because ms-windows uses these to bring up the task manager */
			    (event.shift == 0 && event.ctrl == 0 && event.alt == 0))
			{
				G.is_break = true;
			}
			
			/* double click test - only for press */
			if (event.val == KM_PRESS) {
				evt->prevclicktime = PIL_check_seconds_timer();
				evt->prevclickx = event.x;
				evt->prevclicky = event.y;
			}
			
			wm_event_add(win, &event);
			
			break;
		}
			
		case GHOST_kEventWheel:
		{
			GHOST_TEventWheelData *wheelData = customdata;
			
			if (wheelData->z > 0)
				event.type = WHEELUPMOUSE;
			else
				event.type = WHEELDOWNMOUSE;
			
			event.val = KM_PRESS;
			wm_event_add(win, &event);
			
			break;
		}
		case GHOST_kEventTimer:
		{
			event.type = TIMER;
			event.custom = EVT_DATA_TIMER;
			event.customdata = customdata;
			event.val = KM_NOTHING;
			event.keymodifier = 0;
			wm_event_add(win, &event);

			break;
		}

#ifdef WITH_INPUT_NDOF
		case GHOST_kEventNDOFMotion:
		{
			event.type = NDOF_MOTION;
			event.val = KM_NOTHING;
			attach_ndof_data(&event, customdata);
			wm_event_add(win, &event);

			if (G.debug & (G_DEBUG_HANDLERS | G_DEBUG_EVENTS))
				printf("%s sending NDOF_MOTION, prev = %d %d\n", __func__, event.x, event.y);

			break;
		}

		case GHOST_kEventNDOFButton:
		{
			GHOST_TEventNDOFButtonData *e = customdata;

			event.type = NDOF_BUTTON_NONE + e->button;

			switch (e->action) {
				case GHOST_kPress:
					event.val = KM_PRESS;
					break;
				case GHOST_kRelease:
					event.val = KM_RELEASE;
					break;
			}

			event.custom = 0;
			event.customdata = NULL;

			wm_event_add(win, &event);

			break;
		}
#endif /* WITH_INPUT_NDOF */

		case GHOST_kEventUnknown:
		case GHOST_kNumEventTypes:
			break;

		case GHOST_kEventWindowDeactivate:
		{
			event.type = WINDEACTIVATE;
			wm_event_add(win, &event);

			break;
		}

#ifdef WITH_INPUT_IME
		case GHOST_kEventImeCompositionStart:
		{
			event.val = KM_PRESS;
			win->ime_data = customdata;
			win->ime_data->is_ime_composing = true;
			event.type = WM_IME_COMPOSITE_START;
			wm_event_add(win, &event);
			break;
		}
		case GHOST_kEventImeComposition:
		{
			event.val = KM_PRESS;
			event.type = WM_IME_COMPOSITE_EVENT;
			wm_event_add(win, &event);
			break;
		}
		case GHOST_kEventImeCompositionEnd:
		{
			event.val = KM_PRESS;
			if (win->ime_data) {
				win->ime_data->is_ime_composing = false;
			}
			event.type = WM_IME_COMPOSITE_END;
			wm_event_add(win, &event);
			break;
		}
#endif /* WITH_INPUT_IME */

	}

#if 0
	WM_event_print(&event);
#endif
}

void WM_set_locked_interface(wmWindowManager *wm, bool lock)
{
	/* This will prevent events from being handled while interface is locked
	 *
	 * Use a "local" flag for now, because currently no other areas could
	 * benefit of locked interface anyway (aka using G.is_interface_locked
	 * wouldn't be useful anywhere outside of window manager, so let's not
	 * pollute global context with such an information for now).
	 */
	wm->is_interface_locked = lock ? 1 : 0;

	/* This will prevent drawing regions which uses non-threadsafe data.
	 * Currently it'll be just a 3D viewport.
	 *
	 * TODO(sergey): Make it different locked states, so different jobs
	 *               could lock different areas of blender and allow
	 *               interaction with others?
	 */
	BKE_spacedata_draw_locks(lock);
}


#ifdef WITH_INPUT_NDOF
/* -------------------------------------------------------------------- */
/* NDOF */

/** \name NDOF Utility Functions
 * \{ */


void WM_event_ndof_pan_get(const wmNDOFMotionData *ndof, float r_pan[3], const bool use_zoom)
{
	int z_flag = use_zoom ? NDOF_ZOOM_INVERT : NDOF_PANZ_INVERT_AXIS;
	r_pan[0] = ndof->tvec[0] * ((U.ndof_flag & NDOF_PANX_INVERT_AXIS) ? -1.0f : 1.0f);
	r_pan[1] = ndof->tvec[1] * ((U.ndof_flag & NDOF_PANY_INVERT_AXIS) ? -1.0f : 1.0f);
	r_pan[2] = ndof->tvec[2] * ((U.ndof_flag & z_flag)                ? -1.0f : 1.0f);
}

void WM_event_ndof_rotate_get(const wmNDOFMotionData *ndof, float r_rot[3])
{
	r_rot[0] = ndof->rvec[0] * ((U.ndof_flag & NDOF_ROTX_INVERT_AXIS) ? -1.0f : 1.0f);
	r_rot[1] = ndof->rvec[1] * ((U.ndof_flag & NDOF_ROTY_INVERT_AXIS) ? -1.0f : 1.0f);
	r_rot[2] = ndof->rvec[2] * ((U.ndof_flag & NDOF_ROTZ_INVERT_AXIS) ? -1.0f : 1.0f);
}

float WM_event_ndof_to_axis_angle(const struct wmNDOFMotionData *ndof, float axis[3])
{
	float angle;
	angle = normalize_v3_v3(axis, ndof->rvec);

	axis[0] = axis[0] * ((U.ndof_flag & NDOF_ROTX_INVERT_AXIS) ? -1.0f : 1.0f);
	axis[1] = axis[1] * ((U.ndof_flag & NDOF_ROTY_INVERT_AXIS) ? -1.0f : 1.0f);
	axis[2] = axis[2] * ((U.ndof_flag & NDOF_ROTZ_INVERT_AXIS) ? -1.0f : 1.0f);

	return ndof->dt * angle;
}

void WM_event_ndof_to_quat(const struct wmNDOFMotionData *ndof, float q[4])
{
	float axis[3];
	float angle;

	angle = WM_event_ndof_to_axis_angle(ndof, axis);
	axis_angle_to_quat(q, axis, angle);
}
#endif /* WITH_INPUT_NDOF */

/* if this is a tablet event, return tablet pressure and set *pen_flip
 * to 1 if the eraser tool is being used, 0 otherwise */
float WM_event_tablet_data(const wmEvent *event, int *pen_flip, float tilt[2])
{
	int erasor = 0;
	float pressure = 1;

	if (tilt)
		zero_v2(tilt);

	if (event->tablet_data) {
		const wmTabletData *wmtab = event->tablet_data;

		erasor = (wmtab->Active == EVT_TABLET_ERASER);
		if (wmtab->Active != EVT_TABLET_NONE) {
			pressure = wmtab->Pressure;
			if (tilt) {
				tilt[0] = wmtab->Xtilt;
				tilt[1] = wmtab->Ytilt;
			}
		}
	}

	if (pen_flip)
		(*pen_flip) = erasor;

	return pressure;
}

bool WM_event_is_tablet(const struct wmEvent *event)
{
	return (event->tablet_data) ? true : false;
}

#ifdef WITH_INPUT_IME
/* most os using ctrl/oskey + space to switch ime, avoid added space */
bool WM_event_is_ime_switch(const struct wmEvent *event)
{
	return event->val == KM_PRESS && event->type == SPACEKEY &&
	       (event->ctrl || event->oskey || event->shift || event->alt);
}
#endif

/** \} */<|MERGE_RESOLUTION|>--- conflicted
+++ resolved
@@ -2729,26 +2729,17 @@
 
 					if (sfile->op == handler->op) {
 						CTX_wm_area_set(C, sa);
-<<<<<<< HEAD
-						wm_handler_fileselect_do(C, &win->handlers, handler, EVT_FILESELECT_CANCEL);
+						wm_handler_fileselect_do(C, &win->modalhandlers, handler, EVT_FILESELECT_CANCEL);
 						cancel_handler = false;
-=======
-						wm_handler_fileselect_do(C, &win->modalhandlers, handler, EVT_FILESELECT_CANCEL);
->>>>>>> 3ededb19
 						break;
 					}
 				}
 			}
 
 			/* if not found we stop the handler without changing the screen */
-<<<<<<< HEAD
 			if (cancel_handler) {
-				wm_handler_fileselect_do(C, &win->handlers, handler, EVT_FILESELECT_EXTERNAL_CANCEL);
-			}
-=======
-			if (!sa)
 				wm_handler_fileselect_do(C, &win->modalhandlers, handler, EVT_FILESELECT_EXTERNAL_CANCEL);
->>>>>>> 3ededb19
+			}
 		}
 	}
 	
