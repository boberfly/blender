/**
 * $Id$
 *
 * ***** BEGIN GPL LICENSE BLOCK *****
 *
 * This program is free software; you can redistribute it and/or
 * modify it under the terms of the GNU General Public License
 * as published by the Free Software Foundation; either version 2
 * of the License, or (at your option) any later version.
 *
 * This program is distributed in the hope that it will be useful,
 * but WITHOUT ANY WARRANTY; without even the implied warranty of
 * MERCHANTABILITY or FITNESS FOR A PARTICULAR PURPOSE.  See the
 * GNU General Public License for more details.
 *
 * You should have received a copy of the GNU General Public License
 * along with this program; if not, write to the Free Software Foundation,
 * Inc., 51 Franklin Street, Fifth Floor, Boston, MA 02110-1301, USA.
 *
 * Contributor(s): Blender Foundation 2009.
 *
 * ***** END GPL LICENSE BLOCK *****
 */

#include <stdlib.h>
#include <stddef.h>
#include <string.h>

#include "MEM_guardedalloc.h"

#include "DNA_scene_types.h"
#include "DNA_userdef_types.h"
#include "DNA_windowmanager_types.h"

#include "BLI_string.h"

#include "BKE_colortools.h"
#include "BKE_context.h"
#include "BKE_icons.h"
#include "BKE_global.h"
#include "BKE_library.h"
#include "BKE_main.h"
#include "BKE_texture.h"
#include "BKE_utildefines.h"

#include "ED_screen.h"
#include "ED_render.h"

#include "RNA_access.h"

#include "WM_api.h"
#include "WM_types.h"

#include "UI_interface.h"
#include "interface_intern.h"

#include "BLF_api.h"

void ui_template_fix_linking()
{
}

/********************** Header Template *************************/

void uiTemplateHeader(uiLayout *layout, bContext *C, int menus)
{
	uiBlock *block;

	block= uiLayoutAbsoluteBlock(layout);
	if(menus) ED_area_header_standardbuttons(C, block, 0);
	else ED_area_header_switchbutton(C, block, 0);
}

/********************** DopeSheet Filter Template *************************/

void uiTemplateDopeSheetFilter(uiLayout *layout, bContext *C, PointerRNA *ptr)
{
	Main *mainptr= CTX_data_main(C);
	ScrArea *sa= CTX_wm_area(C);
	uiLayout *row= layout;
	short nlaActive= ((sa) && (sa->spacetype==SPACE_NLA));
	
	/* most 'generic' filtering options */
	row= uiLayoutRow(layout, 1);
	
	uiItemR(row, ptr, "only_selected", 0, "", 0);
	uiItemR(row, ptr, "display_hidden", 0, "", 0);
	
	/* object-level filtering options */
	row= uiLayoutRow(layout, 1);
	uiItemR(row, ptr, "display_transforms", 0, "", 0);
	
	if (nlaActive)
		uiItemR(row, ptr, "include_missing_nla", 0, "", 0);
	
	/* datatype based - only available datatypes are shown */
	row= uiLayoutRow(layout, 1);

	uiItemR(row, ptr, "display_scene", 0, "", 0);
	uiItemR(row, ptr, "display_world", 0, "", 0);
	uiItemR(row, ptr, "display_node", 0, "", 0);
	
	if (mainptr && mainptr->mesh.first)
		uiItemR(row, ptr, "display_mesh", 0, "", 0);
	if (mainptr && mainptr->key.first)
		uiItemR(row, ptr, "display_shapekeys", 0, "", 0);
	if (mainptr && mainptr->mat.first)
		uiItemR(row, ptr, "display_material", 0, "", 0);
	if (mainptr && mainptr->lamp.first)
		uiItemR(row, ptr, "display_lamp", 0, "", 0);
	if (mainptr && mainptr->tex.first)
		uiItemR(row, ptr, "display_texture", 0, "", 0);
	if (mainptr && mainptr->camera.first)
		uiItemR(row, ptr, "display_camera", 0, "", 0);
	if (mainptr && mainptr->curve.first)
		uiItemR(row, ptr, "display_curve", 0, "", 0);
	if (mainptr && mainptr->mball.first)
		uiItemR(row, ptr, "display_metaball", 0, "", 0);
	if (mainptr && mainptr->armature.first)
		uiItemR(row, ptr, "display_armature", 0, "", 0);
	if (mainptr && mainptr->particle.first)
		uiItemR(row, ptr, "display_particle", 0, "", 0);
	
	/* group-based filtering (only when groups are available */
	if (mainptr && mainptr->group.first) {
		row= uiLayoutRow(layout, 1);
		
		uiItemR(row, ptr, "only_group_objects", 0, "", 0);
		
		/* if enabled, show the group selection field too */
		if (RNA_boolean_get(ptr, "only_group_objects"))
			uiItemR(row, ptr, "filtering_group", 0, "", 0);
	}
}

/********************** Search Callbacks *************************/

typedef struct TemplateID {
	PointerRNA ptr;
	PropertyRNA *prop;

	ListBase *idlb;
	int prv_rows, prv_cols;
} TemplateID;

/* Search browse menu, assign  */
static void id_search_call_cb(bContext *C, void *arg_template, void *item)
{
	TemplateID *template= (TemplateID*)arg_template;

	/* ID */
	if(item) {
		PointerRNA idptr;

		RNA_id_pointer_create(item, &idptr);
		RNA_property_pointer_set(&template->ptr, template->prop, idptr);
		RNA_property_update(C, &template->ptr, template->prop);
	}
}

/* ID Search browse menu, do the search */
static void id_search_cb(const bContext *C, void *arg_template, char *str, uiSearchItems *items)
{
	TemplateID *template= (TemplateID*)arg_template;
	ListBase *lb= template->idlb;
	ID *id, *id_from= template->ptr.id.data;
	int iconid;
	int flag= RNA_property_flag(template->prop);

	/* ID listbase */
	for(id= lb->first; id; id= id->next) {
		if(!((flag & PROP_ID_SELF_CHECK) && id == id_from)) {

			/* hide dot-datablocks */
			if(U.uiflag & USER_HIDE_DOT)
				if ((id->name[2]=='.') && (str[0] != '.'))
					continue;

			if(BLI_strcasestr(id->name+2, str)) {
				iconid= ui_id_icon_get((bContext*)C, id, 1);
                
				if(!uiSearchItemAdd(items, id->name+2, id, iconid))
					break;
			}
		}
	}
}

/* ID Search browse menu, open */
static uiBlock *id_search_menu(bContext *C, ARegion *ar, void *arg_litem)
{
	static char search[256];
	static TemplateID template;
	PointerRNA idptr;
	wmEvent event;
	wmWindow *win= CTX_wm_window(C);
	uiBlock *block;
	uiBut *but;
	
	/* clear initial search string, then all items show */
	search[0]= 0;
	/* arg_litem is malloced, can be freed by parent button */
	template= *((TemplateID*)arg_litem);
	
	/* get active id for showing first item */
	idptr= RNA_property_pointer_get(&template.ptr, template.prop);

	block= uiBeginBlock(C, ar, "_popup", UI_EMBOSS);
	uiBlockSetFlag(block, UI_BLOCK_LOOP|UI_BLOCK_REDRAW|UI_BLOCK_RET_1);
	
	/* preview thumbnails */
	if (template.prv_rows > 0 && template.prv_cols > 0) {
		int w = 96 * template.prv_cols;
		int h = 96 * template.prv_rows + 20;
		
		/* fake button, it holds space for search items */
		uiDefBut(block, LABEL, 0, "", 10, 15, w, h, NULL, 0, 0, 0, 0, NULL);
		
		but= uiDefSearchBut(block, search, 0, ICON_VIEWZOOM, 256, 10, 0, w, 19, template.prv_rows, template.prv_cols, "");
		uiButSetSearchFunc(but, id_search_cb, &template, id_search_call_cb, idptr.data);
	}
	/* list view */
	else {
		/* fake button, it holds space for search items */
		uiDefBut(block, LABEL, 0, "", 10, 15, 150, uiSearchBoxhHeight(), NULL, 0, 0, 0, 0, NULL);
		
		but= uiDefSearchBut(block, search, 0, ICON_VIEWZOOM, 256, 10, 0, 150, 19, 0, 0, "");
		uiButSetSearchFunc(but, id_search_cb, &template, id_search_call_cb, idptr.data);
	}
		
	
	uiBoundsBlock(block, 6);
	uiBlockSetDirection(block, UI_DOWN);	
	uiEndBlock(C, block);
	
	event= *(win->eventstate);	/* XXX huh huh? make api call */
	event.type= EVT_BUT_OPEN;
	event.val= KM_PRESS;
	event.customdata= but;
	event.customdatafree= FALSE;
	wm_event_add(win, &event);
	
	return block;
}

/************************ ID Template ***************************/
/* This is for browsing and editing the ID-blocks used */

/* for new/open operators */
void uiIDContextProperty(bContext *C, PointerRNA *ptr, PropertyRNA **prop)
{
	TemplateID *template;
	ARegion *ar= CTX_wm_region(C);
	uiBlock *block;
	uiBut *but;

	memset(ptr, 0, sizeof(*ptr));
	*prop= NULL;

	if(!ar)
		return;

	for(block=ar->uiblocks.first; block; block=block->next) {
		for(but=block->buttons.first; but; but= but->next) {
			/* find the button before the active one */
			if((but->flag & (UI_BUT_LAST_ACTIVE|UI_ACTIVE))) {
				if(but->func_argN) {
					template= but->func_argN;
					*ptr= template->ptr;
					*prop= template->prop;
					return;
				}
			}
		}
	}
}


static void template_id_cb(bContext *C, void *arg_litem, void *arg_event)
{
	TemplateID *template= (TemplateID*)arg_litem;
	PointerRNA idptr= RNA_property_pointer_get(&template->ptr, template->prop);
	ID *id= idptr.data, *newid;
	int event= GET_INT_FROM_POINTER(arg_event);
	
	switch(event) {
		case UI_ID_BROWSE:
		case UI_ID_PIN:
			printf("warning, id event %d shouldnt come here\n", event);
			break;
		case UI_ID_OPEN:
		case UI_ID_ADD_NEW:
			/* these call uiIDContextPropertySet */
			break;
		case UI_ID_DELETE:
			memset(&idptr, 0, sizeof(idptr));
			RNA_property_pointer_set(&template->ptr, template->prop, idptr);
			RNA_property_update(C, &template->ptr, template->prop);

			if(id && CTX_wm_window(C)->eventstate->shift) /* useful hidden functionality, */
				id->us= 0;

			break;
		case UI_ID_FAKE_USER:
			if(id) {
				if(id->flag & LIB_FAKEUSER) id->us++;
				else id->us--;
			}
			else return;
			break;
		case UI_ID_LOCAL:
			if(id) {
				if(id_make_local(id, 0)) {
					/* reassign to get get proper updates/notifiers */
					idptr= RNA_property_pointer_get(&template->ptr, template->prop);
					RNA_property_pointer_set(&template->ptr, template->prop, idptr);
					RNA_property_update(C, &template->ptr, template->prop);
				}
			}
			break;
		case UI_ID_ALONE:
			if(id) {
				/* make copy */
				if(id_copy(id, &newid, 0) && newid) {
					/* us is 1 by convention, but RNA_property_pointer_set
					   will also incremement it, so set it to zero */
					newid->us= 0;

					/* assign copy */
					RNA_id_pointer_create(newid, &idptr);
					RNA_property_pointer_set(&template->ptr, template->prop, idptr);
					RNA_property_update(C, &template->ptr, template->prop);
				}
			}
			break;
#if 0
		case UI_ID_AUTO_NAME:
			break;
#endif
	}
}

static void template_ID(bContext *C, uiLayout *layout, TemplateID *template, StructRNA *type, int flag, char *newop, char *openop, char *unlinkop)
{
	uiBut *but;
	uiBlock *block;
	PointerRNA idptr;
	ListBase *lb;
	ID *id, *idfrom;

	idptr= RNA_property_pointer_get(&template->ptr, template->prop);
	id= idptr.data;
	idfrom= template->ptr.id.data;
	lb= template->idlb;

	block= uiLayoutGetBlock(layout);
	uiBlockBeginAlign(block);

	if(idptr.type)
		type= idptr.type;

	if(flag & UI_ID_PREVIEWS) {

		but= uiDefBlockButN(block, id_search_menu, MEM_dupallocN(template), "", 0, 0, UI_UNIT_X*6, UI_UNIT_Y*6, "Browse ID data");
		if(type) {
			but->icon= RNA_struct_ui_icon(type);
			if (id) but->icon = ui_id_icon_get(C, id, 1);
			uiButSetFlag(but, UI_HAS_ICON|UI_ICON_PREVIEW);
		}
		if((idfrom && idfrom->lib))
			uiButSetFlag(but, UI_BUT_DISABLED);
		
		
		uiLayoutRow(layout, 1);
	} else 
		
	if(flag & UI_ID_BROWSE) {
		but= uiDefBlockButN(block, id_search_menu, MEM_dupallocN(template), "", 0, 0, UI_UNIT_X*1.6, UI_UNIT_Y, "Browse ID data");
		if(type) {
			but->icon= RNA_struct_ui_icon(type);
			/* default dragging of icon for id browse buttons */
			uiButSetDragID(but, id);
			uiButSetFlag(but, UI_HAS_ICON|UI_ICON_LEFT);
		}

		if((idfrom && idfrom->lib))
			uiButSetFlag(but, UI_BUT_DISABLED);
	}

	/* text button with name */
	if(id) {
		char name[UI_MAX_NAME_STR];

		//text_idbutton(id, name);
		name[0]= '\0';
		but= uiDefButR(block, TEX, 0, name, 0, 0, UI_UNIT_X*6, UI_UNIT_Y, &idptr, "name", -1, 0, 0, -1, -1, NULL);
		uiButSetNFunc(but, template_id_cb, MEM_dupallocN(template), SET_INT_IN_POINTER(UI_ID_RENAME));

		if(id->lib) {
			if(id->flag & LIB_INDIRECT) {
				but= uiDefIconBut(block, BUT, 0, ICON_LIBRARY_DATA_INDIRECT, 0,0,UI_UNIT_X,UI_UNIT_Y, 0, 0, 0, 0, 0,
					"Indirect library datablock, cannot change.");
				uiButSetFlag(but, UI_BUT_DISABLED);
			}
			else {
				but= uiDefIconBut(block, BUT, 0, ICON_LIBRARY_DATA_DIRECT, 0,0,UI_UNIT_X,UI_UNIT_Y, 0, 0, 0, 0, 0,
					"Direct linked library datablock, click to make local.");
				if(!id_make_local(id, 1 /* test */) || (idfrom && idfrom->lib))
					uiButSetFlag(but, UI_BUT_DISABLED);
			}

			uiButSetNFunc(but, template_id_cb, MEM_dupallocN(template), SET_INT_IN_POINTER(UI_ID_LOCAL));
		}

		if(id->us > 1) {
			char str[32];

			sprintf(str, "%d", id->us);

			if(id->us<10)
				but= uiDefBut(block, BUT, 0, str, 0,0,UI_UNIT_X,UI_UNIT_Y, 0, 0, 0, 0, 0, "Displays number of users of this data. Click to make a single-user copy.");
			else
				but= uiDefBut(block, BUT, 0, str, 0,0,UI_UNIT_X+10,UI_UNIT_Y, 0, 0, 0, 0, 0, "Displays number of users of this data. Click to make a single-user copy.");

			uiButSetNFunc(but, template_id_cb, MEM_dupallocN(template), SET_INT_IN_POINTER(UI_ID_ALONE));
			if(!id_copy(id, NULL, 1 /* test only */) || (idfrom && idfrom->lib))
				uiButSetFlag(but, UI_BUT_DISABLED);
		}
	}
	
	if(flag & UI_ID_ADD_NEW) {
		int w= id?UI_UNIT_X: (flag & UI_ID_OPEN)? UI_UNIT_X*3: UI_UNIT_X*6;
		
		if(newop) {
			but= uiDefIconTextButO(block, BUT, newop, WM_OP_INVOKE_DEFAULT, ICON_ZOOMIN, (id)? "": "New", 0, 0, w, UI_UNIT_Y, NULL);
			uiButSetNFunc(but, template_id_cb, MEM_dupallocN(template), SET_INT_IN_POINTER(UI_ID_ADD_NEW));
		}
		else {
			but= uiDefIconTextBut(block, BUT, 0, ICON_ZOOMIN, (id)? "": "New", 0, 0, w, UI_UNIT_Y, NULL, 0, 0, 0, 0, NULL);
			uiButSetNFunc(but, template_id_cb, MEM_dupallocN(template), SET_INT_IN_POINTER(UI_ID_ADD_NEW));
		}

		if((idfrom && idfrom->lib))
			uiButSetFlag(but, UI_BUT_DISABLED);
	}

	if(flag & UI_ID_OPEN) {
		int w= id?UI_UNIT_X: (flag & UI_ID_ADD_NEW)? UI_UNIT_X*3: UI_UNIT_X*6;
		
		if(openop) {
			but= uiDefIconTextButO(block, BUT, openop, WM_OP_INVOKE_DEFAULT, ICON_FILESEL, (id)? "": "Open", 0, 0, w, UI_UNIT_Y, NULL);
			uiButSetNFunc(but, template_id_cb, MEM_dupallocN(template), SET_INT_IN_POINTER(UI_ID_OPEN));
		}
		else {
			but= uiDefIconTextBut(block, BUT, 0, ICON_FILESEL, (id)? "": "Open", 0, 0, w, UI_UNIT_Y, NULL, 0, 0, 0, 0, NULL);
			uiButSetNFunc(but, template_id_cb, MEM_dupallocN(template), SET_INT_IN_POINTER(UI_ID_OPEN));
		}

		if((idfrom && idfrom->lib))
			uiButSetFlag(but, UI_BUT_DISABLED);
	}
	
	/* delete button */
	if(id && (flag & UI_ID_DELETE)) {
		if(unlinkop) {
			but= uiDefIconButO(block, BUT, unlinkop, WM_OP_INVOKE_REGION_WIN, ICON_X, 0, 0, UI_UNIT_X, UI_UNIT_Y, NULL);
		}
		else {
			but= uiDefIconBut(block, BUT, 0, ICON_X, 0, 0, UI_UNIT_X, UI_UNIT_Y, NULL, 0, 0, 0, 0, "Unlink datablock, Shift + Click to force removal on save");
			uiButSetNFunc(but, template_id_cb, MEM_dupallocN(template), SET_INT_IN_POINTER(UI_ID_DELETE));

			if(RNA_property_flag(template->prop) & PROP_NEVER_NULL)
				uiButSetFlag(but, UI_BUT_DISABLED);
		}

		if((idfrom && idfrom->lib))
			uiButSetFlag(but, UI_BUT_DISABLED);
	}
	
	uiBlockEndAlign(block);
}

static void ui_template_id(uiLayout *layout, bContext *C, PointerRNA *ptr, char *propname, char *newop, char *openop, char *unlinkop, int flag, int prv_rows, int prv_cols)
{
	TemplateID *template;
	PropertyRNA *prop;
	StructRNA *type;

	prop= RNA_struct_find_property(ptr, propname);

	if(!prop || RNA_property_type(prop) != PROP_POINTER) {
		printf("uiTemplateID: pointer property not found: %s\n", propname);
		return;
	}

	template= MEM_callocN(sizeof(TemplateID), "TemplateID");
	template->ptr= *ptr;
	template->prop= prop;
	template->prv_rows = prv_rows;
	template->prv_cols = prv_cols;
	
	if(newop)
		flag |= UI_ID_ADD_NEW;
	if(openop)
		flag |= UI_ID_OPEN;
	
	type= RNA_property_pointer_type(ptr, prop);
	template->idlb= which_libbase(CTX_data_main(C), RNA_type_to_ID_code(type));
	
	/* create UI elements for this template
	 *	- template_ID makes a copy of the template data and assigns it to the relevant buttons
	 */
	if(template->idlb) {
		uiLayoutRow(layout, 1);
		template_ID(C, layout, template, type, flag, newop, openop, unlinkop);
	}

	MEM_freeN(template);
	
}

void uiTemplateID(uiLayout *layout, bContext *C, PointerRNA *ptr, char *propname, char *newop, char *openop, char *unlinkop)
{
	ui_template_id(layout, C, ptr, propname, newop, openop, unlinkop, UI_ID_BROWSE|UI_ID_RENAME|UI_ID_DELETE, 0, 0);
}

void uiTemplateIDBrowse(uiLayout *layout, bContext *C, PointerRNA *ptr, char *propname, char *newop, char *openop, char *unlinkop)
{
	ui_template_id(layout, C, ptr, propname, newop, openop, unlinkop, UI_ID_BROWSE|UI_ID_RENAME, 0, 0);
}

void uiTemplateIDPreview(uiLayout *layout, bContext *C, PointerRNA *ptr, char *propname, char *newop, char *openop, char *unlinkop, int rows, int cols)
{
	ui_template_id(layout, C, ptr, propname, newop, openop, unlinkop, UI_ID_BROWSE|UI_ID_RENAME|UI_ID_DELETE|UI_ID_PREVIEWS, rows, cols);
}

/************************ ID Chooser Template ***************************/

/* This is for selecting the type of ID-block to use, and then from the relevant type choosing the block to use 
 *
 * - propname: property identifier for property that ID-pointer gets stored to
 * - proptypename: property identifier for property used to determine the type of ID-pointer that can be used
 */
void uiTemplateAnyID(uiLayout *layout, bContext *C, PointerRNA *ptr, char *propname, char *proptypename, char *text)
{
	PropertyRNA *propID, *propType;
	uiLayout *row;
	
	/* get properties... */
	propID= RNA_struct_find_property(ptr, propname);
	propType= RNA_struct_find_property(ptr, proptypename);

	if (!propID || RNA_property_type(propID) != PROP_POINTER) {
		printf("uiTemplateAnyID: pointer property not found: %s\n", propname);
		return;
	}
	if (!propType || RNA_property_type(propType) != PROP_ENUM) { 
		printf("uiTemplateAnyID: pointer-type property not found: %s\n", proptypename);
		return;
	}
	
	/* Start drawing UI Elements using standard defines */
	row= uiLayoutRow(layout, 1);
	
	/* Label - either use the provided text, or will become "ID-Block:" */
	if (text)
		uiItemL(row, text, 0);
	else
		uiItemL(row, "ID-Block:", 0);
	
	/* ID-Type Selector - just have a menu of icons */
	// FIXME: the icon-only setting doesn't work when we supply a blank name
	uiItemFullR(row, ptr, propType, 0, 0, UI_ITEM_R_ICON_ONLY, "", 0);
	
	/* ID-Block Selector - just use pointer widget... */
	uiItemFullR(row, ptr, propID, 0, 0, 0, "", 0);
}

/********************* RNA Path Builder Template ********************/

/* ---------- */

/* This is creating/editing RNA-Paths 
 *
 * - ptr: struct which holds the path property
 * - propname: property identifier for property that path gets stored to
 * - root_ptr: struct that path gets built from
 */
void uiTemplatePathBuilder(uiLayout *layout, bContext *C, PointerRNA *ptr, char *propname, PointerRNA *root_ptr, char *text)
{
	PropertyRNA *propPath;
	uiLayout *row;
	
	/* check that properties are valid */
	propPath= RNA_struct_find_property(ptr, propname);
	if (!propPath || RNA_property_type(propPath) != PROP_STRING) {
		printf("uiTemplatePathBuilder: path property not found: %s\n", propname);
		return;
	}
	
	/* Start drawing UI Elements using standard defines */
	row= uiLayoutRow(layout, 1);
	
	/* Path (existing string) Widget */
	uiItemR(row, ptr, propname, 0, text, ICON_RNA);
	
	// TODO: attach something to this to make allow searching of nested properties to 'build' the path
}

/************************ Modifier Template *************************/

#define ERROR_LIBDATA_MESSAGE "Can't edit external libdata"

#include <string.h>

#include "DNA_object_force.h"

#include "BKE_depsgraph.h"
#include "BKE_DerivedMesh.h"
#include "BKE_global.h"
#include "BKE_modifier.h"
#include "BKE_object.h"
#include "BKE_particle.h"
#include "BKE_report.h"

#include "ED_util.h"

#include "BLI_math.h"
#include "BLI_listbase.h"

#include "ED_object.h"

static void modifiers_setOnCage(bContext *C, void *ob_v, void *md_v)
{
	Scene *scene = CTX_data_scene(C);
	Object *ob = ob_v;
	ModifierData *md= md_v;
	int i, cageIndex = modifiers_getCageIndex(scene, ob, NULL, 0);

	/* undo button operation */
	md->mode ^= eModifierMode_OnCage;

	for(i = 0, md=ob->modifiers.first; md; ++i, md=md->next) {
		if(md == md_v) {
			if(i >= cageIndex)
				md->mode ^= eModifierMode_OnCage;
			break;
		}
	}

	WM_event_add_notifier(C, NC_OBJECT|ND_MODIFIER, ob);
	DAG_id_flush_update(&ob->id, OB_RECALC_DATA);
}

static void modifiers_convertToReal(bContext *C, void *ob_v, void *md_v)
{
	Object *ob = ob_v;
	ModifierData *md = md_v;
	ModifierData *nmd = modifier_new(md->type);

	modifier_copyData(md, nmd);
	nmd->mode &= ~eModifierMode_Virtual;

	BLI_addhead(&ob->modifiers, nmd);
	
	modifier_unique_name(&ob->modifiers, nmd);

	ob->partype = PAROBJECT;

	WM_event_add_notifier(C, NC_OBJECT|ND_MODIFIER, ob);
	DAG_id_flush_update(&ob->id, OB_RECALC_DATA);

	ED_undo_push(C, "Modifier convert to real");
}

static int modifier_can_delete(ModifierData *md)
{
	// fluid particle modifier can't be deleted here
	if(md->type == eModifierType_ParticleSystem)
		if(((ParticleSystemModifierData *)md)->psys->part->type == PART_FLUID)
			return 0;

	return 1;
}

static uiLayout *draw_modifier(uiLayout *layout, Scene *scene, Object *ob, ModifierData *md, int index, int cageIndex, int lastCageIndex, int compact)
{
	ModifierTypeInfo *mti = modifierType_getInfo(md->type);
	PointerRNA ptr;
	uiBut *but;
	uiBlock *block;
	uiLayout *box, *column, *row, *col;
	uiLayout *result= NULL;
	int isVirtual = (md->mode & eModifierMode_Virtual);
	char str[128];

	/* create RNA pointer */
	RNA_pointer_create(&ob->id, &RNA_Modifier, md, &ptr);

	column= uiLayoutColumn(layout, 1);
	uiLayoutSetContextPointer(column, "modifier", &ptr);

	/* rounded header ------------------------------------------------------------------- */
	box= uiLayoutBox(column);
	
	if (isVirtual) {
		row= uiLayoutRow(box, 0);
		uiLayoutSetAlignment(row, UI_LAYOUT_ALIGN_EXPAND);
		block= uiLayoutGetBlock(row);
		/* VIRTUAL MODIFIER */
		// XXX this is not used now, since these cannot be accessed via RNA
		sprintf(str, "%s parent deform", md->name);
		uiDefBut(block, LABEL, 0, str, 0, 0, 185, UI_UNIT_Y, NULL, 0.0, 0.0, 0.0, 0.0, "Modifier name"); 
		
		but = uiDefBut(block, BUT, 0, "Make Real", 0, 0, 80, 16, NULL, 0.0, 0.0, 0.0, 0.0, "Convert virtual modifier to a real modifier");
		uiButSetFunc(but, modifiers_convertToReal, ob, md);
	}
	else {
		/* REAL MODIFIER */
		uiLayout *split;
		
		split = uiLayoutSplit(box, 0.16, 0);
		
		col= uiLayoutColumn(split, 0);
		row = uiLayoutRow(col, 1);
		
		block = uiLayoutGetBlock(row);
		
		uiBlockSetEmboss(block, UI_EMBOSSN);
		
		/* Open/Close .................................  */
		uiItemR(row, &ptr, "expanded", 0, "", 0);
		
		/* modifier-type icon */
		uiItemL(row, "", RNA_struct_ui_icon(ptr.type));
		
		uiBlockSetEmboss(block, UI_EMBOSS);
		
	
		/* 'Middle Column' ............................ 
		 *	- first row is the name of the modifier 
		 *	- second row is the visibility settings, since the layouts were not wide enough to show all
		 */
		col= uiLayoutColumn(split, 0);
		
		row= uiLayoutRow(col, 0);
		uiLayoutSetAlignment(row, UI_LAYOUT_ALIGN_EXPAND);
		
		block = uiLayoutGetBlock(row);
		
		/* modifier name */
		uiItemR(row, &ptr, "name", 0, "", 0);
		
		if (compact) {
			/* insert delete button at end of top row before splitting to second line */
			uiBlockSetEmboss(block, UI_EMBOSSN);
			if (modifier_can_delete(md))
				uiItemO(row, "", ICON_X, "OBJECT_OT_modifier_remove");
			uiBlockSetEmboss(block, UI_EMBOSS);
			
			split = uiLayoutSplit(box, 0.17, 0);
			col= uiLayoutColumn(split, 0);
			uiItemL(col, "", 0);
			col= uiLayoutColumn(split, 0);
			row = uiLayoutRow(col, 1);
		}
		
		/* mode enabling buttons */
		uiBlockBeginAlign(block);
		/* Softbody not allowed in this situation, enforce! */
		if ( ((md->type!=eModifierType_Softbody && md->type!=eModifierType_Collision) || !(ob->pd && ob->pd->deflect)) 
			&& (md->type!=eModifierType_Surface) ) 
		{
			uiItemR(row, &ptr, "render", 0, "", 0);
			uiItemR(row, &ptr, "realtime", 0, "", 0);
			
			if (mti->flags & eModifierTypeFlag_SupportsEditmode)
				uiItemR(row, &ptr, "editmode", 0, "", 0);
		}
		if ((ob->type==OB_MESH) && modifier_couldBeCage(scene, md) && (index <= lastCageIndex)) 
		{
			/* -- convert to rna ? */
			but = uiDefIconButBitI(block, TOG, eModifierMode_OnCage, 0, ICON_MESH_DATA, 0, 0, 16, 20, &md->mode, 0.0, 0.0, 0.0, 0.0, "Apply modifier to editing cage during Editmode");
			if (index < cageIndex)
				uiButSetFlag(but, UI_BUT_DISABLED);
			uiButSetFunc(but, modifiers_setOnCage, ob, md);
		}
		uiBlockEndAlign(block);
		
		/* Up/Down + Delete ........................... */
		uiBlockBeginAlign(block);
		uiItemO(row, "", ICON_TRIA_UP, "OBJECT_OT_modifier_move_up");
		uiItemO(row, "", ICON_TRIA_DOWN, "OBJECT_OT_modifier_move_down");
		uiBlockEndAlign(block);
		
		if(!compact) {
			uiBlockSetEmboss(block, UI_EMBOSSN);
			if (modifier_can_delete(md))
				uiItemO(row, "", ICON_X, "OBJECT_OT_modifier_remove");
			uiBlockSetEmboss(block, UI_EMBOSS);
		}
	}

	
	/* modifier settings (under the header) --------------------------------------------------- */
	if (!isVirtual && (md->mode & eModifierMode_Expanded)) {
		/* apply/convert/copy */
		box= uiLayoutBox(column);
		row= uiLayoutRow(box, 0);
		
		if (!ELEM(md->type, eModifierType_Collision, eModifierType_Surface)) {
			/* only here obdata, the rest of modifiers is ob level */
			uiBlockSetButLock(block, object_data_is_libdata(ob), ERROR_LIBDATA_MESSAGE);
			
			if (md->type==eModifierType_ParticleSystem) {
				ParticleSystem *psys= ((ParticleSystemModifierData *)md)->psys;
				
				if (!(ob->mode & OB_MODE_PARTICLE_EDIT) && psys->pathcache) {
					if(ELEM(psys->part->ren_as, PART_DRAW_GR, PART_DRAW_OB))
						uiItemO(row, "Convert", 0, "OBJECT_OT_duplicates_make_real");
					else if(psys->part->ren_as == PART_DRAW_PATH)
						uiItemO(row, "Convert", 0, "OBJECT_OT_modifier_convert");
				}
			}
			else {
				uiLayoutSetOperatorContext(row, WM_OP_INVOKE_DEFAULT);
				uiItemEnumO(row, "OBJECT_OT_modifier_apply", "Apply", 0, "apply_as", MODIFIER_APPLY_DATA);
				
				if (modifier_sameTopology(md))
					uiItemEnumO(row, "OBJECT_OT_modifier_apply", "Apply as Shape", 0, "apply_as", MODIFIER_APPLY_SHAPE);
			}
			
			uiBlockClearButLock(block);
			uiBlockSetButLock(block, ob && ob->id.lib, ERROR_LIBDATA_MESSAGE);
			
			if (!ELEM4(md->type, eModifierType_Fluidsim, eModifierType_Softbody, eModifierType_ParticleSystem, eModifierType_Cloth))
				uiItemO(row, "Copy", 0, "OBJECT_OT_modifier_copy");
		}
		
		/* result is the layout block inside the box, that we return so that modifier settings can be drawn */
		result= uiLayoutColumn(box, 0);
		block= uiLayoutAbsoluteBlock(box);
	}
	
	/* error messages */
	if(md->error) {
		box = uiLayoutBox(column);
		row = uiLayoutRow(box, 0);
		uiItemL(row, md->error, ICON_ERROR);
	}
	
	return result;
}

uiLayout *uiTemplateModifier(uiLayout *layout, bContext *C, PointerRNA *ptr, int compact)
{
	Scene *scene = CTX_data_scene(C);
	Object *ob;
	ModifierData *md, *vmd;
	int i, lastCageIndex, cageIndex;

	/* verify we have valid data */
	if(!RNA_struct_is_a(ptr->type, &RNA_Modifier)) {
		printf("uiTemplateModifier: expected modifier on object.\n");
		return NULL;
	}

	ob= ptr->id.data;
	md= ptr->data;

	if(!ob || !(GS(ob->id.name) == ID_OB)) {
		printf("uiTemplateModifier: expected modifier on object.\n");
		return NULL;
	}
	
	uiBlockSetButLock(uiLayoutGetBlock(layout), (ob && ob->id.lib), ERROR_LIBDATA_MESSAGE);
	
	/* find modifier and draw it */
	cageIndex = modifiers_getCageIndex(scene, ob, &lastCageIndex, 0);

	// XXX virtual modifiers are not accesible for python
	vmd = modifiers_getVirtualModifierList(ob);

	for(i=0; vmd; i++, vmd=vmd->next) {
		if(md == vmd)
			return draw_modifier(layout, scene, ob, md, i, cageIndex, lastCageIndex, compact);
		else if(vmd->mode & eModifierMode_Virtual)
			i--;
	}

	return NULL;
}

/************************ Constraint Template *************************/

#include "DNA_constraint_types.h"

#include "BKE_action.h"
#include "BKE_constraint.h"

#define REDRAWIPO					1
#define REDRAWNLA					2
#define REDRAWBUTSOBJECT			3		
#define REDRAWACTION				4
#define B_CONSTRAINT_TEST			5
#define B_CONSTRAINT_CHANGETARGET	6
#define REMAKEIPO					8
#define B_DIFF						9

void do_constraint_panels(bContext *C, void *arg, int event)
{
	Scene *scene= CTX_data_scene(C);
	Object *ob= CTX_data_active_object(C);
	
	switch(event) {
	case B_CONSTRAINT_TEST:
		// XXX allqueue(REDRAWVIEW3D, 0);
		// XXX allqueue(REDRAWBUTSOBJECT, 0);
		// XXX allqueue(REDRAWBUTSEDIT, 0);
		break;  // no handling
	case B_CONSTRAINT_CHANGETARGET:
		if (ob->pose) ob->pose->flag |= POSE_RECALC;	// checks & sorts pose channels
		DAG_scene_sort(scene);
		break;
	default:
		break;
	}

	// note: RNA updates now call this, commenting else it gets called twice.
	// if there are problems because of this, then rna needs changed update functions.
	// 
	// object_test_constraints(ob);
	// if(ob->pose) update_pose_constraint_flags(ob->pose);
	
	if(ob->type==OB_ARMATURE) DAG_id_flush_update(&ob->id, OB_RECALC_DATA|OB_RECALC_OB);
	else DAG_id_flush_update(&ob->id, OB_RECALC_OB);

	WM_event_add_notifier(C, NC_OBJECT|ND_CONSTRAINT, ob);
	
	// XXX allqueue(REDRAWVIEW3D, 0);
	// XXX allqueue(REDRAWBUTSOBJECT, 0);
	// XXX allqueue(REDRAWBUTSEDIT, 0);
}

static void constraint_active_func(bContext *C, void *ob_v, void *con_v)
{
	ED_object_constraint_set_active(ob_v, con_v);
}

/* draw panel showing settings for a constraint */
static uiLayout *draw_constraint(uiLayout *layout, Object *ob, bConstraint *con, int compact)
{
	bPoseChannel *pchan= get_active_posechannel(ob);
	bConstraintTypeInfo *cti;
	uiBlock *block;
	uiLayout *result= NULL, *col, *box, *row, *subrow;
	PointerRNA ptr;
	char typestr[32];
	short proxy_protected, xco=0, yco=0;
	int rb_col;

	/* get constraint typeinfo */
	cti= constraint_get_typeinfo(con);
	if (cti == NULL) {
		/* exception for 'Null' constraint - it doesn't have constraint typeinfo! */
		if (con->type == CONSTRAINT_TYPE_NULL)
			strcpy(typestr, "Null");
		else
			strcpy(typestr, "Unknown");
	}
	else
		strcpy(typestr, cti->name);
		
	/* determine whether constraint is proxy protected or not */
	if (proxylocked_constraints_owner(ob, pchan))
		proxy_protected= (con->flag & CONSTRAINT_PROXY_LOCAL)==0;
	else
		proxy_protected= 0;

	/* unless button has own callback, it adds this callback to button */
	block= uiLayoutGetBlock(layout);
	uiBlockSetHandleFunc(block, do_constraint_panels, NULL);
	uiBlockSetFunc(block, constraint_active_func, ob, con);

	RNA_pointer_create(&ob->id, &RNA_Constraint, con, &ptr);

	col= uiLayoutColumn(layout, 1);
	uiLayoutSetContextPointer(col, "constraint", &ptr);

	box= uiLayoutBox(col);
	row = uiLayoutRow(box, 0);
	block= uiLayoutGetBlock(box);

	/* Draw constraint header */
	
	/* rounded header */
	rb_col= (con->flag & CONSTRAINT_ACTIVE)?50:20;

	/* open/close */
	uiBlockSetEmboss(block, UI_EMBOSSN);
	uiItemR(row, &ptr, "expanded", UI_ITEM_R_ICON_ONLY, "", 0);
	uiBlockSetEmboss(block, UI_EMBOSS);
	
	/* XXX if (con->flag & CONSTRAINT_DISABLE)
		uiBlockSetCol(block, TH_REDALERT);*/
	
	/* name */
	uiDefBut(block, LABEL, B_CONSTRAINT_TEST, typestr, xco+10, yco, 100, 18, NULL, 0.0, 0.0, 0.0, 0.0, ""); 

	if(proxy_protected == 0) {
		uiItemR(row, &ptr, "name", 0, "", 0);
	}
	else
		uiItemL(row, con->name, 0);
	
	/* proxy-protected constraints cannot be edited, so hide up/down + close buttons */
	if (proxy_protected) {
		uiBlockSetEmboss(block, UI_EMBOSSN);
		
		/* draw a ghost icon (for proxy) and also a lock beside it, to show that constraint is "proxy locked" */
		uiDefIconBut(block, BUT, B_CONSTRAINT_TEST, ICON_GHOST, xco+244, yco, 19, 19, NULL, 0.0, 0.0, 0.0, 0.0, "Proxy Protected");
		uiDefIconBut(block, BUT, B_CONSTRAINT_TEST, ICON_LOCKED, xco+262, yco, 19, 19, NULL, 0.0, 0.0, 0.0, 0.0, "Proxy Protected");
		
		uiBlockSetEmboss(block, UI_EMBOSS);
	}
	else {
		short prev_proxylock, show_upbut, show_downbut;
		
		/* Up/Down buttons: 
		 *	Proxy-constraints are not allowed to occur after local (non-proxy) constraints
		 *	as that poses problems when restoring them, so disable the "up" button where
		 *	it may cause this situation. 
		 *
		 * 	Up/Down buttons should only be shown (or not greyed - todo) if they serve some purpose. 
		 */
		if (proxylocked_constraints_owner(ob, pchan)) {
			if (con->prev) {
				prev_proxylock= (con->prev->flag & CONSTRAINT_PROXY_LOCAL) ? 0 : 1;
			}
			else
				prev_proxylock= 0;
		}
		else
			prev_proxylock= 0;
			
		show_upbut= ((prev_proxylock == 0) && (con->prev));
		show_downbut= (con->next) ? 1 : 0;

		/* Code for compact Constraint UI */
		if (compact) {
			subrow = uiLayoutRow(box, 0);
		}
		else {
			subrow = row;
		}
		
		uiLayoutSetOperatorContext(subrow, WM_OP_INVOKE_DEFAULT);
		
		/* up/down */
		if (show_upbut || show_downbut) {
			uiBlockBeginAlign(block);
			if (show_upbut)
				uiItemO(subrow, "", ICON_TRIA_UP, "CONSTRAINT_OT_move_up");
				
			if (show_downbut)
				uiItemO(subrow, "", ICON_TRIA_DOWN, "CONSTRAINT_OT_move_down");
			uiBlockEndAlign(block);
		}
		
		/* enabled */
		uiItemR(subrow, &ptr, "enabled", 0, "", 0);
		
		uiLayoutSetOperatorContext(row, WM_OP_INVOKE_DEFAULT);
		
		/* Close 'button' - emboss calls here disable drawing of 'button' behind X */
		uiBlockSetEmboss(block, UI_EMBOSSN);
		uiItemO(row, "", ICON_X, "CONSTRAINT_OT_delete");
		uiBlockSetEmboss(block, UI_EMBOSS);
	}

	/* Set but-locks for protected settings (magic numbers are used here!) */
	if (proxy_protected)
		uiBlockSetButLock(block, 1, "Cannot edit Proxy-Protected Constraint");

	/* Draw constraint data */
	if ((con->flag & CONSTRAINT_EXPAND) == 0) {
		(yco) -= 21;
	}
	else {
		box= uiLayoutBox(col);
		block= uiLayoutAbsoluteBlock(box);
		result= box;
		}

	/* clear any locks set up for proxies/lib-linking */
	uiBlockClearButLock(block);

	return result;
}

uiLayout *uiTemplateConstraint(uiLayout *layout, PointerRNA *ptr, int compact)
{
	Object *ob;
	bConstraint *con;

	/* verify we have valid data */
	if(!RNA_struct_is_a(ptr->type, &RNA_Constraint)) {
		printf("uiTemplateConstraint: expected constraint on object.\n");
		return NULL;
	}

	ob= ptr->id.data;
	con= ptr->data;

	if(!ob || !(GS(ob->id.name) == ID_OB)) {
		printf("uiTemplateConstraint: expected constraint on object.\n");
		return NULL;
	}
	
	uiBlockSetButLock(uiLayoutGetBlock(layout), (ob && ob->id.lib), ERROR_LIBDATA_MESSAGE);

	/* hrms, the temporal constraint should not draw! */
	if(con->type==CONSTRAINT_TYPE_KINEMATIC) {
		bKinematicConstraint *data= con->data;
		if(data->flag & CONSTRAINT_IK_TEMP)
			return NULL;
	}

	return draw_constraint(layout, ob, con, compact);
}


/************************* Preview Template ***************************/

#include "DNA_lamp_types.h"
#include "DNA_material_types.h"
#include "DNA_texture_types.h"
#include "DNA_world_types.h"

#define B_MATPRV 1

static void do_preview_buttons(bContext *C, void *arg, int event)
{
	switch(event) {
		case B_MATPRV:
			WM_event_add_notifier(C, NC_MATERIAL|ND_SHADING, arg);
			break;
	}
}

void uiTemplatePreview(uiLayout *layout, ID *id, ID *parent, MTex *slot)
{
	uiLayout *row, *col;
	uiBlock *block;
	Material *ma= NULL;
	Tex *tex = (Tex*)id;
	ID *pid, *pparent;
	short *pr_texture= NULL;
	PointerRNA material_ptr;
	PointerRNA texture_ptr;

	if(id && !ELEM4(GS(id->name), ID_MA, ID_TE, ID_WO, ID_LA)) {
		printf("uiTemplatePreview: expected ID of type material, texture, lamp or world.\n");
		return;
	}

	/* decide what to render */
	pid= id;
	pparent= NULL;

	if(id && (GS(id->name) == ID_TE)) {
		if(parent && (GS(parent->name) == ID_MA))
			pr_texture= &((Material*)parent)->pr_texture;
		else if(parent && (GS(parent->name) == ID_WO))
			pr_texture= &((World*)parent)->pr_texture;
		else if(parent && (GS(parent->name) == ID_LA))
			pr_texture= &((Lamp*)parent)->pr_texture;

		if(pr_texture) {
			if(*pr_texture == TEX_PR_OTHER)
				pid= parent;
			else if(*pr_texture == TEX_PR_BOTH)
				pparent= parent;
		}
	}

	/* layout */
	block= uiLayoutGetBlock(layout);
	row= uiLayoutRow(layout, 0);
	col= uiLayoutColumn(row, 0);
	uiLayoutSetKeepAspect(col, 1);
	
	/* add preview */
	uiDefBut(block, BUT_EXTRA, 0, "", 0, 0, UI_UNIT_X*6, UI_UNIT_Y*6, pid, 0.0, 0.0, 0, 0, "");
	uiBlockSetDrawExtraFunc(block, ED_preview_draw, pparent, slot);
	uiBlockSetHandleFunc(block, do_preview_buttons, NULL);
	
	/* add buttons */
	if(pid) {
		if(GS(pid->name) == ID_MA || (pparent && GS(pparent->name) == ID_MA)) {
			if(GS(pid->name) == ID_MA) ma= (Material*)pid;
			else ma= (Material*)pparent;
			
			/* Create RNA Pointer */
			RNA_pointer_create(id, &RNA_Material, ma, &material_ptr);

			col = uiLayoutColumn(row, 1);
			uiLayoutSetScaleX(col, 1.5);
			uiItemR(col, &material_ptr, "preview_render_type", UI_ITEM_R_EXPAND, "", 0);
		}

		if(pr_texture) {
			/* Create RNA Pointer */
			RNA_pointer_create(id, &RNA_Texture, tex, &texture_ptr);
			
			uiLayoutRow(layout, 1);
			uiDefButS(block, ROW, B_MATPRV, "Texture",  0, 0,UI_UNIT_X*10,UI_UNIT_Y, pr_texture, 10, TEX_PR_TEXTURE, 0, 0, "");
			if(GS(parent->name) == ID_MA)
				uiDefButS(block, ROW, B_MATPRV, "Material",  0, 0,UI_UNIT_X*10,UI_UNIT_Y, pr_texture, 10, TEX_PR_OTHER, 0, 0, "");
			else if(GS(parent->name) == ID_LA)
				uiDefButS(block, ROW, B_MATPRV, "Lamp",  0, 0,UI_UNIT_X*10,UI_UNIT_Y, pr_texture, 10, TEX_PR_OTHER, 0, 0, "");
			else if(GS(parent->name) == ID_WO)
				uiDefButS(block, ROW, B_MATPRV, "World",  0, 0,UI_UNIT_X*10,UI_UNIT_Y, pr_texture, 10, TEX_PR_OTHER, 0, 0, "");
			uiDefButS(block, ROW, B_MATPRV, "Both",  0, 0,UI_UNIT_X*10,UI_UNIT_Y, pr_texture, 10, TEX_PR_BOTH, 0, 0, "");
			
			/* Alpha buton for texture preview */
			if(*pr_texture!=TEX_PR_OTHER) {
				row = uiLayoutRow(layout, 0);
				uiItemR(row, &texture_ptr, "use_preview_alpha", 0, NULL, 0);
			}
		}
	}
}

/********************** ColorRamp Template **************************/

#include "BKE_texture.h"

typedef struct RNAUpdateCb {
	PointerRNA ptr;
	PropertyRNA *prop;
} RNAUpdateCb;

static void rna_update_cb(bContext *C, void *arg_cb, void *arg_unused)
{
	RNAUpdateCb *cb= (RNAUpdateCb*)arg_cb;

	/* we call update here on the pointer property, this way the
	   owner of the curve mapping can still define it's own update
	   and notifier, even if the CurveMapping struct is shared. */
	RNA_property_update(C, &cb->ptr, cb->prop);
}

#define B_BANDCOL 1

static int vergcband(const void *a1, const void *a2)
{
	const CBData *x1=a1, *x2=a2;

	if( x1->pos > x2->pos ) return 1;
	else if( x1->pos < x2->pos) return -1;
	return 0;
}

static void colorband_pos_cb(bContext *C, void *cb_v, void *coba_v)
{
	ColorBand *coba= coba_v;
	int a;

	if(coba->tot<2) return;

	for(a=0; a<coba->tot; a++) coba->data[a].cur= a;
	qsort(coba->data, coba->tot, sizeof(CBData), vergcband);
	for(a=0; a<coba->tot; a++) {
		if(coba->data[a].cur==coba->cur) {
			coba->cur= a;
			break;
		}
	}

	rna_update_cb(C, cb_v, NULL);
}

static void colorband_add_cb(bContext *C, void *cb_v, void *coba_v)
{
	ColorBand *coba= coba_v;

	if(coba->tot > 0) {
		CBData *xnew, *x1, *x2;
		float col[4];

		xnew= &coba->data[coba->tot];

		if(coba->tot > 1) {
			if(coba->cur > 0) {
				x1= &coba->data[coba->cur-1];
				x2= &coba->data[coba->cur];
			}
			else {
				x1= &coba->data[coba->cur];
				x2= &coba->data[coba->cur+1];
			}

			xnew->pos = x1->pos + ((x2->pos - x1->pos) / 2);
		}

		do_colorband(coba, xnew->pos, col);

		xnew->r= col[0];
		xnew->g= col[1];
		xnew->b= col[2];
		xnew->a= col[3];
	}

	if(coba->tot < MAXCOLORBAND-1) coba->tot++;
	coba->cur= coba->tot-1;

	colorband_pos_cb(C, cb_v, coba_v);

	ED_undo_push(C, "Add colorband");
}

static void colorband_del_cb(bContext *C, void *cb_v, void *coba_v)
{
	ColorBand *coba= coba_v;
	int a;

	if(coba->tot<2) return;

	for(a=coba->cur; a<coba->tot; a++) {
		coba->data[a]= coba->data[a+1];
	}
	if(coba->cur) coba->cur--;
	coba->tot--;

	ED_undo_push(C, "Delete colorband");

	rna_update_cb(C, cb_v, NULL);
}

static void colorband_flip_cb(bContext *C, void *cb_v, void *coba_v)
{
	CBData data_tmp[MAXCOLORBAND];

	ColorBand *coba= coba_v;
	int a;

	for(a=0; a<coba->tot; a++) {
		data_tmp[a]= coba->data[coba->tot - (a + 1)];
	}
	for(a=0; a<coba->tot; a++) {
		data_tmp[a].pos = 1.0f - data_tmp[a].pos;
		coba->data[a]= data_tmp[a];
	}

	/* may as well flip the cur*/
	coba->cur= coba->tot - (coba->cur + 1);

	ED_undo_push(C, "Flip colorband");

	rna_update_cb(C, cb_v, NULL);
}


/* offset aligns from bottom, standard width 300, height 115 */
static void colorband_buttons_large(uiLayout *layout, uiBlock *block, ColorBand *coba, int xoffs, int yoffs, RNAUpdateCb *cb)
{
	
	uiBut *bt;
	uiLayout *row;

	if(coba==NULL) return;

	bt= uiDefBut(block, BUT, 0,	"Add",			0+xoffs,100+yoffs,40,20, 0, 0, 0, 0, 0, "Add a new color stop to the colorband");
	uiButSetNFunc(bt, colorband_add_cb, MEM_dupallocN(cb), coba);

	bt= uiDefBut(block, BUT, 0,	"Delete",		45+xoffs,100+yoffs,45,20, 0, 0, 0, 0, 0, "Delete the active position");
	uiButSetNFunc(bt, colorband_del_cb, MEM_dupallocN(cb), coba);


	/* XXX, todo for later - convert to operator - campbell */
	bt= uiDefBut(block, BUT, 0,	"F",		95+xoffs,100+yoffs,20,20, 0, 0, 0, 0, 0, "Flip colorband");
	uiButSetNFunc(bt, colorband_flip_cb, MEM_dupallocN(cb), coba);

	uiDefButS(block, NUM, 0,		"",				120+xoffs,100+yoffs,80, 20, &coba->cur, 0.0, (float)(MAX2(0, coba->tot-1)), 0, 0, "Choose active color stop");

	bt= uiDefButS(block, MENU, 0,		"Interpolation %t|Ease %x1|Cardinal %x3|Linear %x0|B-Spline %x2|Constant %x4",
			210+xoffs, 100+yoffs, 90, 20,		&coba->ipotype, 0.0, 0.0, 0, 0, "Set interpolation between color stops");
	uiButSetNFunc(bt, rna_update_cb, MEM_dupallocN(cb), NULL);
	uiBlockEndAlign(block);

	bt= uiDefBut(block, BUT_COLORBAND, 0, "", 	xoffs,65+yoffs,300,30, coba, 0, 0, 0, 0, "");
	uiButSetNFunc(bt, rna_update_cb, MEM_dupallocN(cb), NULL);



	if(coba->tot) {
		CBData *cbd= coba->data + coba->cur;

		/* better to use rna so we can animate them */
		PointerRNA ptr;
		RNA_pointer_create(cb->ptr.id.data, &RNA_ColorRampElement, cbd, &ptr);
		row= uiLayoutRow(layout, 0);
		uiItemR(row, &ptr, "position", 0, "Pos", 0);
		uiItemR(row, &ptr, "color", 0, "", 0);
	}

}

static void colorband_buttons_small(uiLayout *layout, uiBlock *block, ColorBand *coba, rctf *butr, RNAUpdateCb *cb)
{
	uiBut *bt;
	float unit= (butr->xmax-butr->xmin)/14.0f;
	float xs= butr->xmin;

	uiBlockBeginAlign(block);
	bt= uiDefBut(block, BUT, 0,	"Add",			xs,butr->ymin+20.0f,2.0f*unit,20,	NULL, 0, 0, 0, 0, "Add a new color stop to the colorband");
	uiButSetNFunc(bt, colorband_add_cb, MEM_dupallocN(cb), coba);
	bt= uiDefBut(block, BUT, 0,	"Delete",		xs+2.0f*unit,butr->ymin+20.0f,1.5f*unit,20,	NULL, 0, 0, 0, 0, "Delete the active position");
	uiButSetNFunc(bt, colorband_del_cb, MEM_dupallocN(cb), coba);
	bt= uiDefBut(block, BUT, 0,	"F",		xs+3.5f*unit,butr->ymin+20.0f,0.5f*unit,20,	NULL, 0, 0, 0, 0, "Flip the color ramp");
	uiButSetNFunc(bt, colorband_flip_cb, MEM_dupallocN(cb), coba);
	uiBlockEndAlign(block);

	if(coba->tot) {
		CBData *cbd= coba->data + coba->cur;
		PointerRNA ptr;
		RNA_pointer_create(cb->ptr.id.data, &RNA_ColorRampElement, cbd, &ptr);
		uiItemR(layout, &ptr, "color", 0, "", 0);
	}

	bt= uiDefButS(block, MENU, 0,		"Interpolation %t|Ease %x1|Cardinal %x3|Linear %x0|B-Spline %x2|Constant %x4",
			xs+10.0f*unit, butr->ymin+20.0f, unit*4, 20,		&coba->ipotype, 0.0, 0.0, 0, 0, "Set interpolation between color stops");
	uiButSetNFunc(bt, rna_update_cb, MEM_dupallocN(cb), NULL);

	bt= uiDefBut(block, BUT_COLORBAND, 0, "",		xs,butr->ymin,butr->xmax-butr->xmin,20.0f, coba, 0, 0, 0, 0, "");
	uiButSetNFunc(bt, rna_update_cb, MEM_dupallocN(cb), NULL);

	uiBlockEndAlign(block);
}

static void colorband_buttons_layout(uiLayout *layout, uiBlock *block, ColorBand *coba, rctf *butr, int small, RNAUpdateCb *cb)
{
	if(small)
		colorband_buttons_small(layout, block, coba, butr, cb);
	else
		colorband_buttons_large(layout, block, coba, 0, 0, cb);
}

void uiTemplateColorRamp(uiLayout *layout, PointerRNA *ptr, char *propname, int expand)
{
	PropertyRNA *prop= RNA_struct_find_property(ptr, propname);
	PointerRNA cptr;
	RNAUpdateCb *cb;
	uiBlock *block;
	rctf rect;

	if(!prop || RNA_property_type(prop) != PROP_POINTER)
		return;

	cptr= RNA_property_pointer_get(ptr, prop);
	if(!cptr.data || !RNA_struct_is_a(cptr.type, &RNA_ColorRamp))
		return;

	cb= MEM_callocN(sizeof(RNAUpdateCb), "RNAUpdateCb");
	cb->ptr= *ptr;
	cb->prop= prop;

	rect.xmin= 0; rect.xmax= 200;
	rect.ymin= 0; rect.ymax= 190;

	block= uiLayoutAbsoluteBlock(layout);
	colorband_buttons_layout(layout, block, cptr.data, &rect, !expand, cb);

	MEM_freeN(cb);
}

/********************* Histogram Template ************************/

void uiTemplateHistogram(uiLayout *layout, PointerRNA *ptr, char *propname, int expand)
{
	PropertyRNA *prop= RNA_struct_find_property(ptr, propname);
	PointerRNA cptr;
	RNAUpdateCb *cb;
	uiBlock *block;
	uiBut *bt;
	Histogram *hist;
	rctf rect;
	
	if(!prop || RNA_property_type(prop) != PROP_POINTER)
		return;
	
	cptr= RNA_property_pointer_get(ptr, prop);
	if(!cptr.data || !RNA_struct_is_a(cptr.type, &RNA_Histogram))
		return;
	
	cb= MEM_callocN(sizeof(RNAUpdateCb), "RNAUpdateCb");
	cb->ptr= *ptr;
	cb->prop= prop;
	
	rect.xmin= 0; rect.xmax= 200;
	rect.ymin= 0; rect.ymax= 190;
	
	block= uiLayoutAbsoluteBlock(layout);
	//colorband_buttons_layout(layout, block, cptr.data, &rect, !expand, cb);

	hist = (Histogram *)cptr.data;

	hist->height= (hist->height<=0)?100:hist->height;

	bt= uiDefBut(block, HISTOGRAM, 0, "", rect.xmin, rect.ymin, rect.xmax-rect.xmin, hist->height, hist, 0, 0, 0, 0, "");
	uiButSetNFunc(bt, rna_update_cb, MEM_dupallocN(cb), NULL);

	MEM_freeN(cb);
}

/********************* Waveform Template ************************/

void uiTemplateWaveform(uiLayout *layout, PointerRNA *ptr, char *propname, int expand)
{
	PropertyRNA *prop= RNA_struct_find_property(ptr, propname);
	PointerRNA cptr;
	RNAUpdateCb *cb;
	uiBlock *block;
	uiBut *bt;
	Scopes *scopes;
	rctf rect;
	
	if(!prop || RNA_property_type(prop) != PROP_POINTER)
		return;
	
	cptr= RNA_property_pointer_get(ptr, prop);
	if(!cptr.data || !RNA_struct_is_a(cptr.type, &RNA_Scopes))
		return;
	scopes = (Scopes *)cptr.data;
	
	cb= MEM_callocN(sizeof(RNAUpdateCb), "RNAUpdateCb");
	cb->ptr= *ptr;
	cb->prop= prop;
	
	rect.xmin= 0; rect.xmax= 200;
	rect.ymin= 0; rect.ymax= 190;
	
	block= uiLayoutAbsoluteBlock(layout);
	
	scopes->wavefrm_height= (scopes->wavefrm_height<=0)?100:scopes->wavefrm_height;

	bt= uiDefBut(block, WAVEFORM, 0, "", rect.xmin, rect.ymin, rect.xmax-rect.xmin, scopes->wavefrm_height, scopes, 0, 0, 0, 0, "");
	
	MEM_freeN(cb);
}

/********************* Vectorscope Template ************************/

void uiTemplateVectorscope(uiLayout *layout, PointerRNA *ptr, char *propname, int expand)
{
	PropertyRNA *prop= RNA_struct_find_property(ptr, propname);
	PointerRNA cptr;
	RNAUpdateCb *cb;
	uiBlock *block;
	uiBut *bt;
	Scopes *scopes;
	rctf rect;
	
	if(!prop || RNA_property_type(prop) != PROP_POINTER)
		return;
	
	cptr= RNA_property_pointer_get(ptr, prop);
	if(!cptr.data || !RNA_struct_is_a(cptr.type, &RNA_Scopes))
		return;
	scopes = (Scopes *)cptr.data;

	cb= MEM_callocN(sizeof(RNAUpdateCb), "RNAUpdateCb");
	cb->ptr= *ptr;
	cb->prop= prop;
	
	rect.xmin= 0; rect.xmax= 200;
	rect.ymin= 0; rect.ymax= 190;
	
	block= uiLayoutAbsoluteBlock(layout);

	scopes->vecscope_height= (scopes->vecscope_height<=0)?100:scopes->vecscope_height;
	
	bt= uiDefBut(block, VECTORSCOPE, 0, "", rect.xmin, rect.ymin, rect.xmax-rect.xmin, scopes->vecscope_height, scopes, 0, 0, 0, 0, "");
	uiButSetNFunc(bt, rna_update_cb, MEM_dupallocN(cb), NULL);
	
	MEM_freeN(cb);
}

/********************* CurveMapping Template ************************/

#include "BKE_colortools.h"

static void curvemap_buttons_zoom_in(bContext *C, void *cumap_v, void *unused)
{
	CurveMapping *cumap = cumap_v;
	float d;

	/* we allow 20 times zoom */
	if( (cumap->curr.xmax - cumap->curr.xmin) > 0.04f*(cumap->clipr.xmax - cumap->clipr.xmin) ) {
		d= 0.1154f*(cumap->curr.xmax - cumap->curr.xmin);
		cumap->curr.xmin+= d;
		cumap->curr.xmax-= d;
		d= 0.1154f*(cumap->curr.ymax - cumap->curr.ymin);
		cumap->curr.ymin+= d;
		cumap->curr.ymax-= d;
	}

	ED_region_tag_redraw(CTX_wm_region(C));
}

static void curvemap_buttons_zoom_out(bContext *C, void *cumap_v, void *unused)
{
	CurveMapping *cumap = cumap_v;
	float d, d1;

	/* we allow 20 times zoom, but dont view outside clip */
	if( (cumap->curr.xmax - cumap->curr.xmin) < 20.0f*(cumap->clipr.xmax - cumap->clipr.xmin) ) {
		d= d1= 0.15f*(cumap->curr.xmax - cumap->curr.xmin);

		if(cumap->flag & CUMA_DO_CLIP) 
			if(cumap->curr.xmin-d < cumap->clipr.xmin)
				d1= cumap->curr.xmin - cumap->clipr.xmin;
		cumap->curr.xmin-= d1;

		d1= d;
		if(cumap->flag & CUMA_DO_CLIP) 
			if(cumap->curr.xmax+d > cumap->clipr.xmax)
				d1= -cumap->curr.xmax + cumap->clipr.xmax;
		cumap->curr.xmax+= d1;

		d= d1= 0.15f*(cumap->curr.ymax - cumap->curr.ymin);

		if(cumap->flag & CUMA_DO_CLIP) 
			if(cumap->curr.ymin-d < cumap->clipr.ymin)
				d1= cumap->curr.ymin - cumap->clipr.ymin;
		cumap->curr.ymin-= d1;

		d1= d;
		if(cumap->flag & CUMA_DO_CLIP) 
			if(cumap->curr.ymax+d > cumap->clipr.ymax)
				d1= -cumap->curr.ymax + cumap->clipr.ymax;
		cumap->curr.ymax+= d1;
	}

	ED_region_tag_redraw(CTX_wm_region(C));
}

static void curvemap_buttons_setclip(bContext *C, void *cumap_v, void *unused)
{
	CurveMapping *cumap = cumap_v;

	curvemapping_changed(cumap, 0);
}	

static void curvemap_buttons_delete(bContext *C, void *cb_v, void *cumap_v)
{
	CurveMapping *cumap = cumap_v;

	curvemap_remove(cumap->cm+cumap->cur, SELECT);
	curvemapping_changed(cumap, 0);

	rna_update_cb(C, cb_v, NULL);
}

/* NOTE: this is a block-menu, needs 0 events, otherwise the menu closes */
static uiBlock *curvemap_clipping_func(bContext *C, struct ARegion *ar, void *cumap_v)
{
	CurveMapping *cumap = cumap_v;
	uiBlock *block;
	uiBut *bt;

	block= uiBeginBlock(C, ar, "curvemap_clipping_func", UI_EMBOSS);

	/* use this for a fake extra empy space around the buttons */
	uiDefBut(block, LABEL, 0, "",			-4, 16, 128, 106, NULL, 0, 0, 0, 0, "");

	bt= uiDefButBitI(block, TOG, CUMA_DO_CLIP, 1, "Use Clipping",	 
			0,100,120,18, &cumap->flag, 0.0, 0.0, 10, 0, "");
	uiButSetFunc(bt, curvemap_buttons_setclip, cumap, NULL);

	uiBlockBeginAlign(block);
	uiDefButF(block, NUM, 0, "Min X ",	 0,74,120,18, &cumap->clipr.xmin, -100.0, cumap->clipr.xmax, 10, 0, "");
	uiDefButF(block, NUM, 0, "Min Y ",	 0,56,120,18, &cumap->clipr.ymin, -100.0, cumap->clipr.ymax, 10, 0, "");
	uiDefButF(block, NUM, 0, "Max X ",	 0,38,120,18, &cumap->clipr.xmax, cumap->clipr.xmin, 100.0, 10, 0, "");
	uiDefButF(block, NUM, 0, "Max Y ",	 0,20,120,18, &cumap->clipr.ymax, cumap->clipr.ymin, 100.0, 10, 0, "");

	uiBlockSetDirection(block, UI_RIGHT);

	uiEndBlock(C, block);
	return block;
}

static void curvemap_tools_dofunc(bContext *C, void *cumap_v, int event)
{
	CurveMapping *cumap = cumap_v;
	CurveMap *cuma= cumap->cm+cumap->cur;

	switch(event) {
		case 0: /* reset */
			curvemap_reset(cuma, &cumap->clipr,	cumap->preset);
			curvemapping_changed(cumap, 0);
			break;
		case 1:
			cumap->curr= cumap->clipr;
			break;
		case 2:	/* set vector */
			curvemap_sethandle(cuma, 1);
			curvemapping_changed(cumap, 0);
			break;
		case 3: /* set auto */
			curvemap_sethandle(cuma, 0);
			curvemapping_changed(cumap, 0);
			break;
		case 4: /* extend horiz */
			cuma->flag &= ~CUMA_EXTEND_EXTRAPOLATE;
			curvemapping_changed(cumap, 0);
			break;
		case 5: /* extend extrapolate */
			cuma->flag |= CUMA_EXTEND_EXTRAPOLATE;
			curvemapping_changed(cumap, 0);
			break;
	}
	ED_region_tag_redraw(CTX_wm_region(C));
}

static uiBlock *curvemap_tools_func(bContext *C, struct ARegion *ar, void *cumap_v)
{
	uiBlock *block;
	short yco= 0, menuwidth=120;

	block= uiBeginBlock(C, ar, "curvemap_tools_func", UI_EMBOSS);
	uiBlockSetButmFunc(block, curvemap_tools_dofunc, cumap_v);

	uiDefIconTextBut(block, BUTM, 1, ICON_BLANK1, "Reset View",				0, yco-=20, menuwidth, 19, NULL, 0.0, 0.0, 0, 1, "");
	uiDefIconTextBut(block, BUTM, 1, ICON_BLANK1, "Vector Handle",			0, yco-=20, menuwidth, 19, NULL, 0.0, 0.0, 0, 2, "");
	uiDefIconTextBut(block, BUTM, 1, ICON_BLANK1, "Auto Handle",			0, yco-=20, menuwidth, 19, NULL, 0.0, 0.0, 0, 3, "");
	uiDefIconTextBut(block, BUTM, 1, ICON_BLANK1, "Extend Horizontal",		0, yco-=20, menuwidth, 19, NULL, 0.0, 0.0, 0, 4, "");
	uiDefIconTextBut(block, BUTM, 1, ICON_BLANK1, "Extend Extrapolated",	0, yco-=20, menuwidth, 19, NULL, 0.0, 0.0, 0, 5, "");
	uiDefIconTextBut(block, BUTM, 1, ICON_BLANK1, "Reset Curve",			0, yco-=20, menuwidth, 19, NULL, 0.0, 0.0, 0, 0, "");

	uiBlockSetDirection(block, UI_RIGHT);
	uiTextBoundsBlock(block, 50);

	uiEndBlock(C, block);
	return block;
}

static uiBlock *curvemap_brush_tools_func(bContext *C, struct ARegion *ar, void *cumap_v)
{
	uiBlock *block;
	short yco= 0, menuwidth=120;

	block= uiBeginBlock(C, ar, "curvemap_tools_func", UI_EMBOSS);
	uiBlockSetButmFunc(block, curvemap_tools_dofunc, cumap_v);

	uiDefIconTextBut(block, BUTM, 1, ICON_BLANK1, "Reset View",				0, yco-=20, menuwidth, 19, NULL, 0.0, 0.0, 0, 1, "");
	uiDefIconTextBut(block, BUTM, 1, ICON_BLANK1, "Vector Handle",			0, yco-=20, menuwidth, 19, NULL, 0.0, 0.0, 0, 2, "");
	uiDefIconTextBut(block, BUTM, 1, ICON_BLANK1, "Auto Handle",			0, yco-=20, menuwidth, 19, NULL, 0.0, 0.0, 0, 3, "");
	uiDefIconTextBut(block, BUTM, 1, ICON_BLANK1, "Reset Curve",			0, yco-=20, menuwidth, 19, NULL, 0.0, 0.0, 0, 0, "");

	uiBlockSetDirection(block, UI_RIGHT);
	uiTextBoundsBlock(block, 50);

	uiEndBlock(C, block);
	return block;
}

static void curvemap_buttons_redraw(bContext *C, void *arg1, void *arg2)
{
	ED_region_tag_redraw(CTX_wm_region(C));
}

static void curvemap_buttons_reset(bContext *C, void *cb_v, void *cumap_v)
{
	CurveMapping *cumap = cumap_v;
	int a;
	
	cumap->preset = CURVE_PRESET_LINE;
	for(a=0; a<CM_TOT; a++)
		curvemap_reset(cumap->cm+a, &cumap->clipr, cumap->preset);
	
	cumap->black[0]=cumap->black[1]=cumap->black[2]= 0.0f;
	cumap->white[0]=cumap->white[1]=cumap->white[2]= 1.0f;
	curvemapping_set_black_white(cumap, NULL, NULL);
	
	curvemapping_changed(cumap, 0);

	rna_update_cb(C, cb_v, NULL);
}

/* still unsure how this call evolves... we use labeltype for defining what curve-channels to show */
static void curvemap_buttons_layout(uiLayout *layout, PointerRNA *ptr, char labeltype, int levels, int brush, RNAUpdateCb *cb)
{
	CurveMapping *cumap= ptr->data;
	uiLayout *row, *sub, *split;
	uiBlock *block;
	uiBut *bt;
	float dx= UI_UNIT_X;
	int icon, size;
	int bg=-1;

	block= uiLayoutGetBlock(layout);

	/* curve chooser */
	row= uiLayoutRow(layout, 0);

	if(labeltype=='v') {
		/* vector */
		sub= uiLayoutRow(row, 1);
		uiLayoutSetAlignment(sub, UI_LAYOUT_ALIGN_LEFT);

		if(cumap->cm[0].curve) {
			bt= uiDefButI(block, ROW, 0, "X", 0, 0, dx, 16, &cumap->cur, 0.0, 0.0, 0.0, 0.0, "");
			uiButSetFunc(bt, curvemap_buttons_redraw, NULL, NULL);
		}
		if(cumap->cm[1].curve) {
			bt= uiDefButI(block, ROW, 0, "Y", 0, 0, dx, 16, &cumap->cur, 0.0, 1.0, 0.0, 0.0, "");
			uiButSetFunc(bt, curvemap_buttons_redraw, NULL, NULL);
		}
		if(cumap->cm[2].curve) {
			bt= uiDefButI(block, ROW, 0, "Z", 0, 0, dx, 16, &cumap->cur, 0.0, 2.0, 0.0, 0.0, "");
			uiButSetFunc(bt, curvemap_buttons_redraw, NULL, NULL);
		}
	}
	else if(labeltype=='c') {
		/* color */
		sub= uiLayoutRow(row, 1);
		uiLayoutSetAlignment(sub, UI_LAYOUT_ALIGN_LEFT);

		if(cumap->cm[3].curve) {
			bt= uiDefButI(block, ROW, 0, "C", 0, 0, dx, 16, &cumap->cur, 0.0, 3.0, 0.0, 0.0, "");
			uiButSetFunc(bt, curvemap_buttons_redraw, NULL, NULL);
		}
		if(cumap->cm[0].curve) {
			bt= uiDefButI(block, ROW, 0, "R", 0, 0, dx, 16, &cumap->cur, 0.0, 0.0, 0.0, 0.0, "");
			uiButSetFunc(bt, curvemap_buttons_redraw, NULL, NULL);
		}
		if(cumap->cm[1].curve) {
			bt= uiDefButI(block, ROW, 0, "G", 0, 0, dx, 16, &cumap->cur, 0.0, 1.0, 0.0, 0.0, "");
			uiButSetFunc(bt, curvemap_buttons_redraw, NULL, NULL);
		}
		if(cumap->cm[2].curve) {
			bt= uiDefButI(block, ROW, 0, "B", 0, 0, dx, 16, &cumap->cur, 0.0, 2.0, 0.0, 0.0, "");
			uiButSetFunc(bt, curvemap_buttons_redraw, NULL, NULL);
		}
	}
	else if (labeltype == 'h') {
		/* HSV */
		sub= uiLayoutRow(row, 1);
		uiLayoutSetAlignment(sub, UI_LAYOUT_ALIGN_LEFT);
		
		if(cumap->cm[0].curve) {
			bt= uiDefButI(block, ROW, 0, "H", 0, 0, dx, 16, &cumap->cur, 0.0, 0.0, 0.0, 0.0, "");
			uiButSetFunc(bt, curvemap_buttons_redraw, NULL, NULL);
		}
		if(cumap->cm[1].curve) {
			bt= uiDefButI(block, ROW, 0, "S", 0, 0, dx, 16, &cumap->cur, 0.0, 1.0, 0.0, 0.0, "");
			uiButSetFunc(bt, curvemap_buttons_redraw, NULL, NULL);
		}
		if(cumap->cm[2].curve) {
			bt= uiDefButI(block, ROW, 0, "V", 0, 0, dx, 16, &cumap->cur, 0.0, 2.0, 0.0, 0.0, "");
			uiButSetFunc(bt, curvemap_buttons_redraw, NULL, NULL);
		}
	}
	else
		uiLayoutSetAlignment(row, UI_LAYOUT_ALIGN_RIGHT);
	
	if (labeltype=='h')
		bg = UI_GRAD_H;

	/* operation buttons */
	sub= uiLayoutRow(row, 1);

	uiBlockSetEmboss(block, UI_EMBOSSN);

	bt= uiDefIconBut(block, BUT, 0, ICON_ZOOMIN, 0, 0, dx, 14, NULL, 0.0, 0.0, 0.0, 0.0, "Zoom in");
	uiButSetFunc(bt, curvemap_buttons_zoom_in, cumap, NULL);

	bt= uiDefIconBut(block, BUT, 0, ICON_ZOOMOUT, 0, 0, dx, 14, NULL, 0.0, 0.0, 0.0, 0.0, "Zoom out");
	uiButSetFunc(bt, curvemap_buttons_zoom_out, cumap, NULL);

	if(brush)
		bt= uiDefIconBlockBut(block, curvemap_brush_tools_func, cumap, 0, ICON_MODIFIER, 0, 0, dx, 18, "Tools");
	else
		bt= uiDefIconBlockBut(block, curvemap_tools_func, cumap, 0, ICON_MODIFIER, 0, 0, dx, 18, "Tools");

	uiButSetNFunc(bt, rna_update_cb, MEM_dupallocN(cb), NULL);

	if(cumap->flag & CUMA_DO_CLIP) icon= ICON_CLIPUV_HLT; else icon= ICON_CLIPUV_DEHLT;
	bt= uiDefIconBlockBut(block, curvemap_clipping_func, cumap, 0, icon, 0, 0, dx, 18, "Clipping Options");
	uiButSetNFunc(bt, rna_update_cb, MEM_dupallocN(cb), NULL);

	bt= uiDefIconBut(block, BUT, 0, ICON_X, 0, 0, dx, 18, NULL, 0.0, 0.0, 0.0, 0.0, "Delete points");
	uiButSetNFunc(bt, curvemap_buttons_delete, MEM_dupallocN(cb), cumap);

	uiBlockSetEmboss(block, UI_EMBOSS);

	uiBlockSetNFunc(block, rna_update_cb, MEM_dupallocN(cb), NULL);

	/* curve itself */
	size= uiLayoutGetWidth(layout);
	row= uiLayoutRow(layout, 0);
	uiDefBut(block, BUT_CURVE, 0, "", 0, 0, size, MIN2(size, 200), cumap, 0.0f, 1.0f, bg, 0, "");

	/* black/white levels */
	if(levels) {
		split= uiLayoutSplit(layout, 0, 0);
		uiItemR(uiLayoutColumn(split, 0), ptr, "black_level", UI_ITEM_R_EXPAND, NULL, 0);
		uiItemR(uiLayoutColumn(split, 0), ptr, "white_level", UI_ITEM_R_EXPAND, NULL, 0);

		uiLayoutRow(layout, 0);
		bt=uiDefBut(block, BUT, 0, "Reset",	0, 0, UI_UNIT_X*10, UI_UNIT_Y, NULL, 0.0f, 0.0f, 0, 0, "Reset Black/White point and curves");
		uiButSetNFunc(bt, curvemap_buttons_reset, MEM_dupallocN(cb), cumap);
	}

	uiBlockSetNFunc(block, NULL, NULL, NULL);
}

void uiTemplateCurveMapping(uiLayout *layout, PointerRNA *ptr, char *propname, int type, int levels, int brush)
{
	RNAUpdateCb *cb;
	PropertyRNA *prop= RNA_struct_find_property(ptr, propname);
	PointerRNA cptr;

	if(!prop || RNA_property_type(prop) != PROP_POINTER)
		return;

	cptr= RNA_property_pointer_get(ptr, prop);
	if(!cptr.data || !RNA_struct_is_a(cptr.type, &RNA_CurveMapping))
		return;

	cb= MEM_callocN(sizeof(RNAUpdateCb), "RNAUpdateCb");
	cb->ptr= *ptr;
	cb->prop= prop;

	curvemap_buttons_layout(layout, &cptr, type, levels, brush, cb);

	MEM_freeN(cb);
}

/********************* ColorWheel Template ************************/

#define WHEEL_SIZE	100

void uiTemplateColorWheel(uiLayout *layout, PointerRNA *ptr, char *propname, int value_slider, int lock, int lock_luminosity, int cubic)
{
	PropertyRNA *prop= RNA_struct_find_property(ptr, propname);
	uiBlock *block= uiLayoutGetBlock(layout);
	uiLayout *col, *row;
	uiBut *but;
	float softmin, softmax, step, precision;
	
	if (!prop) {
		printf("uiTemplateColorWheel: property not found: %s\n", propname);
		return;
	}

	RNA_property_float_ui_range(ptr, prop, &softmin, &softmax, &step, &precision);
	
	col = uiLayoutColumn(layout, 0);
	row= uiLayoutRow(col, 1);
	
	but= uiDefButR(block, HSVCIRCLE, 0, "",	0, 0, WHEEL_SIZE, WHEEL_SIZE, ptr, propname, -1, 0.0, 0.0, 0, 0, "");

	if(lock) {
		but->flag |= UI_BUT_COLOR_LOCK;
	}

	if(lock_luminosity) {
		float color[4]; /* incase of alpha */
		but->flag |= UI_BUT_VEC_SIZE_LOCK;
		RNA_property_float_get_array(ptr, prop, color);
		but->a2= len_v3(color);
	}

	if(cubic)
		but->flag |= UI_BUT_COLOR_CUBIC;

	uiItemS(row);
	
	if (value_slider)
		uiDefButR(block, HSVCUBE, 0, "", WHEEL_SIZE+6, 0, 14, WHEEL_SIZE, ptr, propname, -1, softmin, softmax, 9, 0, "");
}


/********************* TriColor (ThemeWireColorSet) Template ************************/

void uiTemplateTriColorSet(uiLayout *layout, PointerRNA *ptr, char *propname)
{
	PropertyRNA *prop= RNA_struct_find_property(ptr, propname);
	uiLayout *row;
	PointerRNA csPtr;

	if (!prop) {
		printf("uiTemplateTriColorSet: property not found: %s\n", propname);
		return;
	}
	
	/* we lay out the data in a row as 3 color swatches */
	row= uiLayoutRow(layout, 1);
	
	/* nselected, selected, active color swatches */
	csPtr= RNA_property_pointer_get(ptr, prop);
	
	uiItemR(row, &csPtr, "normal", 0, "", 0);
	uiItemR(row, &csPtr, "selected", 0, "", 0);
	uiItemR(row, &csPtr, "active", 0, "", 0);
}

/********************* Layer Buttons Template ************************/

static void handle_layer_buttons(bContext *C, void *arg1, void *arg2)
{
	uiBut *but = arg1;
	int cur = GET_INT_FROM_POINTER(arg2);
	wmWindow *win= CTX_wm_window(C);
	int i, tot, shift= win->eventstate->shift;

	if(!shift) {
		tot= RNA_property_array_length(&but->rnapoin, but->rnaprop);
		
		/* Normally clicking only selects one layer */
		RNA_property_boolean_set_index(&but->rnapoin, but->rnaprop, cur, 1);
		for(i = 0; i < tot; ++i) {
			if(i != cur)
				RNA_property_boolean_set_index(&but->rnapoin, but->rnaprop, i, 0);
		}
	}
}

// TODO:
//	- for now, grouping of layers is determined by dividing up the length of 
//	  the array of layer bitflags

void uiTemplateLayers(uiLayout *layout, PointerRNA *ptr, char *propname,
			  PointerRNA *used_ptr, char *used_propname, int active_layer)
{
	uiLayout *uRow, *uCol;
	PropertyRNA *prop, *used_prop= NULL;
	int groups, cols, layers;
	int group, col, layer, row;
	int cols_per_group = 5;
	const char *desc;
	
	prop= RNA_struct_find_property(ptr, propname);
	if (!prop) {
		printf("uiTemplateLayer: layers property not found: %s\n", propname);
		return;
	}

	desc= RNA_property_description(prop);
	
	/* the number of layers determines the way we group them 
	 *	- we want 2 rows only (for now)
	 *	- the number of columns (cols) is the total number of buttons per row
	 *	  the 'remainder' is added to this, as it will be ok to have first row slightly wider if need be
	 *	- for now, only split into groups if group will have at least 5 items
	 */
	layers= RNA_property_array_length(ptr, prop);
	cols= (layers / 2) + (layers % 2);
	groups= ((cols / 2) < cols_per_group) ? (1) : (cols / cols_per_group);

	if(used_ptr && used_propname) {
		used_prop= RNA_struct_find_property(used_ptr, used_propname);
		if (!used_prop) {
			printf("uiTemplateLayer: used layers property not found: %s\n", used_propname);
			return;
		}

		if(RNA_property_array_length(used_ptr, used_prop) < layers)
			used_prop = NULL;
	}
	
	/* layers are laid out going across rows, with the columns being divided into groups */
	
	for (group= 0; group < groups; group++) {
		uCol= uiLayoutColumn(layout, 1);
		
		for (row= 0; row < 2; row++) {
			uiBlock *block;
			uiBut *but;

			uRow= uiLayoutRow(uCol, 1);
			block= uiLayoutGetBlock(uRow);
			layer= groups*cols_per_group*row + cols_per_group*group;
			
			/* add layers as toggle buts */
			for (col= 0; (col < cols_per_group) && (layer < layers); col++, layer++) {
				int icon = 0;
				int butlay = 1 << layer;

				if(active_layer & butlay)
					icon = ICON_LAYER_ACTIVE;
				else if(used_prop && RNA_property_boolean_get_index(used_ptr, used_prop, layer))
					icon = ICON_LAYER_USED;
				
				but= uiDefAutoButR(block, ptr, prop, layer, "", icon, 0, 0, 10, 10);
				uiButSetFunc(but, handle_layer_buttons, but, SET_INT_IN_POINTER(layer));
				but->type= TOG;
			}
		}
	}
}


/************************* List Template **************************/

static int list_item_icon_get(bContext *C, PointerRNA *itemptr, int rnaicon)
{
	ID *id= NULL;
	int icon;

	if(!itemptr->data)
		return rnaicon;

	/* try ID, material or texture slot */
	if(RNA_struct_is_ID(itemptr->type)) {
		id= itemptr->id.data;
	}
	else if(RNA_struct_is_a(itemptr->type, &RNA_MaterialSlot)) {
		id= RNA_pointer_get(itemptr, "material").data;
	}
	else if(RNA_struct_is_a(itemptr->type, &RNA_TextureSlot)) {
		id= RNA_pointer_get(itemptr, "texture").data;
	}

	/* get icon from ID */
	if(id) {
		icon= ui_id_icon_get(C, id, 1);

		if(icon)
			return icon;
	}

	return rnaicon;
}

static void list_item_row(bContext *C, uiLayout *layout, PointerRNA *ptr, PointerRNA *itemptr, int i, int rnaicon, PointerRNA *activeptr, char *activepropname)
{
	Object *ob;
	uiBlock *block= uiLayoutGetBlock(layout);
	uiBut *but;
	uiLayout *split, *overlap, *sub, *row;
	char *name, *namebuf;
	int icon;

	overlap= uiLayoutOverlap(layout);

	/* list item behind label & other buttons */
	sub= uiLayoutRow(overlap, 0);

	if(itemptr->type == &RNA_ShapeKey) {
		ob= (Object*)activeptr->data;
		if(ob->mode == OB_MODE_EDIT && !(ob->type == OB_MESH))
			uiLayoutSetEnabled(sub, 0);
	}

	but= uiDefButR(block, LISTROW, 0, "", 0,0, UI_UNIT_X*10,UI_UNIT_Y, activeptr, activepropname, 0, 0, i, 0, 0, "");
	uiButSetFlag(but, UI_BUT_NO_TOOLTIP);

	sub= uiLayoutRow(overlap, 0);

	/* retrieve icon and name */
	icon= list_item_icon_get(C, itemptr, rnaicon);
	if(!icon || icon == ICON_DOT)
		icon= 0;

	namebuf= RNA_struct_name_get_alloc(itemptr, NULL, 0);
	name= (namebuf)? namebuf: "";

	/* hardcoded types */
	if(itemptr->type == &RNA_MeshTextureFaceLayer || itemptr->type == &RNA_MeshColorLayer) {
		uiItemL(sub, name, icon);
		uiBlockSetEmboss(block, UI_EMBOSSN);
		uiDefIconButR(block, TOG, 0, ICON_SCENE, 0, 0, UI_UNIT_X, UI_UNIT_Y, itemptr, "active_render", 0, 0, 0, 0, 0, NULL);
		uiBlockSetEmboss(block, UI_EMBOSS);
	}
	else if(RNA_struct_is_a(itemptr->type, &RNA_MaterialTextureSlot)) {
		uiItemL(sub, name, icon);
		uiBlockSetEmboss(block, UI_EMBOSS);
		uiDefButR(block, OPTION, 0, "", 0, 0, UI_UNIT_X, UI_UNIT_Y, ptr, "use_textures", i, 0, 0, 0, 0,  NULL);
	}
	else if(RNA_struct_is_a(itemptr->type, &RNA_SceneRenderLayer)) {
		uiItemL(sub, name, icon);
		uiBlockSetEmboss(block, UI_EMBOSS);
		uiDefButR(block, OPTION, 0, "", 0, 0, UI_UNIT_X, UI_UNIT_Y, itemptr, "enabled", 0, 0, 0, 0, 0,  NULL);
	}
	else if(itemptr->type == &RNA_ShapeKey) {
		ob= (Object*)activeptr->data;

		split= uiLayoutSplit(sub, 0.75f, 0);

		uiItemL(split, name, icon);

		uiBlockSetEmboss(block, UI_EMBOSSN);
		row= uiLayoutRow(split, 1);
		if(i == 0) uiItemL(row, "", 0);
		else uiItemR(row, itemptr, "value", 0, "", 0);

		if(ob->mode == OB_MODE_EDIT && !((ob->shapeflag & OB_SHAPE_EDIT_MODE) && ob->type == OB_MESH))
			uiLayoutSetActive(row, 0);
		//uiItemR(row, itemptr, "mute", 0, "", ICON_MUTE_IPO_OFF);
		uiBlockSetEmboss(block, UI_EMBOSS);
	}
	else
		uiItemL(sub, name, icon); /* fails, backdrop LISTROW... */

	/* free name */
	if(namebuf)
		MEM_freeN(namebuf);
}

void uiTemplateList(uiLayout *layout, bContext *C, PointerRNA *ptr, char *propname, PointerRNA *activeptr, char *activepropname, int rows, int maxrows, int listtype)
{
	//Scene *scene= CTX_data_scene(C);
	PropertyRNA *prop= NULL, *activeprop;
	PropertyType type, activetype;
	StructRNA *ptype;
	uiLayout *box, *row, *col;
	uiBlock *block;
	uiBut *but;
	Panel *pa;
	char *name, str[32];
	int rnaicon=0, icon=0, i= 0, activei= 0, len= 0, items, found, min, max;

	/* validate arguments */
	block= uiLayoutGetBlock(layout);
	pa= block->panel;

	if(!pa) {
		printf("uiTemplateList: only works inside a panel.\n");
		return;
	}

	if(!activeptr->data)
		return;
	
	if(ptr->data) {
		prop= RNA_struct_find_property(ptr, propname);
		if(!prop) {
			printf("uiTemplateList: property not found: %s\n", propname);
			return;
		}
	}

	activeprop= RNA_struct_find_property(activeptr, activepropname);
	if(!activeprop) {
		printf("uiTemplateList: property not found: %s\n", activepropname);
		return;
	}

	if(prop) {
		type= RNA_property_type(prop);
		if(type != PROP_COLLECTION) {
			printf("uiTemplateList: expected collection property.\n");
			return;
		}
	}

	activetype= RNA_property_type(activeprop);
	if(activetype != PROP_INT) {
		printf("uiTemplateList: expected integer property.\n");
		return;
	}

	/* get icon */
	if(ptr->data && prop) {
		ptype= RNA_property_pointer_type(ptr, prop);
		rnaicon= RNA_struct_ui_icon(ptype);
	}

	/* get active data */
	activei= RNA_property_int_get(activeptr, activeprop);

	if(listtype == 'i') {
		box= uiLayoutListBox(layout, ptr, prop, activeptr, activeprop);
		col= uiLayoutColumn(box, 1);
		row= uiLayoutRow(col, 0);

		if(ptr->data && prop) {
			/* create list items */
			RNA_PROP_BEGIN(ptr, itemptr, prop) {
				/* create button */
				if(i == 9)
					row= uiLayoutRow(col, 0);

				icon= list_item_icon_get(C, &itemptr, rnaicon);
				but= uiDefIconButR(block, LISTROW, 0, icon, 0,0,UI_UNIT_X*10,UI_UNIT_Y, activeptr, activepropname, 0, 0, i, 0, 0, "");
				uiButSetFlag(but, UI_BUT_NO_TOOLTIP);
				

				i++;
			}
			RNA_PROP_END;
		}
	}
	else if(listtype == 'c') {
		/* compact layout */
		found= 0;

		row= uiLayoutRow(layout, 1);

		if(ptr->data && prop) {
			/* create list items */
			RNA_PROP_BEGIN(ptr, itemptr, prop) {
				found= (activei == i);

				if(found) {
					/* create button */
					name= RNA_struct_name_get_alloc(&itemptr, NULL, 0);
					icon= list_item_icon_get(C, &itemptr, rnaicon);
					uiItemL(row, (name)? name: "", icon);

					if(name)
						MEM_freeN(name);
				}

				i++;
			}
			RNA_PROP_END;
		}

		/* if not found, add in dummy button */
		if(i == 0)
			uiItemL(row, "", 0);

		/* next/prev button */
		sprintf(str, "%d :", i);
		but= uiDefIconTextButR(block, NUM, 0, 0, str, 0,0,UI_UNIT_X*5,UI_UNIT_Y, activeptr, activepropname, 0, 0, 0, 0, 0, "");
		if(i == 0)
			uiButSetFlag(but, UI_BUT_DISABLED);
	}
	else {
		/* default rows */
		if(rows == 0)
			rows= 5;
		if (maxrows == 0)
			maxrows = 5;
		if(pa->list_grip_size != 0)
			rows= pa->list_grip_size;

		/* layout */
		box= uiLayoutListBox(layout, ptr, prop, activeptr, activeprop);
		row= uiLayoutRow(box, 0);
		col = uiLayoutColumn(row, 1);

		/* init numbers */
		RNA_property_int_range(activeptr, activeprop, &min, &max);

		if(prop)
			len= RNA_property_collection_length(ptr, prop);
		items= CLAMPIS(len, rows, MAX2(rows, maxrows));

		/* if list length changes and active is out of view, scroll to it */
		if(pa->list_last_len != len)
			if((activei < pa->list_scroll || activei >= pa->list_scroll+items))
				pa->list_scroll= activei;

		pa->list_scroll= MIN2(pa->list_scroll, len-items);
		pa->list_scroll= MAX2(pa->list_scroll, 0);
		pa->list_size= items;
		pa->list_last_len= len;

		if(ptr->data && prop) {
			/* create list items */
			RNA_PROP_BEGIN(ptr, itemptr, prop) {
				if(i >= pa->list_scroll && i<pa->list_scroll+items)
					list_item_row(C, col, ptr, &itemptr, i, rnaicon, activeptr, activepropname);

				i++;
			}
			RNA_PROP_END;
		}

		/* add dummy buttons to fill space */
		while(i < pa->list_scroll+items) {
			if(i >= pa->list_scroll)
				uiItemL(col, "", 0);
			i++;
		}

		/* add scrollbar */
		if(len > items) {
			col= uiLayoutColumn(row, 0);
			uiDefButI(block, SCROLL, 0, "", 0,0,UI_UNIT_X*0.75,UI_UNIT_Y*items, &pa->list_scroll, 0, len-items, items, 0, "");
		}
	}
}

/************************* Operator Search Template **************************/

static void operator_call_cb(bContext *C, void *arg1, void *arg2)
{
	wmOperatorType *ot= arg2;
	
	if(ot)
		WM_operator_name_call(C, ot->idname, WM_OP_INVOKE_DEFAULT, NULL);
}

static void operator_search_cb(const bContext *C, void *arg, char *str, uiSearchItems *items)
{
	wmOperatorType *ot = WM_operatortype_first();
	
	for(; ot; ot= ot->next) {
		
		if(BLI_strcasestr(ot->name, str)) {
			if(WM_operator_poll((bContext*)C, ot)) {
				char name[256];
				int len= strlen(ot->name);
				
				/* display name for menu, can hold hotkey */
				BLI_strncpy(name, ot->name, 256);
				
				/* check for hotkey */
				if(len < 256-6) {
					if(WM_key_event_operator_string(C, ot->idname, WM_OP_EXEC_DEFAULT, NULL, &name[len+1], 256-len-1))
						name[len]= '|';
				}
				
				if(0==uiSearchItemAdd(items, name, ot, 0))
					break;
			}
		}
	}
}

void uiTemplateOperatorSearch(uiLayout *layout)
{
	uiBlock *block;
	uiBut *but;
	static char search[256]= "";
		
	block= uiLayoutGetBlock(layout);
	uiBlockSetCurLayout(block, layout);

	but= uiDefSearchBut(block, search, 0, ICON_VIEWZOOM, sizeof(search), 0, 0, UI_UNIT_X*6, UI_UNIT_Y, 0, 0, "");
	uiButSetSearchFunc(but, operator_search_cb, NULL, operator_call_cb, NULL);
}

/************************* Running Jobs Template **************************/

#define B_STOPRENDER	1
#define B_STOPCAST		2
#define B_STOPANIM		3
#define B_STOPCOMPO		4

static void do_running_jobs(bContext *C, void *arg, int event)
{
	switch(event) {
		case B_STOPRENDER:
			G.afbreek= 1;
			break;
		case B_STOPCAST:
			WM_jobs_stop(CTX_wm_manager(C), CTX_wm_screen(C), NULL);
			break;
		case B_STOPANIM:
			WM_operator_name_call(C, "SCREEN_OT_animation_play", WM_OP_INVOKE_SCREEN, NULL);
			break;
		case B_STOPCOMPO:
			WM_jobs_stop(CTX_wm_manager(C), CTX_wm_area(C), NULL);
			break;
	}
}

void uiTemplateRunningJobs(uiLayout *layout, bContext *C)
{
	bScreen *screen= CTX_wm_screen(C);
	Scene *scene= CTX_data_scene(C);
	wmWindowManager *wm= CTX_wm_manager(C);
	ScrArea *sa= CTX_wm_area(C);
	uiBlock *block;
	void *owner;
	int handle_event;
	
	block= uiLayoutGetBlock(layout);
	uiBlockSetCurLayout(block, layout);

	uiBlockSetHandleFunc(block, do_running_jobs, NULL);

	if(sa->spacetype==SPACE_NODE) {
		owner = sa;
		handle_event= B_STOPCOMPO;
	} else {
		owner = scene;
		handle_event= B_STOPRENDER;
	}

	if(WM_jobs_test(wm, owner)) {
		uiLayout *abs;
		
		abs = uiLayoutAbsolute(layout, 0);
		
		uiDefIconBut(block, BUT, handle_event, ICON_PANEL_CLOSE, 
				0, UI_UNIT_Y*0.1, UI_UNIT_X*0.8, UI_UNIT_Y*0.8, NULL, 0.0f, 0.0f, 0, 0, "Stop this job");
		uiDefBut(block, PROGRESSBAR, 0, WM_jobs_name(wm, owner), 
				UI_UNIT_X, 0, 100, UI_UNIT_Y, NULL, 0.0f, 0.0f, WM_jobs_progress(wm, owner), 0, "Progress");
		
		uiLayoutRow(layout, 0);
	}
	if(WM_jobs_test(wm, screen))
		uiDefIconTextBut(block, BUT, B_STOPCAST, ICON_CANCEL, "Capture", 0,0,85,UI_UNIT_Y, NULL, 0.0f, 0.0f, 0, 0, "Stop screencast");
	if(screen->animtimer)
		uiDefIconTextBut(block, BUT, B_STOPANIM, ICON_CANCEL, "Anim Player", 0,0,100,UI_UNIT_Y, NULL, 0.0f, 0.0f, 0, 0, "Stop animation playback");
<<<<<<< HEAD

	uiItemS(layout);
=======
>>>>>>> 64091ff5
}

/************************* Reports for Last Operator Template **************************/

void uiTemplateReportsBanner(uiLayout *layout, bContext *C)
{
	ReportList *reports = CTX_wm_reports(C);
	Report *report= BKE_reports_last_displayable(reports);
	ReportTimerInfo *rti;
	
	uiLayout *abs;
	uiBlock *block;
	uiBut *but;
	uiStyle *style= U.uistyles.first;
	int width;
	float hsv[3];
	
	/* if the report display has timed out, don't show */
	if (!reports->reporttimer) return;
	
	rti= (ReportTimerInfo *)reports->reporttimer->customdata;
	
	if (!rti || rti->widthfac==0.0 || !report) return;
	
	abs = uiLayoutAbsolute(layout, 0);
	block= uiLayoutGetBlock(abs);

	rgb_to_hsv(rti->col[0], rti->col[1], rti->col[2], hsv+0, hsv+1, hsv+2);
	
	width = BLF_width(style->widget.uifont_id, report->message);
	width = MIN2(rti->widthfac*width, width);
	width = MAX2(width, 10);
	
	/* make a box around the report to make it stand out */
	uiBlockBeginAlign(block);
	but= uiDefBut(block, ROUNDBOX, 0, "", 0, 0, UI_UNIT_X+10, UI_UNIT_Y, NULL, 0.0f, 0.0f, 0, 0, "");
	copy_v3_v3(but->hsv, hsv);			/* set the report's bg colour in but->hsv - ROUNDBOX feature */
	
	but= uiDefBut(block, ROUNDBOX, 0, "", UI_UNIT_X+10, 0, UI_UNIT_X+width, UI_UNIT_Y, NULL, 0.0f, 0.0f, 0, 0, "");
	but->hsv[0] = but->hsv[1] = 0.0;	/* set a greyscale bg colour in but->hsv - ROUNDBOX feature */
	but->hsv[2] = rti->greyscale;
	uiBlockEndAlign(block);
	
	
	/* icon and report message on top */
	if(report->type & RPT_ERROR_ALL)
		uiDefIconBut(block, LABEL, 0, ICON_ERROR, 2, 0, UI_UNIT_X, UI_UNIT_Y, NULL, 0.0f, 0.0f, 0, 0, "");
	else if(report->type & RPT_WARNING_ALL)
		uiDefIconBut(block, LABEL, 0, ICON_ERROR, 2, 0, UI_UNIT_X, UI_UNIT_Y, NULL, 0.0f, 0.0f, 0, 0, "");
	else if(report->type & RPT_INFO_ALL)
		uiDefIconBut(block, LABEL, 0, ICON_INFO, 2, 0, UI_UNIT_X, UI_UNIT_Y, NULL, 0.0f, 0.0f, 0, 0, "");
	
	uiDefBut(block, LABEL, 0, report->message, UI_UNIT_X+10, 0, UI_UNIT_X+width, UI_UNIT_Y, NULL, 0.0f, 0.0f, 0, 0, "");

}
<|MERGE_RESOLUTION|>--- conflicted
+++ resolved
@@ -2502,11 +2502,6 @@
 		uiDefIconTextBut(block, BUT, B_STOPCAST, ICON_CANCEL, "Capture", 0,0,85,UI_UNIT_Y, NULL, 0.0f, 0.0f, 0, 0, "Stop screencast");
 	if(screen->animtimer)
 		uiDefIconTextBut(block, BUT, B_STOPANIM, ICON_CANCEL, "Anim Player", 0,0,100,UI_UNIT_Y, NULL, 0.0f, 0.0f, 0, 0, "Stop animation playback");
-<<<<<<< HEAD
-
-	uiItemS(layout);
-=======
->>>>>>> 64091ff5
 }
 
 /************************* Reports for Last Operator Template **************************/
