--- conflicted
+++ resolved
@@ -86,15 +86,9 @@
   /** Return catalog with the given ID. Return nullptr if not found. */
   AssetCatalog *find_catalog(CatalogID catalog_id);
 
-<<<<<<< HEAD
-  /** Return first catalog with the given path. Return nullptr if not found. Not the most efficient
-   * function, better don't use it in performance sensitive areas. */
-  AssetCatalog *find_catalog_from_path(const CatalogPath &path) const;
-=======
   /** Return first catalog with the given path. Return nullptr if not found. This is not an
    * efficient call as it's just a linear search over the catalogs. */
   AssetCatalog *find_catalog_by_path(const CatalogPath &path) const;
->>>>>>> 824733ea
 
   /** Create a catalog with some sensible auto-generated catalog ID.
    * The catalog will be saved to the default catalog file.*/
@@ -147,28 +141,16 @@
   using ItemIterFn = FunctionRef<void(AssetCatalogTreeItem &)>;
 
   AssetCatalogTreeItem(StringRef name,
-<<<<<<< HEAD
-                       const CatalogID &catalog_id,
-                       const AssetCatalogTreeItem *parent = nullptr);
-
-  const CatalogID &get_catalog_id() const;
-=======
                        CatalogID catalog_id,
                        const AssetCatalogTreeItem *parent = nullptr);
 
   CatalogID get_catalog_id() const;
->>>>>>> 824733ea
   StringRef get_name() const;
   /** Return the full catalog path, defined as the name of this catalog prefixed by the full
    * catalog path of its parent and a separator. */
   CatalogPath catalog_path() const;
   int count_parents() const;
   bool has_children() const;
-<<<<<<< HEAD
-
-  static void foreach_item_recursive(ChildMap &children_, const ItemIterFn callback);
-=======
->>>>>>> 824733ea
 
   /** Iterate over children calling \a callback for each of them, but do not recurse into their
    * children. */
@@ -204,18 +186,6 @@
 
  public:
   /** Ensure an item representing \a path is in the tree, adding it if necessary. */
-<<<<<<< HEAD
-  void insert_item(AssetCatalog &catalog);
-
-  void foreach_item(const AssetCatalogTreeItem::ItemIterFn callback);
-  /** Iterate over children calling \a callback for each of them, but do not recurse into their
-   * children. */
-  void foreach_child(const ItemIterFn callback);
-
- protected:
-  /** Child tree items, ordered by their names. */
-  ChildMap children_;
-=======
   void insert_item(const AssetCatalog &catalog);
 
   void foreach_item(const AssetCatalogTreeItem::ItemIterFn callback);
@@ -226,7 +196,6 @@
  protected:
   /** Child tree items, ordered by their names. */
   ChildMap root_items_;
->>>>>>> 824733ea
 };
 
 /** Keeps track of which catalogs are defined in a certain file on disk.
