/*
 * This program is free software; you can redistribute it and/or
 * modify it under the terms of the GNU General Public License
 * as published by the Free Software Foundation; either version 2
 * of the License, or (at your option) any later version.
 *
 * This program is distributed in the hope that it will be useful,
 * but WITHOUT ANY WARRANTY; without even the implied warranty of
 * MERCHANTABILITY or FITNESS FOR A PARTICULAR PURPOSE.  See the
 * GNU General Public License for more details.
 *
 * You should have received a copy of the GNU General Public License
 * along with this program; if not, write to the Free Software Foundation,
 * Inc., 51 Franklin Street, Fifth Floor, Boston, MA 02110-1301, USA.
 */

/** \file
 * \ingroup gpu
 */

#ifndef GPU_STANDALONE
#  include "DNA_userdef_types.h"
#  define PIXELSIZE (U.pixelsize)
#else
#  define PIXELSIZE (1.0f)
#endif

#include "BLI_math_vector.h"
#include "BLI_utildefines.h"

#include "BKE_global.h"

#include "GPU_extensions.h"
#include "GPU_glew.h"
#include "GPU_state.h"

#include "gpu_context_private.hh"

#include "gpu_state_private.hh"

using namespace blender::gpu;

#define SET_STATE(_prefix, _state, _value) \
  do { \
    GPUStateManager *stack = GPU_context_active_get()->state_manager; \
    auto &state_object = stack->_prefix##state; \
<<<<<<< HEAD
    state_object._state = _value; \
  } while (0)

#define SET_IMMUTABLE_STATE(_state, _value) SET_STATE(, _state, _value)
#define SET_MUTABLE_STATE(_state, _value) SET_STATE(mutable_, _state, _value)

/* -------------------------------------------------------------------- */
/** \name Immutable state Setters
 * \{ */

void GPU_blend(eGPUBlend blend)
{
  SET_IMMUTABLE_STATE(blend, blend);
}

void GPU_face_culling(eGPUFaceCullTest culling)
{
  SET_IMMUTABLE_STATE(culling_test, culling);
}

void GPU_front_facing(bool invert)
{
  SET_IMMUTABLE_STATE(invert_facing, invert);
}

void GPU_provoking_vertex(eGPUProvokingVertex vert)
{
  SET_IMMUTABLE_STATE(provoking_vert, vert);
}

/* TODO explicit depth test. */
void GPU_depth_test(bool enable)
{
  SET_IMMUTABLE_STATE(depth_test, (enable) ? GPU_DEPTH_LESS_EQUAL : GPU_DEPTH_NONE);
=======
    state_object._state = (_value); \
  } while (0)

#define SET_IMMUTABLE_STATE(_state, _value) SET_STATE(, _state, _value)
#define SET_MUTABLE_STATE(_state, _value) SET_STATE(mutable_, _state, _value)

/* -------------------------------------------------------------------- */
/** \name Immutable state Setters
 * \{ */

void GPU_blend(eGPUBlend blend)
{
  SET_IMMUTABLE_STATE(blend, blend);
}

void GPU_face_culling(eGPUFaceCullTest culling)
{
  SET_IMMUTABLE_STATE(culling_test, culling);
}

void GPU_front_facing(bool invert)
{
  SET_IMMUTABLE_STATE(invert_facing, invert);
}

void GPU_provoking_vertex(eGPUProvokingVertex vert)
{
  SET_IMMUTABLE_STATE(provoking_vert, vert);
}

void GPU_depth_test(eGPUDepthTest test)
{
  SET_IMMUTABLE_STATE(depth_test, test);
}

void GPU_stencil_test(eGPUStencilTest test)
{
  SET_IMMUTABLE_STATE(stencil_test, test);
>>>>>>> 019cd2e5
}

void GPU_line_smooth(bool enable)
{
  SET_IMMUTABLE_STATE(line_smooth, enable);
}

void GPU_polygon_smooth(bool enable)
{
  SET_IMMUTABLE_STATE(polygon_smooth, enable);
}

void GPU_logic_op_xor_set(bool enable)
{
  SET_IMMUTABLE_STATE(logic_op_xor, enable);
}

void GPU_write_mask(eGPUWriteMask mask)
{
  SET_IMMUTABLE_STATE(write_mask, mask);
}

void GPU_color_mask(bool r, bool g, bool b, bool a)
{
  GPUStateManager *stack = GPU_context_active_get()->state_manager;
  auto &state = stack->state;
<<<<<<< HEAD
  eGPUWriteMask write_mask = state.write_mask;
  SET_FLAG_FROM_TEST(write_mask, r, GPU_WRITE_RED);
  SET_FLAG_FROM_TEST(write_mask, g, GPU_WRITE_GREEN);
  SET_FLAG_FROM_TEST(write_mask, b, GPU_WRITE_BLUE);
  SET_FLAG_FROM_TEST(write_mask, a, GPU_WRITE_ALPHA);
=======
  uint32_t write_mask = state.write_mask;
  SET_FLAG_FROM_TEST(write_mask, r, (uint32_t)GPU_WRITE_RED);
  SET_FLAG_FROM_TEST(write_mask, g, (uint32_t)GPU_WRITE_GREEN);
  SET_FLAG_FROM_TEST(write_mask, b, (uint32_t)GPU_WRITE_BLUE);
  SET_FLAG_FROM_TEST(write_mask, a, (uint32_t)GPU_WRITE_ALPHA);
>>>>>>> 019cd2e5
  state.write_mask = write_mask;
}

void GPU_depth_mask(bool depth)
{
  GPUStateManager *stack = GPU_context_active_get()->state_manager;
  auto &state = stack->state;
<<<<<<< HEAD
  eGPUWriteMask write_mask = state.write_mask;
  SET_FLAG_FROM_TEST(write_mask, depth, GPU_WRITE_DEPTH);
=======
  uint32_t write_mask = state.write_mask;
  SET_FLAG_FROM_TEST(write_mask, depth, (uint32_t)GPU_WRITE_DEPTH);
>>>>>>> 019cd2e5
  state.write_mask = write_mask;
}

void GPU_shadow_offset(bool enable)
{
  SET_IMMUTABLE_STATE(shadow_bias, enable);
}

void GPU_clip_distances(int distances_enabled)
{
  SET_IMMUTABLE_STATE(clip_distances, distances_enabled);
<<<<<<< HEAD
}

void GPU_state_set(eGPUWriteMask write_mask,
                   eGPUBlend blend,
                   eGPUFaceCullTest culling_test,
                   eGPUDepthTest depth_test,
                   eGPUStencilTest stencil_test,
                   eGPUStencilOp stencil_op,
                   eGPUProvokingVertex provoking_vert)
{
  GPUStateManager *stack = GPU_context_active_get()->state_manager;
  auto &state = stack->state;
  state.write_mask = write_mask;
  state.blend = blend;
  state.culling_test = culling_test;
  state.depth_test = depth_test;
  state.stencil_test = stencil_test;
  state.stencil_op = stencil_op;
  state.provoking_vert = provoking_vert;
=======
}

void GPU_state_set(eGPUWriteMask write_mask,
                   eGPUBlend blend,
                   eGPUFaceCullTest culling_test,
                   eGPUDepthTest depth_test,
                   eGPUStencilTest stencil_test,
                   eGPUStencilOp stencil_op,
                   eGPUProvokingVertex provoking_vert)
{
  GPUStateManager *stack = GPU_context_active_get()->state_manager;
  auto &state = stack->state;
  state.write_mask = (uint32_t)write_mask;
  state.blend = (uint32_t)blend;
  state.culling_test = (uint32_t)culling_test;
  state.depth_test = (uint32_t)depth_test;
  state.stencil_test = (uint32_t)stencil_test;
  state.stencil_op = (uint32_t)stencil_op;
  state.provoking_vert = (uint32_t)provoking_vert;
}

/** \} */

/* -------------------------------------------------------------------- */
/** \name Mutable State Setters
 * \{ */

void GPU_depth_range(float near, float far)
{
  GPUStateManager *stack = GPU_context_active_get()->state_manager;
  auto &state = stack->mutable_state;
  copy_v2_fl2(state.depth_range, near, far);
}

void GPU_line_width(float width)
{
  SET_MUTABLE_STATE(line_width, width * PIXELSIZE);
}

void GPU_point_size(float size)
{
  SET_MUTABLE_STATE(point_size, size * PIXELSIZE);
}

/* Programmable point size
 * - shaders set their own point size when enabled
 * - use glPointSize when disabled */
/* TODO remove and use program point size everywhere */
void GPU_program_point_size(bool enable)
{
  GPUStateManager *stack = GPU_context_active_get()->state_manager;
  auto &state = stack->mutable_state;
  /* Set point size sign negative to disable. */
  state.point_size = fabsf(state.point_size) * (enable ? 1 : -1);
>>>>>>> 019cd2e5
}

/** \} */

/* -------------------------------------------------------------------- */
/** \name Mutable State Setters
 * \{ */

void GPU_depth_range(float near, float far)
{
  GPUStateManager *stack = GPU_context_active_get()->state_manager;
  auto &state = stack->mutable_state;
<<<<<<< HEAD
  copy_v2_fl2(state.depth_range, near, far);
=======
  /* Set point size sign negative to disable. */
  state.scissor_rect[2] = abs(state.scissor_rect[2]) * (enable ? 1 : -1);
>>>>>>> 019cd2e5
}

void GPU_line_width(float width)
{
<<<<<<< HEAD
  SET_MUTABLE_STATE(line_width, width * PIXELSIZE);
=======
  GPUStateManager *stack = GPU_context_active_get()->state_manager;
  auto &state = stack->mutable_state;
  bool enabled = state.scissor_rect[2] > 0;
  int scissor_rect[4] = {x, y, enabled ? width : -width, height};
  copy_v4_v4_int(state.scissor_rect, scissor_rect);
>>>>>>> 019cd2e5
}

void GPU_point_size(float size)
{
<<<<<<< HEAD
  SET_MUTABLE_STATE(point_size, size * PIXELSIZE);
}

/* Programmable point size
 * - shaders set their own point size when enabled
 * - use glPointSize when disabled */
/* TODO remove and use program point size everywhere */
void GPU_program_point_size(bool enable)
{
  GPUStateManager *stack = GPU_context_active_get()->state_manager;
  auto &state = stack->mutable_state;
  /* Set point size sign negative to disable. */
  state.point_size = fabsf(state.point_size) * (enable ? 1 : -1);
}

void GPU_scissor_test(bool enable)
{
  GPUStateManager *stack = GPU_context_active_get()->state_manager;
  auto &state = stack->mutable_state;
  /* Set point size sign negative to disable. */
  state.scissor_rect[2] = abs(state.scissor_rect[2]) * (enable ? 1 : -1);
}

void GPU_scissor(int x, int y, int width, int height)
{
  GPUStateManager *stack = GPU_context_active_get()->state_manager;
  auto &state = stack->mutable_state;
  int scissor_rect[4] = {x, y, width, height};
  copy_v4_v4_int(state.scissor_rect, scissor_rect);
}

void GPU_viewport(int x, int y, int width, int height)
{
  GPUStateManager *stack = GPU_context_active_get()->state_manager;
  auto &state = stack->mutable_state;
  int viewport_rect[4] = {x, y, width, height};
  copy_v4_v4_int(state.viewport_rect, viewport_rect);
}

void GPU_stencil_reference_set(uint reference)
{
  SET_MUTABLE_STATE(stencil_reference, (uint8_t)reference);
}
void GPU_stencil_write_mask_set(uint write_mask)
{
  SET_MUTABLE_STATE(stencil_write_mask, (uint8_t)write_mask);
}
void GPU_stencil_compare_mask_set(uint compare_mask)
{
  SET_MUTABLE_STATE(stencil_compare_mask, (uint8_t)compare_mask);
}

/** \} */

/* -------------------------------------------------------------------- */
/** \name State Getters
 * \{ */

eGPUBlend GPU_blend_get()
{
  GPUState &state = GPU_context_active_get()->state_manager->state;
  return state.blend;
}

eGPUWriteMask GPU_write_mask_get()
{
  GPUState &state = GPU_context_active_get()->state_manager->state;
  return state.write_mask;
}

bool GPU_depth_test_enabled()
{
  GPUState &state = GPU_context_active_get()->state_manager->state;
  return state.depth_test != GPU_DEPTH_NONE;
=======
  GPUStateManager *stack = GPU_context_active_get()->state_manager;
  auto &state = stack->mutable_state;
  int viewport_rect[4] = {x, y, width, height};
  copy_v4_v4_int(state.viewport_rect, viewport_rect);
}

void GPU_stencil_reference_set(uint reference)
{
  SET_MUTABLE_STATE(stencil_reference, (uint8_t)reference);
}

void GPU_stencil_write_mask_set(uint write_mask)
{
  SET_MUTABLE_STATE(stencil_write_mask, (uint8_t)write_mask);
}

void GPU_stencil_compare_mask_set(uint compare_mask)
{
  SET_MUTABLE_STATE(stencil_compare_mask, (uint8_t)compare_mask);
}

/** \} */

/* -------------------------------------------------------------------- */
/** \name State Getters
 * \{ */

eGPUBlend GPU_blend_get()
{
  GPUState &state = GPU_context_active_get()->state_manager->state;
  return (eGPUBlend)state.blend;
}

eGPUWriteMask GPU_write_mask_get()
{
  GPUState &state = GPU_context_active_get()->state_manager->state;
  return (eGPUWriteMask)state.write_mask;
}

uint GPU_stencil_mask_get()
{
  GPUStateMutable &state = GPU_context_active_get()->state_manager->mutable_state;
  return state.stencil_write_mask;
}

eGPUDepthTest GPU_depth_test_get()
{
  GPUState &state = GPU_context_active_get()->state_manager->state;
  return (eGPUDepthTest)state.depth_test;
}

eGPUStencilTest GPU_stencil_test_get()
{
  GPUState &state = GPU_context_active_get()->state_manager->state;
  return (eGPUStencilTest)state.stencil_test;
>>>>>>> 019cd2e5
}

void GPU_scissor_get(int coords[4])
{
  GPUStateMutable &state = GPU_context_active_get()->state_manager->mutable_state;
  copy_v4_v4_int(coords, state.scissor_rect);
}

void GPU_viewport_size_get_f(float coords[4])
{
  GPUStateMutable &state = GPU_context_active_get()->state_manager->mutable_state;
  for (int i = 0; i < 4; i++) {
    coords[i] = state.viewport_rect[i];
  }
}

void GPU_viewport_size_get_i(int coords[4])
{
  GPUStateMutable &state = GPU_context_active_get()->state_manager->mutable_state;
  copy_v4_v4_int(coords, state.viewport_rect);
}

bool GPU_depth_mask_get(void)
{
  GPUState &state = GPU_context_active_get()->state_manager->state;
  return (state.write_mask & GPU_WRITE_DEPTH) != 0;
}

bool GPU_mipmap_enabled(void)
{
  /* TODO(fclem) this used to be a userdef option. */
  return true;
}

/** \} */

/* -------------------------------------------------------------------- */
/** \name Context Utils
 * \{ */

void GPU_flush(void)
{
  glFlush();
}

void GPU_finish(void)
{
  glFinish();
}

void GPU_unpack_row_length_set(uint len)
{
  glPixelStorei(GL_UNPACK_ROW_LENGTH, len);
}

/** \} */

/* -------------------------------------------------------------------- */
/** \name Default OpenGL State
 *
 * This is called on startup, for opengl offscreen render.
 * Generally we should always return to this state when
 * temporarily modifying the state for drawing, though that are (undocumented)
 * exceptions that we should try to get rid of.
 * \{ */

GPUStateManager::GPUStateManager(void)
{
  /* Set default state. */
  state.write_mask = GPU_WRITE_COLOR;
  state.blend = GPU_BLEND_NONE;
  state.culling_test = GPU_CULL_NONE;
  state.depth_test = GPU_DEPTH_NONE;
  state.stencil_test = GPU_STENCIL_NONE;
  state.stencil_op = GPU_STENCIL_OP_NONE;
  state.provoking_vert = GPU_VERTEX_LAST;
  state.logic_op_xor = false;
  state.invert_facing = false;
  state.shadow_bias = false;
  state.polygon_smooth = false;
  state.clip_distances = 0;

  /* TODO: We should have better default for viewport and scissors.
   * For now it's not important since they are overwritten at soon as a framebuffer is bound. */
  mutable_state.viewport_rect[0] = 0;
  mutable_state.viewport_rect[1] = 0;
  mutable_state.viewport_rect[2] = 10;
  mutable_state.viewport_rect[3] = 10;
  mutable_state.scissor_rect[0] = 0;
  mutable_state.scissor_rect[1] = 0;
  mutable_state.scissor_rect[2] = -10; /* Disable */
  mutable_state.scissor_rect[3] = 10;
  mutable_state.depth_range[0] = 0.0f;
  mutable_state.depth_range[1] = 1.0f;
  mutable_state.point_size = 1.0f;
  mutable_state.line_width = 1.0f;
  mutable_state.stencil_write_mask = 0x00;
  mutable_state.stencil_compare_mask = 0x00;
  mutable_state.stencil_reference = 0x00;
}

/** \} */<|MERGE_RESOLUTION|>--- conflicted
+++ resolved
@@ -44,8 +44,7 @@
   do { \
     GPUStateManager *stack = GPU_context_active_get()->state_manager; \
     auto &state_object = stack->_prefix##state; \
-<<<<<<< HEAD
-    state_object._state = _value; \
+    state_object._state = (_value); \
   } while (0)
 
 #define SET_IMMUTABLE_STATE(_state, _value) SET_STATE(, _state, _value)
@@ -75,41 +74,6 @@
   SET_IMMUTABLE_STATE(provoking_vert, vert);
 }
 
-/* TODO explicit depth test. */
-void GPU_depth_test(bool enable)
-{
-  SET_IMMUTABLE_STATE(depth_test, (enable) ? GPU_DEPTH_LESS_EQUAL : GPU_DEPTH_NONE);
-=======
-    state_object._state = (_value); \
-  } while (0)
-
-#define SET_IMMUTABLE_STATE(_state, _value) SET_STATE(, _state, _value)
-#define SET_MUTABLE_STATE(_state, _value) SET_STATE(mutable_, _state, _value)
-
-/* -------------------------------------------------------------------- */
-/** \name Immutable state Setters
- * \{ */
-
-void GPU_blend(eGPUBlend blend)
-{
-  SET_IMMUTABLE_STATE(blend, blend);
-}
-
-void GPU_face_culling(eGPUFaceCullTest culling)
-{
-  SET_IMMUTABLE_STATE(culling_test, culling);
-}
-
-void GPU_front_facing(bool invert)
-{
-  SET_IMMUTABLE_STATE(invert_facing, invert);
-}
-
-void GPU_provoking_vertex(eGPUProvokingVertex vert)
-{
-  SET_IMMUTABLE_STATE(provoking_vert, vert);
-}
-
 void GPU_depth_test(eGPUDepthTest test)
 {
   SET_IMMUTABLE_STATE(depth_test, test);
@@ -118,7 +82,6 @@
 void GPU_stencil_test(eGPUStencilTest test)
 {
   SET_IMMUTABLE_STATE(stencil_test, test);
->>>>>>> 019cd2e5
 }
 
 void GPU_line_smooth(bool enable)
@@ -145,19 +108,11 @@
 {
   GPUStateManager *stack = GPU_context_active_get()->state_manager;
   auto &state = stack->state;
-<<<<<<< HEAD
-  eGPUWriteMask write_mask = state.write_mask;
-  SET_FLAG_FROM_TEST(write_mask, r, GPU_WRITE_RED);
-  SET_FLAG_FROM_TEST(write_mask, g, GPU_WRITE_GREEN);
-  SET_FLAG_FROM_TEST(write_mask, b, GPU_WRITE_BLUE);
-  SET_FLAG_FROM_TEST(write_mask, a, GPU_WRITE_ALPHA);
-=======
   uint32_t write_mask = state.write_mask;
   SET_FLAG_FROM_TEST(write_mask, r, (uint32_t)GPU_WRITE_RED);
   SET_FLAG_FROM_TEST(write_mask, g, (uint32_t)GPU_WRITE_GREEN);
   SET_FLAG_FROM_TEST(write_mask, b, (uint32_t)GPU_WRITE_BLUE);
   SET_FLAG_FROM_TEST(write_mask, a, (uint32_t)GPU_WRITE_ALPHA);
->>>>>>> 019cd2e5
   state.write_mask = write_mask;
 }
 
@@ -165,13 +120,8 @@
 {
   GPUStateManager *stack = GPU_context_active_get()->state_manager;
   auto &state = stack->state;
-<<<<<<< HEAD
-  eGPUWriteMask write_mask = state.write_mask;
-  SET_FLAG_FROM_TEST(write_mask, depth, GPU_WRITE_DEPTH);
-=======
   uint32_t write_mask = state.write_mask;
   SET_FLAG_FROM_TEST(write_mask, depth, (uint32_t)GPU_WRITE_DEPTH);
->>>>>>> 019cd2e5
   state.write_mask = write_mask;
 }
 
@@ -183,27 +133,6 @@
 void GPU_clip_distances(int distances_enabled)
 {
   SET_IMMUTABLE_STATE(clip_distances, distances_enabled);
-<<<<<<< HEAD
-}
-
-void GPU_state_set(eGPUWriteMask write_mask,
-                   eGPUBlend blend,
-                   eGPUFaceCullTest culling_test,
-                   eGPUDepthTest depth_test,
-                   eGPUStencilTest stencil_test,
-                   eGPUStencilOp stencil_op,
-                   eGPUProvokingVertex provoking_vert)
-{
-  GPUStateManager *stack = GPU_context_active_get()->state_manager;
-  auto &state = stack->state;
-  state.write_mask = write_mask;
-  state.blend = blend;
-  state.culling_test = culling_test;
-  state.depth_test = depth_test;
-  state.stencil_test = stencil_test;
-  state.stencil_op = stencil_op;
-  state.provoking_vert = provoking_vert;
-=======
 }
 
 void GPU_state_set(eGPUWriteMask write_mask,
@@ -258,72 +187,23 @@
   auto &state = stack->mutable_state;
   /* Set point size sign negative to disable. */
   state.point_size = fabsf(state.point_size) * (enable ? 1 : -1);
->>>>>>> 019cd2e5
-}
-
-/** \} */
-
-/* -------------------------------------------------------------------- */
-/** \name Mutable State Setters
- * \{ */
-
-void GPU_depth_range(float near, float far)
-{
-  GPUStateManager *stack = GPU_context_active_get()->state_manager;
-  auto &state = stack->mutable_state;
-<<<<<<< HEAD
-  copy_v2_fl2(state.depth_range, near, far);
-=======
+}
+
+void GPU_scissor_test(bool enable)
+{
+  GPUStateManager *stack = GPU_context_active_get()->state_manager;
+  auto &state = stack->mutable_state;
   /* Set point size sign negative to disable. */
   state.scissor_rect[2] = abs(state.scissor_rect[2]) * (enable ? 1 : -1);
->>>>>>> 019cd2e5
-}
-
-void GPU_line_width(float width)
-{
-<<<<<<< HEAD
-  SET_MUTABLE_STATE(line_width, width * PIXELSIZE);
-=======
+}
+
+void GPU_scissor(int x, int y, int width, int height)
+{
   GPUStateManager *stack = GPU_context_active_get()->state_manager;
   auto &state = stack->mutable_state;
   bool enabled = state.scissor_rect[2] > 0;
   int scissor_rect[4] = {x, y, enabled ? width : -width, height};
   copy_v4_v4_int(state.scissor_rect, scissor_rect);
->>>>>>> 019cd2e5
-}
-
-void GPU_point_size(float size)
-{
-<<<<<<< HEAD
-  SET_MUTABLE_STATE(point_size, size * PIXELSIZE);
-}
-
-/* Programmable point size
- * - shaders set their own point size when enabled
- * - use glPointSize when disabled */
-/* TODO remove and use program point size everywhere */
-void GPU_program_point_size(bool enable)
-{
-  GPUStateManager *stack = GPU_context_active_get()->state_manager;
-  auto &state = stack->mutable_state;
-  /* Set point size sign negative to disable. */
-  state.point_size = fabsf(state.point_size) * (enable ? 1 : -1);
-}
-
-void GPU_scissor_test(bool enable)
-{
-  GPUStateManager *stack = GPU_context_active_get()->state_manager;
-  auto &state = stack->mutable_state;
-  /* Set point size sign negative to disable. */
-  state.scissor_rect[2] = abs(state.scissor_rect[2]) * (enable ? 1 : -1);
-}
-
-void GPU_scissor(int x, int y, int width, int height)
-{
-  GPUStateManager *stack = GPU_context_active_get()->state_manager;
-  auto &state = stack->mutable_state;
-  int scissor_rect[4] = {x, y, width, height};
-  copy_v4_v4_int(state.scissor_rect, scissor_rect);
 }
 
 void GPU_viewport(int x, int y, int width, int height)
@@ -338,48 +218,6 @@
 {
   SET_MUTABLE_STATE(stencil_reference, (uint8_t)reference);
 }
-void GPU_stencil_write_mask_set(uint write_mask)
-{
-  SET_MUTABLE_STATE(stencil_write_mask, (uint8_t)write_mask);
-}
-void GPU_stencil_compare_mask_set(uint compare_mask)
-{
-  SET_MUTABLE_STATE(stencil_compare_mask, (uint8_t)compare_mask);
-}
-
-/** \} */
-
-/* -------------------------------------------------------------------- */
-/** \name State Getters
- * \{ */
-
-eGPUBlend GPU_blend_get()
-{
-  GPUState &state = GPU_context_active_get()->state_manager->state;
-  return state.blend;
-}
-
-eGPUWriteMask GPU_write_mask_get()
-{
-  GPUState &state = GPU_context_active_get()->state_manager->state;
-  return state.write_mask;
-}
-
-bool GPU_depth_test_enabled()
-{
-  GPUState &state = GPU_context_active_get()->state_manager->state;
-  return state.depth_test != GPU_DEPTH_NONE;
-=======
-  GPUStateManager *stack = GPU_context_active_get()->state_manager;
-  auto &state = stack->mutable_state;
-  int viewport_rect[4] = {x, y, width, height};
-  copy_v4_v4_int(state.viewport_rect, viewport_rect);
-}
-
-void GPU_stencil_reference_set(uint reference)
-{
-  SET_MUTABLE_STATE(stencil_reference, (uint8_t)reference);
-}
 
 void GPU_stencil_write_mask_set(uint write_mask)
 {
@@ -425,7 +263,6 @@
 {
   GPUState &state = GPU_context_active_get()->state_manager->state;
   return (eGPUStencilTest)state.stencil_test;
->>>>>>> 019cd2e5
 }
 
 void GPU_scissor_get(int coords[4])
