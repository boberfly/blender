--- conflicted
+++ resolved
@@ -255,13 +255,8 @@
 	float mat[4][4], oimat[4][4];
 	bool ok = false;
 
-<<<<<<< HEAD
 	/*	Ensure we're not in editmode and that the active object is an armature*/
 	if (!ob_active || ob_active->type != OB_ARMATURE)
-=======
-	/* Ensure we're not in editmode and that the active object is an armature. */
-	if (!ob || ob->type != OB_ARMATURE)
->>>>>>> d7f55c4f
 		return OPERATOR_CANCELLED;
 	if (!arm || arm->edbo)
 		return OPERATOR_CANCELLED;
@@ -584,18 +579,8 @@
 	/* set wait cursor in case this takes a while */
 	WM_cursor_wait(1);
 
-<<<<<<< HEAD
 	uint bases_len = 0;
 	Base **bases = BKE_view_layer_array_from_bases_in_edit_mode_unique_data(view_layer, &bases_len);
-=======
-	/* we are going to do this as follows (unlike every other instance of separate):
-	 * 1. exit editmode +posemode for active armature/base. Take note of what this is.
-	 * 2. duplicate base - BASACT is the new one now
-	 * 3. for each of the two armatures, enter editmode -> remove appropriate bones -> exit editmode + recalc
-	 * 4. fix constraint links
-	 * 5. make original armature active and enter editmode
-	 */
->>>>>>> d7f55c4f
 
 	CTX_DATA_BEGIN(C, Base *, base, visible_bases)
 	{
@@ -611,11 +596,11 @@
 		Base *oldbase, *newbase;
 
 		/* we are going to do this as follows (unlike every other instance of separate):
-		 *	1. exit editmode +posemode for active armature/base. Take note of what this is.
-		 *	2. duplicate base - BASACT is the new one now
-		 *	3. for each of the two armatures, enter editmode -> remove appropriate bones -> exit editmode + recalc
-		 *	4. fix constraint links
-		 *	5. make original armature active and enter editmode
+		 * 1. exit editmode +posemode for active armature/base. Take note of what this is.
+		 * 2. duplicate base - BASACT is the new one now
+		 * 3. for each of the two armatures, enter editmode -> remove appropriate bones -> exit editmode + recalc
+		 * 4. fix constraint links
+		 * 5. make original armature active and enter editmode
 		 */
 
 		/* 1) only edit-base selected */
