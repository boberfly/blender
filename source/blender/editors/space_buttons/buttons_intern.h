/**
 * $Id:
 *
 * ***** BEGIN GPL LICENSE BLOCK *****
 *
 * This program is free software; you can redistribute it and/or
 * modify it under the terms of the GNU General Public License
 * as published by the Free Software Foundation; either version 2
 * of the License, or (at your option) any later version. 
 *
 * This program is distributed in the hope that it will be useful,
 * but WITHOUT ANY WARRANTY; without even the implied warranty of
 * MERCHANTABILITY or FITNESS FOR A PARTICULAR PURPOSE.  See the
 * GNU General Public License for more details.
 *
 * You should have received a copy of the GNU General Public License
 * along with this program; if not, write to the Free Software Foundation,
 * Inc., 59 Temple Place - Suite 330, Boston, MA  02111-1307, USA.
 *
 * The Original Code is Copyright (C) 2008 Blender Foundation.
 * All rights reserved.
 *
 * 
 * Contributor(s): Blender Foundation
 *
 * ***** END GPL LICENSE BLOCK *****
 */
#ifndef ED_BUTTONS_INTERN_H
#define ED_BUTTONS_INTERN_H

struct ARegion;
struct ARegionType;
struct bContext;
<<<<<<< HEAD

/* warning: the values of these defines are used in sbuts->tabs[8] */
/* buts->mainb new */
#define BCONTEXT_SCENE		0
#define BCONTEXT_WORLD		1
#define BCONTEXT_OBJECT		2
#define BCONTEXT_DATA		3
#define BCONTEXT_MATERIAL	4
#define BCONTEXT_TEXTURE	5
#define BCONTEXT_PARTICLE	6
#define BCONTEXT_PHYSICS	7
#define BCONTEXT_GAME		8
#define BCONTEXT_BONE		9
#define BCONTEXT_MODIFIER	10
=======
struct bContextDataResult;
struct SpaceButs;
struct uiLayout;
struct wmOperatorType;
>>>>>>> db27ab91

/* buts->scaflag */		
#define BUTS_SENS_SEL		1
#define BUTS_SENS_ACT		2
#define BUTS_SENS_LINK		4
#define BUTS_CONT_SEL		8
#define BUTS_CONT_ACT		16
#define BUTS_CONT_LINK		32
#define BUTS_ACT_SEL		64
#define BUTS_ACT_ACT		128
#define BUTS_ACT_LINK		256
#define BUTS_SENS_STATE		512
#define BUTS_ACT_STATE		1024

/* internal exports only */

/* buttons_header.c */
void buttons_header_buttons(const struct bContext *C, struct ARegion *ar);

/* buttons_context.c */
void buttons_context_compute(const struct bContext *C, struct SpaceButs *sbuts);
int buttons_context(const struct bContext *C, const char *member, struct bContextDataResult *result);
void buttons_context_draw(const struct bContext *C, struct uiLayout *layout);
void buttons_context_register(struct ARegionType *art);

/* buttons_ops.c */
void MATERIAL_OT_new(struct wmOperatorType *ot);
void TEXTURE_OT_new(struct wmOperatorType *ot);
void WORLD_OT_new(struct wmOperatorType *ot);

#endif /* ED_BUTTONS_INTERN_H */
<|MERGE_RESOLUTION|>--- conflicted
+++ resolved
@@ -31,27 +31,10 @@
 struct ARegion;
 struct ARegionType;
 struct bContext;
-<<<<<<< HEAD
-
-/* warning: the values of these defines are used in sbuts->tabs[8] */
-/* buts->mainb new */
-#define BCONTEXT_SCENE		0
-#define BCONTEXT_WORLD		1
-#define BCONTEXT_OBJECT		2
-#define BCONTEXT_DATA		3
-#define BCONTEXT_MATERIAL	4
-#define BCONTEXT_TEXTURE	5
-#define BCONTEXT_PARTICLE	6
-#define BCONTEXT_PHYSICS	7
-#define BCONTEXT_GAME		8
-#define BCONTEXT_BONE		9
-#define BCONTEXT_MODIFIER	10
-=======
 struct bContextDataResult;
 struct SpaceButs;
 struct uiLayout;
 struct wmOperatorType;
->>>>>>> db27ab91
 
 /* buts->scaflag */		
 #define BUTS_SENS_SEL		1
