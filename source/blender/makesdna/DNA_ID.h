/*
 * ***** BEGIN GPL LICENSE BLOCK *****
 *
 * This program is free software; you can redistribute it and/or
 * modify it under the terms of the GNU General Public License
 * as published by the Free Software Foundation; either version 2
 * of the License, or (at your option) any later version.
 *
 * This program is distributed in the hope that it will be useful,
 * but WITHOUT ANY WARRANTY; without even the implied warranty of
 * MERCHANTABILITY or FITNESS FOR A PARTICULAR PURPOSE.  See the
 * GNU General Public License for more details.
 *
 * You should have received a copy of the GNU General Public License
 * along with this program; if not, write to the Free Software Foundation,
 * Inc., 51 Franklin Street, Fifth Floor, Boston, MA 02110-1301, USA.
 *
 * The Original Code is Copyright (C) 2001-2002 by NaN Holding BV.
 * All rights reserved.
 *
 * The Original Code is: all of this file.
 *
 * Contributor(s): none yet.
 *
 * ***** END GPL LICENSE BLOCK *****
 */

/** \file DNA_ID.h
 *  \ingroup DNA
 *  \brief ID and Library types, which are fundamental for sdna.
 */

#ifndef __DNA_ID_H__
#define __DNA_ID_H__

#include "DNA_listBase.h"

#ifdef __cplusplus
extern "C" {
#endif

struct Library;
struct FileData;
struct ID;
struct PackedFile;
struct GPUTexture;

typedef struct IDPropertyData {
	void *pointer;
	ListBase group;
	int val, val2;  /* note, we actually fit a double into these two ints */
} IDPropertyData;

typedef struct IDProperty {
	struct IDProperty *next, *prev;
	char type, subtype;
	short flag;
	char name[64];  /* MAX_IDPROP_NAME */

	/* saved is used to indicate if this struct has been saved yet.
	 * seemed like a good idea as a pad var was needed anyway :) */
	int saved;
	IDPropertyData data;  /* note, alignment for 64 bits */

	/* array length, also (this is important!) string length + 1.
	 * the idea is to be able to reuse array realloc functions on strings.*/
	int len;

	/* Strings and arrays are both buffered, though the buffer isn't saved. */
	/* totallen is total length of allocated array/string, including a buffer.
	 * Note that the buffering is mild; the code comes from python's list implementation. */
	int totallen;
} IDProperty;

#define MAX_IDPROP_NAME 64
#define DEFAULT_ALLOC_FOR_NULL_STRINGS  64

/*->type*/
enum {
	IDP_STRING           = 0,
	IDP_INT              = 1,
	IDP_FLOAT            = 2,
	IDP_ARRAY            = 5,
	IDP_GROUP            = 6,
	/* the ID link property type hasn't been implemented yet, this will require
	 * some cleanup of blenkernel, most likely. */
	IDP_ID               = 7,
	IDP_DOUBLE           = 8,
	IDP_IDPARRAY         = 9,
	IDP_NUMTYPES         = 10,
};

/*->subtype */

/* IDP_STRING */
enum {
	IDP_STRING_SUB_UTF8  = 0,  /* default */
	IDP_STRING_SUB_BYTE  = 1,  /* arbitrary byte array, _not_ null terminated */
};

/*->flag*/
enum {
	IDP_FLAG_GHOST       = 1 << 7,  /* this means the property is set but RNA will return false when checking
	                                 * 'RNA_property_is_set', currently this is a runtime flag */
};

/* add any future new id property types here.*/

/* watch it: Sequence has identical beginning. */
/**
 * ID is the first thing included in all serializable types. It
 * provides a common handle to place all data in double-linked lists.
 * */

/* 2 characters for ID code and 64 for actual name */
#define MAX_ID_NAME  66

/* There's a nasty circular dependency here.... 'void *' to the rescue! I
 * really wonder why this is needed. */
typedef struct ID {
	void *next, *prev;
	struct ID *newid;
	struct Library *lib;
	char name[66]; /* MAX_ID_NAME */
	/**
	 * LIB_... flags report on status of the datablock this ID belongs to (persistent, saved to and read from .blend).
	 */
	short flag;
	/**
	 * LIB_TAG_... tags (runtime only, cleared at read time).
	 */
	short tag;
	short pad_s1;
	int us;
	int icon_id;
	IDProperty *properties;
} ID;

/**
 * For each library file used, a Library struct is added to Main
 * WARNING: readfile.c, expand_doit() reads this struct without DNA check!
 */
typedef struct Library {
	ID id;
	struct FileData *filedata;
	char name[1024];  /* path name used for reading, can be relative and edited in the outliner */

	/* absolute filepath, this is only for convenience, 'name' is the real path used on file read but in
	 * some cases its useful to access the absolute one.
	 * This is set on file read.
	 * Use BKE_library_filepath_set() rather than setting 'name' directly and it will be kept in sync - campbell */
	char filepath[1024];

	struct Library *parent;	/* set for indirectly linked libs, used in the outliner and while reading */
	
	struct PackedFile *packedfile;

	int temp_index;
	int _pad;
} Library;

enum eIconSizes {
	ICON_SIZE_ICON = 0,
	ICON_SIZE_PREVIEW = 1,

	NUM_ICON_SIZES
};

/* for PreviewImage->flag */
enum ePreviewImage_Flag {
	PRV_CHANGED          = (1 << 0),
	PRV_USER_EDITED      = (1 << 1),  /* if user-edited, do not auto-update this anymore! */
};

/* for PreviewImage->tag */
enum  {
	PRV_TAG_DEFFERED           = (1 << 0),  /* Actual loading of preview is deffered. */
	PRV_TAG_DEFFERED_RENDERING = (1 << 1),  /* Deffered preview is being loaded. */
	PRV_TAG_DEFFERED_DELETE    = (1 << 2),  /* Deffered preview should be deleted asap. */
};

typedef struct PreviewImage {
	/* All values of 2 are really NUM_ICON_SIZES */
	unsigned int w[2];
	unsigned int h[2];
	short flag[2];
	short changed_timestamp[2];
	/* To keep backward/forward compat here, format of those rect is as follow:
	 *
	 *   flat array of frames, each frame takes w * h + 1 integers,
	 *   last integer is free to be used as needed (flags, timecode, ...).
	 */
	unsigned int *rect[2];

	/* Runtime-only data. */
	struct GPUTexture *gputexture[2];
	int icon_id;  /* Used by previews outside of ID context. */

<<<<<<< HEAD
	/* Number of frames stored in each rect (0 means 'old format', rect is only w * h integers). */
	unsigned short num_frames;

	char pad;
	char use_deferred;  /* for now a mere bool, if we add more deferred loading methods we can switch to bitflag. */
=======
	short tag;  /* Runtime data. */
	char pad[2];
>>>>>>> 1ee43c5a
} PreviewImage;

#define PRV_DEFERRED_DATA(prv) \
	(CHECK_TYPE_INLINE(prv, PreviewImage *), BLI_assert((prv)->tag & PRV_TAG_DEFFERED), (void *)((prv) + 1))

/**
 * Defines for working with IDs.
 *
 * The tags represent types! This is a dirty way of enabling RTTI. The
 * sig_byte end endian defines aren't really used much.
 *
 **/

#ifdef __BIG_ENDIAN__
   /* big endian */
#  define MAKE_ID2(c, d)  ((c) << 8 | (d))
#else
   /* little endian  */
#  define MAKE_ID2(c, d)  ((d) << 8 | (c))
#endif

/**
 * ID from database.
 *
 * Written to #BHead.code (for file IO)
 * and the first 2 bytes of #ID.name (for runtime checks, see #GS macro).
 */
typedef enum ID_Type {
	ID_SCE  = MAKE_ID2('S', 'C'), /* Scene */
	ID_LI   = MAKE_ID2('L', 'I'), /* Library */
	ID_OB   = MAKE_ID2('O', 'B'), /* Object */
	ID_ME   = MAKE_ID2('M', 'E'), /* Mesh */
	ID_CU   = MAKE_ID2('C', 'U'), /* Curve */
	ID_MB   = MAKE_ID2('M', 'B'), /* MetaBall */
	ID_MA   = MAKE_ID2('M', 'A'), /* Material */
	ID_TE   = MAKE_ID2('T', 'E'), /* Tex (Texture) */
	ID_IM   = MAKE_ID2('I', 'M'), /* Image */
	ID_LT   = MAKE_ID2('L', 'T'), /* Lattice */
	ID_LA   = MAKE_ID2('L', 'A'), /* Lamp */
	ID_CA   = MAKE_ID2('C', 'A'), /* Camera */
	ID_IP   = MAKE_ID2('I', 'P'), /* Ipo (depreciated, replaced by FCurves) */
	ID_KE   = MAKE_ID2('K', 'E'), /* Key (shape key) */
	ID_WO   = MAKE_ID2('W', 'O'), /* World */
	ID_SCR  = MAKE_ID2('S', 'R'), /* Screen */
	ID_VF   = MAKE_ID2('V', 'F'), /* VFont (Vector Font) */
	ID_TXT  = MAKE_ID2('T', 'X'), /* Text */
	ID_SPK  = MAKE_ID2('S', 'K'), /* Speaker */
	ID_SO   = MAKE_ID2('S', 'O'), /* Sound */
	ID_GR   = MAKE_ID2('G', 'R'), /* Group */
	ID_AR   = MAKE_ID2('A', 'R'), /* bArmature */
	ID_AC   = MAKE_ID2('A', 'C'), /* bAction */
	ID_NT   = MAKE_ID2('N', 'T'), /* bNodeTree */
	ID_BR   = MAKE_ID2('B', 'R'), /* Brush */
	ID_PA   = MAKE_ID2('P', 'A'), /* ParticleSettings */
	ID_GD   = MAKE_ID2('G', 'D'), /* bGPdata, (Grease Pencil) */
	ID_WM   = MAKE_ID2('W', 'M'), /* WindowManager */
	ID_MC   = MAKE_ID2('M', 'C'), /* MovieClip */
	ID_MSK  = MAKE_ID2('M', 'S'), /* Mask */
	ID_LS   = MAKE_ID2('L', 'S'), /* FreestyleLineStyle */
	ID_PAL  = MAKE_ID2('P', 'L'), /* Palette */
	ID_PC   = MAKE_ID2('P', 'C'), /* PaintCurve  */
	ID_CF   = MAKE_ID2('C', 'F'), /* CacheFile */
} ID_Type;

/* Only used as 'placeholder' in .blend files for directly linked datablocks. */
#define ID_ID       MAKE_ID2('I', 'D') /* (internal use only) */

/* Deprecated. */
#define ID_SCRN	    MAKE_ID2('S', 'N')

/* NOTE! Fake IDs, needed for g.sipo->blocktype or outliner */
#define ID_SEQ		MAKE_ID2('S', 'Q')
			/* constraint */
#define ID_CO		MAKE_ID2('C', 'O')
			/* pose (action channel, used to be ID_AC in code, so we keep code for backwards compat) */
#define ID_PO		MAKE_ID2('A', 'C')
			/* used in outliner... */
#define ID_NLA		MAKE_ID2('N', 'L')
			/* fluidsim Ipo */
#define ID_FLUIDSIM	MAKE_ID2('F', 'S')

#define ID_FAKE_USERS(id) ((((ID *)id)->flag & LIB_FAKEUSER) ? 1 : 0)
#define ID_REAL_USERS(id) (((ID *)id)->us - ID_FAKE_USERS(id))

#define ID_CHECK_UNDO(id) ((GS((id)->name) != ID_SCR) && (GS((id)->name) != ID_WM))

#define ID_BLEND_PATH(_bmain, _id) ((_id)->lib ? (_id)->lib->filepath : (_bmain)->name)

#define ID_MISSING(_id) (((_id)->tag & LIB_TAG_MISSING) != 0)

#define ID_IS_LINKED_DATABLOCK(_id) (((ID *)(_id))->lib != NULL)

#ifdef GS
#  undef GS
#endif
#define GS(a)	(CHECK_TYPE_ANY(a, char *, const char *, char [66], const char[66]), (*((const short *)(a))))

#define ID_NEW(a)		if (      (a) && (a)->id.newid ) (a) = (void *)(a)->id.newid
#define ID_NEW_US(a)	if (      (a)->id.newid)       { (a) = (void *)(a)->id.newid;       (a)->id.us++; }
#define ID_NEW_US2(a)	if (((ID *)a)->newid)          { (a) = ((ID  *)a)->newid;     ((ID *)a)->us++;    }

/* id->flag (persitent). */
enum {
	LIB_FAKEUSER        = 1 << 9,
};

/**
 * id->tag (runtime-only).
 *
 * Those flags belong to three different categories, which have different expected handling in code:
 *
 *   - RESET_BEFORE_USE: piece of code that wants to use such flag has to ensure they are properly 'reset' first.
 *   - RESET_AFTER_USE: piece of code that wants to use such flag has to ensure they are properly 'reset' after usage
 *                      (though 'lifetime' of those flags is a bit fuzzy, e.g. _RECALC ones are reset on depsgraph
 *                       evaluation...).
 *   - RESET_NEVER: those flags are 'status' one, and never actually need any reset (except on initialization
 *                  during .blend file reading).
 */
enum {
	/* RESET_NEVER Datablock is from current .blend file. */
	LIB_TAG_LOCAL           = 0,
	/* RESET_NEVER Datablock is from a library, but is used (linked) directly by current .blend file. */
	LIB_TAG_EXTERN          = 1 << 0,
	/* RESET_NEVER Datablock is from a library, and is only used (linked) inderectly through other libraries. */
	LIB_TAG_INDIRECT        = 1 << 1,

	/* RESET_AFTER_USE Three flags used internally in readfile.c, to mark IDs needing to be read (only done once). */
	LIB_TAG_NEED_EXPAND     = 1 << 3,
	LIB_TAG_TESTEXT         = (LIB_TAG_NEED_EXPAND | LIB_TAG_EXTERN),
	LIB_TAG_TESTIND         = (LIB_TAG_NEED_EXPAND | LIB_TAG_INDIRECT),
	/* RESET_AFTER_USE Flag used internally in readfile.c, to mark IDs needing to be linked from a library. */
	LIB_TAG_READ            = 1 << 4,
	/* RESET_AFTER_USE */
	LIB_TAG_NEED_LINK       = 1 << 5,

	/* RESET_NEVER tag datablock as a place-holder (because the real one could not be linked from its library e.g.). */
	LIB_TAG_MISSING         = 1 << 6,

	/* tag datablock has having an extra user. */
	LIB_TAG_EXTRAUSER       = 1 << 2,
	/* tag datablock has having actually increased usercount for the extra virtual user. */
	LIB_TAG_EXTRAUSER_SET   = 1 << 7,

	/* RESET_AFTER_USE tag newly duplicated/copied IDs. */
	LIB_TAG_NEW             = 1 << 8,
	/* RESET_BEFORE_USE free test flag.
     * TODO make it a RESET_AFTER_USE too. */
	LIB_TAG_DOIT            = 1 << 10,
	/* RESET_AFTER_USE tag existing data before linking so we know what is new. */
	LIB_TAG_PRE_EXISTING    = 1 << 11,

	/* RESET_AFTER_USE, used by update code (depsgraph). */
	LIB_TAG_ID_RECALC       = 1 << 12,
	LIB_TAG_ID_RECALC_DATA  = 1 << 13,
	LIB_TAG_ANIM_NO_RECALC  = 1 << 14,
	LIB_TAG_ID_RECALC_ALL   = (LIB_TAG_ID_RECALC | LIB_TAG_ID_RECALC_DATA),
};

/* To filter ID types (filter_id) */
/* XXX We cannot put all needed IDs inside an enum...
 *     We'll have to see whether we can fit all needed ones inside 32 values,
 *     or if we need to fallback to longlong defines :/
 */
enum {
	FILTER_ID_AC        = (1 << 0),
	FILTER_ID_AR        = (1 << 1),
	FILTER_ID_BR        = (1 << 2),
	FILTER_ID_CA        = (1 << 3),
	FILTER_ID_CU        = (1 << 4),
	FILTER_ID_GD        = (1 << 5),
	FILTER_ID_GR        = (1 << 6),
	FILTER_ID_IM        = (1 << 7),
	FILTER_ID_LA        = (1 << 8),
	FILTER_ID_LS        = (1 << 9),
	FILTER_ID_LT        = (1 << 10),
	FILTER_ID_MA        = (1 << 11),
	FILTER_ID_MB        = (1 << 12),
	FILTER_ID_MC        = (1 << 13),
	FILTER_ID_ME        = (1 << 14),
	FILTER_ID_MSK       = (1 << 15),
	FILTER_ID_NT        = (1 << 16),
	FILTER_ID_OB        = (1 << 17),
	FILTER_ID_PAL       = (1 << 18),
	FILTER_ID_PC        = (1 << 19),
	FILTER_ID_SCE       = (1 << 20),
	FILTER_ID_SPK       = (1 << 21),
	FILTER_ID_SO        = (1 << 22),
	FILTER_ID_TE        = (1 << 23),
	FILTER_ID_TXT       = (1 << 24),
	FILTER_ID_VF        = (1 << 25),
	FILTER_ID_WO        = (1 << 26),
	FILTER_ID_PA        = (1 << 27),
	FILTER_ID_CF        = (1 << 28),
};

/* IMPORTANT: this enum matches the order currently use in set_lisbasepointers,
 * keep them in sync! */
enum {
	INDEX_ID_LI = 0,
	INDEX_ID_IP,
	INDEX_ID_AC,
	INDEX_ID_KE,
	INDEX_ID_GD,
	INDEX_ID_NT,
	INDEX_ID_IM,
	INDEX_ID_TE,
	INDEX_ID_MA,
	INDEX_ID_VF,
	INDEX_ID_AR,
	INDEX_ID_CF,
	INDEX_ID_ME,
	INDEX_ID_CU,
	INDEX_ID_MB,
	INDEX_ID_LT,
	INDEX_ID_LA,
	INDEX_ID_CA,
	INDEX_ID_TXT,
	INDEX_ID_SO,
	INDEX_ID_GR,
	INDEX_ID_PAL,
	INDEX_ID_PC,
	INDEX_ID_BR,
	INDEX_ID_PA,
	INDEX_ID_SPK,
	INDEX_ID_WO,
	INDEX_ID_MC,
	INDEX_ID_SCR,
	INDEX_ID_OB,
	INDEX_ID_LS,
	INDEX_ID_SCE,
	INDEX_ID_WM,
	INDEX_ID_MSK,
	INDEX_ID_NULL,
};

#ifdef __cplusplus
}
#endif

#endif<|MERGE_RESOLUTION|>--- conflicted
+++ resolved
@@ -196,16 +196,10 @@
 	struct GPUTexture *gputexture[2];
 	int icon_id;  /* Used by previews outside of ID context. */
 
-<<<<<<< HEAD
 	/* Number of frames stored in each rect (0 means 'old format', rect is only w * h integers). */
 	unsigned short num_frames;
 
-	char pad;
-	char use_deferred;  /* for now a mere bool, if we add more deferred loading methods we can switch to bitflag. */
-=======
 	short tag;  /* Runtime data. */
-	char pad[2];
->>>>>>> 1ee43c5a
 } PreviewImage;
 
 #define PRV_DEFERRED_DATA(prv) \
