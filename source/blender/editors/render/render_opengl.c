--- conflicted
+++ resolved
@@ -391,13 +391,8 @@
 		/* shouldnt suddenly give errors mid-render but possible */
 		char err_out[256] = "unknown";
 		ImBuf *ibuf_view = ED_view3d_draw_offscreen_imbuf_simple(scene, scene->camera, oglrender->sizex, oglrender->sizey,
-<<<<<<< HEAD
-		                                                         IB_rect, OB_SOLID, false, true,
+		                                                         IB_rect, OB_SOLID, false, true, true,
 		                                                         (draw_sky) ? R_ADDSKY : R_ALPHAPREMUL, viewname, err_out);
-=======
-		                                                         IB_rect, OB_SOLID, false, true, true,
-		                                                         (draw_sky) ? R_ADDSKY : R_ALPHAPREMUL, err_out);
->>>>>>> 22ce525b
 		camera = scene->camera;
 
 		if (ibuf_view) {
