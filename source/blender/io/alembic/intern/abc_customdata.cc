/*
 * This program is free software; you can redistribute it and/or
 * modify it under the terms of the GNU General Public License
 * as published by the Free Software Foundation; either version 2
 * of the License, or (at your option) any later version.
 *
 * This program is distributed in the hope that it will be useful,
 * but WITHOUT ANY WARRANTY; without even the implied warranty of
 * MERCHANTABILITY or FITNESS FOR A PARTICULAR PURPOSE.  See the
 * GNU General Public License for more details.
 *
 * You should have received a copy of the GNU General Public License
 * along with this program; if not, write to the Free Software Foundation,
 * Inc., 51 Franklin Street, Fifth Floor, Boston, MA 02110-1301, USA.
 *
 * The Original Code is Copyright (C) 2016 Kévin Dietrich.
 * All rights reserved.
 */

/** \file
 * \ingroup balembic
 */

#include "abc_customdata.h"
#include "abc_axis_conversion.h"

#include <Alembic/AbcGeom/All.h>
#include <algorithm>
#include <unordered_map>

#include "DNA_customdata_types.h"
#include "DNA_mesh_types.h"
#include "DNA_meshdata_types.h"

#include "BLI_math_base.h"
#include "BLI_utildefines.h"

#include "BKE_customdata.h"

/* NOTE: for now only UVs and Vertex Colors are supported for streaming.
 * Although Alembic only allows for a single UV layer per {I|O}Schema, and does
 * not have a vertex color concept, there is a convention between DCCs to write
 * such data in a way that lets other DCC know what they are for. See comments
 * in the write code for the conventions. */

using Alembic::AbcGeom::kFacevaryingScope;
using Alembic::AbcGeom::kVaryingScope;
using Alembic::AbcGeom::kVertexScope;
using Alembic::AbcGeom::kVaryingScope;

using Alembic::Abc::C4fArraySample;
using Alembic::Abc::UInt32ArraySample;
using Alembic::Abc::V2fArraySample;

using Alembic::AbcGeom::OC4fGeomParam;
using Alembic::AbcGeom::OV2fGeomParam;
using Alembic::AbcGeom::OV3fGeomParam;
namespace blender::io::alembic {

/* ORCO, Generated Coordinates, and Reference Points ("Pref") are all terms for the same thing.
 * Other applications (Maya, Houdini) write these to a property called "Pref". */
static const std::string propNameOriginalCoordinates("Pref");

static void get_uvs(const CDStreamConfig &config,
                    std::vector<Imath::V2f> &uvs,
                    std::vector<uint32_t> &uvidx,
                    void *cd_data)
{
  MLoopUV *mloopuv_array = static_cast<MLoopUV *>(cd_data);

  if (!mloopuv_array) {
    return;
  }

  const int num_poly = config.totpoly;
  MPoly *polygons = config.mpoly;
  MLoop *mloop = config.mloop;

  if (!config.pack_uvs) {
    int cnt = 0;
    uvidx.resize(config.totloop);
    uvs.resize(config.totloop);

    /* Iterate in reverse order to match exported polygons. */
    for (int i = 0; i < num_poly; i++) {
      MPoly &current_poly = polygons[i];
      MLoopUV *loopuv = mloopuv_array + current_poly.loopstart + current_poly.totloop;

      for (int j = 0; j < current_poly.totloop; j++, cnt++) {
        loopuv--;

        uvidx[cnt] = cnt;
        uvs[cnt][0] = loopuv->uv[0];
        uvs[cnt][1] = loopuv->uv[1];
      }
    }
  }
  else {
    /* Mapping for indexed UVs, deduplicating UV coordinates at vertices. */
    std::vector<std::vector<uint32_t>> idx_map(config.totvert);
    int idx_count = 0;

    for (int i = 0; i < num_poly; i++) {
      MPoly &current_poly = polygons[i];
      MLoop *looppoly = mloop + current_poly.loopstart + current_poly.totloop;
      MLoopUV *loopuv = mloopuv_array + current_poly.loopstart + current_poly.totloop;

      for (int j = 0; j < current_poly.totloop; j++) {
        looppoly--;
        loopuv--;

        Imath::V2f uv(loopuv->uv[0], loopuv->uv[1]);
        bool found_same = false;

        /* Find UV already in uvs array. */
        for (uint32_t uv_idx : idx_map[looppoly->v]) {
          if (uvs[uv_idx] == uv) {
            found_same = true;
            uvidx.push_back(uv_idx);
            break;
          }
        }

        /* UV doesn't exists for this vertex, add it. */
        if (!found_same) {
          uint32_t uv_idx = idx_count++;
          idx_map[looppoly->v].push_back(uv_idx);
          uvidx.push_back(uv_idx);
          uvs.push_back(uv);
        }
      }
    }
  }
}

const char *get_uv_sample(UVSample &sample, const CDStreamConfig &config, CustomData *data)
{
  const int active_uvlayer = CustomData_get_active_layer(data, CD_MLOOPUV);

  if (active_uvlayer < 0) {
    return "";
  }

  void *cd_data = CustomData_get_layer_n(data, CD_MLOOPUV, active_uvlayer);

  get_uvs(config, sample.uvs, sample.indices, cd_data);

  return CustomData_get_layer_name(data, CD_MLOOPUV, active_uvlayer);
}

/* Convention to write UVs:
 * - V2fGeomParam on the arbGeomParam
 * - set scope as face varying
 * - (optional due to its behavior) tag as UV using Alembic::AbcGeom::SetIsUV
 */
static void write_uv(const OCompoundProperty &prop,
                     CDStreamConfig &config,
                     void *data,
                     const char *name)
{
  std::vector<uint32_t> indices;
  std::vector<Imath::V2f> uvs;

  get_uvs(config, uvs, indices, data);

  if (indices.empty() || uvs.empty()) {
    return;
  }

  std::string uv_map_name(name);
  OV2fGeomParam param = config.abc_uv_maps[uv_map_name];

  if (!param.valid()) {
    param = OV2fGeomParam(prop, name, true, kFacevaryingScope, 1);
  }
  OV2fGeomParam::Sample sample(V2fArraySample(&uvs.front(), uvs.size()),
                               UInt32ArraySample(&indices.front(), indices.size()),
                               kFacevaryingScope);
  param.set(sample);

  config.abc_uv_maps[uv_map_name] = param;
}

/* Convention to write Vertex Colors:
 * - C3fGeomParam/C4fGeomParam on the arbGeomParam
 * - set scope as vertex varying
 */
static void write_mcol(const OCompoundProperty &prop,
                       const CDStreamConfig &config,
                       void *data,
                       const char *name)
{
  const float cscale = 1.0f / 255.0f;
  MPoly *polys = config.mpoly;
  MLoop *mloops = config.mloop;
  MCol *cfaces = static_cast<MCol *>(data);

  std::vector<Imath::C4f> buffer;
  std::vector<uint32_t> indices;

  buffer.reserve(config.totvert);
  indices.reserve(config.totvert);

  Imath::C4f col;

  for (int i = 0; i < config.totpoly; i++) {
    MPoly *p = &polys[i];
    MCol *cface = &cfaces[p->loopstart + p->totloop];
    MLoop *mloop = &mloops[p->loopstart + p->totloop];

    for (int j = 0; j < p->totloop; j++) {
      cface--;
      mloop--;

      col[0] = cface->a * cscale;
      col[1] = cface->r * cscale;
      col[2] = cface->g * cscale;
      col[3] = cface->b * cscale;

      buffer.push_back(col);
      indices.push_back(buffer.size() - 1);
    }
  }

  OC4fGeomParam param(prop, name, true, kFacevaryingScope, 1);

  OC4fGeomParam::Sample sample(C4fArraySample(&buffer.front(), buffer.size()),
                               UInt32ArraySample(&indices.front(), indices.size()),
                               kVertexScope);

  param.set(sample);
}

void write_generated_coordinates(const OCompoundProperty &prop, CDStreamConfig &config)
{
  const void *customdata = CustomData_get_layer(&config.mesh->vdata, CD_ORCO);
  if (customdata == nullptr) {
    /* Data not available, so don't even bother creating an Alembic property for it. */
    return;
  }
  const float(*orcodata)[3] = static_cast<const float(*)[3]>(customdata);

  /* Convert 3D vertices from float[3] z=up to V3f y=up. */
  std::vector<Imath::V3f> coords(config.totvert);
  float orco_yup[3];
  for (int vertex_idx = 0; vertex_idx < config.totvert; vertex_idx++) {
    copy_yup_from_zup(orco_yup, orcodata[vertex_idx]);
    coords[vertex_idx].setValue(orco_yup[0], orco_yup[1], orco_yup[2]);
  }

  if (!config.abc_ocro.valid()) {
    /* Create the Alembic property and keep a reference so future frames can reuse it. */
    config.abc_ocro = OV3fGeomParam(prop, propNameOriginalCoordinates, false, kVertexScope, 1);
  }

  OV3fGeomParam::Sample sample(coords, kVertexScope);
  config.abc_ocro.set(sample);
}

void write_custom_data(const OCompoundProperty &prop,
                       CDStreamConfig &config,
                       CustomData *data,
                       int data_type)
{
  CustomDataType cd_data_type = static_cast<CustomDataType>(data_type);

  if (!CustomData_has_layer(data, cd_data_type)) {
    return;
  }

  const int active_layer = CustomData_get_active_layer(data, cd_data_type);
  const int tot_layers = CustomData_number_of_layers(data, cd_data_type);

  for (int i = 0; i < tot_layers; i++) {
    void *cd_data = CustomData_get_layer_n(data, cd_data_type, i);
    const char *name = CustomData_get_layer_name(data, cd_data_type, i);

    if (cd_data_type == CD_MLOOPUV) {
      /* Already exported. */
      if (i == active_layer) {
        continue;
      }

      write_uv(prop, config, cd_data, name);
    }
    else if (cd_data_type == CD_MLOOPCOL) {
      write_mcol(prop, config, cd_data, name);
    }
  }
}

/* ************************************************************************** */

using Alembic::Abc::C3fArraySamplePtr;
using Alembic::Abc::C4fArraySamplePtr;
using Alembic::Abc::PropertyHeader;
using Alembic::Abc::UInt32ArraySamplePtr;

using Alembic::AbcGeom::IC3fGeomParam;
using Alembic::AbcGeom::IC4fGeomParam;
using Alembic::AbcGeom::IV2fGeomParam;
using Alembic::AbcGeom::IV3fGeomParam;

static void read_uvs(const CDStreamConfig &config,
                     void *data,
                     const AbcUvScope uv_scope,
                     const Alembic::AbcGeom::V2fArraySamplePtr &uvs,
                     const UInt32ArraySamplePtr &indices)
{
  MPoly *mpolys = config.mpoly;
  MLoop *mloops = config.mloop;
  MLoopUV *mloopuvs = static_cast<MLoopUV *>(data);

  unsigned int uv_index, loop_index, rev_loop_index;

<<<<<<< HEAD
  if (indices->size() == config.totloop) {
    for (int i = 0; i < config.totpoly; i++) {
      MPoly &poly = mpolys[i];
      unsigned int rev_loop_offset = poly.loopstart + poly.totloop - 1;

      for (int f = 0; f < poly.totloop; f++) {
        loop_index = poly.loopstart + f;
        rev_loop_index = rev_loop_offset - f;
        uv_index = (*indices)[loop_index];
        const Imath::V2f &uv = (*uvs)[uv_index];

        MLoopUV &loopuv = mloopuvs[rev_loop_index];
        loopuv.uv[0] = uv[0];
        loopuv.uv[1] = uv[1];
      }
    }
  }
  else if (indices->size() == config.totvert) {
    for (int i = 0; i < config.totpoly; i++) {
      MPoly &poly = mpolys[i];
      unsigned int rev_loop_offset = poly.loopstart + poly.totloop - 1;

      for (int f = 0; f < poly.totloop; f++) {
        rev_loop_index = rev_loop_offset - f;

        MLoop &loop = mloops[rev_loop_index];
        uv_index = (*indices)[loop.v];
        const Imath::V2f &uv = (*uvs)[uv_index];

        MLoopUV &loopuv = mloopuvs[rev_loop_index];
        loopuv.uv[0] = uv[0];
        loopuv.uv[1] = uv[1];
      }
=======
  BLI_assert(uv_scope != ABC_UV_SCOPE_NONE);
  const bool do_uvs_per_loop = (uv_scope == ABC_UV_SCOPE_LOOP);

  for (int i = 0; i < config.totpoly; i++) {
    MPoly &poly = mpolys[i];
    unsigned int rev_loop_offset = poly.loopstart + poly.totloop - 1;

    for (int f = 0; f < poly.totloop; f++) {
      rev_loop_index = rev_loop_offset - f;
      loop_index = do_uvs_per_loop ? poly.loopstart + f : mloops[rev_loop_index].v;
      uv_index = (*indices)[loop_index];
      const Imath::V2f &uv = (*uvs)[uv_index];

      MLoopUV &loopuv = mloopuvs[rev_loop_index];
      loopuv.uv[0] = uv[0];
      loopuv.uv[1] = uv[1];
>>>>>>> 3385c045
    }
  }
}

static size_t mcols_out_of_bounds_check(const size_t color_index,
                                        const size_t array_size,
                                        const std::string &iobject_full_name,
                                        const PropertyHeader &prop_header,
                                        bool &r_is_out_of_bounds,
                                        bool &r_bounds_warning_given)
{
  if (color_index < array_size) {
    return color_index;
  }

  if (!r_bounds_warning_given) {
    std::cerr << "Alembic: color index out of bounds "
                 "reading face colors for object "
              << iobject_full_name << ", property " << prop_header.getName() << std::endl;
    r_bounds_warning_given = true;
  }
  r_is_out_of_bounds = true;
  return 0;
}

static void read_custom_data_mcols(const std::string &iobject_full_name,
                                   const ICompoundProperty &arbGeomParams,
                                   const PropertyHeader &prop_header,
                                   const CDStreamConfig &config,
                                   const Alembic::Abc::ISampleSelector &iss)
{
  C3fArraySamplePtr c3f_ptr = C3fArraySamplePtr();
  C4fArraySamplePtr c4f_ptr = C4fArraySamplePtr();
  Alembic::Abc::UInt32ArraySamplePtr indices;
  bool use_c3f_ptr;
  bool is_facevarying;

  /* Find the correct interpretation of the data */
  if (IC3fGeomParam::matches(prop_header)) {
    IC3fGeomParam color_param(arbGeomParams, prop_header.getName());
    IC3fGeomParam::Sample sample;
    BLI_assert(STREQ("rgb", color_param.getInterpretation()));

    color_param.getIndexed(sample, iss);
    is_facevarying = sample.getScope() == kFacevaryingScope &&
                     config.totloop == sample.getIndices()->size();

    c3f_ptr = sample.getVals();
    indices = sample.getIndices();
    use_c3f_ptr = true;
  }
  else if (IC4fGeomParam::matches(prop_header)) {
    IC4fGeomParam color_param(arbGeomParams, prop_header.getName());
    IC4fGeomParam::Sample sample;
    BLI_assert(STREQ("rgba", color_param.getInterpretation()));

    color_param.getIndexed(sample, iss);
    is_facevarying = sample.getScope() == kFacevaryingScope &&
                     config.totloop == sample.getIndices()->size();

    c4f_ptr = sample.getVals();
    indices = sample.getIndices();
    use_c3f_ptr = false;
  }
  else {
    /* this won't happen due to the checks in read_custom_data() */
    return;
  }
  BLI_assert(c3f_ptr || c4f_ptr);

  /* Read the vertex colors */
  void *cd_data = config.add_customdata_cb(
      config.mesh, prop_header.getName().c_str(), CD_MLOOPCOL);
  MCol *cfaces = static_cast<MCol *>(cd_data);
  MPoly *mpolys = config.mpoly;
  MLoop *mloops = config.mloop;

  size_t face_index = 0;
  size_t color_index;
  bool bounds_warning_given = false;

  /* The colors can go through two layers of indexing. Often the 'indices'
   * array doesn't do anything (i.e. indices[n] = n), but when it does, it's
   * important. Blender 2.79 writes indices incorrectly (see T53745), which
   * is why we have to check for indices->size() > 0 */
  bool use_dual_indexing = is_facevarying && indices->size() > 0;

  for (int i = 0; i < config.totpoly; i++) {
    MPoly *poly = &mpolys[i];
    MCol *cface = &cfaces[poly->loopstart + poly->totloop];
    MLoop *mloop = &mloops[poly->loopstart + poly->totloop];

    for (int j = 0; j < poly->totloop; j++, face_index++) {
      cface--;
      mloop--;

      color_index = is_facevarying ? face_index : mloop->v;
      if (use_dual_indexing) {
        color_index = (*indices)[color_index];
      }
      if (use_c3f_ptr) {
        bool is_mcols_out_of_bounds = false;
        color_index = mcols_out_of_bounds_check(color_index,
                                                c3f_ptr->size(),
                                                iobject_full_name,
                                                prop_header,
                                                is_mcols_out_of_bounds,
                                                bounds_warning_given);
        if (is_mcols_out_of_bounds) {
          continue;
        }
        const Imath::C3f &color = (*c3f_ptr)[color_index];
        cface->a = unit_float_to_uchar_clamp(color[0]);
        cface->r = unit_float_to_uchar_clamp(color[1]);
        cface->g = unit_float_to_uchar_clamp(color[2]);
        cface->b = 255;
      }
      else {
        bool is_mcols_out_of_bounds = false;
        color_index = mcols_out_of_bounds_check(color_index,
                                                c4f_ptr->size(),
                                                iobject_full_name,
                                                prop_header,
                                                is_mcols_out_of_bounds,
                                                bounds_warning_given);
        if (is_mcols_out_of_bounds) {
          continue;
        }
        const Imath::C4f &color = (*c4f_ptr)[color_index];
        cface->a = unit_float_to_uchar_clamp(color[0]);
        cface->r = unit_float_to_uchar_clamp(color[1]);
        cface->g = unit_float_to_uchar_clamp(color[2]);
        cface->b = unit_float_to_uchar_clamp(color[3]);
      }
    }
  }
}

static void read_custom_data_uvs(const ICompoundProperty &prop,
                                 const PropertyHeader &prop_header,
                                 const CDStreamConfig &config,
                                 const Alembic::Abc::ISampleSelector &iss)
{
  IV2fGeomParam uv_param(prop, prop_header.getName());

  if (!uv_param.isIndexed()) {
    return;
  }

  IV2fGeomParam::Sample sample;
  uv_param.getIndexed(sample, iss);

<<<<<<< HEAD
  if (uv_param.getScope() != kFacevaryingScope || uv_param.getScope() != kVaryingScope) {
=======
  UInt32ArraySamplePtr uvs_indices = sample.getIndices();

  const AbcUvScope uv_scope = get_uv_scope(uv_param.getScope(), config, uvs_indices);

  if (uv_scope == ABC_UV_SCOPE_NONE) {
>>>>>>> 3385c045
    return;
  }

  void *cd_data = config.add_customdata_cb(config.mesh, prop_header.getName().c_str(), CD_MLOOPUV);

  read_uvs(config, cd_data, uv_scope, sample.getVals(), uvs_indices);
}

void read_generated_coordinates(const ICompoundProperty &prop,
                                const CDStreamConfig &config,
                                const Alembic::Abc::ISampleSelector &iss)
{
  if (prop.getPropertyHeader(propNameOriginalCoordinates) == nullptr) {
    /* The ORCO property isn't there, so don't bother trying to process it. */
    return;
  }

  IV3fGeomParam param(prop, propNameOriginalCoordinates);
  if (!param.valid() || param.isIndexed()) {
    /* Invalid or indexed coordinates aren't supported. */
    return;
  }
  if (param.getScope() != kVertexScope) {
    /* These are original vertex coordinates, so must be vertex-scoped. */
    return;
  }

  IV3fGeomParam::Sample sample = param.getExpandedValue(iss);
  Alembic::AbcGeom::V3fArraySamplePtr abc_ocro = sample.getVals();
  const size_t totvert = abc_ocro.get()->size();

  void *cd_data;
  if (CustomData_has_layer(&config.mesh->vdata, CD_ORCO)) {
    cd_data = CustomData_get_layer(&config.mesh->vdata, CD_ORCO);
  }
  else {
    cd_data = CustomData_add_layer(&config.mesh->vdata, CD_ORCO, CD_CALLOC, nullptr, totvert);
  }

  float(*orcodata)[3] = static_cast<float(*)[3]>(cd_data);
  for (int vertex_idx = 0; vertex_idx < totvert; ++vertex_idx) {
    const Imath::V3f &abc_coords = (*abc_ocro)[vertex_idx];
    copy_zup_from_yup(orcodata[vertex_idx], abc_coords.getValue());
  }
}

void read_custom_data(const std::string &iobject_full_name,
                      const ICompoundProperty &prop,
                      const CDStreamConfig &config,
                      const Alembic::Abc::ISampleSelector &iss)
{
  if (!prop.valid()) {
    return;
  }

  int num_uvs = 0;
  int num_colors = 0;

  const size_t num_props = prop.getNumProperties();

  for (size_t i = 0; i < num_props; i++) {
    const Alembic::Abc::PropertyHeader &prop_header = prop.getPropertyHeader(i);

    /* Read UVs according to convention. */
    if (IV2fGeomParam::matches(prop_header) && Alembic::AbcGeom::isUV(prop_header)) {
      if (++num_uvs > MAX_MTFACE) {
        continue;
      }

      read_custom_data_uvs(prop, prop_header, config, iss);
      continue;
    }

    /* Read vertex colors according to convention. */
    if (IC3fGeomParam::matches(prop_header) || IC4fGeomParam::matches(prop_header)) {
      if (++num_colors > MAX_MCOL) {
        continue;
      }

      read_custom_data_mcols(iobject_full_name, prop, prop_header, config, iss);
      continue;
    }
  }
}

/* UVs can be defined per-loop (one value per vertex per face), or per-vertex (one value per
 * vertex). The first case is the most common, as this is the standard way of storing this data
 * given that some vertices might be on UV seams and have multiple possible UV coordinates; the
 * second case can happen when the mesh is split according to the UV islands, in which case storing
 * a single UV value per vertex allows to deduplicate data and thus to reduce the file size since
 * vertices are guaranteed to only have a single UV coordinate. */
AbcUvScope get_uv_scope(const Alembic::AbcGeom::GeometryScope scope,
                        const CDStreamConfig &config,
                        const Alembic::AbcGeom::UInt32ArraySamplePtr &indices)
{
  if (scope == kFacevaryingScope && indices->size() == config.totloop) {
    return ABC_UV_SCOPE_LOOP;
  }

  /* kVaryingScope is sometimes used for vertex scopes as the values vary across the vertices. To
   * be sure, one has to check the size of the data against the number of vertices, as it could
   * also be a varying attribute across the faces (i.e. one value per face). */
  if ((scope == kVaryingScope || scope == kVertexScope) && indices->size() == config.totvert) {
    return ABC_UV_SCOPE_VERTEX;
  }

  return ABC_UV_SCOPE_NONE;
}

}  // namespace blender::io::alembic<|MERGE_RESOLUTION|>--- conflicted
+++ resolved
@@ -313,41 +313,6 @@
 
   unsigned int uv_index, loop_index, rev_loop_index;
 
-<<<<<<< HEAD
-  if (indices->size() == config.totloop) {
-    for (int i = 0; i < config.totpoly; i++) {
-      MPoly &poly = mpolys[i];
-      unsigned int rev_loop_offset = poly.loopstart + poly.totloop - 1;
-
-      for (int f = 0; f < poly.totloop; f++) {
-        loop_index = poly.loopstart + f;
-        rev_loop_index = rev_loop_offset - f;
-        uv_index = (*indices)[loop_index];
-        const Imath::V2f &uv = (*uvs)[uv_index];
-
-        MLoopUV &loopuv = mloopuvs[rev_loop_index];
-        loopuv.uv[0] = uv[0];
-        loopuv.uv[1] = uv[1];
-      }
-    }
-  }
-  else if (indices->size() == config.totvert) {
-    for (int i = 0; i < config.totpoly; i++) {
-      MPoly &poly = mpolys[i];
-      unsigned int rev_loop_offset = poly.loopstart + poly.totloop - 1;
-
-      for (int f = 0; f < poly.totloop; f++) {
-        rev_loop_index = rev_loop_offset - f;
-
-        MLoop &loop = mloops[rev_loop_index];
-        uv_index = (*indices)[loop.v];
-        const Imath::V2f &uv = (*uvs)[uv_index];
-
-        MLoopUV &loopuv = mloopuvs[rev_loop_index];
-        loopuv.uv[0] = uv[0];
-        loopuv.uv[1] = uv[1];
-      }
-=======
   BLI_assert(uv_scope != ABC_UV_SCOPE_NONE);
   const bool do_uvs_per_loop = (uv_scope == ABC_UV_SCOPE_LOOP);
 
@@ -364,7 +329,6 @@
       MLoopUV &loopuv = mloopuvs[rev_loop_index];
       loopuv.uv[0] = uv[0];
       loopuv.uv[1] = uv[1];
->>>>>>> 3385c045
     }
   }
 }
@@ -517,15 +481,11 @@
   IV2fGeomParam::Sample sample;
   uv_param.getIndexed(sample, iss);
 
-<<<<<<< HEAD
-  if (uv_param.getScope() != kFacevaryingScope || uv_param.getScope() != kVaryingScope) {
-=======
   UInt32ArraySamplePtr uvs_indices = sample.getIndices();
 
   const AbcUvScope uv_scope = get_uv_scope(uv_param.getScope(), config, uvs_indices);
 
   if (uv_scope == ABC_UV_SCOPE_NONE) {
->>>>>>> 3385c045
     return;
   }
 
