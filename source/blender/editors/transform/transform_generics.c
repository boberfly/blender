--- conflicted
+++ resolved
@@ -781,23 +781,13 @@
 						nu = nu->next;
 					}
 				}
-<<<<<<< HEAD
 				else {
 					/* Normal updating */
 					while (nu) {
-						BKE_nurb_test2D(nu);
+						BKE_nurb_test_2d(nu);
 						BKE_nurb_handles_calc(nu);
 						nu = nu->next;
 					}
-=======
-			}
-			else {
-				/* Normal updating */
-				while (nu) {
-					BKE_nurb_test_2d(nu);
-					BKE_nurb_handles_calc(nu);
-					nu = nu->next;
->>>>>>> fe566a30
 				}
 			}
 		}
