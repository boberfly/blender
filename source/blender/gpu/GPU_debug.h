/*
 * ***** BEGIN GPL LICENSE BLOCK *****
 *
 * This program is free software; you can redistribute it and/or
 * modify it under the terms of the GNU General Public License
 * as published by the Free Software Foundation; either version 2
 * of the License, or (at your option) any later version.
 *
 * This program is distributed in the hope that it will be useful,
 * but WITHOUT ANY WARRANTY; without even the implied warranty of
 * MERCHANTABILITY or FITNESS FOR A PARTICULAR PURPOSE.  See the
 * GNU General Public License for more details.
 *
 * You should have received a copy of the GNU General Public License
 * along with this program; if not, write to the Free Software Foundation,
 * Inc., 51 Franklin Street, Fifth Floor, Boston, MA 02110-1301, USA.
 *
 * The Original Code is Copyright (C) 2005 Blender Foundation.
 * All rights reserved.
 *
 * The Original Code is: all of this file.
 *
 * Contributor(s): Jason Wilkins.
 *
 * ***** END GPL LICENSE BLOCK *****
 */

/** \file source/blender/gpu/GPU_debug.h
 *  \ingroup gpu
 */

#ifndef __GPU_DEBUG_H__
#define __GPU_DEBUG_H__

#include "GPU_glew.h"

#include "BLI_utildefines.h"

#ifdef __cplusplus
extern "C" {
#endif

/* prints something if debug mode is active only */
void GPU_print_error_debug(const char *str);

/* replacement for gluErrorString */
const char *gpuErrorString(GLenum err);

/* prints current OpenGL state */
void GPU_state_print(void);

void GPU_assert_no_gl_errors(const char *file, int line, const char *str);

#  define GPU_ASSERT_NO_GL_ERRORS(str) GPU_assert_no_gl_errors(__FILE__, __LINE__, (str))

#  define GPU_CHECK_ERRORS_AROUND(glProcCall)         \
       (                                              \
       GPU_ASSERT_NO_GL_ERRORS("Pre: " #glProcCall),  \
       (glProcCall),                                  \
       GPU_ASSERT_NO_GL_ERRORS("Post: " #glProcCall)  \
       )


/* inserts a debug marker message for the debug context messaging system */
<<<<<<< HEAD
void gpu_string_marker(size_t size, const char *str);

#  define GPU_STRING_MARKER(size, str) gpu_string_marker((size), (str))
#else
#  define GPU_STRING_MARKER(len, str) ((void)(size),(void)(str))
#endif /* WITH_GPU_DEBUG */
=======
void GPU_string_marker(size_t size, const char *str);
>>>>>>> 7da189b4

#ifdef __cplusplus
}
#endif

#endif /* __GPU_DEBUG_H__ */<|MERGE_RESOLUTION|>--- conflicted
+++ resolved
@@ -62,16 +62,7 @@
 
 
 /* inserts a debug marker message for the debug context messaging system */
-<<<<<<< HEAD
-void gpu_string_marker(size_t size, const char *str);
-
-#  define GPU_STRING_MARKER(size, str) gpu_string_marker((size), (str))
-#else
-#  define GPU_STRING_MARKER(len, str) ((void)(size),(void)(str))
-#endif /* WITH_GPU_DEBUG */
-=======
 void GPU_string_marker(size_t size, const char *str);
->>>>>>> 7da189b4
 
 #ifdef __cplusplus
 }
