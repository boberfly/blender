--- conflicted
+++ resolved
@@ -628,13 +628,8 @@
 
 	RNA_def_float_vector(ot->srna, "value", 3, VecOne, -FLT_MAX, FLT_MAX, "Vector", "", -FLT_MAX, FLT_MAX);
 
-<<<<<<< HEAD
-	Transform_Properties(ot, P_CONSTRAINT | P_PROPORTIONAL | P_MIRROR | P_GEO_SNAP | P_OPTIONS | P_GPENCIL_EDIT | P_CLNOR_INVALIDATE);
-=======
 	Transform_Properties(
-	        ot, P_CONSTRAINT | P_PROPORTIONAL | P_MIRROR | P_GEO_SNAP | P_OPTIONS | P_GPENCIL_EDIT | P_CENTER);
->>>>>>> b0bbb5f3
-}
+	        ot, P_CONSTRAINT | P_PROPORTIONAL | P_MIRROR | P_GEO_SNAP | P_OPTIONS | P_GPENCIL_EDIT | P_CENTER | P_CLNOR_INVALIDATE);}
 
 static int skin_resize_poll(bContext *C)
 {
@@ -684,12 +679,7 @@
 	/* Maybe we could use float_vector_xyz here too? */
 	RNA_def_float_rotation(ot->srna, "value", 2, NULL, -FLT_MAX, FLT_MAX, "Angle", "", -FLT_MAX, FLT_MAX);
 
-<<<<<<< HEAD
-	Transform_Properties(ot, P_PROPORTIONAL | P_MIRROR | P_SNAP | P_GPENCIL_EDIT | P_CLNOR_INVALIDATE);
-=======
-	Transform_Properties(ot, P_PROPORTIONAL | P_MIRROR | P_SNAP | P_GPENCIL_EDIT | P_CENTER);
->>>>>>> b0bbb5f3
-}
+	Transform_Properties(ot, P_PROPORTIONAL | P_MIRROR | P_SNAP | P_GPENCIL_EDIT | P_CENTER | P_CLNOR_INVALIDATE);}
 
 static void TRANSFORM_OT_rotate(struct wmOperatorType *ot)
 {
@@ -708,13 +698,8 @@
 
 	RNA_def_float_rotation(ot->srna, "value", 0, NULL, -FLT_MAX, FLT_MAX, "Angle", "", -M_PI * 2, M_PI * 2);
 
-<<<<<<< HEAD
-	Transform_Properties(ot, P_AXIS | P_CONSTRAINT | P_PROPORTIONAL | P_MIRROR | P_GEO_SNAP | P_GPENCIL_EDIT | P_CLNOR_INVALIDATE);
-=======
 	Transform_Properties(
-	        ot, P_AXIS | P_CONSTRAINT | P_PROPORTIONAL | P_MIRROR | P_GEO_SNAP | P_GPENCIL_EDIT | P_CENTER);
->>>>>>> b0bbb5f3
-}
+	        ot, P_AXIS | P_CONSTRAINT | P_PROPORTIONAL | P_MIRROR | P_GEO_SNAP | P_GPENCIL_EDIT | P_CENTER | P_CLNOR_INVALIDATE);}
 
 static void TRANSFORM_OT_tilt(struct wmOperatorType *ot)
 {
@@ -756,12 +741,7 @@
 
 	RNA_def_float_rotation(ot->srna, "value", 1, NULL, -FLT_MAX, FLT_MAX, "Angle", "", -M_PI * 2, M_PI * 2);
 
-<<<<<<< HEAD
-	Transform_Properties(ot, P_PROPORTIONAL | P_MIRROR | P_SNAP | P_GPENCIL_EDIT | P_CLNOR_INVALIDATE);
-=======
-	Transform_Properties(ot, P_PROPORTIONAL | P_MIRROR | P_SNAP | P_GPENCIL_EDIT | P_CENTER);
->>>>>>> b0bbb5f3
-}
+	Transform_Properties(ot, P_PROPORTIONAL | P_MIRROR | P_SNAP | P_GPENCIL_EDIT | P_CENTER | P_CLNOR_INVALIDATE);}
 
 static void TRANSFORM_OT_shear(struct wmOperatorType *ot)
 {
@@ -801,12 +781,7 @@
 
 	RNA_def_float(ot->srna, "value", 0, -FLT_MAX, FLT_MAX, "Distance", "", -FLT_MAX, FLT_MAX);
 
-<<<<<<< HEAD
-	Transform_Properties(ot, P_PROPORTIONAL | P_MIRROR | P_SNAP | P_CLNOR_INVALIDATE);
-=======
-	Transform_Properties(ot, P_PROPORTIONAL | P_MIRROR | P_SNAP | P_CENTER);
->>>>>>> b0bbb5f3
-}
+	Transform_Properties(ot, P_PROPORTIONAL | P_MIRROR | P_SNAP | P_CENTER | P_CLNOR_INVALIDATE);}
 
 static void TRANSFORM_OT_shrink_fatten(struct wmOperatorType *ot)
 {
@@ -848,12 +823,7 @@
 
 	RNA_def_float_factor(ot->srna, "value", 0, 0, 1, "Factor", "", 0, 1);
 
-<<<<<<< HEAD
-	Transform_Properties(ot, P_PROPORTIONAL | P_MIRROR | P_SNAP | P_GPENCIL_EDIT | P_CLNOR_INVALIDATE);
-=======
-	Transform_Properties(ot, P_PROPORTIONAL | P_MIRROR | P_SNAP | P_GPENCIL_EDIT | P_CENTER);
->>>>>>> b0bbb5f3
-}
+	Transform_Properties(ot, P_PROPORTIONAL | P_MIRROR | P_SNAP | P_GPENCIL_EDIT | P_CENTER | P_CLNOR_INVALIDATE);}
 
 static void TRANSFORM_OT_mirror(struct wmOperatorType *ot)
 {
@@ -870,12 +840,7 @@
 	ot->cancel = transform_cancel;
 	ot->poll   = ED_operator_screenactive;
 
-<<<<<<< HEAD
-	Transform_Properties(ot, P_CONSTRAINT | P_PROPORTIONAL | P_GPENCIL_EDIT | P_CLNOR_INVALIDATE);
-=======
-	Transform_Properties(ot, P_CONSTRAINT | P_PROPORTIONAL | P_GPENCIL_EDIT | P_CENTER);
->>>>>>> b0bbb5f3
-}
+	Transform_Properties(ot, P_CONSTRAINT | P_PROPORTIONAL | P_GPENCIL_EDIT | P_CENTER | P_CLNOR_INVALIDATE);}
 
 static void TRANSFORM_OT_edge_slide(struct wmOperatorType *ot)
 {
