--- conflicted
+++ resolved
@@ -28,11 +28,7 @@
 #include "bpy_rna.h"
 #include "bpy_util.h"
 
-<<<<<<< HEAD
-#include "BKE_utildefines.h"
-=======
 #include "BLI_utildefines.h"
->>>>>>> 2198cfdb
 
 #include "RNA_define.h" /* for defining our own rna */
 #include "RNA_enum_types.h"
@@ -41,16 +37,12 @@
 
 #include "../generic/py_capi_utils.h"
 
-<<<<<<< HEAD
-EnumPropertyItem property_flag_items[] = {
-=======
 static EnumPropertyItem property_flag_items[] = {
 	{PROP_HIDDEN, "HIDDEN", 0, "Hidden", ""},
 	{PROP_ANIMATABLE, "ANIMATABLE", 0, "Animateable", ""},
 	{0, NULL, 0, NULL, NULL}};
 
 static EnumPropertyItem property_flag_enum_items[] = {
->>>>>>> 2198cfdb
 	{PROP_HIDDEN, "HIDDEN", 0, "Hidden", ""},
 	{PROP_ANIMATABLE, "ANIMATABLE", 0, "Animateable", ""},
 	{PROP_ENUM_FLAG, "ENUM_FLAG", 0, "Enum Flag", ""},
@@ -747,13 +739,6 @@
 
 	srna= srna_from_self(value, "");
 	if(!srna) {
-<<<<<<< HEAD
-
-		PyObject *msg= PyC_ExceptionBuffer();
-		char *msg_char= _PyUnicode_AsString(msg);
-		PyErr_Format(PyExc_TypeError, "%.200s expected an RNA type derived from IDPropertyGroup, failed with: %s", error_prefix, msg_char);
-		Py_DECREF(msg);
-=======
 		if(PyErr_Occurred()) {
 			PyObject *msg= PyC_ExceptionBuffer();
 			char *msg_char= _PyUnicode_AsString(msg);
@@ -763,7 +748,6 @@
 		else {
 			PyErr_Format(PyExc_TypeError, "%.200s expected an RNA type derived from PropertyGroup, failed with type '%s'", error_prefix, Py_TYPE(value)->tp_name);
 		}
->>>>>>> 2198cfdb
 		return NULL;
 	}
 
