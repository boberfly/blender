--- conflicted
+++ resolved
@@ -99,14 +99,10 @@
 		sortlist.sort()
 		for sk in sortlist:
 			v = curlib[sk]
-<<<<<<< HEAD
-			lst.append('#' + root_build_dir + 'lib/'+lenv['LIBPREFIX'] + v + lenv['LIBSUFFIX'])
-=======
 			target = root_build_dir + 'lib/'+lenv['LIBPREFIX'] + v + lenv['LIBSUFFIX']
 			if not (root_build_dir[0]==os.sep or root_build_dir[1]==':'):
 				target = '#'+target
 			lst.append(target)
->>>>>>> 7e4db234
 
 	return lst
 
@@ -331,10 +327,6 @@
 	if b=='verse':
 		print bc.OKBLUE+"no bundle for verse"+bc.ENDC 
 		return 0
-<<<<<<< HEAD
-   
-=======
->>>>>>> 7e4db234
 	
 	sourcedir = bldroot + '/source/darwin/%s.app'%binary
 	sourceinfo = bldroot + "/source/darwin/%s.app/Contents/Info.plist"%binary
@@ -406,10 +398,7 @@
 		print bc.HEADER+'Configuring resource '+bc.ENDC+bc.OKGREEN+libname+bc.ENDC
 		lenv = self.Clone()
 		res = lenv.RES('#'+root_build_dir+'lib/'+libname, source)
-<<<<<<< HEAD
-=======
 		
->>>>>>> 7e4db234
 		SConsEnvironment.Default(self, res)
 		resources.append(res)
 
@@ -417,10 +406,6 @@
 		if not self or not libname or not sources:
 			print bc.FAIL+'Cannot continue. Missing argument for BuildBlenderLib '+libname+bc.ENDC
 			self.Exit()
-<<<<<<< HEAD
-		if libname in quickie or len(quickie)==0:
-			if libname in quickdebug: 
-=======
 
 		def list_substring(quickie, libname):
 			for q in quickie:
@@ -430,7 +415,6 @@
 
 		if list_substring(quickie, libname) or len(quickie)==0:
 			if list_substring(quickdebug, libname):
->>>>>>> 7e4db234
 				print bc.HEADER+'Configuring library '+bc.ENDC+bc.OKGREEN+libname +bc.ENDC+bc.OKBLUE+ " (debug mode)" + bc.ENDC
 			else:
 				print bc.HEADER+'Configuring library '+bc.ENDC+bc.OKGREEN+libname + bc.ENDC
@@ -462,15 +446,11 @@
 			lenv.Append(CFLAGS = lenv['C_WARN'])
 			lenv.Append(CCFLAGS = lenv['CC_WARN'])
 			lenv.Append(CXXFLAGS = lenv['CXX_WARN'])
-<<<<<<< HEAD
-			lib = lenv.Library(target= '#'+root_build_dir+'lib/'+libname, source=sources)
-=======
 			
 			targetdir = root_build_dir+'lib/' + libname
 			if not (root_build_dir[0]==os.sep or root_build_dir[1]==':'):
 				targetdir = '#'+targetdir
 			lib = lenv.Library(target= targetdir, source=sources)
->>>>>>> 7e4db234
 			SConsEnvironment.Default(self, lib) # we add to default target, because this way we get some kind of progress info during build
 		else:
 			print bc.WARNING+'Not building '+bc.ENDC+bc.OKGREEN+libname+bc.ENDC+' for '+bc.OKBLUE+'BF_QUICK'+bc.ENDC
@@ -502,11 +482,8 @@
 		if lenv['BF_PROFILE']:
 				lenv.Append(LINKFLAGS = lenv['BF_PROFILE_FLAGS'])
 		lenv.Append(CPPPATH=includes)
-<<<<<<< HEAD
-=======
 		if root_build_dir[0]==os.sep or root_build_dir[1]==':':
 			lenv.Append(LIBPATH=root_build_dir + '/lib')
->>>>>>> 7e4db234
 		lenv.Append(LIBPATH=libpath)
 		lenv.Append(LIBS=libs)
 		if lenv['WITH_BF_QUICKTIME']:
