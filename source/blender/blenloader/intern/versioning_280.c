/*
 * This program is free software; you can redistribute it and/or
 * modify it under the terms of the GNU General Public License
 * as published by the Free Software Foundation; either version 2
 * of the License, or (at your option) any later version.
 *
 * This program is distributed in the hope that it will be useful,
 * but WITHOUT ANY WARRANTY; without even the implied warranty of
 * MERCHANTABILITY or FITNESS FOR A PARTICULAR PURPOSE.  See the
 * GNU General Public License for more details.
 *
 * You should have received a copy of the GNU General Public License
 * along with this program; if not, write to the Free Software Foundation,
 * Inc., 51 Franklin Street, Fifth Floor, Boston, MA 02110-1301, USA.
 */

/** \file
 * \ingroup blenloader
 */

/* allow readfile to use deprecated functionality */
#define DNA_DEPRECATED_ALLOW

#include <string.h>
#include <float.h>

#include "BLI_listbase.h"
#include "BLI_math.h"
#include "BLI_mempool.h"
#include "BLI_string.h"
#include "BLI_utildefines.h"

#include "DNA_anim_types.h"
#include "DNA_object_types.h"
#include "DNA_camera_types.h"
#include "DNA_cloth_types.h"
#include "DNA_collection_types.h"
#include "DNA_constraint_types.h"
#include "DNA_curveprofile_types.h"
#include "DNA_gpu_types.h"
#include "DNA_light_types.h"
#include "DNA_layer_types.h"
#include "DNA_lightprobe_types.h"
#include "DNA_material_types.h"
#include "DNA_mesh_types.h"
#include "DNA_modifier_types.h"
#include "DNA_particle_types.h"
#include "DNA_rigidbody_types.h"
#include "DNA_scene_types.h"
#include "DNA_screen_types.h"
#include "DNA_view3d_types.h"
#include "DNA_genfile.h"
#include "DNA_gpencil_types.h"
#include "DNA_workspace_types.h"
#include "DNA_key_types.h"
#include "DNA_curve_types.h"
#include "DNA_armature_types.h"
#include "DNA_text_types.h"
#include "DNA_world_types.h"

#include "BKE_animsys.h"
#include "BKE_brush.h"
#include "BKE_cloth.h"
#include "BKE_collection.h"
#include "BKE_constraint.h"
#include "BKE_colortools.h"
#include "BKE_customdata.h"
#include "BKE_fcurve.h"
#include "BKE_freestyle.h"
#include "BKE_gpencil.h"
#include "BKE_idprop.h"
#include "BKE_key.h"
#include "BKE_library.h"
#include "BKE_layer.h"
#include "BKE_main.h"
#include "BKE_mesh.h"
#include "BKE_node.h"
#include "BKE_paint.h"
#include "BKE_pointcache.h"
#include "BKE_curveprofile.h"
#include "BKE_report.h"
#include "BKE_rigidbody.h"
#include "BKE_screen.h"
#include "BKE_sequencer.h"
#include "BKE_studiolight.h"
#include "BKE_unit.h"
#include "BKE_workspace.h"

/* Only for IMB_BlendMode */
#include "IMB_imbuf.h"

#include "DEG_depsgraph.h"

#include "BLT_translation.h"

#include "BLO_readfile.h"
#include "readfile.h"

#include "MEM_guardedalloc.h"

static bScreen *screen_parent_find(const bScreen *screen)
{
  /* Can avoid lookup if screen state isn't maximized/full
   * (parent and child store the same state). */
  if (ELEM(screen->state, SCREENMAXIMIZED, SCREENFULL)) {
    for (const ScrArea *sa = screen->areabase.first; sa; sa = sa->next) {
      if (sa->full && sa->full != screen) {
        BLI_assert(sa->full->state == screen->state);
        return sa->full;
      }
    }
  }

  return NULL;
}

static void do_version_workspaces_create_from_screens(Main *bmain)
{
  for (bScreen *screen = bmain->screens.first; screen; screen = screen->id.next) {
    const bScreen *screen_parent = screen_parent_find(screen);
    WorkSpace *workspace;
    if (screen->temp) {
      continue;
    }

    if (screen_parent) {
      /* Full-screen with "Back to Previous" option, don't create
       * a new workspace, add layout workspace containing parent. */
      workspace = BLI_findstring(
          &bmain->workspaces, screen_parent->id.name + 2, offsetof(ID, name) + 2);
    }
    else {
      workspace = BKE_workspace_add(bmain, screen->id.name + 2);
    }
    if (workspace == NULL) {
      continue; /* Not much we can do.. */
    }
    BKE_workspace_layout_add(bmain, workspace, screen, screen->id.name + 2);
  }
}

static void do_version_area_change_space_to_space_action(ScrArea *area, const Scene *scene)
{
  SpaceType *stype = BKE_spacetype_from_id(SPACE_ACTION);
  SpaceAction *saction = (SpaceAction *)stype->new (area, scene);
  ARegion *region_channels;

  /* Properly free current regions */
  for (ARegion *region = area->regionbase.first; region; region = region->next) {
    BKE_area_region_free(area->type, region);
  }
  BLI_freelistN(&area->regionbase);

  area->type = stype;
  area->spacetype = stype->spaceid;

  BLI_addhead(&area->spacedata, saction);
  area->regionbase = saction->regionbase;
  BLI_listbase_clear(&saction->regionbase);

  /* Different defaults for timeline */
  region_channels = BKE_area_find_region_type(area, RGN_TYPE_CHANNELS);
  region_channels->flag |= RGN_FLAG_HIDDEN;

  saction->mode = SACTCONT_TIMELINE;
  saction->ads.flag |= ADS_FLAG_SUMMARY_COLLAPSED;
  saction->ads.filterflag |= ADS_FILTER_SUMMARY;
}

/**
 * \brief After lib-link versioning for new workspace design.
 *
 * - Adds a workspace for (almost) each screen of the old file
 *   and adds the needed workspace-layout to wrap the screen.
 * - Active screen isn't stored directly in window anymore, but in the active workspace.
 * - Active scene isn't stored in screen anymore, but in window.
 * - Create workspace instance hook for each window.
 *
 * \note Some of the created workspaces might be deleted again
 * in case of reading the default `startup.blend`.
 */
static void do_version_workspaces_after_lib_link(Main *bmain)
{
  BLI_assert(BLI_listbase_is_empty(&bmain->workspaces));

  do_version_workspaces_create_from_screens(bmain);

  for (wmWindowManager *wm = bmain->wm.first; wm; wm = wm->id.next) {
    for (wmWindow *win = wm->windows.first; win; win = win->next) {
      bScreen *screen_parent = screen_parent_find(win->screen);
      bScreen *screen = screen_parent ? screen_parent : win->screen;

      if (screen->temp) {
        /* We do not generate a new workspace for those screens...
         * still need to set some data in win. */
        win->workspace_hook = BKE_workspace_instance_hook_create(bmain);
        win->scene = screen->scene;
        /* Deprecated from now on! */
        win->screen = NULL;
        continue;
      }

      WorkSpace *workspace = BLI_findstring(
          &bmain->workspaces, screen->id.name + 2, offsetof(ID, name) + 2);
      BLI_assert(workspace != NULL);
      WorkSpaceLayout *layout = BKE_workspace_layout_find(workspace, win->screen);
      BLI_assert(layout != NULL);

      win->workspace_hook = BKE_workspace_instance_hook_create(bmain);

      BKE_workspace_active_set(win->workspace_hook, workspace);
      BKE_workspace_active_layout_set(win->workspace_hook, layout);

      /* Move scene and view layer to window. */
      Scene *scene = screen->scene;
      ViewLayer *layer = BLI_findlink(&scene->view_layers, scene->r.actlay);
      if (!layer) {
        layer = BKE_view_layer_default_view(scene);
      }

      win->scene = scene;
      STRNCPY(win->view_layer_name, layer->name);

      /* Deprecated from now on! */
      win->screen = NULL;
    }
  }

  for (bScreen *screen = bmain->screens.first; screen; screen = screen->id.next) {
    /* Deprecated from now on! */
    BLI_freelistN(&screen->scene->transform_spaces);
    screen->scene = NULL;
  }
}

#ifdef USE_COLLECTION_COMPAT_28
enum {
  COLLECTION_DEPRECATED_VISIBLE = (1 << 0),
  COLLECTION_DEPRECATED_VIEWPORT = (1 << 0),
  COLLECTION_DEPRECATED_SELECTABLE = (1 << 1),
  COLLECTION_DEPRECATED_DISABLED = (1 << 2),
  COLLECTION_DEPRECATED_RENDER = (1 << 3),
};

static void do_version_view_layer_visibility(ViewLayer *view_layer)
{
  /* Convert from deprecated VISIBLE flag to DISABLED */
  LayerCollection *lc;
  for (lc = view_layer->layer_collections.first; lc; lc = lc->next) {
    if (lc->flag & COLLECTION_DEPRECATED_DISABLED) {
      lc->flag &= ~COLLECTION_DEPRECATED_DISABLED;
    }

    if ((lc->flag & COLLECTION_DEPRECATED_VISIBLE) == 0) {
      lc->flag |= COLLECTION_DEPRECATED_DISABLED;
    }

    lc->flag |= COLLECTION_DEPRECATED_VIEWPORT | COLLECTION_DEPRECATED_RENDER;
  }
}

static void do_version_layer_collection_pre(ViewLayer *view_layer,
                                            ListBase *lb,
                                            GSet *enabled_set,
                                            GSet *selectable_set)
{
  /* Convert from deprecated DISABLED to new layer collection and collection flags */
  for (LayerCollection *lc = lb->first; lc; lc = lc->next) {
    if (lc->scene_collection) {
      if (!(lc->flag & COLLECTION_DEPRECATED_DISABLED)) {
        BLI_gset_insert(enabled_set, lc->scene_collection);
      }
      if (lc->flag & COLLECTION_DEPRECATED_SELECTABLE) {
        BLI_gset_insert(selectable_set, lc->scene_collection);
      }
    }

    do_version_layer_collection_pre(
        view_layer, &lc->layer_collections, enabled_set, selectable_set);
  }
}

static void do_version_layer_collection_post(ViewLayer *view_layer,
                                             ListBase *lb,
                                             GSet *enabled_set,
                                             GSet *selectable_set,
                                             GHash *collection_map)
{
  /* Apply layer collection exclude flags. */
  for (LayerCollection *lc = lb->first; lc; lc = lc->next) {
    if (!(lc->collection->flag & COLLECTION_IS_MASTER)) {
      SceneCollection *sc = BLI_ghash_lookup(collection_map, lc->collection);
      const bool enabled = (sc && BLI_gset_haskey(enabled_set, sc));
      const bool selectable = (sc && BLI_gset_haskey(selectable_set, sc));

      if (!enabled) {
        lc->flag |= LAYER_COLLECTION_EXCLUDE;
      }
      if (enabled && !selectable) {
        lc->collection->flag |= COLLECTION_RESTRICT_SELECT;
      }
    }

    do_version_layer_collection_post(
        view_layer, &lc->layer_collections, enabled_set, selectable_set, collection_map);
  }
}

static void do_version_scene_collection_convert(
    Main *bmain, ID *id, SceneCollection *sc, Collection *collection, GHash *collection_map)
{
  if (collection_map) {
    BLI_ghash_insert(collection_map, collection, sc);
  }

  for (SceneCollection *nsc = sc->scene_collections.first; nsc;) {
    SceneCollection *nsc_next = nsc->next;
    Collection *ncollection = BKE_collection_add(bmain, collection, nsc->name);
    ncollection->id.lib = id->lib;
    do_version_scene_collection_convert(bmain, id, nsc, ncollection, collection_map);
    nsc = nsc_next;
  }

  for (LinkData *link = sc->objects.first; link; link = link->next) {
    Object *ob = link->data;
    if (ob) {
      BKE_collection_object_add(bmain, collection, ob);
      id_us_min(&ob->id);
    }
  }

  BLI_freelistN(&sc->objects);
  MEM_freeN(sc);
}

static void do_version_group_collection_to_collection(Main *bmain, Collection *group)
{
  /* Convert old 2.8 group collections to new unified collections. */
  if (group->collection) {
    do_version_scene_collection_convert(bmain, &group->id, group->collection, group, NULL);
  }

  group->collection = NULL;
  group->view_layer = NULL;
  id_fake_user_set(&group->id);
}

static void do_version_scene_collection_to_collection(Main *bmain, Scene *scene)
{
  /* Convert old 2.8 scene collections to new unified collections. */

  /* Temporarily clear view layers so we don't do any layer collection syncing
   * and destroy old flags that we want to restore. */
  ListBase view_layers = scene->view_layers;
  BLI_listbase_clear(&scene->view_layers);

  if (!scene->master_collection) {
    scene->master_collection = BKE_collection_master_add();
  }

  /* Convert scene collections. */
  GHash *collection_map = BLI_ghash_new(BLI_ghashutil_ptrhash, BLI_ghashutil_ptrcmp, __func__);
  if (scene->collection) {
    do_version_scene_collection_convert(
        bmain, &scene->id, scene->collection, scene->master_collection, collection_map);
    scene->collection = NULL;
  }

  scene->view_layers = view_layers;

  /* Convert layer collections. */
  ViewLayer *view_layer;
  for (view_layer = scene->view_layers.first; view_layer; view_layer = view_layer->next) {
    GSet *enabled_set = BLI_gset_new(BLI_ghashutil_ptrhash, BLI_ghashutil_ptrcmp, __func__);
    GSet *selectable_set = BLI_gset_new(BLI_ghashutil_ptrhash, BLI_ghashutil_ptrcmp, __func__);

    do_version_layer_collection_pre(
        view_layer, &view_layer->layer_collections, enabled_set, selectable_set);

    BKE_layer_collection_sync(scene, view_layer);

    do_version_layer_collection_post(
        view_layer, &view_layer->layer_collections, enabled_set, selectable_set, collection_map);

    BLI_gset_free(enabled_set, NULL);
    BLI_gset_free(selectable_set, NULL);

    BKE_layer_collection_sync(scene, view_layer);
  }

  BLI_ghash_free(collection_map, NULL, NULL);
}
#endif

static void do_version_layers_to_collections(Main *bmain, Scene *scene)
{
  /* Since we don't have access to FileData we check the (always valid) first
   * render layer instead. */
  if (!scene->master_collection) {
    scene->master_collection = BKE_collection_master_add();
  }

  if (scene->view_layers.first) {
    return;
  }

  /* Create collections from layers. */
  Collection *collection_master = scene->master_collection;
  Collection *collections[20] = {NULL};

  for (int layer = 0; layer < 20; layer++) {
    for (Base *base = scene->base.first; base; base = base->next) {
      if (base->lay & (1 << layer)) {
        /* Create collections when needed only. */
        if (collections[layer] == NULL) {
          char name[MAX_NAME];

          BLI_snprintf(
              name, sizeof(collection_master->id.name), DATA_("Collection %d"), layer + 1);

          Collection *collection = BKE_collection_add(bmain, collection_master, name);
          collection->id.lib = scene->id.lib;
          if (collection->id.lib != NULL) {
            collection->id.tag |= LIB_TAG_INDIRECT;
          }
          collections[layer] = collection;

          if (!(scene->lay & (1 << layer))) {
            collection->flag |= COLLECTION_RESTRICT_VIEWPORT | COLLECTION_RESTRICT_RENDER;
          }
        }

        /* Note usually this would do slow collection syncing for view layers,
         * but since no view layers exists yet at this point it's fast. */
        BKE_collection_object_add(bmain, collections[layer], base->object);
      }

      if (base->flag & SELECT) {
        base->object->flag |= SELECT;
      }
      else {
        base->object->flag &= ~SELECT;
      }
    }
  }

  /* Handle legacy render layers. */
  bool have_override = false;
  const bool need_default_renderlayer = scene->r.layers.first == NULL;

  for (SceneRenderLayer *srl = scene->r.layers.first; srl; srl = srl->next) {
    ViewLayer *view_layer = BKE_view_layer_add(scene, srl->name);

    if (srl->layflag & SCE_LAY_DISABLE) {
      view_layer->flag &= ~VIEW_LAYER_RENDER;
    }

    if ((srl->layflag & SCE_LAY_FRS) == 0) {
      view_layer->flag &= ~VIEW_LAYER_FREESTYLE;
    }

    view_layer->layflag = srl->layflag;
    view_layer->passflag = srl->passflag;
    view_layer->pass_alpha_threshold = srl->pass_alpha_threshold;
    view_layer->samples = srl->samples;
    view_layer->mat_override = srl->mat_override;

    BKE_freestyle_config_free(&view_layer->freestyle_config, true);
    view_layer->freestyle_config = srl->freestyleConfig;
    view_layer->id_properties = srl->prop;

    /* Set exclusion and overrides. */
    for (int layer = 0; layer < 20; layer++) {
      Collection *collection = collections[layer];
      if (collection) {
        LayerCollection *lc = BKE_layer_collection_first_from_scene_collection(view_layer,
                                                                               collection);

        if (srl->lay_exclude & (1 << layer)) {
          /* Disable excluded layer. */
          have_override = true;
          lc->flag |= LAYER_COLLECTION_EXCLUDE;
          for (LayerCollection *nlc = lc->layer_collections.first; nlc; nlc = nlc->next) {
            nlc->flag |= LAYER_COLLECTION_EXCLUDE;
          }
        }
        else {
          if (srl->lay_zmask & (1 << layer)) {
            have_override = true;
            lc->flag |= LAYER_COLLECTION_HOLDOUT;
          }

          if ((srl->lay & (1 << layer)) == 0) {
            have_override = true;
            lc->flag |= LAYER_COLLECTION_INDIRECT_ONLY;
          }
        }
      }
    }

    /* for convenience set the same active object in all the layers */
    if (scene->basact) {
      view_layer->basact = BKE_view_layer_base_find(view_layer, scene->basact->object);
    }

    for (Base *base = view_layer->object_bases.first; base; base = base->next) {
      if ((base->flag & BASE_SELECTABLE) && (base->object->flag & SELECT)) {
        base->flag |= BASE_SELECTED;
      }
    }
  }

  BLI_freelistN(&scene->r.layers);

  /* If render layers included overrides, or there are no render layers,
   * we also create a vanilla viewport layer. */
  if (have_override || need_default_renderlayer) {
    ViewLayer *view_layer = BKE_view_layer_add(scene, "Viewport");

    /* If we ported all the original render layers,
     * we don't need to make the viewport layer renderable. */
    if (!BLI_listbase_is_single(&scene->view_layers)) {
      view_layer->flag &= ~VIEW_LAYER_RENDER;
    }

    /* convert active base */
    if (scene->basact) {
      view_layer->basact = BKE_view_layer_base_find(view_layer, scene->basact->object);
    }

    /* convert selected bases */
    for (Base *base = view_layer->object_bases.first; base; base = base->next) {
      if ((base->flag & BASE_SELECTABLE) && (base->object->flag & SELECT)) {
        base->flag |= BASE_SELECTED;
      }

      /* keep lay around for forward compatibility (open those files in 2.79) */
      base->lay = base->object->lay;
    }
  }

  /* remove bases once and for all */
  for (Base *base = scene->base.first; base; base = base->next) {
    id_us_min(&base->object->id);
  }

  BLI_freelistN(&scene->base);
  scene->basact = NULL;
}

static void do_version_collection_propagate_lib_to_children(Collection *collection)
{
  if (collection->id.lib != NULL) {
    for (CollectionChild *collection_child = collection->children.first; collection_child != NULL;
         collection_child = collection_child->next) {
      if (collection_child->collection->id.lib == NULL) {
        collection_child->collection->id.lib = collection->id.lib;
      }
      do_version_collection_propagate_lib_to_children(collection_child->collection);
    }
  }
}

/** convert old annotations colors */
static void do_versions_fix_annotations(bGPdata *gpd)
{
  for (const bGPDpalette *palette = gpd->palettes.first; palette; palette = palette->next) {
    for (bGPDpalettecolor *palcolor = palette->colors.first; palcolor; palcolor = palcolor->next) {
      /* fix layers */
      for (bGPDlayer *gpl = gpd->layers.first; gpl; gpl = gpl->next) {
        /* unlock/unhide layer */
        gpl->flag &= ~GP_LAYER_LOCKED;
        gpl->flag &= ~GP_LAYER_HIDE;
        /* set opacity to 1 */
        gpl->opacity = 1.0f;
        /* disable tint */
        gpl->tintcolor[3] = 0.0f;

        for (bGPDframe *gpf = gpl->frames.first; gpf; gpf = gpf->next) {
          for (bGPDstroke *gps = gpf->strokes.first; gps; gps = gps->next) {
            if ((gps->colorname[0] != '\0') && (STREQ(gps->colorname, palcolor->info))) {
              /* copy color settings */
              copy_v4_v4(gpl->color, palcolor->color);
            }
          }
        }
      }
    }
  }
}

static void do_versions_remove_region(ListBase *regionbase, ARegion *ar)
{
  BLI_freelinkN(regionbase, ar);
}

static void do_versions_remove_regions_by_type(ListBase *regionbase, int regiontype)
{
  ARegion *ar, *ar_next;
  for (ar = regionbase->first; ar; ar = ar_next) {
    ar_next = ar->next;
    if (ar->regiontype == regiontype) {
      do_versions_remove_region(regionbase, ar);
    }
  }
}

static ARegion *do_versions_find_region_or_null(ListBase *regionbase, int regiontype)
{
  for (ARegion *ar = regionbase->first; ar; ar = ar->next) {
    if (ar->regiontype == regiontype) {
      return ar;
    }
  }
  return NULL;
}

static ARegion *do_versions_find_region(ListBase *regionbase, int regiontype)
{
  ARegion *ar = do_versions_find_region_or_null(regionbase, regiontype);
  if (ar == NULL) {
    BLI_assert(!"Did not find expected region in versioning");
  }
  return ar;
}

static ARegion *do_versions_add_region(int regiontype, const char *name)
{
  ARegion *ar = MEM_callocN(sizeof(ARegion), name);
  ar->regiontype = regiontype;
  return ar;
}

static void do_version_bones_split_bbone_scale(ListBase *lb)
{
  for (Bone *bone = lb->first; bone; bone = bone->next) {
    bone->scale_in_y = bone->scale_in_x;
    bone->scale_out_y = bone->scale_out_x;

    do_version_bones_split_bbone_scale(&bone->childbase);
  }
}

static void do_version_bones_inherit_scale(ListBase *lb)
{
  for (Bone *bone = lb->first; bone; bone = bone->next) {
    if (bone->flag & BONE_NO_SCALE) {
      bone->inherit_scale_mode = BONE_INHERIT_SCALE_NONE_LEGACY;
      bone->flag &= ~BONE_NO_SCALE;
    }

    do_version_bones_inherit_scale(&bone->childbase);
  }
}

static bool replace_bbone_scale_rnapath(char **p_old_path)
{
  char *old_path = *p_old_path;

  if (old_path == NULL) {
    return false;
  }

  if (BLI_str_endswith(old_path, "bbone_scalein") ||
      BLI_str_endswith(old_path, "bbone_scaleout")) {
    *p_old_path = BLI_strdupcat(old_path, "x");

    MEM_freeN(old_path);
    return true;
  }

  return false;
}

static void do_version_bbone_scale_fcurve_fix(ListBase *curves, FCurve *fcu)
{
  /* Update driver variable paths. */
  if (fcu->driver) {
    LISTBASE_FOREACH (DriverVar *, dvar, &fcu->driver->variables) {
      DRIVER_TARGETS_LOOPER_BEGIN (dvar) {
        replace_bbone_scale_rnapath(&dtar->rna_path);
      }
      DRIVER_TARGETS_LOOPER_END;
    }
  }

  /* Update F-Curve's path. */
  if (replace_bbone_scale_rnapath(&fcu->rna_path)) {
    /* If matched, duplicate the curve and tweak name. */
    FCurve *second = copy_fcurve(fcu);

    second->rna_path[strlen(second->rna_path) - 1] = 'y';

    BLI_insertlinkafter(curves, fcu, second);

    /* Add to the curve group. */
    second->grp = fcu->grp;

    if (fcu->grp != NULL && fcu->grp->channels.last == fcu) {
      fcu->grp->channels.last = second;
    }
  }
}

static void do_version_bbone_scale_animdata_cb(ID *UNUSED(id),
                                               AnimData *adt,
                                               void *UNUSED(wrapper_data))
{
  LISTBASE_FOREACH_MUTABLE (FCurve *, fcu, &adt->drivers) {
    do_version_bbone_scale_fcurve_fix(&adt->drivers, fcu);
  }
}

static void do_version_constraints_maintain_volume_mode_uniform(ListBase *lb)
{
  for (bConstraint *con = lb->first; con; con = con->next) {
    if (con->type == CONSTRAINT_TYPE_SAMEVOL) {
      bSameVolumeConstraint *data = (bSameVolumeConstraint *)con->data;
      data->mode = SAMEVOL_UNIFORM;
    }
  }
}

static void do_version_constraints_copy_scale_power(ListBase *lb)
{
  for (bConstraint *con = lb->first; con; con = con->next) {
    if (con->type == CONSTRAINT_TYPE_SIZELIKE) {
      bSizeLikeConstraint *data = (bSizeLikeConstraint *)con->data;
      data->power = 1.0f;
    }
  }
}

static void do_version_constraints_copy_rotation_mix_mode(ListBase *lb)
{
  for (bConstraint *con = lb->first; con; con = con->next) {
    if (con->type == CONSTRAINT_TYPE_ROTLIKE) {
      bRotateLikeConstraint *data = (bRotateLikeConstraint *)con->data;
      data->mix_mode = (data->flag & ROTLIKE_OFFSET) ? ROTLIKE_MIX_OFFSET : ROTLIKE_MIX_REPLACE;
      data->flag &= ~ROTLIKE_OFFSET;
    }
  }
}

static void do_versions_seq_alloc_transform_and_crop(ListBase *seqbase)
{
  for (Sequence *seq = seqbase->first; seq != NULL; seq = seq->next) {
    if (ELEM(seq->type, SEQ_TYPE_SOUND_RAM, SEQ_TYPE_SOUND_HD) == 0) {
      if (seq->strip->transform == NULL) {
        seq->strip->transform = MEM_callocN(sizeof(struct StripTransform), "StripTransform");
      }

      if (seq->strip->crop == NULL) {
        seq->strip->crop = MEM_callocN(sizeof(struct StripCrop), "StripCrop");
      }

      if (seq->seqbase.first != NULL) {
        do_versions_seq_alloc_transform_and_crop(&seq->seqbase);
      }
    }
  }
}

/* Return true if there is something to convert. */
static void do_versions_material_convert_legacy_blend_mode(bNodeTree *ntree, char blend_method)
{
  bool need_update = false;

  /* Iterate backwards from end so we don't encounter newly added links. */
  bNodeLink *prevlink;
  for (bNodeLink *link = ntree->links.last; link; link = prevlink) {
    prevlink = link->prev;

    /* Detect link to replace. */
    bNode *fromnode = link->fromnode;
    bNodeSocket *fromsock = link->fromsock;
    bNode *tonode = link->tonode;
    bNodeSocket *tosock = link->tosock;

    if (!(tonode->type == SH_NODE_OUTPUT_MATERIAL && STREQ(tosock->identifier, "Surface"))) {
      continue;
    }

    /* Only do outputs that are enabled for EEVEE */
    if (!ELEM(tonode->custom1, SHD_OUTPUT_ALL, SHD_OUTPUT_EEVEE)) {
      continue;
    }

    if (blend_method == 1 /* MA_BM_ADD */) {
      nodeRemLink(ntree, link);

      bNode *add_node = nodeAddStaticNode(NULL, ntree, SH_NODE_ADD_SHADER);
      add_node->locx = 0.5f * (fromnode->locx + tonode->locx);
      add_node->locy = 0.5f * (fromnode->locy + tonode->locy);

      bNodeSocket *shader1_socket = add_node->inputs.first;
      bNodeSocket *shader2_socket = add_node->inputs.last;
      bNodeSocket *add_socket = nodeFindSocket(add_node, SOCK_OUT, "Shader");

      bNode *transp_node = nodeAddStaticNode(NULL, ntree, SH_NODE_BSDF_TRANSPARENT);
      transp_node->locx = add_node->locx;
      transp_node->locy = add_node->locy - 110.0f;

      bNodeSocket *transp_socket = nodeFindSocket(transp_node, SOCK_OUT, "BSDF");

      /* Link to input and material output node. */
      nodeAddLink(ntree, fromnode, fromsock, add_node, shader1_socket);
      nodeAddLink(ntree, transp_node, transp_socket, add_node, shader2_socket);
      nodeAddLink(ntree, add_node, add_socket, tonode, tosock);

      need_update = true;
    }
    else if (blend_method == 2 /* MA_BM_MULTIPLY */) {
      nodeRemLink(ntree, link);

      bNode *transp_node = nodeAddStaticNode(NULL, ntree, SH_NODE_BSDF_TRANSPARENT);

      bNodeSocket *color_socket = nodeFindSocket(transp_node, SOCK_IN, "Color");
      bNodeSocket *transp_socket = nodeFindSocket(transp_node, SOCK_OUT, "BSDF");

      /* If incomming link is from a closure socket, we need to convert it. */
      if (fromsock->type == SOCK_SHADER) {
        transp_node->locx = 0.33f * fromnode->locx + 0.66f * tonode->locx;
        transp_node->locy = 0.33f * fromnode->locy + 0.66f * tonode->locy;

        bNode *shtorgb_node = nodeAddStaticNode(NULL, ntree, SH_NODE_SHADERTORGB);
        shtorgb_node->locx = 0.66f * fromnode->locx + 0.33f * tonode->locx;
        shtorgb_node->locy = 0.66f * fromnode->locy + 0.33f * tonode->locy;

        bNodeSocket *shader_socket = nodeFindSocket(shtorgb_node, SOCK_IN, "Shader");
        bNodeSocket *rgba_socket = nodeFindSocket(shtorgb_node, SOCK_OUT, "Color");

        nodeAddLink(ntree, fromnode, fromsock, shtorgb_node, shader_socket);
        nodeAddLink(ntree, shtorgb_node, rgba_socket, transp_node, color_socket);
      }
      else {
        transp_node->locx = 0.5f * (fromnode->locx + tonode->locx);
        transp_node->locy = 0.5f * (fromnode->locy + tonode->locy);

        nodeAddLink(ntree, fromnode, fromsock, transp_node, color_socket);
      }

      /* Link to input and material output node. */
      nodeAddLink(ntree, transp_node, transp_socket, tonode, tosock);

      need_update = true;
    }
  }

  if (need_update) {
    ntreeUpdateTree(NULL, ntree);
  }
}

static void do_versions_local_collection_bits_set(LayerCollection *layer_collection)
{
  layer_collection->local_collections_bits = ~(0);
  LISTBASE_FOREACH (LayerCollection *, child, &layer_collection->layer_collections) {
    do_versions_local_collection_bits_set(child);
  }
}

void do_versions_after_linking_280(Main *bmain, ReportList *UNUSED(reports))
{
  bool use_collection_compat_28 = true;

  if (!MAIN_VERSION_ATLEAST(bmain, 280, 0)) {
    use_collection_compat_28 = false;

    /* Convert group layer visibility flags to hidden nested collection. */
    for (Collection *collection = bmain->collections.first; collection;
         collection = collection->id.next) {
      /* Add fake user for all existing groups. */
      id_fake_user_set(&collection->id);

      if (collection->flag & (COLLECTION_RESTRICT_VIEWPORT | COLLECTION_RESTRICT_RENDER)) {
        continue;
      }

      Collection *hidden_collection_array[20] = {NULL};
      for (CollectionObject *cob = collection->gobject.first, *cob_next = NULL; cob;
           cob = cob_next) {
        cob_next = cob->next;
        Object *ob = cob->ob;

        if (!(ob->lay & collection->layer)) {
          /* Find or create hidden collection matching object's first layer. */
          Collection **collection_hidden = NULL;
          int coll_idx = 0;
          for (; coll_idx < 20; coll_idx++) {
            if (ob->lay & (1 << coll_idx)) {
              collection_hidden = &hidden_collection_array[coll_idx];
              break;
            }
          }
          BLI_assert(collection_hidden != NULL);

          if (*collection_hidden == NULL) {
            char name[MAX_ID_NAME];
            BLI_snprintf(name, sizeof(name), DATA_("Hidden %d"), coll_idx + 1);
            *collection_hidden = BKE_collection_add(bmain, collection, name);
            (*collection_hidden)->flag |= COLLECTION_RESTRICT_VIEWPORT |
                                          COLLECTION_RESTRICT_RENDER;
          }

          BKE_collection_object_add(bmain, *collection_hidden, ob);
          BKE_collection_object_remove(bmain, collection, ob, true);
        }
      }
    }

    /* We need to assign lib pointer to generated hidden collections *after* all have been created,
     * otherwise we'll end up with several data-blocks sharing same name/library,
     * which is FORBIDDEN!
     * Note: we need this to be recursive,
     * since a child collection may be sorted before its parent in bmain. */
    for (Collection *collection = bmain->collections.first; collection != NULL;
         collection = collection->id.next) {
      do_version_collection_propagate_lib_to_children(collection);
    }

    /* Convert layers to collections. */
    for (Scene *scene = bmain->scenes.first; scene; scene = scene->id.next) {
      do_version_layers_to_collections(bmain, scene);
    }
  }

  if (!MAIN_VERSION_ATLEAST(bmain, 280, 0)) {
    for (bScreen *screen = bmain->screens.first; screen; screen = screen->id.next) {
      /* same render-layer as do_version_workspaces_after_lib_link will activate,
       * so same layer as BKE_view_layer_default_view would return */
      ViewLayer *layer = screen->scene->view_layers.first;

      for (ScrArea *sa = screen->areabase.first; sa; sa = sa->next) {
        for (SpaceLink *space = sa->spacedata.first; space; space = space->next) {
          if (space->spacetype == SPACE_OUTLINER) {
            SpaceOutliner *soutliner = (SpaceOutliner *)space;

            soutliner->outlinevis = SO_VIEW_LAYER;

            if (BLI_listbase_count_at_most(&layer->layer_collections, 2) == 1) {
              if (soutliner->treestore == NULL) {
                soutliner->treestore = BLI_mempool_create(
                    sizeof(TreeStoreElem), 1, 512, BLI_MEMPOOL_ALLOW_ITER);
              }

              /* Create a tree store element for the collection. This is normally
               * done in check_persistent (outliner_tree.c), but we need to access
               * it here :/ (expand element if it's the only one) */
              TreeStoreElem *tselem = BLI_mempool_calloc(soutliner->treestore);
              tselem->type = TSE_LAYER_COLLECTION;
              tselem->id = layer->layer_collections.first;
              tselem->nr = tselem->used = 0;
              tselem->flag &= ~TSE_CLOSED;
            }
          }
        }
      }
    }
  }

  if (!MAIN_VERSION_ATLEAST(bmain, 280, 0)) {
    for (bScreen *screen = bmain->screens.first; screen; screen = screen->id.next) {
      for (ScrArea *sa = screen->areabase.first; sa; sa = sa->next) {
        for (SpaceLink *space = sa->spacedata.first; space; space = space->next) {
          if (space->spacetype == SPACE_IMAGE) {
            SpaceImage *sima = (SpaceImage *)space;
            if ((sima) && (sima->gpd)) {
              sima->gpd->flag |= GP_DATA_ANNOTATIONS;
              do_versions_fix_annotations(sima->gpd);
            }
          }
          if (space->spacetype == SPACE_CLIP) {
            SpaceClip *spclip = (SpaceClip *)space;
            MovieClip *clip = spclip->clip;
            if ((clip) && (clip->gpd)) {
              clip->gpd->flag |= GP_DATA_ANNOTATIONS;
              do_versions_fix_annotations(clip->gpd);
            }
          }
        }
      }
    }
  }

  /* New workspace design */
  if (!MAIN_VERSION_ATLEAST(bmain, 280, 1)) {
    do_version_workspaces_after_lib_link(bmain);
  }

  if (!MAIN_VERSION_ATLEAST(bmain, 280, 2)) {
    /* Cleanup any remaining SceneRenderLayer data for files that were created
     * with Blender 2.8 before the SceneRenderLayer > RenderLayer refactor. */
    for (Scene *scene = bmain->scenes.first; scene; scene = scene->id.next) {
      for (SceneRenderLayer *srl = scene->r.layers.first; srl; srl = srl->next) {
        if (srl->prop) {
          IDP_FreeProperty(srl->prop);
        }
        BKE_freestyle_config_free(&srl->freestyleConfig, true);
      }
      BLI_freelistN(&scene->r.layers);
    }
  }

  if (!MAIN_VERSION_ATLEAST(bmain, 280, 3)) {
    /* Due to several changes to particle RNA and draw code particles from older files may
     * no longer be visible.
     * Here we correct this by setting a default draw size for those files. */
    for (Object *object = bmain->objects.first; object; object = object->id.next) {
      for (ParticleSystem *psys = object->particlesystem.first; psys; psys = psys->next) {
        if (psys->part->draw_size == 0.0f) {
          psys->part->draw_size = 0.1f;
        }
      }
    }
  }

  if (!MAIN_VERSION_ATLEAST(bmain, 280, 4)) {
    for (Object *object = bmain->objects.first; object; object = object->id.next) {
      if (object->particlesystem.first) {
        object->duplicator_visibility_flag = OB_DUPLI_FLAG_VIEWPORT;
        for (ParticleSystem *psys = object->particlesystem.first; psys; psys = psys->next) {
          if (psys->part->draw & PART_DRAW_EMITTER) {
            object->duplicator_visibility_flag |= OB_DUPLI_FLAG_RENDER;
            break;
          }
        }
      }
      else if (object->transflag & OB_DUPLI) {
        object->duplicator_visibility_flag = OB_DUPLI_FLAG_VIEWPORT;
      }
      else {
        object->duplicator_visibility_flag = OB_DUPLI_FLAG_VIEWPORT | OB_DUPLI_FLAG_RENDER;
      }
    }

    /* Cleanup deprecated flag from particlesettings data-blocks. */
    for (ParticleSettings *part = bmain->particles.first; part; part = part->id.next) {
      part->draw &= ~PART_DRAW_EMITTER;
    }
  }

  /* SpaceTime & SpaceLogic removal/replacing */
  if (!MAIN_VERSION_ATLEAST(bmain, 280, 9)) {
    const wmWindowManager *wm = bmain->wm.first;
    const Scene *scene = bmain->scenes.first;

    if (wm != NULL) {
      /* Action editors need a scene for creation. First, update active
       * screens using the active scene of the window they're displayed in.
       * Next, update remaining screens using first scene in main listbase. */

      for (wmWindow *win = wm->windows.first; win; win = win->next) {
        const bScreen *screen = BKE_workspace_active_screen_get(win->workspace_hook);
        for (ScrArea *area = screen->areabase.first; area; area = area->next) {
          if (ELEM(area->butspacetype, SPACE_TIME, SPACE_LOGIC)) {
            do_version_area_change_space_to_space_action(area, win->scene);

            /* Don't forget to unset! */
            area->butspacetype = SPACE_EMPTY;
          }
        }
      }
    }
    if (scene != NULL) {
      for (bScreen *screen = bmain->screens.first; screen; screen = screen->id.next) {
        for (ScrArea *area = screen->areabase.first; area; area = area->next) {
          if (ELEM(area->butspacetype, SPACE_TIME, SPACE_LOGIC)) {
            /* Areas that were already handled won't be handled again */
            do_version_area_change_space_to_space_action(area, scene);

            /* Don't forget to unset! */
            area->butspacetype = SPACE_EMPTY;
          }
        }
      }
    }
  }

#ifdef USE_COLLECTION_COMPAT_28
  if (use_collection_compat_28 && !MAIN_VERSION_ATLEAST(bmain, 280, 14)) {
    for (Collection *group = bmain->collections.first; group; group = group->id.next) {
      do_version_group_collection_to_collection(bmain, group);
    }

    for (Scene *scene = bmain->scenes.first; scene; scene = scene->id.next) {
      do_version_scene_collection_to_collection(bmain, scene);
    }
  }
#endif

  /* Update Curve object Shape Key data layout to include the Radius property */
  if (!MAIN_VERSION_ATLEAST(bmain, 280, 23)) {
    for (Curve *cu = bmain->curves.first; cu; cu = cu->id.next) {
      if (!cu->key || cu->key->elemsize != sizeof(float[4])) {
        continue;
      }

      cu->key->elemstr[0] = 3; /*KEYELEM_ELEM_SIZE_CURVE*/
      cu->key->elemsize = sizeof(float[3]);

      int new_count = BKE_keyblock_curve_element_count(&cu->nurb);

      for (KeyBlock *block = cu->key->block.first; block; block = block->next) {
        int old_count = block->totelem;
        void *old_data = block->data;

        if (!old_data || old_count <= 0) {
          continue;
        }

        block->totelem = new_count;
        block->data = MEM_callocN(sizeof(float[3]) * new_count, __func__);

        float *oldptr = old_data;
        float(*newptr)[3] = block->data;

        for (Nurb *nu = cu->nurb.first; nu; nu = nu->next) {
          if (nu->bezt) {
            BezTriple *bezt = nu->bezt;

            for (int a = 0; a < nu->pntsu; a++, bezt++) {
              if ((old_count -= 3) < 0) {
                memcpy(newptr, bezt->vec, sizeof(float[3][3]));
                newptr[3][0] = bezt->tilt;
              }
              else {
                memcpy(newptr, oldptr, sizeof(float[3][4]));
              }

              newptr[3][1] = bezt->radius;

              oldptr += 3 * 4;
              newptr += 4; /*KEYELEM_ELEM_LEN_BEZTRIPLE*/
            }
          }
          else if (nu->bp) {
            BPoint *bp = nu->bp;

            for (int a = 0; a < nu->pntsu * nu->pntsv; a++, bp++) {
              if (--old_count < 0) {
                copy_v3_v3(newptr[0], bp->vec);
                newptr[1][0] = bp->tilt;
              }
              else {
                memcpy(newptr, oldptr, sizeof(float[4]));
              }

              newptr[1][1] = bp->radius;

              oldptr += 4;
              newptr += 2; /*KEYELEM_ELEM_LEN_BPOINT*/
            }
          }
        }

        MEM_freeN(old_data);
      }
    }
  }

  /* Move B-Bone custom handle settings from bPoseChannel to Bone. */
  if (!MAIN_VERSION_ATLEAST(bmain, 280, 25)) {
    for (Object *ob = bmain->objects.first; ob; ob = ob->id.next) {
      bArmature *arm = ob->data;

      /* If it is an armature from the same file. */
      if (ob->pose && arm && arm->id.lib == ob->id.lib) {
        bool rebuild = false;

        for (bPoseChannel *pchan = ob->pose->chanbase.first; pchan; pchan = pchan->next) {
          /* If the 2.7 flag is enabled, processing is needed. */
          if (pchan->bone && (pchan->bboneflag & PCHAN_BBONE_CUSTOM_HANDLES)) {
            /* If the settings in the Bone are not set, copy. */
            if (pchan->bone->bbone_prev_type == BBONE_HANDLE_AUTO &&
                pchan->bone->bbone_next_type == BBONE_HANDLE_AUTO &&
                pchan->bone->bbone_prev == NULL && pchan->bone->bbone_next == NULL) {
              pchan->bone->bbone_prev_type = (pchan->bboneflag & PCHAN_BBONE_CUSTOM_START_REL) ?
                                                 BBONE_HANDLE_RELATIVE :
                                                 BBONE_HANDLE_ABSOLUTE;
              pchan->bone->bbone_next_type = (pchan->bboneflag & PCHAN_BBONE_CUSTOM_END_REL) ?
                                                 BBONE_HANDLE_RELATIVE :
                                                 BBONE_HANDLE_ABSOLUTE;

              if (pchan->bbone_prev) {
                pchan->bone->bbone_prev = pchan->bbone_prev->bone;
              }
              if (pchan->bbone_next) {
                pchan->bone->bbone_next = pchan->bbone_next->bone;
              }
            }

            rebuild = true;
            pchan->bboneflag = 0;
          }
        }

        /* Tag pose rebuild for all objects that use this armature. */
        if (rebuild) {
          for (Object *ob2 = bmain->objects.first; ob2; ob2 = ob2->id.next) {
            if (ob2->pose && ob2->data == arm) {
              ob2->pose->flag |= POSE_RECALC;
            }
          }
        }
      }
    }
  }

  if (!MAIN_VERSION_ATLEAST(bmain, 280, 30)) {
    for (Brush *brush = bmain->brushes.first; brush; brush = brush->id.next) {
      if (brush->gpencil_settings != NULL) {
        brush->gpencil_tool = brush->gpencil_settings->brush_type;
      }
    }
    BKE_paint_toolslots_init_from_main(bmain);
  }

  if (!MAIN_VERSION_ATLEAST(bmain, 280, 38)) {
    /* Ensure we get valid rigidbody object/constraint data in relevant collections' objects. */
    for (Scene *scene = bmain->scenes.first; scene; scene = scene->id.next) {
      RigidBodyWorld *rbw = scene->rigidbody_world;

      if (rbw == NULL) {
        continue;
      }

      BKE_rigidbody_objects_collection_validate(scene, rbw);
      BKE_rigidbody_constraints_collection_validate(scene, rbw);
    }
  }

  if (!MAIN_VERSION_ATLEAST(bmain, 280, 69)) {
    /* Unify DOF settings (EEVEE part only) */
    const int SCE_EEVEE_DOF_ENABLED = (1 << 7);
    LISTBASE_FOREACH (Scene *, scene, &bmain->scenes) {
      if (STREQ(scene->r.engine, RE_engine_id_BLENDER_EEVEE)) {
        if (scene->eevee.flag & SCE_EEVEE_DOF_ENABLED) {
          Object *cam_ob = scene->camera;
          if (cam_ob && cam_ob->type == OB_CAMERA) {
            Camera *cam = cam_ob->data;
            cam->dof.flag |= CAM_DOF_ENABLED;
          }
        }
      }
    }

    LISTBASE_FOREACH (Camera *, camera, &bmain->cameras) {
      camera->dof.focus_object = camera->dof_ob;
      camera->dof.focus_distance = camera->dof_distance;
      camera->dof.aperture_fstop = camera->gpu_dof.fstop;
      camera->dof.aperture_rotation = camera->gpu_dof.rotation;
      camera->dof.aperture_ratio = camera->gpu_dof.ratio;
      camera->dof.aperture_blades = camera->gpu_dof.num_blades;
      camera->dof_ob = NULL;
    }
  }

  if (!MAIN_VERSION_ATLEAST(bmain, 281, 2)) {
    /* Replace Multiply and Additive blend mode by Alpha Blend
     * now that we use dualsource blending. */
    /* We take care of doing only nodetrees that are always part of materials
     * with old blending modes. */
    for (Material *ma = bmain->materials.first; ma; ma = ma->id.next) {
      bNodeTree *ntree = ma->nodetree;
      if (ma->blend_method == 1 /* MA_BM_ADD */) {
        if (ma->use_nodes) {
          do_versions_material_convert_legacy_blend_mode(ntree, 1 /* MA_BM_ADD */);
        }
        ma->blend_method = MA_BM_BLEND;
      }
      else if (ma->blend_method == 2 /* MA_BM_MULTIPLY */) {
        if (ma->use_nodes) {
          do_versions_material_convert_legacy_blend_mode(ntree, 2 /* MA_BM_MULTIPLY */);
        }
        ma->blend_method = MA_BM_BLEND;
      }
    }

    { /* Update all ruler layers to set new flag. */
      LISTBASE_FOREACH (Scene *, scene, &bmain->scenes) {
        bGPdata *gpd = scene->gpd;
        if (gpd == NULL) {
          continue;
        }
        for (bGPDlayer *gpl = gpd->layers.first; gpl; gpl = gpl->next) {
          if (STREQ(gpl->info, "RulerData3D")) {
            gpl->flag |= GP_LAYER_IS_RULER;
            break;
          }
        }
      }
    }
  }

  if (!MAIN_VERSION_ATLEAST(bmain, 282, 2)) {
    /* Init all Vertex/Sculpt and Weight Paint brushes. */
    Brush *brush = BLI_findstring(&bmain->brushes, "Pencil", offsetof(ID, name) + 2);
    for (Scene *scene = bmain->scenes.first; scene; scene = scene->id.next) {
      ToolSettings *ts = scene->toolsettings;

      BKE_brush_gpencil_vertex_presets(bmain, ts);
      BKE_brush_gpencil_sculpt_presets(bmain, ts);
      BKE_brush_gpencil_weight_presets(bmain, ts);

      /* Ensure new Paint modes. */
      BKE_paint_ensure_from_paintmode(scene, PAINT_MODE_VERTEX_GPENCIL);
      BKE_paint_ensure_from_paintmode(scene, PAINT_MODE_SCULPT_GPENCIL);
      BKE_paint_ensure_from_paintmode(scene, PAINT_MODE_WEIGHT_GPENCIL);

      /* Set default Draw brush. */
      Paint *paint = &ts->gp_paint->paint;
      BKE_paint_brush_set(paint, brush);

      /* Ensure Palette by default. */
      BKE_gpencil_palette_ensure(bmain, scene);
    }
  }
}

/* NOTE: This version patch is intended for versions < 2.52.2,
 * but was initially introduced in 2.27 already.
 * But in 2.79 another case generating non-unique names was discovered
 * (see T55668, involving Meta strips). */
static void do_versions_seq_unique_name_all_strips(Scene *sce, ListBase *seqbasep)
{
  for (Sequence *seq = seqbasep->first; seq != NULL; seq = seq->next) {
    BKE_sequence_base_unique_name_recursive(&sce->ed->seqbase, seq);
    if (seq->seqbase.first != NULL) {
      do_versions_seq_unique_name_all_strips(sce, &seq->seqbase);
    }
  }
}

static void do_versions_seq_set_cache_defaults(Editing *ed)
{
  ed->cache_flag = SEQ_CACHE_STORE_FINAL_OUT;
  ed->cache_flag |= SEQ_CACHE_VIEW_FINAL_OUT;
  ed->cache_flag |= SEQ_CACHE_VIEW_ENABLE;
  ed->recycle_max_cost = 10.0f;
}

void blo_do_versions_280(FileData *fd, Library *UNUSED(lib), Main *bmain)
{
  bool use_collection_compat_28 = true;

  if (!MAIN_VERSION_ATLEAST(bmain, 280, 0)) {
    use_collection_compat_28 = false;

    for (Scene *scene = bmain->scenes.first; scene; scene = scene->id.next) {
      scene->r.gauss = 1.5f;
    }
  }

  if (!MAIN_VERSION_ATLEAST(bmain, 280, 1)) {
    if (!DNA_struct_elem_find(fd->filesdna, "Light", "float", "bleedexp")) {
      for (Light *la = bmain->lights.first; la; la = la->id.next) {
        la->bleedexp = 2.5f;
      }
    }

    if (!DNA_struct_elem_find(fd->filesdna, "GPUDOFSettings", "float", "ratio")) {
      for (Camera *ca = bmain->cameras.first; ca; ca = ca->id.next) {
        ca->gpu_dof.ratio = 1.0f;
      }
    }

    /* MTexPoly now removed. */
    if (DNA_struct_find(fd->filesdna, "MTexPoly")) {
      for (Mesh *me = bmain->meshes.first; me; me = me->id.next) {
        /* If we have UV's, so this file will have MTexPoly layers too! */
        if (me->mloopuv != NULL) {
          CustomData_update_typemap(&me->pdata);
          CustomData_free_layers(&me->pdata, CD_MTEXPOLY, me->totpoly);
          BKE_mesh_update_customdata_pointers(me, false);
        }
      }
    }
  }

  if (!MAIN_VERSION_ATLEAST(bmain, 280, 2)) {
    if (!DNA_struct_elem_find(fd->filesdna, "Light", "float", "cascade_max_dist")) {
      for (Light *la = bmain->lights.first; la; la = la->id.next) {
        la->cascade_max_dist = 1000.0f;
        la->cascade_count = 4;
        la->cascade_exponent = 0.8f;
        la->cascade_fade = 0.1f;
      }
    }

    if (!DNA_struct_elem_find(fd->filesdna, "Light", "float", "contact_dist")) {
      for (Light *la = bmain->lights.first; la; la = la->id.next) {
        la->contact_dist = 0.2f;
        la->contact_bias = 0.03f;
        la->contact_spread = 0.2f;
        la->contact_thickness = 0.2f;
      }
    }

    if (!DNA_struct_elem_find(fd->filesdna, "LightProbe", "float", "vis_bias")) {
      for (LightProbe *probe = bmain->lightprobes.first; probe; probe = probe->id.next) {
        probe->vis_bias = 1.0f;
        probe->vis_blur = 0.2f;
      }
    }

    typedef enum eNTreeDoVersionErrors {
      NTREE_DOVERSION_NO_ERROR = 0,
      NTREE_DOVERSION_NEED_OUTPUT = (1 << 0),
      NTREE_DOVERSION_TRANSPARENCY_EMISSION = (1 << 1),
    } eNTreeDoVersionErrors;

    /* Eevee shader nodes renamed because of the output node system.
     * Note that a new output node is not being added here, because it would be overkill
     * to handle this case in lib_verify_nodetree.
     *
     * Also, metallic node is now unified into the principled node. */
    eNTreeDoVersionErrors error = NTREE_DOVERSION_NO_ERROR;

    FOREACH_NODETREE_BEGIN (bmain, ntree, id) {
      if (ntree->type == NTREE_SHADER) {
        for (bNode *node = ntree->nodes.first; node; node = node->next) {
          if (node->type == 194 /* SH_NODE_EEVEE_METALLIC */ &&
              STREQ(node->idname, "ShaderNodeOutputMetallic")) {
            BLI_strncpy(node->idname, "ShaderNodeEeveeMetallic", sizeof(node->idname));
            error |= NTREE_DOVERSION_NEED_OUTPUT;
          }

          else if (node->type == SH_NODE_EEVEE_SPECULAR &&
                   STREQ(node->idname, "ShaderNodeOutputSpecular")) {
            BLI_strncpy(node->idname, "ShaderNodeEeveeSpecular", sizeof(node->idname));
            error |= NTREE_DOVERSION_NEED_OUTPUT;
          }

          else if (node->type == 196 /* SH_NODE_OUTPUT_EEVEE_MATERIAL */ &&
                   STREQ(node->idname, "ShaderNodeOutputEeveeMaterial")) {
            node->type = SH_NODE_OUTPUT_MATERIAL;
            BLI_strncpy(node->idname, "ShaderNodeOutputMaterial", sizeof(node->idname));
          }

          else if (node->type == 194 /* SH_NODE_EEVEE_METALLIC */ &&
                   STREQ(node->idname, "ShaderNodeEeveeMetallic")) {
            node->type = SH_NODE_BSDF_PRINCIPLED;
            BLI_strncpy(node->idname, "ShaderNodeBsdfPrincipled", sizeof(node->idname));
            node->custom1 = SHD_GLOSSY_MULTI_GGX;
            error |= NTREE_DOVERSION_TRANSPARENCY_EMISSION;
          }
        }
      }
    }
    FOREACH_NODETREE_END;

    if (error & NTREE_DOVERSION_NEED_OUTPUT) {
      BKE_report(fd->reports, RPT_ERROR, "Eevee material conversion problem. Error in console");
      printf(
          "You need to connect Principled and Eevee Specular shader nodes to new material "
          "output "
          "nodes.\n");
    }

    if (error & NTREE_DOVERSION_TRANSPARENCY_EMISSION) {
      BKE_report(fd->reports, RPT_ERROR, "Eevee material conversion problem. Error in console");
      printf(
          "You need to combine transparency and emission shaders to the converted Principled "
          "shader nodes.\n");
    }

#ifdef USE_COLLECTION_COMPAT_28
    if (use_collection_compat_28 &&
        (DNA_struct_elem_find(fd->filesdna, "ViewLayer", "FreestyleConfig", "freestyle_config") ==
         false) &&
        DNA_struct_elem_find(fd->filesdna, "Scene", "ListBase", "view_layers")) {
      for (Scene *scene = bmain->scenes.first; scene; scene = scene->id.next) {
        ViewLayer *view_layer;
        for (view_layer = scene->view_layers.first; view_layer; view_layer = view_layer->next) {
          view_layer->flag |= VIEW_LAYER_FREESTYLE;
          view_layer->layflag = 0x7FFF; /* solid ztra halo edge strand */
          view_layer->passflag = SCE_PASS_COMBINED | SCE_PASS_Z;
          view_layer->pass_alpha_threshold = 0.5f;
          BKE_freestyle_config_init(&view_layer->freestyle_config);
        }
      }
    }
#endif

    {
      /* Init grease pencil edit line color */
      if (!DNA_struct_elem_find(fd->filesdna, "bGPdata", "float", "line_color[4]")) {
        for (bGPdata *gpd = bmain->gpencils.first; gpd; gpd = gpd->id.next) {
          ARRAY_SET_ITEMS(gpd->line_color, 0.6f, 0.6f, 0.6f, 0.5f);
        }
      }

      /* Init grease pencil pixel size factor */
      if (!DNA_struct_elem_find(fd->filesdna, "bGPdata", "float", "pixfactor")) {
        for (bGPdata *gpd = bmain->gpencils.first; gpd; gpd = gpd->id.next) {
          gpd->pixfactor = GP_DEFAULT_PIX_FACTOR;
        }
      }

      /* Grease pencil multiframe falloff curve */
      if (!DNA_struct_elem_find(
              fd->filesdna, "GP_Sculpt_Settings", "CurveMapping", "cur_falloff")) {
        for (Scene *scene = bmain->scenes.first; scene; scene = scene->id.next) {
          /* sculpt brushes */
          GP_Sculpt_Settings *gset = &scene->toolsettings->gp_sculpt;
          if ((gset) && (gset->cur_falloff == NULL)) {
            gset->cur_falloff = BKE_curvemapping_add(1, 0.0f, 0.0f, 1.0f, 1.0f);
            BKE_curvemapping_initialize(gset->cur_falloff);
            BKE_curvemap_reset(gset->cur_falloff->cm,
                               &gset->cur_falloff->clipr,
                               CURVE_PRESET_GAUSS,
                               CURVEMAP_SLOPE_POSITIVE);
          }
        }
      }
    }

    /* 2.79 style Maintain Volume mode. */
    LISTBASE_FOREACH (Object *, ob, &bmain->objects) {
      do_version_constraints_maintain_volume_mode_uniform(&ob->constraints);
      if (ob->pose) {
        LISTBASE_FOREACH (bPoseChannel *, pchan, &ob->pose->chanbase) {
          do_version_constraints_maintain_volume_mode_uniform(&pchan->constraints);
        }
      }
    }
  }

#ifdef USE_COLLECTION_COMPAT_28
  if (use_collection_compat_28 && !MAIN_VERSION_ATLEAST(bmain, 280, 3)) {
    for (Scene *scene = bmain->scenes.first; scene; scene = scene->id.next) {
      ViewLayer *view_layer;
      for (view_layer = scene->view_layers.first; view_layer; view_layer = view_layer->next) {
        do_version_view_layer_visibility(view_layer);
      }
    }

    for (Collection *group = bmain->collections.first; group; group = group->id.next) {
      if (group->view_layer != NULL) {
        do_version_view_layer_visibility(group->view_layer);
      }
    }
  }
#endif

  if (!MAIN_VERSION_ATLEAST(bmain, 280, 3)) {
    /* init grease pencil grids and paper */
    if (!DNA_struct_elem_find(
            fd->filesdna, "gp_paper_opacity", "float", "gpencil_paper_color[3]")) {
      for (bScreen *screen = bmain->screens.first; screen; screen = screen->id.next) {
        for (ScrArea *area = screen->areabase.first; area; area = area->next) {
          for (SpaceLink *sl = area->spacedata.first; sl; sl = sl->next) {
            if (sl->spacetype == SPACE_VIEW3D) {
              View3D *v3d = (View3D *)sl;
              v3d->overlay.gpencil_paper_opacity = 0.5f;
              v3d->overlay.gpencil_grid_opacity = 0.9f;
            }
          }
        }
      }
    }
  }

  if (!MAIN_VERSION_ATLEAST(bmain, 280, 6)) {
    if (DNA_struct_elem_find(fd->filesdna, "SpaceOutliner", "int", "filter") == false) {
      bScreen *sc;
      ScrArea *sa;
      SpaceLink *sl;

      /* Update files using invalid (outdated) outlinevis Outliner values. */
      for (sc = bmain->screens.first; sc; sc = sc->id.next) {
        for (sa = sc->areabase.first; sa; sa = sa->next) {
          for (sl = sa->spacedata.first; sl; sl = sl->next) {
            if (sl->spacetype == SPACE_OUTLINER) {
              SpaceOutliner *so = (SpaceOutliner *)sl;

              if (!ELEM(so->outlinevis,
                        SO_SCENES,
                        SO_LIBRARIES,
                        SO_SEQUENCE,
                        SO_DATA_API,
                        SO_ID_ORPHANS)) {
                so->outlinevis = SO_VIEW_LAYER;
              }
            }
          }
        }
      }
    }

    if (!DNA_struct_elem_find(fd->filesdna, "LightProbe", "float", "intensity")) {
      for (LightProbe *probe = bmain->lightprobes.first; probe; probe = probe->id.next) {
        probe->intensity = 1.0f;
      }
    }

    for (Object *ob = bmain->objects.first; ob; ob = ob->id.next) {
      bConstraint *con, *con_next;
      con = ob->constraints.first;
      while (con) {
        con_next = con->next;
        if (con->type == 17) { /* CONSTRAINT_TYPE_RIGIDBODYJOINT */
          BLI_remlink(&ob->constraints, con);
          BKE_constraint_free_data(con);
          MEM_freeN(con);
        }
        con = con_next;
      }
    }

    for (bScreen *sc = bmain->screens.first; sc; sc = sc->id.next) {
      for (ScrArea *sa = sc->areabase.first; sa; sa = sa->next) {
        for (SpaceLink *sl = sa->spacedata.first; sl; sl = sl->next) {
          if (sl->spacetype == SPACE_VIEW3D) {
            View3D *v3d = (View3D *)sl;
            v3d->shading.light = V3D_LIGHTING_STUDIO;
            v3d->shading.flag |= V3D_SHADING_OBJECT_OUTLINE;

            /* Assume (demo) files written with 2.8 want to show
             * Eevee renders in the viewport. */
            if (MAIN_VERSION_ATLEAST(bmain, 280, 0)) {
              v3d->drawtype = OB_MATERIAL;
            }
          }
        }
      }
    }
  }

  if (!MAIN_VERSION_ATLEAST(bmain, 280, 7)) {
    /* Render engine storage moved elsewhere and back during 2.8
     * development, we assume any files saved in 2.8 had Eevee set
     * as scene render engine. */
    if (MAIN_VERSION_ATLEAST(bmain, 280, 0)) {
      for (Scene *scene = bmain->scenes.first; scene; scene = scene->id.next) {
        BLI_strncpy(scene->r.engine, RE_engine_id_BLENDER_EEVEE, sizeof(scene->r.engine));
      }
    }
  }

  if (!MAIN_VERSION_ATLEAST(bmain, 280, 8)) {
    /* Blender Internal removal */
    for (Scene *scene = bmain->scenes.first; scene; scene = scene->id.next) {
      if (STREQ(scene->r.engine, "BLENDER_RENDER") || STREQ(scene->r.engine, "BLENDER_GAME")) {
        BLI_strncpy(scene->r.engine, RE_engine_id_BLENDER_EEVEE, sizeof(scene->r.engine));
      }

      scene->r.bake_mode = 0;
    }

    for (Tex *tex = bmain->textures.first; tex; tex = tex->id.next) {
      /* Removed envmap, pointdensity, voxeldata, ocean textures. */
      if (ELEM(tex->type, 10, 14, 15, 16)) {
        tex->type = 0;
      }
    }
  }

  if (!MAIN_VERSION_ATLEAST(bmain, 280, 11)) {

    /* Remove info editor, but only if at the top of the window. */
    for (bScreen *screen = bmain->screens.first; screen; screen = screen->id.next) {
      /* Calculate window width/height from screen vertices */
      int win_width = 0, win_height = 0;
      for (ScrVert *vert = screen->vertbase.first; vert; vert = vert->next) {
        win_width = MAX2(win_width, vert->vec.x);
        win_height = MAX2(win_height, vert->vec.y);
      }

      for (ScrArea *area = screen->areabase.first, *area_next; area; area = area_next) {
        area_next = area->next;

        if (area->spacetype == SPACE_INFO) {
          if ((area->v2->vec.y == win_height) && (area->v1->vec.x == 0) &&
              (area->v4->vec.x == win_width)) {
            BKE_screen_area_free(area);

            BLI_remlink(&screen->areabase, area);

            BKE_screen_remove_double_scredges(screen);
            BKE_screen_remove_unused_scredges(screen);
            BKE_screen_remove_unused_scrverts(screen);

            MEM_freeN(area);
          }
        }
        /* AREA_TEMP_INFO is deprecated from now on, it should only be set for info areas
         * which are deleted above, so don't need to unset it. Its slot/bit can be reused */
      }
    }
  }

  if (!MAIN_VERSION_ATLEAST(bmain, 280, 11)) {
    for (Light *la = bmain->lights.first; la; la = la->id.next) {
      if (la->mode & (1 << 13)) { /* LA_SHAD_RAY */
        la->mode |= LA_SHADOW;
        la->mode &= ~(1 << 13);
      }
    }
  }

  if (!MAIN_VERSION_ATLEAST(bmain, 280, 12)) {
    /* Remove tool property regions. */
    for (bScreen *screen = bmain->screens.first; screen; screen = screen->id.next) {
      for (ScrArea *sa = screen->areabase.first; sa; sa = sa->next) {
        for (SpaceLink *sl = sa->spacedata.first; sl; sl = sl->next) {
          if (ELEM(sl->spacetype, SPACE_VIEW3D, SPACE_CLIP)) {
            ListBase *regionbase = (sl == sa->spacedata.first) ? &sa->regionbase : &sl->regionbase;

            for (ARegion *region = regionbase->first, *region_next; region; region = region_next) {
              region_next = region->next;

              if (region->regiontype == RGN_TYPE_TOOL_PROPS) {
                BKE_area_region_free(NULL, region);
                BLI_freelinkN(regionbase, region);
              }
            }
          }
        }
      }
    }
  }

  if (!MAIN_VERSION_ATLEAST(bmain, 280, 13)) {
    /* Initialize specular factor. */
    if (!DNA_struct_elem_find(fd->filesdna, "Light", "float", "spec_fac")) {
      for (Light *la = bmain->lights.first; la; la = la->id.next) {
        la->spec_fac = 1.0f;
      }
    }

    /* Initialize new view3D options. */
    for (bScreen *screen = bmain->screens.first; screen; screen = screen->id.next) {
      for (ScrArea *sa = screen->areabase.first; sa; sa = sa->next) {
        for (SpaceLink *sl = sa->spacedata.first; sl; sl = sl->next) {
          if (sl->spacetype == SPACE_VIEW3D) {
            View3D *v3d = (View3D *)sl;
            v3d->shading.light = V3D_LIGHTING_STUDIO;
            v3d->shading.color_type = V3D_SHADING_MATERIAL_COLOR;
            copy_v3_fl(v3d->shading.single_color, 0.8f);
            v3d->shading.shadow_intensity = 0.5;

            v3d->overlay.backwire_opacity = 0.5f;
            v3d->overlay.normals_length = 0.1f;
            v3d->overlay.flag = 0;
          }
        }
      }
    }
  }

  if (!MAIN_VERSION_ATLEAST(bmain, 280, 14)) {
    if (!DNA_struct_elem_find(fd->filesdna, "Scene", "SceneDisplay", "display")) {
      /* Initialize new scene.SceneDisplay */
      for (Scene *scene = bmain->scenes.first; scene; scene = scene->id.next) {
        copy_v3_v3(scene->display.light_direction, (float[3]){-M_SQRT1_3, -M_SQRT1_3, M_SQRT1_3});
      }
    }
    if (!DNA_struct_elem_find(fd->filesdna, "SceneDisplay", "float", "shadow_shift")) {
      for (Scene *scene = bmain->scenes.first; scene; scene = scene->id.next) {
        scene->display.shadow_shift = 0.1;
      }
    }

    if (!DNA_struct_elem_find(fd->filesdna, "ToolSettings", "char", "transform_pivot_point")) {
      for (Scene *scene = bmain->scenes.first; scene; scene = scene->id.next) {
        scene->toolsettings->transform_pivot_point = V3D_AROUND_CENTER_MEDIAN;
      }
    }

    if (!DNA_struct_find(fd->filesdna, "SceneEEVEE")) {
      for (Scene *scene = bmain->scenes.first; scene; scene = scene->id.next) {
        /* First set the default for all the properties. */

        scene->eevee.gi_diffuse_bounces = 3;
        scene->eevee.gi_cubemap_resolution = 512;
        scene->eevee.gi_visibility_resolution = 32;

        scene->eevee.taa_samples = 16;
        scene->eevee.taa_render_samples = 64;

        scene->eevee.sss_samples = 7;
        scene->eevee.sss_jitter_threshold = 0.3f;

        scene->eevee.ssr_quality = 0.25f;
        scene->eevee.ssr_max_roughness = 0.5f;
        scene->eevee.ssr_thickness = 0.2f;
        scene->eevee.ssr_border_fade = 0.075f;
        scene->eevee.ssr_firefly_fac = 10.0f;

        scene->eevee.volumetric_start = 0.1f;
        scene->eevee.volumetric_end = 100.0f;
        scene->eevee.volumetric_tile_size = 8;
        scene->eevee.volumetric_samples = 64;
        scene->eevee.volumetric_sample_distribution = 0.8f;
        scene->eevee.volumetric_light_clamp = 0.0f;
        scene->eevee.volumetric_shadow_samples = 16;

        scene->eevee.gtao_distance = 0.2f;
        scene->eevee.gtao_factor = 1.0f;
        scene->eevee.gtao_quality = 0.25f;

        scene->eevee.bokeh_max_size = 100.0f;
        scene->eevee.bokeh_threshold = 1.0f;

        copy_v3_fl(scene->eevee.bloom_color, 1.0f);
        scene->eevee.bloom_threshold = 0.8f;
        scene->eevee.bloom_knee = 0.5f;
        scene->eevee.bloom_intensity = 0.05f;
        scene->eevee.bloom_radius = 6.5f;
        scene->eevee.bloom_clamp = 0.0f;

        scene->eevee.motion_blur_samples = 8;
        scene->eevee.motion_blur_shutter = 0.5f;

        scene->eevee.shadow_method = SHADOW_ESM;
        scene->eevee.shadow_cube_size = 512;
        scene->eevee.shadow_cascade_size = 1024;

        scene->eevee.flag = SCE_EEVEE_VOLUMETRIC_LIGHTS | SCE_EEVEE_GTAO_BENT_NORMALS |
                            SCE_EEVEE_GTAO_BOUNCE | SCE_EEVEE_TAA_REPROJECTION |
                            SCE_EEVEE_SSR_HALF_RESOLUTION;

        /* If the file is pre-2.80 move on. */
        if (scene->layer_properties == NULL) {
          continue;
        }

        /* Now we handle eventual properties that may be set in the file. */
#define EEVEE_GET_BOOL(_props, _name, _flag) \
  { \
    IDProperty *_idprop = IDP_GetPropertyFromGroup(_props, #_name); \
    if (_idprop != NULL) { \
      const int _value = IDP_Int(_idprop); \
      if (_value) { \
        scene->eevee.flag |= _flag; \
      } \
      else { \
        scene->eevee.flag &= ~_flag; \
      } \
    } \
  } \
  ((void)0)

#define EEVEE_GET_INT(_props, _name) \
  { \
    IDProperty *_idprop = IDP_GetPropertyFromGroup(_props, #_name); \
    if (_idprop != NULL) { \
      scene->eevee._name = IDP_Int(_idprop); \
    } \
  } \
  ((void)0)

#define EEVEE_GET_FLOAT(_props, _name) \
  { \
    IDProperty *_idprop = IDP_GetPropertyFromGroup(_props, #_name); \
    if (_idprop != NULL) { \
      scene->eevee._name = IDP_Float(_idprop); \
    } \
  } \
  ((void)0)

#define EEVEE_GET_FLOAT_ARRAY(_props, _name, _length) \
  { \
    IDProperty *_idprop = IDP_GetPropertyFromGroup(_props, #_name); \
    if (_idprop != NULL) { \
      const float *_values = IDP_Array(_idprop); \
      for (int _i = 0; _i < _length; _i++) { \
        scene->eevee._name[_i] = _values[_i]; \
      } \
    } \
  } \
  ((void)0)
        const int SCE_EEVEE_DOF_ENABLED = (1 << 7);
        IDProperty *props = IDP_GetPropertyFromGroup(scene->layer_properties,
                                                     RE_engine_id_BLENDER_EEVEE);
        // EEVEE_GET_BOOL(props, volumetric_enable, SCE_EEVEE_VOLUMETRIC_ENABLED);
        EEVEE_GET_BOOL(props, volumetric_lights, SCE_EEVEE_VOLUMETRIC_LIGHTS);
        EEVEE_GET_BOOL(props, volumetric_shadows, SCE_EEVEE_VOLUMETRIC_SHADOWS);
        EEVEE_GET_BOOL(props, gtao_enable, SCE_EEVEE_GTAO_ENABLED);
        EEVEE_GET_BOOL(props, gtao_use_bent_normals, SCE_EEVEE_GTAO_BENT_NORMALS);
        EEVEE_GET_BOOL(props, gtao_bounce, SCE_EEVEE_GTAO_BOUNCE);
        EEVEE_GET_BOOL(props, dof_enable, SCE_EEVEE_DOF_ENABLED);
        EEVEE_GET_BOOL(props, bloom_enable, SCE_EEVEE_BLOOM_ENABLED);
        EEVEE_GET_BOOL(props, motion_blur_enable, SCE_EEVEE_MOTION_BLUR_ENABLED);
        EEVEE_GET_BOOL(props, shadow_high_bitdepth, SCE_EEVEE_SHADOW_HIGH_BITDEPTH);
        EEVEE_GET_BOOL(props, taa_reprojection, SCE_EEVEE_TAA_REPROJECTION);
        // EEVEE_GET_BOOL(props, sss_enable, SCE_EEVEE_SSS_ENABLED);
        // EEVEE_GET_BOOL(props, sss_separate_albedo, SCE_EEVEE_SSS_SEPARATE_ALBEDO);
        EEVEE_GET_BOOL(props, ssr_enable, SCE_EEVEE_SSR_ENABLED);
        EEVEE_GET_BOOL(props, ssr_refraction, SCE_EEVEE_SSR_REFRACTION);
        EEVEE_GET_BOOL(props, ssr_halfres, SCE_EEVEE_SSR_HALF_RESOLUTION);

        EEVEE_GET_INT(props, gi_diffuse_bounces);
        EEVEE_GET_INT(props, gi_diffuse_bounces);
        EEVEE_GET_INT(props, gi_cubemap_resolution);
        EEVEE_GET_INT(props, gi_visibility_resolution);

        EEVEE_GET_INT(props, taa_samples);
        EEVEE_GET_INT(props, taa_render_samples);

        EEVEE_GET_INT(props, sss_samples);
        EEVEE_GET_FLOAT(props, sss_jitter_threshold);

        EEVEE_GET_FLOAT(props, ssr_quality);
        EEVEE_GET_FLOAT(props, ssr_max_roughness);
        EEVEE_GET_FLOAT(props, ssr_thickness);
        EEVEE_GET_FLOAT(props, ssr_border_fade);
        EEVEE_GET_FLOAT(props, ssr_firefly_fac);

        EEVEE_GET_FLOAT(props, volumetric_start);
        EEVEE_GET_FLOAT(props, volumetric_end);
        EEVEE_GET_INT(props, volumetric_tile_size);
        EEVEE_GET_INT(props, volumetric_samples);
        EEVEE_GET_FLOAT(props, volumetric_sample_distribution);
        EEVEE_GET_FLOAT(props, volumetric_light_clamp);
        EEVEE_GET_INT(props, volumetric_shadow_samples);

        EEVEE_GET_FLOAT(props, gtao_distance);
        EEVEE_GET_FLOAT(props, gtao_factor);
        EEVEE_GET_FLOAT(props, gtao_quality);

        EEVEE_GET_FLOAT(props, bokeh_max_size);
        EEVEE_GET_FLOAT(props, bokeh_threshold);

        EEVEE_GET_FLOAT_ARRAY(props, bloom_color, 3);
        EEVEE_GET_FLOAT(props, bloom_threshold);
        EEVEE_GET_FLOAT(props, bloom_knee);
        EEVEE_GET_FLOAT(props, bloom_intensity);
        EEVEE_GET_FLOAT(props, bloom_radius);
        EEVEE_GET_FLOAT(props, bloom_clamp);

        EEVEE_GET_INT(props, motion_blur_samples);
        EEVEE_GET_FLOAT(props, motion_blur_shutter);

        EEVEE_GET_INT(props, shadow_method);
        EEVEE_GET_INT(props, shadow_cube_size);
        EEVEE_GET_INT(props, shadow_cascade_size);

        /* Cleanup. */
        IDP_FreeProperty(scene->layer_properties);
        scene->layer_properties = NULL;

#undef EEVEE_GET_FLOAT_ARRAY
#undef EEVEE_GET_FLOAT
#undef EEVEE_GET_INT
#undef EEVEE_GET_BOOL
      }
    }

    if (!MAIN_VERSION_ATLEAST(bmain, 280, 15)) {
      for (Scene *scene = bmain->scenes.first; scene; scene = scene->id.next) {
        scene->display.matcap_ssao_distance = 0.2f;
        scene->display.matcap_ssao_attenuation = 1.0f;
        scene->display.matcap_ssao_samples = 16;
      }

      for (bScreen *screen = bmain->screens.first; screen; screen = screen->id.next) {
        for (ScrArea *sa = screen->areabase.first; sa; sa = sa->next) {
          for (SpaceLink *sl = sa->spacedata.first; sl; sl = sl->next) {
            if (sl->spacetype == SPACE_OUTLINER) {
              SpaceOutliner *soops = (SpaceOutliner *)sl;
              soops->filter_id_type = ID_GR;
              soops->outlinevis = SO_VIEW_LAYER;
            }
          }
        }
      }

      for (Scene *scene = bmain->scenes.first; scene; scene = scene->id.next) {
        switch (scene->toolsettings->snap_mode) {
          case 0:
            scene->toolsettings->snap_mode = SCE_SNAP_MODE_INCREMENT;
            break;
          case 1:
            scene->toolsettings->snap_mode = SCE_SNAP_MODE_VERTEX;
            break;
          case 2:
            scene->toolsettings->snap_mode = SCE_SNAP_MODE_EDGE;
            break;
          case 3:
            scene->toolsettings->snap_mode = SCE_SNAP_MODE_FACE;
            break;
          case 4:
            scene->toolsettings->snap_mode = SCE_SNAP_MODE_VOLUME;
            break;
        }
        switch (scene->toolsettings->snap_node_mode) {
          case 5:
            scene->toolsettings->snap_node_mode = SCE_SNAP_MODE_NODE_X;
            break;
          case 6:
            scene->toolsettings->snap_node_mode = SCE_SNAP_MODE_NODE_Y;
            break;
          case 7:
            scene->toolsettings->snap_node_mode = SCE_SNAP_MODE_NODE_X | SCE_SNAP_MODE_NODE_Y;
            break;
          case 8:
            scene->toolsettings->snap_node_mode = SCE_SNAP_MODE_GRID;
            break;
        }
        switch (scene->toolsettings->snap_uv_mode) {
          case 0:
            scene->toolsettings->snap_uv_mode = SCE_SNAP_MODE_INCREMENT;
            break;
          case 1:
            scene->toolsettings->snap_uv_mode = SCE_SNAP_MODE_VERTEX;
            break;
        }
      }

      ParticleSettings *part;
      for (part = bmain->particles.first; part; part = part->id.next) {
        part->shape_flag = PART_SHAPE_CLOSE_TIP;
        part->shape = 0.0f;
        part->rad_root = 1.0f;
        part->rad_tip = 0.0f;
        part->rad_scale = 0.01f;
      }
    }
  }

  if (!MAIN_VERSION_ATLEAST(bmain, 280, 18)) {
    if (!DNA_struct_elem_find(fd->filesdna, "Material", "float", "roughness")) {
      for (Material *mat = bmain->materials.first; mat; mat = mat->id.next) {
        if (mat->use_nodes) {
          if (MAIN_VERSION_ATLEAST(bmain, 280, 0)) {
            mat->roughness = mat->gloss_mir;
          }
          else {
            mat->roughness = 0.25f;
          }
        }
        else {
          mat->roughness = 1.0f - mat->gloss_mir;
        }
        mat->metallic = mat->ray_mirror;
      }

      for (bScreen *screen = bmain->screens.first; screen; screen = screen->id.next) {
        for (ScrArea *sa = screen->areabase.first; sa; sa = sa->next) {
          for (SpaceLink *sl = sa->spacedata.first; sl; sl = sl->next) {
            if (sl->spacetype == SPACE_VIEW3D) {
              View3D *v3d = (View3D *)sl;
              v3d->shading.flag |= V3D_SHADING_SPECULAR_HIGHLIGHT;
            }
          }
        }
      }
    }

    if (!DNA_struct_elem_find(fd->filesdna, "View3DShading", "float", "xray_alpha")) {
      for (bScreen *screen = bmain->screens.first; screen; screen = screen->id.next) {
        for (ScrArea *sa = screen->areabase.first; sa; sa = sa->next) {
          for (SpaceLink *sl = sa->spacedata.first; sl; sl = sl->next) {
            if (sl->spacetype == SPACE_VIEW3D) {
              View3D *v3d = (View3D *)sl;
              v3d->shading.xray_alpha = 0.5f;
            }
          }
        }
      }
    }
    if (!DNA_struct_elem_find(fd->filesdna, "View3DShading", "char", "matcap[256]")) {
      StudioLight *default_matcap = BKE_studiolight_find_default(STUDIOLIGHT_TYPE_MATCAP);
      /* when loading the internal file is loaded before the matcaps */
      if (default_matcap) {
        for (bScreen *screen = bmain->screens.first; screen; screen = screen->id.next) {
          for (ScrArea *sa = screen->areabase.first; sa; sa = sa->next) {
            for (SpaceLink *sl = sa->spacedata.first; sl; sl = sl->next) {
              if (sl->spacetype == SPACE_VIEW3D) {
                View3D *v3d = (View3D *)sl;
                BLI_strncpy(v3d->shading.matcap, default_matcap->name, FILE_MAXFILE);
              }
            }
          }
        }
      }
    }
    if (!DNA_struct_elem_find(fd->filesdna, "View3DOverlay", "float", "wireframe_threshold")) {
      for (bScreen *screen = bmain->screens.first; screen; screen = screen->id.next) {
        for (ScrArea *sa = screen->areabase.first; sa; sa = sa->next) {
          for (SpaceLink *sl = sa->spacedata.first; sl; sl = sl->next) {
            if (sl->spacetype == SPACE_VIEW3D) {
              View3D *v3d = (View3D *)sl;
              v3d->overlay.wireframe_threshold = 0.5f;
            }
          }
        }
      }
    }
    if (!DNA_struct_elem_find(fd->filesdna, "View3DShading", "float", "cavity_valley_factor")) {
      for (bScreen *screen = bmain->screens.first; screen; screen = screen->id.next) {
        for (ScrArea *sa = screen->areabase.first; sa; sa = sa->next) {
          for (SpaceLink *sl = sa->spacedata.first; sl; sl = sl->next) {
            if (sl->spacetype == SPACE_VIEW3D) {
              View3D *v3d = (View3D *)sl;
              v3d->shading.cavity_valley_factor = 1.0f;
              v3d->shading.cavity_ridge_factor = 1.0f;
            }
          }
        }
      }
    }
    if (!DNA_struct_elem_find(fd->filesdna, "View3DOverlay", "float", "xray_alpha_bone")) {
      for (bScreen *screen = bmain->screens.first; screen; screen = screen->id.next) {
        for (ScrArea *sa = screen->areabase.first; sa; sa = sa->next) {
          for (SpaceLink *sl = sa->spacedata.first; sl; sl = sl->next) {
            if (sl->spacetype == SPACE_VIEW3D) {
              View3D *v3d = (View3D *)sl;
              v3d->overlay.xray_alpha_bone = 0.5f;
            }
          }
        }
      }
    }
  }

  if (!MAIN_VERSION_ATLEAST(bmain, 280, 19)) {
    if (!DNA_struct_elem_find(fd->filesdna, "Image", "ListBase", "renderslot")) {
      for (Image *ima = bmain->images.first; ima; ima = ima->id.next) {
        if (ima->type == IMA_TYPE_R_RESULT) {
          for (int i = 0; i < 8; i++) {
            RenderSlot *slot = MEM_callocN(sizeof(RenderSlot), "Image Render Slot Init");
            BLI_snprintf(slot->name, sizeof(slot->name), "Slot %d", i + 1);
            BLI_addtail(&ima->renderslots, slot);
          }
        }
      }
    }
    if (!DNA_struct_elem_find(fd->filesdna, "SpaceAction", "char", "mode_prev")) {
      for (bScreen *screen = bmain->screens.first; screen; screen = screen->id.next) {
        for (ScrArea *sa = screen->areabase.first; sa; sa = sa->next) {
          for (SpaceLink *sl = sa->spacedata.first; sl; sl = sl->next) {
            if (sl->spacetype == SPACE_ACTION) {
              SpaceAction *saction = (SpaceAction *)sl;
              /* "Dopesheet" should be default here,
               * unless it looks like the Action Editor was active instead. */
              if ((saction->mode_prev == 0) && (saction->action == NULL)) {
                saction->mode_prev = SACTCONT_DOPESHEET;
              }
            }
          }
        }
      }
    }

    for (bScreen *screen = bmain->screens.first; screen; screen = screen->id.next) {
      for (ScrArea *sa = screen->areabase.first; sa; sa = sa->next) {
        for (SpaceLink *sl = sa->spacedata.first; sl; sl = sl->next) {
          if (sl->spacetype == SPACE_VIEW3D) {
            View3D *v3d = (View3D *)sl;
            if (v3d->drawtype == OB_TEXTURE) {
              v3d->drawtype = OB_SOLID;
              v3d->shading.light = V3D_LIGHTING_STUDIO;
              v3d->shading.color_type = V3D_SHADING_TEXTURE_COLOR;
            }
          }
        }
      }
    }
  }

  if (!MAIN_VERSION_ATLEAST(bmain, 280, 21)) {
    for (Scene *sce = bmain->scenes.first; sce != NULL; sce = sce->id.next) {
      if (sce->ed != NULL && sce->ed->seqbase.first != NULL) {
        do_versions_seq_unique_name_all_strips(sce, &sce->ed->seqbase);
      }
    }

    if (!DNA_struct_elem_find(
            fd->filesdna, "View3DOverlay", "float", "texture_paint_mode_opacity")) {
      for (bScreen *screen = bmain->screens.first; screen; screen = screen->id.next) {
        for (ScrArea *sa = screen->areabase.first; sa; sa = sa->next) {
          for (SpaceLink *sl = sa->spacedata.first; sl; sl = sl->next) {
            if (sl->spacetype == SPACE_VIEW3D) {
              enum {
                V3D_SHOW_MODE_SHADE_OVERRIDE = (1 << 15),
              };
              View3D *v3d = (View3D *)sl;
              float alpha = v3d->flag2 & V3D_SHOW_MODE_SHADE_OVERRIDE ? 0.0f : 1.0f;
              v3d->overlay.texture_paint_mode_opacity = alpha;
              v3d->overlay.vertex_paint_mode_opacity = alpha;
              v3d->overlay.weight_paint_mode_opacity = alpha;
            }
          }
        }
      }
    }

    if (!DNA_struct_elem_find(fd->filesdna, "View3DShading", "char", "background_type")) {
      for (bScreen *screen = bmain->screens.first; screen; screen = screen->id.next) {
        for (ScrArea *sa = screen->areabase.first; sa; sa = sa->next) {
          for (SpaceLink *sl = sa->spacedata.first; sl; sl = sl->next) {
            if (sl->spacetype == SPACE_VIEW3D) {
              View3D *v3d = (View3D *)sl;
              copy_v3_fl(v3d->shading.background_color, 0.05f);
            }
          }
        }
      }
    }

    if (!DNA_struct_elem_find(fd->filesdna, "SceneEEVEE", "float", "gi_cubemap_draw_size")) {
      for (Scene *scene = bmain->scenes.first; scene; scene = scene->id.next) {
        scene->eevee.gi_irradiance_draw_size = 0.1f;
        scene->eevee.gi_cubemap_draw_size = 0.3f;
      }
    }

    if (!DNA_struct_elem_find(
            fd->filesdna, "RigidBodyWorld", "RigidBodyWorld_Shared", "*shared")) {
      for (Scene *scene = bmain->scenes.first; scene; scene = scene->id.next) {
        RigidBodyWorld *rbw = scene->rigidbody_world;

        if (rbw == NULL) {
          continue;
        }

        if (rbw->shared == NULL) {
          rbw->shared = MEM_callocN(sizeof(*rbw->shared), "RigidBodyWorld_Shared");
        }

        /* Move shared pointers from deprecated location to current location */
        rbw->shared->pointcache = rbw->pointcache;
        rbw->shared->ptcaches = rbw->ptcaches;

        rbw->pointcache = NULL;
        BLI_listbase_clear(&rbw->ptcaches);

        if (rbw->shared->pointcache == NULL) {
          rbw->shared->pointcache = BKE_ptcache_add(&(rbw->shared->ptcaches));
        }
      }
    }

    if (!DNA_struct_elem_find(fd->filesdna, "SoftBody", "SoftBody_Shared", "*shared")) {
      for (Object *ob = bmain->objects.first; ob; ob = ob->id.next) {
        SoftBody *sb = ob->soft;
        if (sb == NULL) {
          continue;
        }
        if (sb->shared == NULL) {
          sb->shared = MEM_callocN(sizeof(*sb->shared), "SoftBody_Shared");
        }

        /* Move shared pointers from deprecated location to current location */
        sb->shared->pointcache = sb->pointcache;
        sb->shared->ptcaches = sb->ptcaches;

        sb->pointcache = NULL;
        BLI_listbase_clear(&sb->ptcaches);
      }
    }

    if (!DNA_struct_elem_find(fd->filesdna, "View3DShading", "short", "type")) {
      for (bScreen *screen = bmain->screens.first; screen; screen = screen->id.next) {
        for (ScrArea *sa = screen->areabase.first; sa; sa = sa->next) {
          for (SpaceLink *sl = sa->spacedata.first; sl; sl = sl->next) {
            if (sl->spacetype == SPACE_VIEW3D) {
              View3D *v3d = (View3D *)sl;
              if (v3d->drawtype == OB_RENDER) {
                v3d->drawtype = OB_SOLID;
              }
              v3d->shading.type = v3d->drawtype;
              v3d->shading.prev_type = OB_SOLID;
            }
          }
        }
      }
    }

    if (!DNA_struct_elem_find(fd->filesdna, "SceneDisplay", "View3DShading", "shading")) {
      for (Scene *scene = bmain->scenes.first; scene; scene = scene->id.next) {
        BKE_screen_view3d_shading_init(&scene->display.shading);
      }
    }
    /* initialize grease pencil view data */
    if (!DNA_struct_elem_find(fd->filesdna, "SpaceView3D", "float", "vertex_opacity")) {
      for (bScreen *sc = bmain->screens.first; sc; sc = sc->id.next) {
        for (ScrArea *sa = sc->areabase.first; sa; sa = sa->next) {
          for (SpaceLink *sl = sa->spacedata.first; sl; sl = sl->next) {
            if (sl->spacetype == SPACE_VIEW3D) {
              View3D *v3d = (View3D *)sl;
              v3d->vertex_opacity = 1.0f;
              v3d->gp_flag |= V3D_GP_SHOW_EDIT_LINES;
            }
          }
        }
      }
    }
  }

  if (!MAIN_VERSION_ATLEAST(bmain, 280, 22)) {
    if (!DNA_struct_elem_find(fd->filesdna, "ToolSettings", "char", "annotate_v3d_align")) {
      for (Scene *scene = bmain->scenes.first; scene; scene = scene->id.next) {
        scene->toolsettings->annotate_v3d_align = GP_PROJECT_VIEWSPACE | GP_PROJECT_CURSOR;
        scene->toolsettings->annotate_thickness = 3;
      }
    }
    if (!DNA_struct_elem_find(fd->filesdna, "bGPDlayer", "short", "line_change")) {
      for (bGPdata *gpd = bmain->gpencils.first; gpd; gpd = gpd->id.next) {
        for (bGPDlayer *gpl = gpd->layers.first; gpl; gpl = gpl->next) {
          gpl->line_change = gpl->thickness;
          if ((gpl->thickness < 1) || (gpl->thickness > 10)) {
            gpl->thickness = 3;
          }
        }
      }
    }
    if (!DNA_struct_elem_find(fd->filesdna, "View3DOverlay", "float", "gpencil_paper_opacity")) {
      for (bScreen *screen = bmain->screens.first; screen; screen = screen->id.next) {
        for (ScrArea *sa = screen->areabase.first; sa; sa = sa->next) {
          for (SpaceLink *sl = sa->spacedata.first; sl; sl = sl->next) {
            if (sl->spacetype == SPACE_VIEW3D) {
              View3D *v3d = (View3D *)sl;
              v3d->overlay.gpencil_paper_opacity = 0.5f;
            }
          }
        }
      }
    }
    if (!DNA_struct_elem_find(fd->filesdna, "View3DOverlay", "float", "gpencil_grid_opacity")) {
      for (bScreen *screen = bmain->screens.first; screen; screen = screen->id.next) {
        for (ScrArea *sa = screen->areabase.first; sa; sa = sa->next) {
          for (SpaceLink *sl = sa->spacedata.first; sl; sl = sl->next) {
            if (sl->spacetype == SPACE_VIEW3D) {
              View3D *v3d = (View3D *)sl;
              v3d->overlay.gpencil_grid_opacity = 0.5f;
            }
          }
        }
      }
    }

    /* default loc axis */
    if (!DNA_struct_elem_find(fd->filesdna, "GP_Sculpt_Settings", "int", "lock_axis")) {
      for (Scene *scene = bmain->scenes.first; scene; scene = scene->id.next) {
        /* lock axis */
        GP_Sculpt_Settings *gset = &scene->toolsettings->gp_sculpt;
        if (gset) {
          gset->lock_axis = GP_LOCKAXIS_Y;
        }
      }
    }

    /* Versioning code for Subsurf modifier. */
    if (!DNA_struct_elem_find(fd->filesdna, "SubsurfModifier", "short", "uv_smooth")) {
      for (Object *object = bmain->objects.first; object != NULL; object = object->id.next) {
        for (ModifierData *md = object->modifiers.first; md; md = md->next) {
          if (md->type == eModifierType_Subsurf) {
            SubsurfModifierData *smd = (SubsurfModifierData *)md;
            if (smd->flags & eSubsurfModifierFlag_SubsurfUv_DEPRECATED) {
              smd->uv_smooth = SUBSURF_UV_SMOOTH_PRESERVE_CORNERS;
            }
            else {
              smd->uv_smooth = SUBSURF_UV_SMOOTH_NONE;
            }
          }
        }
      }
    }

    if (!DNA_struct_elem_find(fd->filesdna, "SubsurfModifier", "short", "quality")) {
      for (Object *object = bmain->objects.first; object != NULL; object = object->id.next) {
        for (ModifierData *md = object->modifiers.first; md; md = md->next) {
          if (md->type == eModifierType_Subsurf) {
            SubsurfModifierData *smd = (SubsurfModifierData *)md;
            smd->quality = min_ii(smd->renderLevels, 3);
          }
        }
      }
    }
    /* Versioning code for Multires modifier. */
    if (!DNA_struct_elem_find(fd->filesdna, "MultiresModifier", "short", "quality")) {
      for (Object *object = bmain->objects.first; object != NULL; object = object->id.next) {
        for (ModifierData *md = object->modifiers.first; md; md = md->next) {
          if (md->type == eModifierType_Multires) {
            MultiresModifierData *mmd = (MultiresModifierData *)md;
            mmd->quality = 3;
            if (mmd->flags & eMultiresModifierFlag_PlainUv_DEPRECATED) {
              mmd->uv_smooth = SUBSURF_UV_SMOOTH_NONE;
            }
            else {
              mmd->uv_smooth = SUBSURF_UV_SMOOTH_PRESERVE_CORNERS;
            }
          }
        }
      }
    }

    if (!DNA_struct_elem_find(fd->filesdna, "ClothSimSettings", "short", "bending_model")) {
      for (Object *ob = bmain->objects.first; ob; ob = ob->id.next) {
        for (ModifierData *md = ob->modifiers.first; md; md = md->next) {
          ClothModifierData *clmd = NULL;
          if (md->type == eModifierType_Cloth) {
            clmd = (ClothModifierData *)md;
          }
          else if (md->type == eModifierType_ParticleSystem) {
            ParticleSystemModifierData *psmd = (ParticleSystemModifierData *)md;
            ParticleSystem *psys = psmd->psys;
            clmd = psys->clmd;
          }
          if (clmd != NULL) {
            clmd->sim_parms->bending_model = CLOTH_BENDING_LINEAR;
            clmd->sim_parms->tension = clmd->sim_parms->structural;
            clmd->sim_parms->compression = clmd->sim_parms->structural;
            clmd->sim_parms->shear = clmd->sim_parms->structural;
            clmd->sim_parms->max_tension = clmd->sim_parms->max_struct;
            clmd->sim_parms->max_compression = clmd->sim_parms->max_struct;
            clmd->sim_parms->max_shear = clmd->sim_parms->max_struct;
            clmd->sim_parms->vgroup_shear = clmd->sim_parms->vgroup_struct;
            clmd->sim_parms->tension_damp = clmd->sim_parms->Cdis;
            clmd->sim_parms->compression_damp = clmd->sim_parms->Cdis;
            clmd->sim_parms->shear_damp = clmd->sim_parms->Cdis;
          }
        }
      }
    }

    if (!DNA_struct_elem_find(fd->filesdna, "BrushGpencilSettings", "float", "era_strength_f")) {
      for (Brush *brush = bmain->brushes.first; brush; brush = brush->id.next) {
        if (brush->gpencil_settings != NULL) {
          BrushGpencilSettings *gp = brush->gpencil_settings;
          if (gp->brush_type == GPAINT_TOOL_ERASE) {
            gp->era_strength_f = 100.0f;
            gp->era_thickness_f = 10.0f;
          }
        }
      }
    }

    for (Object *ob = bmain->objects.first; ob; ob = ob->id.next) {
      for (ModifierData *md = ob->modifiers.first; md; md = md->next) {
        if (md->type == eModifierType_Cloth) {
          ClothModifierData *clmd = (ClothModifierData *)md;

          if (!(clmd->sim_parms->flags & CLOTH_SIMSETTINGS_FLAG_GOAL)) {
            clmd->sim_parms->vgroup_mass = 0;
          }

          if (!(clmd->sim_parms->flags & CLOTH_SIMSETTINGS_FLAG_SCALING)) {
            clmd->sim_parms->vgroup_struct = 0;
            clmd->sim_parms->vgroup_shear = 0;
            clmd->sim_parms->vgroup_bend = 0;
          }

          if (!(clmd->sim_parms->flags & CLOTH_SIMSETTINGS_FLAG_SEW)) {
            clmd->sim_parms->shrink_min = 0.0f;
            clmd->sim_parms->vgroup_shrink = 0;
          }

          if (!(clmd->coll_parms->flags & CLOTH_COLLSETTINGS_FLAG_ENABLED)) {
            clmd->coll_parms->flags &= ~CLOTH_COLLSETTINGS_FLAG_SELF;
          }
        }
      }
    }
  }

  if (!MAIN_VERSION_ATLEAST(bmain, 280, 24)) {
    for (bScreen *screen = bmain->screens.first; screen; screen = screen->id.next) {
      for (ScrArea *sa = screen->areabase.first; sa; sa = sa->next) {
        for (SpaceLink *sl = sa->spacedata.first; sl; sl = sl->next) {
          if (sl->spacetype == SPACE_VIEW3D) {
            View3D *v3d = (View3D *)sl;
            v3d->overlay.edit_flag |= V3D_OVERLAY_EDIT_FACES | V3D_OVERLAY_EDIT_SEAMS |
                                      V3D_OVERLAY_EDIT_SHARP | V3D_OVERLAY_EDIT_FREESTYLE_EDGE |
                                      V3D_OVERLAY_EDIT_FREESTYLE_FACE | V3D_OVERLAY_EDIT_EDGES |
                                      V3D_OVERLAY_EDIT_CREASES | V3D_OVERLAY_EDIT_BWEIGHTS |
                                      V3D_OVERLAY_EDIT_CU_HANDLES | V3D_OVERLAY_EDIT_CU_NORMALS;
          }
        }
      }
    }

    if (!DNA_struct_elem_find(fd->filesdna, "ShrinkwrapModifierData", "char", "shrinkMode")) {
      for (Object *ob = bmain->objects.first; ob; ob = ob->id.next) {
        for (ModifierData *md = ob->modifiers.first; md; md = md->next) {
          if (md->type == eModifierType_Shrinkwrap) {
            ShrinkwrapModifierData *smd = (ShrinkwrapModifierData *)md;
            if (smd->shrinkOpts & MOD_SHRINKWRAP_KEEP_ABOVE_SURFACE) {
              smd->shrinkMode = MOD_SHRINKWRAP_ABOVE_SURFACE;
              smd->shrinkOpts &= ~MOD_SHRINKWRAP_KEEP_ABOVE_SURFACE;
            }
          }
        }
      }
    }

    if (!DNA_struct_elem_find(fd->filesdna, "PartDeflect", "float", "pdef_cfrict")) {
      for (Object *ob = bmain->objects.first; ob; ob = ob->id.next) {
        if (ob->pd) {
          ob->pd->pdef_cfrict = 5.0f;
        }

        for (ModifierData *md = ob->modifiers.first; md; md = md->next) {
          if (md->type == eModifierType_Cloth) {
            ClothModifierData *clmd = (ClothModifierData *)md;

            clmd->coll_parms->selfepsilon = 0.015f;
          }
        }
      }
    }

    if (!DNA_struct_elem_find(fd->filesdna, "View3DShading", "float", "xray_alpha_wire")) {
      for (bScreen *screen = bmain->screens.first; screen; screen = screen->id.next) {
        for (ScrArea *sa = screen->areabase.first; sa; sa = sa->next) {
          for (SpaceLink *sl = sa->spacedata.first; sl; sl = sl->next) {
            if (sl->spacetype == SPACE_VIEW3D) {
              View3D *v3d = (View3D *)sl;
              v3d->shading.flag |= V3D_SHADING_XRAY_WIREFRAME;
            }
          }
        }
      }
    }
  }

  if (!MAIN_VERSION_ATLEAST(bmain, 280, 25)) {
    for (Scene *scene = bmain->scenes.first; scene; scene = scene->id.next) {
      UnitSettings *unit = &scene->unit;
      if (unit->system != USER_UNIT_NONE) {
        unit->length_unit = bUnit_GetBaseUnitOfType(scene->unit.system, B_UNIT_LENGTH);
        unit->mass_unit = bUnit_GetBaseUnitOfType(scene->unit.system, B_UNIT_MASS);
      }
      unit->time_unit = bUnit_GetBaseUnitOfType(USER_UNIT_NONE, B_UNIT_TIME);
    }

    /* gpencil grid settings */
    for (bGPdata *gpd = bmain->gpencils.first; gpd; gpd = gpd->id.next) {
      ARRAY_SET_ITEMS(gpd->grid.color, 0.5f, 0.5f, 0.5f);  // Color
      ARRAY_SET_ITEMS(gpd->grid.scale, 1.0f, 1.0f);        // Scale
      gpd->grid.lines = GP_DEFAULT_GRID_LINES;             // Number of lines
    }
  }

  if (!MAIN_VERSION_ATLEAST(bmain, 280, 28)) {
    for (Mesh *mesh = bmain->meshes.first; mesh; mesh = mesh->id.next) {
      BKE_mesh_calc_edges_loose(mesh);
    }
  }

  if (!MAIN_VERSION_ATLEAST(bmain, 280, 29)) {
    for (bScreen *screen = bmain->screens.first; screen; screen = screen->id.next) {
      for (ScrArea *sa = screen->areabase.first; sa; sa = sa->next) {
        for (SpaceLink *sl = sa->spacedata.first; sl; sl = sl->next) {
          if (sl->spacetype == SPACE_VIEW3D) {
            enum { V3D_OCCLUDE_WIRE = (1 << 14) };
            View3D *v3d = (View3D *)sl;
            if (v3d->flag2 & V3D_OCCLUDE_WIRE) {
              v3d->overlay.edit_flag |= V3D_OVERLAY_EDIT_OCCLUDE_WIRE;
              v3d->flag2 &= ~V3D_OCCLUDE_WIRE;
            }
          }
        }
      }
    }

    for (bScreen *screen = bmain->screens.first; screen; screen = screen->id.next) {
      for (ScrArea *sa = screen->areabase.first; sa; sa = sa->next) {
        for (SpaceLink *sl = sa->spacedata.first; sl; sl = sl->next) {
          if (sl->spacetype == SPACE_PROPERTIES) {
            ListBase *regionbase = (sl == sa->spacedata.first) ? &sa->regionbase : &sl->regionbase;
            ARegion *ar = MEM_callocN(sizeof(ARegion), "navigation bar for properties");
            ARegion *ar_header = NULL;

            for (ar_header = regionbase->first; ar_header; ar_header = ar_header->next) {
              if (ar_header->regiontype == RGN_TYPE_HEADER) {
                break;
              }
            }
            BLI_assert(ar_header);

            BLI_insertlinkafter(regionbase, ar_header, ar);

            ar->regiontype = RGN_TYPE_NAV_BAR;
            ar->alignment = RGN_ALIGN_LEFT;
          }
        }
      }
    }

    /* grease pencil fade layer opacity */
    if (!DNA_struct_elem_find(fd->filesdna, "View3DOverlay", "float", "gpencil_fade_layer")) {
      for (bScreen *screen = bmain->screens.first; screen; screen = screen->id.next) {
        for (ScrArea *sa = screen->areabase.first; sa; sa = sa->next) {
          for (SpaceLink *sl = sa->spacedata.first; sl; sl = sl->next) {
            if (sl->spacetype == SPACE_VIEW3D) {
              View3D *v3d = (View3D *)sl;
              v3d->overlay.gpencil_fade_layer = 0.5f;
            }
          }
        }
      }
    }
  }

  if (!MAIN_VERSION_ATLEAST(bmain, 280, 30)) {
    /* grease pencil main material show switches */
    for (Material *mat = bmain->materials.first; mat; mat = mat->id.next) {
      if (mat->gp_style) {
        mat->gp_style->flag |= GP_STYLE_STROKE_SHOW;
        mat->gp_style->flag |= GP_STYLE_FILL_SHOW;
      }
    }
  }

  if (!MAIN_VERSION_ATLEAST(bmain, 280, 33)) {

    if (!DNA_struct_elem_find(fd->filesdna, "SceneEEVEE", "float", "overscan")) {
      for (Scene *scene = bmain->scenes.first; scene; scene = scene->id.next) {
        scene->eevee.overscan = 3.0f;
      }
    }

    for (Light *la = bmain->lights.first; la; la = la->id.next) {
      /* Removed Hemi lights. */
      if (!ELEM(la->type, LA_LOCAL, LA_SUN, LA_SPOT, LA_AREA)) {
        la->type = LA_SUN;
      }
    }

    if (!DNA_struct_elem_find(fd->filesdna, "SceneEEVEE", "float", "light_threshold")) {
      for (Scene *scene = bmain->scenes.first; scene; scene = scene->id.next) {
        scene->eevee.light_threshold = 0.01f;
      }
    }

    if (!DNA_struct_elem_find(fd->filesdna, "SceneEEVEE", "float", "gi_irradiance_smoothing")) {
      for (Scene *scene = bmain->scenes.first; scene; scene = scene->id.next) {
        scene->eevee.gi_irradiance_smoothing = 0.1f;
      }
    }

    if (!DNA_struct_elem_find(fd->filesdna, "SceneEEVEE", "float", "gi_filter_quality")) {
      for (Scene *scene = bmain->scenes.first; scene; scene = scene->id.next) {
        scene->eevee.gi_filter_quality = 1.0f;
      }
    }

    if (!DNA_struct_elem_find(fd->filesdna, "Light", "float", "att_dist")) {
      for (Light *la = bmain->lights.first; la; la = la->id.next) {
        la->att_dist = la->clipend;
      }
    }

    if (!DNA_struct_elem_find(fd->filesdna, "Brush", "char", "weightpaint_tool")) {
      /* Magic defines from old files (2.7x) */

#define PAINT_BLEND_MIX 0
#define PAINT_BLEND_ADD 1
#define PAINT_BLEND_SUB 2
#define PAINT_BLEND_MUL 3
#define PAINT_BLEND_BLUR 4
#define PAINT_BLEND_LIGHTEN 5
#define PAINT_BLEND_DARKEN 6
#define PAINT_BLEND_AVERAGE 7
#define PAINT_BLEND_SMEAR 8
#define PAINT_BLEND_COLORDODGE 9
#define PAINT_BLEND_DIFFERENCE 10
#define PAINT_BLEND_SCREEN 11
#define PAINT_BLEND_HARDLIGHT 12
#define PAINT_BLEND_OVERLAY 13
#define PAINT_BLEND_SOFTLIGHT 14
#define PAINT_BLEND_EXCLUSION 15
#define PAINT_BLEND_LUMINOSITY 16
#define PAINT_BLEND_SATURATION 17
#define PAINT_BLEND_HUE 18
#define PAINT_BLEND_ALPHA_SUB 19
#define PAINT_BLEND_ALPHA_ADD 20

      for (Brush *brush = bmain->brushes.first; brush; brush = brush->id.next) {
        if (brush->ob_mode & (OB_MODE_VERTEX_PAINT | OB_MODE_WEIGHT_PAINT)) {
          const char tool_init = brush->vertexpaint_tool;
          bool is_blend = false;

          {
            char tool = tool_init;
            switch (tool_init) {
              case PAINT_BLEND_MIX:
                tool = VPAINT_TOOL_DRAW;
                break;
              case PAINT_BLEND_BLUR:
                tool = VPAINT_TOOL_BLUR;
                break;
              case PAINT_BLEND_AVERAGE:
                tool = VPAINT_TOOL_AVERAGE;
                break;
              case PAINT_BLEND_SMEAR:
                tool = VPAINT_TOOL_SMEAR;
                break;
              default:
                tool = VPAINT_TOOL_DRAW;
                is_blend = true;
                break;
            }
            brush->vertexpaint_tool = tool;
          }

          if (is_blend == false) {
            brush->blend = IMB_BLEND_MIX;
          }
          else {
            short blend = IMB_BLEND_MIX;
            switch (tool_init) {
              case PAINT_BLEND_ADD:
                blend = IMB_BLEND_ADD;
                break;
              case PAINT_BLEND_SUB:
                blend = IMB_BLEND_SUB;
                break;
              case PAINT_BLEND_MUL:
                blend = IMB_BLEND_MUL;
                break;
              case PAINT_BLEND_LIGHTEN:
                blend = IMB_BLEND_LIGHTEN;
                break;
              case PAINT_BLEND_DARKEN:
                blend = IMB_BLEND_DARKEN;
                break;
              case PAINT_BLEND_COLORDODGE:
                blend = IMB_BLEND_COLORDODGE;
                break;
              case PAINT_BLEND_DIFFERENCE:
                blend = IMB_BLEND_DIFFERENCE;
                break;
              case PAINT_BLEND_SCREEN:
                blend = IMB_BLEND_SCREEN;
                break;
              case PAINT_BLEND_HARDLIGHT:
                blend = IMB_BLEND_HARDLIGHT;
                break;
              case PAINT_BLEND_OVERLAY:
                blend = IMB_BLEND_OVERLAY;
                break;
              case PAINT_BLEND_SOFTLIGHT:
                blend = IMB_BLEND_SOFTLIGHT;
                break;
              case PAINT_BLEND_EXCLUSION:
                blend = IMB_BLEND_EXCLUSION;
                break;
              case PAINT_BLEND_LUMINOSITY:
                blend = IMB_BLEND_LUMINOSITY;
                break;
              case PAINT_BLEND_SATURATION:
                blend = IMB_BLEND_SATURATION;
                break;
              case PAINT_BLEND_HUE:
                blend = IMB_BLEND_HUE;
                break;
              case PAINT_BLEND_ALPHA_SUB:
                blend = IMB_BLEND_ERASE_ALPHA;
                break;
              case PAINT_BLEND_ALPHA_ADD:
                blend = IMB_BLEND_ADD_ALPHA;
                break;
            }
            brush->blend = blend;
          }
        }
        /* For now these match, in the future new items may not. */
        brush->weightpaint_tool = brush->vertexpaint_tool;
      }

#undef PAINT_BLEND_MIX
#undef PAINT_BLEND_ADD
#undef PAINT_BLEND_SUB
#undef PAINT_BLEND_MUL
#undef PAINT_BLEND_BLUR
#undef PAINT_BLEND_LIGHTEN
#undef PAINT_BLEND_DARKEN
#undef PAINT_BLEND_AVERAGE
#undef PAINT_BLEND_SMEAR
#undef PAINT_BLEND_COLORDODGE
#undef PAINT_BLEND_DIFFERENCE
#undef PAINT_BLEND_SCREEN
#undef PAINT_BLEND_HARDLIGHT
#undef PAINT_BLEND_OVERLAY
#undef PAINT_BLEND_SOFTLIGHT
#undef PAINT_BLEND_EXCLUSION
#undef PAINT_BLEND_LUMINOSITY
#undef PAINT_BLEND_SATURATION
#undef PAINT_BLEND_HUE
#undef PAINT_BLEND_ALPHA_SUB
#undef PAINT_BLEND_ALPHA_ADD
    }
  }

  if (!MAIN_VERSION_ATLEAST(bmain, 280, 34)) {
    for (bScreen *screen = bmain->screens.first; screen; screen = screen->id.next) {
      for (ScrArea *area = screen->areabase.first; area; area = area->next) {
        for (SpaceLink *slink = area->spacedata.first; slink; slink = slink->next) {
          if (slink->spacetype == SPACE_USERPREF) {
            ARegion *navigation_region = BKE_spacedata_find_region_type(
                slink, area, RGN_TYPE_NAV_BAR);

            if (!navigation_region) {
              ARegion *main_region = BKE_spacedata_find_region_type(slink, area, RGN_TYPE_WINDOW);
              ListBase *regionbase = (slink == area->spacedata.first) ? &area->regionbase :
                                                                        &slink->regionbase;

              navigation_region = MEM_callocN(sizeof(ARegion),
                                              "userpref navigation-region do_versions");

              /* Order matters, addhead not addtail! */
              BLI_insertlinkbefore(regionbase, main_region, navigation_region);

              navigation_region->regiontype = RGN_TYPE_NAV_BAR;
              navigation_region->alignment = RGN_ALIGN_LEFT;
            }
          }
        }
      }
    }
  }

  if (!MAIN_VERSION_ATLEAST(bmain, 280, 36)) {
    if (!DNA_struct_elem_find(fd->filesdna, "View3DShading", "float", "curvature_ridge_factor")) {
      for (bScreen *screen = bmain->screens.first; screen; screen = screen->id.next) {
        for (ScrArea *sa = screen->areabase.first; sa; sa = sa->next) {
          for (SpaceLink *sl = sa->spacedata.first; sl; sl = sl->next) {
            if (sl->spacetype == SPACE_VIEW3D) {
              View3D *v3d = (View3D *)sl;
              v3d->shading.curvature_ridge_factor = 1.0f;
              v3d->shading.curvature_valley_factor = 1.0f;
            }
          }
        }
      }
    }

    /* Rename OpenGL to Workbench. */
    for (Scene *scene = bmain->scenes.first; scene; scene = scene->id.next) {
      if (STREQ(scene->r.engine, "BLENDER_OPENGL")) {
        STRNCPY(scene->r.engine, RE_engine_id_BLENDER_WORKBENCH);
      }
    }

    /* init Annotations onion skin */
    if (!DNA_struct_elem_find(fd->filesdna, "bGPDlayer", "int", "gstep")) {
      for (bGPdata *gpd = bmain->gpencils.first; gpd; gpd = gpd->id.next) {
        for (bGPDlayer *gpl = gpd->layers.first; gpl; gpl = gpl->next) {
          ARRAY_SET_ITEMS(gpl->gcolor_prev, 0.302f, 0.851f, 0.302f);
          ARRAY_SET_ITEMS(gpl->gcolor_next, 0.250f, 0.1f, 1.0f);
        }
      }
    }

    /* Move studio_light selection to lookdev_light. */
    if (!DNA_struct_elem_find(fd->filesdna, "View3DShading", "char", "lookdev_light[256]")) {
      for (bScreen *screen = bmain->screens.first; screen; screen = screen->id.next) {
        for (ScrArea *sa = screen->areabase.first; sa; sa = sa->next) {
          for (SpaceLink *sl = sa->spacedata.first; sl; sl = sl->next) {
            if (sl->spacetype == SPACE_VIEW3D) {
              View3D *v3d = (View3D *)sl;
              memcpy(v3d->shading.lookdev_light, v3d->shading.studio_light, sizeof(char) * 256);
            }
          }
        }
      }
    }

    /* Change Solid mode shadow orientation. */
    if (!DNA_struct_elem_find(fd->filesdna, "SceneDisplay", "float", "shadow_focus")) {
      for (Scene *scene = bmain->scenes.first; scene; scene = scene->id.next) {
        float *dir = scene->display.light_direction;
        SWAP(float, dir[2], dir[1]);
        dir[2] = -dir[2];
        dir[0] = -dir[0];
      }
    }
  }

  if (!MAIN_VERSION_ATLEAST(bmain, 280, 37)) {
    for (Camera *ca = bmain->cameras.first; ca; ca = ca->id.next) {
      ca->drawsize *= 2.0f;
    }

    /* Grease pencil primitive curve */
    if (!DNA_struct_elem_find(
            fd->filesdna, "GP_Sculpt_Settings", "CurveMapping", "cur_primitive")) {
      for (Scene *scene = bmain->scenes.first; scene; scene = scene->id.next) {
        GP_Sculpt_Settings *gset = &scene->toolsettings->gp_sculpt;
        if ((gset) && (gset->cur_primitive == NULL)) {
          gset->cur_primitive = BKE_curvemapping_add(1, 0.0f, 0.0f, 1.0f, 1.0f);
          BKE_curvemapping_initialize(gset->cur_primitive);
          BKE_curvemap_reset(gset->cur_primitive->cm,
                             &gset->cur_primitive->clipr,
                             CURVE_PRESET_BELL,
                             CURVEMAP_SLOPE_POSITIVE);
        }
      }
    }
  }

  if (!MAIN_VERSION_ATLEAST(bmain, 280, 38)) {
    if (DNA_struct_elem_find(fd->filesdna, "Object", "char", "empty_image_visibility_flag")) {
      for (Object *ob = bmain->objects.first; ob; ob = ob->id.next) {
        ob->empty_image_visibility_flag ^= (OB_EMPTY_IMAGE_HIDE_PERSPECTIVE |
                                            OB_EMPTY_IMAGE_HIDE_ORTHOGRAPHIC |
                                            OB_EMPTY_IMAGE_HIDE_BACK);
      }
    }

    for (bScreen *screen = bmain->screens.first; screen; screen = screen->id.next) {
      for (ScrArea *area = screen->areabase.first; area; area = area->next) {
        for (SpaceLink *sl = area->spacedata.first; sl; sl = sl->next) {
          switch (sl->spacetype) {
            case SPACE_IMAGE: {
              SpaceImage *sima = (SpaceImage *)sl;
              sima->flag &= ~(SI_FLAG_UNUSED_0 | SI_FLAG_UNUSED_1 | SI_FLAG_UNUSED_3 |
                              SI_FLAG_UNUSED_6 | SI_FLAG_UNUSED_7 | SI_FLAG_UNUSED_8 |
                              SI_FLAG_UNUSED_17 | SI_FLAG_UNUSED_18 | SI_FLAG_UNUSED_23 |
                              SI_FLAG_UNUSED_24);
              break;
            }
            case SPACE_VIEW3D: {
              View3D *v3d = (View3D *)sl;
              v3d->flag &= ~(V3D_LOCAL_COLLECTIONS | V3D_FLAG_UNUSED_1 | V3D_FLAG_UNUSED_10 |
                             V3D_FLAG_UNUSED_12);
              v3d->flag2 &= ~(V3D_FLAG2_UNUSED_3 | V3D_FLAG2_UNUSED_6 | V3D_FLAG2_UNUSED_12 |
                              V3D_FLAG2_UNUSED_13 | V3D_FLAG2_UNUSED_14 | V3D_FLAG2_UNUSED_15);
              break;
            }
            case SPACE_OUTLINER: {
              SpaceOutliner *so = (SpaceOutliner *)sl;
              so->filter &= ~(SO_FILTER_UNUSED_1 | SO_FILTER_UNUSED_5 | SO_FILTER_UNUSED_12);
              so->storeflag &= ~(SO_TREESTORE_UNUSED_1);
              break;
            }
            case SPACE_FILE: {
              SpaceFile *sfile = (SpaceFile *)sl;
              if (sfile->params) {
                sfile->params->flag &= ~(FILE_PARAMS_FLAG_UNUSED_1 | FILE_PARAMS_FLAG_UNUSED_6 |
                                         FILE_PARAMS_FLAG_UNUSED_9);
              }
              break;
            }
            case SPACE_NODE: {
              SpaceNode *snode = (SpaceNode *)sl;
              snode->flag &= ~(SNODE_FLAG_UNUSED_6 | SNODE_FLAG_UNUSED_10 | SNODE_FLAG_UNUSED_11);
              break;
            }
            case SPACE_PROPERTIES: {
              SpaceProperties *sbuts = (SpaceProperties *)sl;
              sbuts->flag &= ~(SB_FLAG_UNUSED_2 | SB_FLAG_UNUSED_3);
              break;
            }
            case SPACE_NLA: {
              SpaceNla *snla = (SpaceNla *)sl;
              snla->flag &= ~(SNLA_FLAG_UNUSED_0 | SNLA_FLAG_UNUSED_1 | SNLA_FLAG_UNUSED_3);
              break;
            }
          }
        }
      }
    }

    for (Scene *scene = bmain->scenes.first; scene; scene = scene->id.next) {
      scene->r.mode &= ~(R_MODE_UNUSED_1 | R_MODE_UNUSED_2 | R_MODE_UNUSED_3 | R_MODE_UNUSED_4 |
                         R_MODE_UNUSED_5 | R_MODE_UNUSED_6 | R_MODE_UNUSED_7 | R_MODE_UNUSED_8 |
                         R_MODE_UNUSED_10 | R_MODE_UNUSED_13 | R_MODE_UNUSED_16 |
                         R_MODE_UNUSED_17 | R_MODE_UNUSED_18 | R_MODE_UNUSED_19 |
                         R_MODE_UNUSED_20 | R_MODE_UNUSED_21 | R_MODE_UNUSED_27);

      scene->r.scemode &= ~(R_SCEMODE_UNUSED_8 | R_SCEMODE_UNUSED_11 | R_SCEMODE_UNUSED_13 |
                            R_SCEMODE_UNUSED_16 | R_SCEMODE_UNUSED_17 | R_SCEMODE_UNUSED_19);

      if (scene->toolsettings->sculpt) {
        scene->toolsettings->sculpt->flags &= ~(SCULPT_FLAG_UNUSED_0 | SCULPT_FLAG_UNUSED_1 |
                                                SCULPT_FLAG_UNUSED_2);
      }

      if (scene->ed) {
        Sequence *seq;
        SEQ_BEGIN (scene->ed, seq) {
          seq->flag &= ~(SEQ_FLAG_UNUSED_6 | SEQ_FLAG_UNUSED_18 | SEQ_FLAG_UNUSED_19 |
                         SEQ_FLAG_UNUSED_21);
          if (seq->type == SEQ_TYPE_SPEED) {
            SpeedControlVars *s = (SpeedControlVars *)seq->effectdata;
            s->flags &= ~(SEQ_SPEED_UNUSED_1);
          }
        }
        SEQ_END;
      }
    }

    for (World *world = bmain->worlds.first; world; world = world->id.next) {
      world->flag &= ~(WO_MODE_UNUSED_1 | WO_MODE_UNUSED_2 | WO_MODE_UNUSED_3 | WO_MODE_UNUSED_4 |
                       WO_MODE_UNUSED_5 | WO_MODE_UNUSED_7);
    }

    for (Image *image = bmain->images.first; image; image = image->id.next) {
      image->flag &= ~(IMA_FLAG_UNUSED_0 | IMA_FLAG_UNUSED_1 | IMA_FLAG_UNUSED_4 |
                       IMA_FLAG_UNUSED_6 | IMA_FLAG_UNUSED_8 | IMA_FLAG_UNUSED_15 |
                       IMA_FLAG_UNUSED_16);
    }

    for (Object *ob = bmain->objects.first; ob; ob = ob->id.next) {
      ob->flag &= ~(OB_FLAG_UNUSED_11 | OB_FLAG_UNUSED_12);
      ob->transflag &= ~(OB_TRANSFLAG_UNUSED_0 | OB_TRANSFLAG_UNUSED_1);
      ob->shapeflag &= ~OB_SHAPE_FLAG_UNUSED_1;
    }

    for (Mesh *me = bmain->meshes.first; me; me = me->id.next) {
      me->flag &= ~(ME_FLAG_UNUSED_0 | ME_FLAG_UNUSED_1 | ME_FLAG_UNUSED_3 | ME_FLAG_UNUSED_4 |
                    ME_FLAG_UNUSED_6 | ME_FLAG_UNUSED_7 | ME_FLAG_UNUSED_8);
    }

    for (Material *mat = bmain->materials.first; mat; mat = mat->id.next) {
      mat->blend_flag &= ~(1 << 2); /* UNUSED */
    }
  }

  if (!MAIN_VERSION_ATLEAST(bmain, 280, 40)) {
    if (!DNA_struct_elem_find(fd->filesdna, "ToolSettings", "char", "snap_transform_mode_flag")) {
      for (Scene *scene = bmain->scenes.first; scene; scene = scene->id.next) {
        scene->toolsettings->snap_transform_mode_flag = SCE_SNAP_TRANSFORM_MODE_TRANSLATE;
      }
    }

    for (bScreen *screen = bmain->screens.first; screen; screen = screen->id.next) {
      for (ScrArea *area = screen->areabase.first; area; area = area->next) {
        for (SpaceLink *sl = area->spacedata.first; sl; sl = sl->next) {
          switch (sl->spacetype) {
            case SPACE_VIEW3D: {
              enum { V3D_BACKFACE_CULLING = (1 << 10) };
              View3D *v3d = (View3D *)sl;
              if (v3d->flag2 & V3D_BACKFACE_CULLING) {
                v3d->flag2 &= ~V3D_BACKFACE_CULLING;
                v3d->shading.flag |= V3D_SHADING_BACKFACE_CULLING;
              }
              break;
            }
          }
        }
      }
    }

    if (!DNA_struct_find(fd->filesdna, "TransformOrientationSlot")) {
      for (Scene *scene = bmain->scenes.first; scene; scene = scene->id.next) {
        for (int i = 0; i < ARRAY_SIZE(scene->orientation_slots); i++) {
          scene->orientation_slots[i].index_custom = -1;
        }
      }
    }

    /* Grease pencil cutter/select segment intersection threshold  */
    if (!DNA_struct_elem_find(fd->filesdna, "GP_Sculpt_Settings", "float", "isect_threshold")) {
      for (Scene *scene = bmain->scenes.first; scene; scene = scene->id.next) {
        GP_Sculpt_Settings *gset = &scene->toolsettings->gp_sculpt;
        if (gset) {
          gset->isect_threshold = 0.1f;
        }
      }
    }

    /* Fix anamorphic bokeh eevee rna limits.*/
    for (Camera *ca = bmain->cameras.first; ca; ca = ca->id.next) {
      if (ca->gpu_dof.ratio < 0.01f) {
        ca->gpu_dof.ratio = 0.01f;
      }
    }

    for (bScreen *screen = bmain->screens.first; screen; screen = screen->id.next) {
      for (ScrArea *area = screen->areabase.first; area; area = area->next) {
        for (SpaceLink *sl = area->spacedata.first; sl; sl = sl->next) {
          if (sl->spacetype == SPACE_USERPREF) {
            ARegion *execute_region = BKE_spacedata_find_region_type(sl, area, RGN_TYPE_EXECUTE);

            if (!execute_region) {
              ListBase *regionbase = (sl == area->spacedata.first) ? &area->regionbase :
                                                                     &sl->regionbase;
              ARegion *ar_navbar = BKE_spacedata_find_region_type(sl, area, RGN_TYPE_NAV_BAR);

              execute_region = MEM_callocN(sizeof(ARegion), "execute region for properties");

              BLI_assert(ar_navbar);

              BLI_insertlinkafter(regionbase, ar_navbar, execute_region);

              execute_region->regiontype = RGN_TYPE_EXECUTE;
              execute_region->alignment = RGN_ALIGN_BOTTOM | RGN_SPLIT_PREV;
              execute_region->flag |= RGN_FLAG_DYNAMIC_SIZE;
            }
          }
        }
      }
    }
  }

  if (!MAIN_VERSION_ATLEAST(bmain, 280, 43)) {
    ListBase *lb = which_libbase(bmain, ID_BR);
    BKE_main_id_repair_duplicate_names_listbase(lb);
  }

  if (!MAIN_VERSION_ATLEAST(bmain, 280, 44)) {
    if (!DNA_struct_elem_find(fd->filesdna, "Material", "float", "a")) {
      for (Material *mat = bmain->materials.first; mat; mat = mat->id.next) {
        mat->a = 1.0f;
      }
    }

    for (Scene *scene = bmain->scenes.first; scene; scene = scene->id.next) {
      enum {
        R_ALPHAKEY = 2,
      };
      scene->r.seq_flag &= ~(R_SEQ_UNUSED_0 | R_SEQ_UNUSED_1 | R_SEQ_UNUSED_2);
      scene->r.color_mgt_flag &= ~R_COLOR_MANAGEMENT_UNUSED_1;
      if (scene->r.alphamode == R_ALPHAKEY) {
        scene->r.alphamode = R_ADDSKY;
      }
      ToolSettings *ts = scene->toolsettings;
      ts->particle.flag &= ~PE_UNUSED_6;
      if (ts->sculpt != NULL) {
        ts->sculpt->flags &= ~SCULPT_FLAG_UNUSED_6;
      }
    }
  }

  if (!MAIN_VERSION_ATLEAST(bmain, 280, 45)) {
    for (bScreen *screen = bmain->screens.first; screen; screen = screen->id.next) {
      for (ScrArea *area = screen->areabase.first; area; area = area->next) {
        for (SpaceLink *sl = area->spacedata.first; sl; sl = sl->next) {
          if (sl->spacetype == SPACE_SEQ) {
            SpaceSeq *sseq = (SpaceSeq *)sl;
            sseq->flag |= SEQ_SHOW_MARKER_LINES;
          }
        }
      }
    }
  }

  if (!MAIN_VERSION_ATLEAST(bmain, 280, 46)) {
    /* Add wireframe color. */
    if (!DNA_struct_elem_find(fd->filesdna, "View3DShading", "char", "wire_color_type")) {
      for (bScreen *screen = bmain->screens.first; screen; screen = screen->id.next) {
        for (ScrArea *sa = screen->areabase.first; sa; sa = sa->next) {
          for (SpaceLink *sl = sa->spacedata.first; sl; sl = sl->next) {
            if (sl->spacetype == SPACE_VIEW3D) {
              View3D *v3d = (View3D *)sl;
              v3d->shading.wire_color_type = V3D_SHADING_SINGLE_COLOR;
            }
          }
        }
      }
    }

    if (!DNA_struct_elem_find(fd->filesdna, "View3DCursor", "short", "rotation_mode")) {
      for (Scene *scene = bmain->scenes.first; scene; scene = scene->id.next) {
        if (is_zero_v3(scene->cursor.rotation_axis)) {
          scene->cursor.rotation_mode = ROT_MODE_XYZ;
          scene->cursor.rotation_quaternion[0] = 1.0f;
          scene->cursor.rotation_axis[1] = 1.0f;
        }
      }
    }
  }

  if (!MAIN_VERSION_ATLEAST(bmain, 280, 47)) {
    LISTBASE_FOREACH (Scene *, scene, &bmain->scenes) {
      ParticleEditSettings *pset = &scene->toolsettings->particle;
      if (pset->brushtype < 0) {
        pset->brushtype = PE_BRUSH_COMB;
      }
    }

    LISTBASE_FOREACH (Object *, ob, &bmain->objects) {
      {
        enum { PARCURVE = 1, PARKEY = 2, PAR_DEPRECATED = 16 };
        if (ELEM(ob->partype, PARCURVE, PARKEY, PAR_DEPRECATED)) {
          ob->partype = PAROBJECT;
        }
      }

      {
        enum { OB_WAVE = 21, OB_LIFE = 23, OB_SECTOR = 24 };
        if (ELEM(ob->type, OB_WAVE, OB_LIFE, OB_SECTOR)) {
          ob->type = OB_EMPTY;
        }
      }

      ob->transflag &= ~(OB_TRANSFLAG_UNUSED_0 | OB_TRANSFLAG_UNUSED_1 | OB_TRANSFLAG_UNUSED_3 |
                         OB_TRANSFLAG_UNUSED_6 | OB_TRANSFLAG_UNUSED_12);

      ob->nlaflag &= ~(OB_ADS_UNUSED_1 | OB_ADS_UNUSED_2);
    }

    LISTBASE_FOREACH (bArmature *, arm, &bmain->armatures) {
      arm->flag &= ~(ARM_FLAG_UNUSED_1 | ARM_FLAG_UNUSED_5 | ARM_FLAG_UNUSED_6 |
                     ARM_FLAG_UNUSED_7 | ARM_FLAG_UNUSED_12);
    }

    LISTBASE_FOREACH (Text *, text, &bmain->texts) {
      text->flags &= ~(TXT_FLAG_UNUSED_8 | TXT_FLAG_UNUSED_9);
    }
  }

  if (!MAIN_VERSION_ATLEAST(bmain, 280, 48)) {
    for (Scene *scene = bmain->scenes.first; scene; scene = scene->id.next) {
      /* Those are not currently used, but are accessible through RNA API and were not
       * properly initialized previously. This is mere copy of BKE_init_scene() code. */
      if (scene->r.im_format.view_settings.look[0] == '\0') {
        BKE_color_managed_display_settings_init(&scene->r.im_format.display_settings);
        BKE_color_managed_view_settings_init_render(
            &scene->r.im_format.view_settings, &scene->r.im_format.display_settings, "Filmic");
      }

      if (scene->r.bake.im_format.view_settings.look[0] == '\0') {
        BKE_color_managed_display_settings_init(&scene->r.bake.im_format.display_settings);
        BKE_color_managed_view_settings_init_render(&scene->r.bake.im_format.view_settings,
                                                    &scene->r.bake.im_format.display_settings,
                                                    "Filmic");
      }
    }
  }

  if (!MAIN_VERSION_ATLEAST(bmain, 280, 49)) {
    /* All tool names changed, reset to defaults. */
    for (WorkSpace *workspace = bmain->workspaces.first; workspace;
         workspace = workspace->id.next) {
      while (!BLI_listbase_is_empty(&workspace->tools)) {
        BKE_workspace_tool_remove(workspace, workspace->tools.first);
      }
    }
  }

  if (!MAIN_VERSION_ATLEAST(bmain, 280, 52)) {
    LISTBASE_FOREACH (ParticleSettings *, part, &bmain->particles) {
      /* Replace deprecated PART_DRAW_BB by PART_DRAW_NOT */
      if (part->ren_as == PART_DRAW_BB) {
        part->ren_as = PART_DRAW_NOT;
      }
      if (part->draw_as == PART_DRAW_BB) {
        part->draw_as = PART_DRAW_NOT;
      }
    }

    if (!DNA_struct_elem_find(fd->filesdna, "TriangulateModifierData", "int", "min_vertices")) {
      for (Object *ob = bmain->objects.first; ob; ob = ob->id.next) {
        for (ModifierData *md = ob->modifiers.first; md; md = md->next) {
          if (md->type == eModifierType_Triangulate) {
            TriangulateModifierData *smd = (TriangulateModifierData *)md;
            smd->min_vertices = 4;
          }
        }
      }
    }

    FOREACH_NODETREE_BEGIN (bmain, ntree, id) {
      if (ntree->type == NTREE_SHADER) {
        for (bNode *node = ntree->nodes.first; node; node = node->next) {
          /* Fix missing version patching from earlier changes. */
          if (STREQ(node->idname, "ShaderNodeOutputLamp")) {
            STRNCPY(node->idname, "ShaderNodeOutputLight");
          }
          if (node->type == SH_NODE_BSDF_PRINCIPLED && node->custom2 == 0) {
            node->custom2 = SHD_SUBSURFACE_BURLEY;
          }
        }
      }
    }
    FOREACH_NODETREE_END;
  }

  if (!MAIN_VERSION_ATLEAST(bmain, 280, 53)) {
    for (Material *mat = bmain->materials.first; mat; mat = mat->id.next) {
      /* Eevee: Keep material appearance consistent with previous behavior. */
      if (!mat->use_nodes || !mat->nodetree || mat->blend_method == MA_BM_SOLID) {
        mat->blend_shadow = MA_BS_SOLID;
      }
    }

    /* grease pencil default animation channel color */
    {
      for (bGPdata *gpd = bmain->gpencils.first; gpd; gpd = gpd->id.next) {
        if (gpd->flag & GP_DATA_ANNOTATIONS) {
          continue;
        }
        for (bGPDlayer *gpl = gpd->layers.first; gpl; gpl = gpl->next) {
          /* default channel color */
          ARRAY_SET_ITEMS(gpl->color, 0.2f, 0.2f, 0.2f);
        }
      }
    }
  }

  if (!MAIN_VERSION_ATLEAST(bmain, 280, 54)) {
    for (Object *ob = bmain->objects.first; ob; ob = ob->id.next) {
      bool is_first_subdiv = true;
      for (ModifierData *md = ob->modifiers.first; md; md = md->next) {
        if (md->type == eModifierType_Subsurf) {
          SubsurfModifierData *smd = (SubsurfModifierData *)md;
          if (is_first_subdiv) {
            smd->flags |= eSubsurfModifierFlag_UseCrease;
          }
          else {
            smd->flags &= ~eSubsurfModifierFlag_UseCrease;
          }
          is_first_subdiv = false;
        }
        else if (md->type == eModifierType_Multires) {
          MultiresModifierData *mmd = (MultiresModifierData *)md;
          if (is_first_subdiv) {
            mmd->flags |= eMultiresModifierFlag_UseCrease;
          }
          else {
            mmd->flags &= ~eMultiresModifierFlag_UseCrease;
          }
          is_first_subdiv = false;
        }
      }
    }
  }

  if (!MAIN_VERSION_ATLEAST(bmain, 280, 55)) {
    for (bScreen *screen = bmain->screens.first; screen; screen = screen->id.next) {
      for (ScrArea *sa = screen->areabase.first; sa; sa = sa->next) {
        for (SpaceLink *sl = sa->spacedata.first; sl; sl = sl->next) {
          if (sl->spacetype == SPACE_TEXT) {
            ListBase *regionbase = (sl == sa->spacedata.first) ? &sa->regionbase : &sl->regionbase;

            /* Remove multiple footers that were added by mistake. */
            do_versions_remove_regions_by_type(regionbase, RGN_TYPE_FOOTER);

            /* Add footer. */
            ARegion *ar = do_versions_add_region(RGN_TYPE_FOOTER, "footer for text");
            ar->alignment = (U.uiflag & USER_HEADER_BOTTOM) ? RGN_ALIGN_TOP : RGN_ALIGN_BOTTOM;

            ARegion *ar_header = do_versions_find_region(regionbase, RGN_TYPE_HEADER);
            BLI_insertlinkafter(regionbase, ar_header, ar);
          }
        }
      }
    }
  }

  if (!MAIN_VERSION_ATLEAST(bmain, 280, 56)) {
    for (bScreen *screen = bmain->screens.first; screen; screen = screen->id.next) {
      for (ScrArea *area = screen->areabase.first; area; area = area->next) {
        for (SpaceLink *sl = area->spacedata.first; sl; sl = sl->next) {
          if (sl->spacetype == SPACE_VIEW3D) {
            View3D *v3d = (View3D *)sl;
            v3d->gizmo_show_armature = V3D_GIZMO_SHOW_ARMATURE_BBONE |
                                       V3D_GIZMO_SHOW_ARMATURE_ROLL;
            v3d->gizmo_show_empty = V3D_GIZMO_SHOW_EMPTY_IMAGE | V3D_GIZMO_SHOW_EMPTY_FORCE_FIELD;
            v3d->gizmo_show_light = V3D_GIZMO_SHOW_LIGHT_SIZE | V3D_GIZMO_SHOW_LIGHT_LOOK_AT;
            v3d->gizmo_show_camera = V3D_GIZMO_SHOW_CAMERA_LENS | V3D_GIZMO_SHOW_CAMERA_DOF_DIST;
          }
        }
      }
    }
  }

  if (!MAIN_VERSION_ATLEAST(bmain, 280, 57)) {
    /* Enable Show Interpolation in dopesheet by default. */
    for (bScreen *screen = bmain->screens.first; screen; screen = screen->id.next) {
      for (ScrArea *sa = screen->areabase.first; sa; sa = sa->next) {
        for (SpaceLink *sl = sa->spacedata.first; sl; sl = sl->next) {
          if (sl->spacetype == SPACE_ACTION) {
            SpaceAction *saction = (SpaceAction *)sl;
            if ((saction->flag & SACTION_SHOW_EXTREMES) == 0) {
              saction->flag |= SACTION_SHOW_INTERPOLATION;
            }
          }
        }
      }
    }

    /* init grease pencil brush gradients */
    if (!DNA_struct_elem_find(fd->filesdna, "BrushGpencilSettings", "float", "gradient_f")) {
      for (Brush *brush = bmain->brushes.first; brush; brush = brush->id.next) {
        if (brush->gpencil_settings != NULL) {
          BrushGpencilSettings *gp = brush->gpencil_settings;
          gp->gradient_f = 1.0f;
          gp->gradient_s[0] = 1.0f;
          gp->gradient_s[1] = 1.0f;
        }
      }
    }

    /* init grease pencil stroke gradients */
    if (!DNA_struct_elem_find(fd->filesdna, "bGPDstroke", "float", "gradient_f")) {
      for (bGPdata *gpd = bmain->gpencils.first; gpd; gpd = gpd->id.next) {
        for (bGPDlayer *gpl = gpd->layers.first; gpl; gpl = gpl->next) {
          for (bGPDframe *gpf = gpl->frames.first; gpf; gpf = gpf->next) {
            for (bGPDstroke *gps = gpf->strokes.first; gps; gps = gps->next) {
              gps->gradient_f = 1.0f;
              gps->gradient_s[0] = 1.0f;
              gps->gradient_s[1] = 1.0f;
            }
          }
        }
      }
    }

    /* enable the axis aligned ortho grid by default */
    for (bScreen *screen = bmain->screens.first; screen; screen = screen->id.next) {
      for (ScrArea *area = screen->areabase.first; area; area = area->next) {
        for (SpaceLink *sl = area->spacedata.first; sl; sl = sl->next) {
          if (sl->spacetype == SPACE_VIEW3D) {
            View3D *v3d = (View3D *)sl;
            v3d->gridflag |= V3D_SHOW_ORTHO_GRID;
          }
        }
      }
    }
  }

  /* Keep un-versioned until we're finished adding space types. */
  {
    for (bScreen *screen = bmain->screens.first; screen; screen = screen->id.next) {
      for (ScrArea *sa = screen->areabase.first; sa; sa = sa->next) {
        for (SpaceLink *sl = sa->spacedata.first; sl; sl = sl->next) {
          ListBase *regionbase = (sl == sa->spacedata.first) ? &sa->regionbase : &sl->regionbase;
          /* All spaces that use tools must be eventually added. */
          ARegion *ar = NULL;
          if (ELEM(sl->spacetype, SPACE_VIEW3D, SPACE_IMAGE) &&
              ((ar = do_versions_find_region_or_null(regionbase, RGN_TYPE_TOOL_HEADER)) == NULL)) {
            /* Add tool header. */
            ar = do_versions_add_region(RGN_TYPE_TOOL_HEADER, "tool header");
            ar->alignment = (U.uiflag & USER_HEADER_BOTTOM) ? RGN_ALIGN_BOTTOM : RGN_ALIGN_TOP;

            ARegion *ar_header = do_versions_find_region(regionbase, RGN_TYPE_HEADER);
            BLI_insertlinkbefore(regionbase, ar_header, ar);
            /* Hide by default, enable for painting workspaces (startup only). */
            ar->flag |= RGN_FLAG_HIDDEN | RGN_FLAG_HIDDEN_BY_USER;
          }
          if (ar != NULL) {
            SET_FLAG_FROM_TEST(ar->flag, ar->flag & RGN_FLAG_HIDDEN_BY_USER, RGN_FLAG_HIDDEN);
          }
        }
      }
    }
  }

  if (!MAIN_VERSION_ATLEAST(bmain, 280, 60)) {
    if (!DNA_struct_elem_find(fd->filesdna, "bSplineIKConstraint", "short", "yScaleMode")) {
      for (Object *ob = bmain->objects.first; ob; ob = ob->id.next) {
        if (ob->pose) {
          for (bPoseChannel *pchan = ob->pose->chanbase.first; pchan; pchan = pchan->next) {
            for (bConstraint *con = pchan->constraints.first; con; con = con->next) {
              if (con->type == CONSTRAINT_TYPE_SPLINEIK) {
                bSplineIKConstraint *data = (bSplineIKConstraint *)con->data;
                if ((data->flag & CONSTRAINT_SPLINEIK_SCALE_LIMITED) == 0) {
                  data->yScaleMode = CONSTRAINT_SPLINEIK_YS_FIT_CURVE;
                }
              }
            }
          }
        }
      }
    }

    if (!DNA_struct_elem_find(
            fd->filesdna, "View3DOverlay", "float", "sculpt_mode_mask_opacity")) {
      for (bScreen *screen = bmain->screens.first; screen; screen = screen->id.next) {
        for (ScrArea *sa = screen->areabase.first; sa; sa = sa->next) {
          for (SpaceLink *sl = sa->spacedata.first; sl; sl = sl->next) {
            if (sl->spacetype == SPACE_VIEW3D) {
              View3D *v3d = (View3D *)sl;
              v3d->overlay.sculpt_mode_mask_opacity = 0.75f;
            }
          }
        }
      }
    }
    if (!DNA_struct_elem_find(fd->filesdna, "SceneDisplay", "char", "render_aa")) {
      LISTBASE_FOREACH (Scene *, scene, &bmain->scenes) {
        scene->display.render_aa = SCE_DISPLAY_AA_SAMPLES_8;
        scene->display.viewport_aa = SCE_DISPLAY_AA_FXAA;
      }
    }

    /* Split bbone_scalein/bbone_scaleout into x and y fields. */
    if (!DNA_struct_elem_find(fd->filesdna, "bPoseChannel", "float", "scale_out_y")) {
      /* Update armature data and pose channels. */
      LISTBASE_FOREACH (bArmature *, arm, &bmain->armatures) {
        do_version_bones_split_bbone_scale(&arm->bonebase);
      }

      LISTBASE_FOREACH (Object *, ob, &bmain->objects) {
        if (ob->pose) {
          LISTBASE_FOREACH (bPoseChannel *, pchan, &ob->pose->chanbase) {
            pchan->scale_in_y = pchan->scale_in_x;
            pchan->scale_out_y = pchan->scale_out_x;
          }
        }
      }

      /* Update action curves and drivers. */
      LISTBASE_FOREACH (bAction *, act, &bmain->actions) {
        LISTBASE_FOREACH_MUTABLE (FCurve *, fcu, &act->curves) {
          do_version_bbone_scale_fcurve_fix(&act->curves, fcu);
        }
      }

      BKE_animdata_main_cb(bmain, do_version_bbone_scale_animdata_cb, NULL);
    }

    for (Scene *sce = bmain->scenes.first; sce != NULL; sce = sce->id.next) {
      if (sce->ed != NULL) {
        do_versions_seq_set_cache_defaults(sce->ed);
      }
    }
  }

  if (!MAIN_VERSION_ATLEAST(bmain, 280, 61)) {
    /* Added a power option to Copy Scale. */
    if (!DNA_struct_elem_find(fd->filesdna, "bSizeLikeConstraint", "float", "power")) {
      LISTBASE_FOREACH (Object *, ob, &bmain->objects) {
        do_version_constraints_copy_scale_power(&ob->constraints);
        if (ob->pose) {
          LISTBASE_FOREACH (bPoseChannel *, pchan, &ob->pose->chanbase) {
            do_version_constraints_copy_scale_power(&pchan->constraints);
          }
        }
      }
    }

    for (bScreen *screen = bmain->screens.first; screen; screen = screen->id.next) {
      for (ScrArea *sa = screen->areabase.first; sa; sa = sa->next) {
        for (SpaceLink *sl = sa->spacedata.first; sl; sl = sl->next) {
          if (ELEM(sl->spacetype, SPACE_CLIP, SPACE_GRAPH, SPACE_SEQ)) {
            ListBase *regionbase = (sl == sa->spacedata.first) ? &sa->regionbase : &sl->regionbase;

            ARegion *ar = NULL;
            if (sl->spacetype == SPACE_CLIP) {
              if (((SpaceClip *)sl)->view == SC_VIEW_GRAPH) {
                ar = do_versions_find_region_or_null(regionbase, RGN_TYPE_PREVIEW);
              }
            }
            else {
              ar = do_versions_find_region_or_null(regionbase, RGN_TYPE_WINDOW);
            }

            if (ar != NULL) {
              ar->v2d.scroll &= ~V2D_SCROLL_LEFT;
              ar->v2d.scroll |= V2D_SCROLL_RIGHT;
            }
          }
        }
      }
    }

    for (bScreen *screen = bmain->screens.first; screen; screen = screen->id.next) {
      for (ScrArea *area = screen->areabase.first; area; area = area->next) {
        for (SpaceLink *sl = area->spacedata.first; sl; sl = sl->next) {
          if (sl->spacetype != SPACE_OUTLINER) {
            continue;
          }
          SpaceOutliner *so = (SpaceOutliner *)sl;
          so->filter &= ~SO_FLAG_UNUSED_1;
          so->show_restrict_flags = SO_RESTRICT_ENABLE | SO_RESTRICT_HIDE;
        }
      }
    }
  }

  if (!MAIN_VERSION_ATLEAST(bmain, 280, 69)) {
    LISTBASE_FOREACH (bArmature *, arm, &bmain->armatures) {
      arm->flag &= ~(ARM_FLAG_UNUSED_7 | ARM_FLAG_UNUSED_9);
    }

    /* Initializes sun lights with the new angular diameter property */
    if (!DNA_struct_elem_find(fd->filesdna, "Light", "float", "sun_angle")) {
      LISTBASE_FOREACH (Light *, light, &bmain->lights) {
        light->sun_angle = 2.0f * atanf(light->area_size);
      }
    }
  }

  if (!MAIN_VERSION_ATLEAST(bmain, 280, 70)) {
    /* New image alpha modes. */
    LISTBASE_FOREACH (Image *, image, &bmain->images) {
      const int IMA_IGNORE_ALPHA = (1 << 12);
      if (image->flag & IMA_IGNORE_ALPHA) {
        image->alpha_mode = IMA_ALPHA_IGNORE;
        image->flag &= ~IMA_IGNORE_ALPHA;
      }
    }
  }

  if (!MAIN_VERSION_ATLEAST(bmain, 280, 71)) {
    /* This assumes the Blender builtin config. Depending on the OCIO
     * environment variable for versioning is weak, and these deprecated view
     * transforms and look names don't seem to exist in other commonly used
     * OCIO configs so .blend files created for those would be unaffected. */
    for (Scene *scene = bmain->scenes.first; scene; scene = scene->id.next) {
      ColorManagedViewSettings *view_settings;
      view_settings = &scene->view_settings;

      if (STREQ(view_settings->view_transform, "Default")) {
        STRNCPY(view_settings->view_transform, "Standard");
      }
      else if (STREQ(view_settings->view_transform, "RRT") ||
               STREQ(view_settings->view_transform, "Film")) {
        STRNCPY(view_settings->view_transform, "Filmic");
      }
      else if (STREQ(view_settings->view_transform, "Log")) {
        STRNCPY(view_settings->view_transform, "Filmic Log");
      }

      if (STREQ(view_settings->look, "Filmic - Base Contrast")) {
        STRNCPY(view_settings->look, "None");
      }
    }
  }

  if (!MAIN_VERSION_ATLEAST(bmain, 280, 74)) {
    for (Scene *scene = bmain->scenes.first; scene; scene = scene->id.next) {
      if (scene->ed != NULL) {
        do_versions_seq_alloc_transform_and_crop(&scene->ed->seqbase);
      }
    }
  }

  if (!MAIN_VERSION_ATLEAST(bmain, 280, 75)) {
    for (Scene *scene = bmain->scenes.first; scene; scene = scene->id.next) {
      if (scene->master_collection != NULL) {
        scene->master_collection->flag &= ~(COLLECTION_RESTRICT_VIEWPORT |
                                            COLLECTION_RESTRICT_SELECT |
                                            COLLECTION_RESTRICT_RENDER);
      }

      UnitSettings *unit = &scene->unit;
      if (unit->system == USER_UNIT_NONE) {
        unit->length_unit = (char)USER_UNIT_ADAPTIVE;
        unit->mass_unit = (char)USER_UNIT_ADAPTIVE;
      }

      RenderData *render_data = &scene->r;
      switch (render_data->ffcodecdata.ffmpeg_preset) {
        case FFM_PRESET_ULTRAFAST:
        case FFM_PRESET_SUPERFAST:
          render_data->ffcodecdata.ffmpeg_preset = FFM_PRESET_REALTIME;
          break;
        case FFM_PRESET_VERYFAST:
        case FFM_PRESET_FASTER:
        case FFM_PRESET_FAST:
        case FFM_PRESET_MEDIUM:
          render_data->ffcodecdata.ffmpeg_preset = FFM_PRESET_GOOD;
          break;
        case FFM_PRESET_SLOW:
        case FFM_PRESET_SLOWER:
        case FFM_PRESET_VERYSLOW:
          render_data->ffcodecdata.ffmpeg_preset = FFM_PRESET_BEST;
      }
    }

    LISTBASE_FOREACH (bArmature *, arm, &bmain->armatures) {
      arm->flag &= ~(ARM_FLAG_UNUSED_6);
    }
  }

  if (!MAIN_VERSION_ATLEAST(bmain, 281, 1)) {
    LISTBASE_FOREACH (Object *, ob, &bmain->objects) {
      for (ModifierData *md = ob->modifiers.first; md; md = md->next) {
        if (md->type == eModifierType_DataTransfer) {
          /* Now datatransfer's mix factor is multiplied with weights when any,
           * instead of being ignored,
           * we need to take care of that to keep 'old' files compatible. */
          DataTransferModifierData *dtmd = (DataTransferModifierData *)md;
          if (dtmd->defgrp_name[0] != '\0') {
            dtmd->mix_factor = 1.0f;
          }
        }
      }
    }
  }

  if (!MAIN_VERSION_ATLEAST(bmain, 281, 3)) {
    if (U.view_rotate_sensitivity_turntable == 0) {
      U.view_rotate_sensitivity_turntable = DEG2RADF(0.4f);
      U.view_rotate_sensitivity_trackball = 1.0f;
    }
    for (bScreen *screen = bmain->screens.first; screen; screen = screen->id.next) {
      for (ScrArea *sa = screen->areabase.first; sa; sa = sa->next) {
        for (SpaceLink *sl = sa->spacedata.first; sl; sl = sl->next) {
          if (sl->spacetype == SPACE_TEXT) {
            ListBase *regionbase = (sl == sa->spacedata.first) ? &sa->regionbase : &sl->regionbase;
            ARegion *ar = do_versions_find_region_or_null(regionbase, RGN_TYPE_UI);
            if (ar) {
              ar->alignment = RGN_ALIGN_RIGHT;
            }
          }
          /* Mark outliners as dirty for syncing and enable synced selection */
          if (sl->spacetype == SPACE_OUTLINER) {
            SpaceOutliner *soutliner = (SpaceOutliner *)sl;
            soutliner->sync_select_dirty |= WM_OUTLINER_SYNC_SELECT_FROM_ALL;
            soutliner->flag |= SO_SYNC_SELECT;
          }
        }
      }
    }
    for (Mesh *mesh = bmain->meshes.first; mesh; mesh = mesh->id.next) {
      if (mesh->remesh_voxel_size == 0.0f) {
        mesh->remesh_voxel_size = 0.1f;
      }
    }
  }

  if (!MAIN_VERSION_ATLEAST(bmain, 281, 4)) {
    ID *id;
    FOREACH_MAIN_ID_BEGIN (bmain, id) {
      bNodeTree *ntree = ntreeFromID(id);
      if (ntree) {
        ntree->id.flag |= LIB_PRIVATE_DATA;
      }
    }
    FOREACH_MAIN_ID_END;
  }

  if (!MAIN_VERSION_ATLEAST(bmain, 281, 5)) {
    for (Brush *br = bmain->brushes.first; br; br = br->id.next) {
      if (br->ob_mode & OB_MODE_SCULPT && br->normal_radius_factor == 0.0f) {
        br->normal_radius_factor = 0.5f;
      }
    }

    LISTBASE_FOREACH (Scene *, scene, &bmain->scenes) {
      /* Older files do not have a master collection, which is then added through
       * `BKE_collection_master_add()`, so everything is fine. */
      if (scene->master_collection != NULL) {
        scene->master_collection->id.flag |= LIB_PRIVATE_DATA;
      }
    }
  }

  if (!MAIN_VERSION_ATLEAST(bmain, 281, 6)) {
    for (bScreen *screen = bmain->screens.first; screen; screen = screen->id.next) {
      for (ScrArea *sa = screen->areabase.first; sa; sa = sa->next) {
        for (SpaceLink *sl = sa->spacedata.first; sl; sl = sl->next) {
          if (sl->spacetype == SPACE_VIEW3D) {
            View3D *v3d = (View3D *)sl;
            v3d->shading.flag |= V3D_SHADING_SCENE_LIGHTS_RENDER | V3D_SHADING_SCENE_WORLD_RENDER;

            /* files by default don't have studio lights selected unless interacted
             * with the shading popover. When no studiolight could be read, we will
             * select the default world one. */
            StudioLight *studio_light = BKE_studiolight_find(v3d->shading.lookdev_light,
                                                             STUDIOLIGHT_TYPE_WORLD);
            if (studio_light != NULL) {
              STRNCPY(v3d->shading.lookdev_light, studio_light->name);
            }
          }
        }
      }
    }
  }

  if (!MAIN_VERSION_ATLEAST(bmain, 281, 9)) {
    for (bScreen *screen = bmain->screens.first; screen; screen = screen->id.next) {
      for (ScrArea *sa = screen->areabase.first; sa; sa = sa->next) {
        for (SpaceLink *sl = sa->spacedata.first; sl; sl = sl->next) {
          if (sl->spacetype == SPACE_FILE) {
            SpaceFile *sfile = (SpaceFile *)sl;
            ListBase *regionbase = (sl == sa->spacedata.first) ? &sa->regionbase : &sl->regionbase;
            ARegion *ar_ui = do_versions_find_region(regionbase, RGN_TYPE_UI);
            ARegion *ar_header = do_versions_find_region(regionbase, RGN_TYPE_HEADER);
            ARegion *ar_toolprops = do_versions_find_region_or_null(regionbase,
                                                                    RGN_TYPE_TOOL_PROPS);

            /* Reinsert UI region so that it spawns entire area width */
            BLI_remlink(regionbase, ar_ui);
            BLI_insertlinkafter(regionbase, ar_header, ar_ui);

            ar_ui->flag |= RGN_FLAG_DYNAMIC_SIZE;

            if (ar_toolprops && (ar_toolprops->alignment == (RGN_ALIGN_BOTTOM | RGN_SPLIT_PREV))) {
              SpaceType *stype = BKE_spacetype_from_id(sl->spacetype);

              /* Remove empty region at old location. */
              BLI_assert(sfile->op == NULL);
              BKE_area_region_free(stype, ar_toolprops);
              BLI_freelinkN(regionbase, ar_toolprops);
            }

            if (sfile->params) {
              sfile->params->details_flags |= FILE_DETAILS_SIZE | FILE_DETAILS_DATETIME;
            }
          }
        }
      }
    }

    /* Convert the BONE_NO_SCALE flag to inherit_scale_mode enum. */
    if (!DNA_struct_elem_find(fd->filesdna, "Bone", "char", "inherit_scale_mode")) {
      LISTBASE_FOREACH (bArmature *, arm, &bmain->armatures) {
        do_version_bones_inherit_scale(&arm->bonebase);
      }
    }

    /* Convert the Offset flag to the mix mode enum. */
    if (!DNA_struct_elem_find(fd->filesdna, "bRotateLikeConstraint", "char", "mix_mode")) {
      LISTBASE_FOREACH (Object *, ob, &bmain->objects) {
        do_version_constraints_copy_rotation_mix_mode(&ob->constraints);
        if (ob->pose) {
          LISTBASE_FOREACH (bPoseChannel *, pchan, &ob->pose->chanbase) {
            do_version_constraints_copy_rotation_mix_mode(&pchan->constraints);
          }
        }
      }
    }

    /* Added studiolight intensity */
    if (!DNA_struct_elem_find(fd->filesdna, "View3DShading", "float", "studiolight_intensity")) {
      for (bScreen *screen = bmain->screens.first; screen; screen = screen->id.next) {
        for (ScrArea *sa = screen->areabase.first; sa; sa = sa->next) {
          for (SpaceLink *sl = sa->spacedata.first; sl; sl = sl->next) {
            if (sl->spacetype == SPACE_VIEW3D) {
              View3D *v3d = (View3D *)sl;
              v3d->shading.studiolight_intensity = 1.0f;
            }
          }
        }
      }
    }

    /* Elatic deform brush */
    for (Brush *br = bmain->brushes.first; br; br = br->id.next) {
      if (br->ob_mode & OB_MODE_SCULPT && br->elastic_deform_volume_preservation == 0.0f) {
        br->elastic_deform_volume_preservation = 0.5f;
      }
    }
  }

  if (!MAIN_VERSION_ATLEAST(bmain, 281, 15)) {
    LISTBASE_FOREACH (Scene *, scene, &bmain->scenes) {
      if (scene->toolsettings->snap_node_mode == SCE_SNAP_MODE_NODE_X) {
        scene->toolsettings->snap_node_mode = SCE_SNAP_MODE_GRID;
      }
    }

    if (!DNA_struct_elem_find(
            fd->filesdna, "LayerCollection", "short", "local_collections_bits")) {
      LISTBASE_FOREACH (Scene *, scene, &bmain->scenes) {
        LISTBASE_FOREACH (ViewLayer *, view_layer, &scene->view_layers) {
          LISTBASE_FOREACH (LayerCollection *, layer_collection, &view_layer->layer_collections) {
            do_versions_local_collection_bits_set(layer_collection);
          }
        }
      }
    }

    for (bScreen *screen = bmain->screens.first; screen; screen = screen->id.next) {
      for (ScrArea *sa = screen->areabase.first; sa; sa = sa->next) {
        for (SpaceLink *sl = sa->spacedata.first; sl; sl = sl->next) {
          if (sl->spacetype == SPACE_VIEW3D) {
            View3D *v3d = (View3D *)sl;

            for (ScrArea *sa_other = screen->areabase.first; sa_other; sa_other = sa_other->next) {
              for (SpaceLink *sl_other = sa_other->spacedata.first; sl_other;
                   sl_other = sl_other->next) {
                if (sl != sl_other && sl_other->spacetype == SPACE_VIEW3D) {
                  View3D *v3d_other = (View3D *)sl_other;

                  if (v3d->shading.prop == v3d_other->shading.prop) {
                    v3d_other->shading.prop = NULL;
                  }
                }
              }
            }
          }
          else if (sl->spacetype == SPACE_FILE) {
            ListBase *regionbase = (sl == sa->spacedata.first) ? &sa->regionbase : &sl->regionbase;
            ARegion *ar_tools = do_versions_find_region_or_null(regionbase, RGN_TYPE_TOOLS);
            ARegion *ar_header = do_versions_find_region(regionbase, RGN_TYPE_HEADER);

            if (ar_tools) {
              ARegion *ar_next = ar_tools->next;

              /* We temporarily had two tools regions, get rid of the second one. */
              if (ar_next && ar_next->regiontype == RGN_TYPE_TOOLS) {
                do_versions_remove_region(regionbase, ar_next);
              }

              BLI_remlink(regionbase, ar_tools);
              BLI_insertlinkafter(regionbase, ar_header, ar_tools);
            }
            else {
              ar_tools = do_versions_add_region(RGN_TYPE_TOOLS, "versioning file tools region");
              BLI_insertlinkafter(regionbase, ar_header, ar_tools);
              ar_tools->alignment = RGN_ALIGN_LEFT;
            }
          }
        }
      }
    }

    {
      /* Initialize new grease pencil uv scale parameter. */
      if (!DNA_struct_elem_find(fd->filesdna, "bGPDstroke", "float", "uv_scale")) {
        for (bGPdata *gpd = bmain->gpencils.first; gpd; gpd = gpd->id.next) {
          for (bGPDlayer *gpl = gpd->layers.first; gpl; gpl = gpl->next) {
            for (bGPDframe *gpf = gpl->frames.first; gpf; gpf = gpf->next) {
              for (bGPDstroke *gps = gpf->strokes.first; gps; gps = gps->next) {
                gps->uv_scale = 1.0f;
              }
            }
          }
        }
      }
    }
  }

  {
    /* Versioning code until next subversion bump goes here. */
    for (bScreen *screen = bmain->screens.first; screen; screen = screen->id.next) {
      for (ScrArea *sa = screen->areabase.first; sa; sa = sa->next) {
        sa->flag &= ~AREA_FLAG_UNUSED_6;
      }
    }

<<<<<<< HEAD
    /* Init new Grease Pencil Paint tools. */
    {
      for (Brush *brush = bmain->brushes.first; brush; brush = brush->id.next) {
        if (brush->gpencil_settings != NULL) {
          brush->gpencil_vertex_tool = brush->gpencil_settings->brush_type;
        }
      }

      for (Brush *brush = bmain->brushes.first; brush; brush = brush->id.next) {
        if (brush->gpencil_settings != NULL) {
          brush->gpencil_sculpt_tool = brush->gpencil_settings->brush_type;
        }
      }

      for (Brush *brush = bmain->brushes.first; brush; brush = brush->id.next) {
        if (brush->gpencil_settings != NULL) {
          brush->gpencil_weight_tool = brush->gpencil_settings->brush_type;
        }
      }

      BKE_paint_toolslots_init_from_main(bmain);
    }

    /* Init default Vertex paint mix factor for Viewport. */
    {
      if (!DNA_struct_elem_find(fd->filesdna,
                                "gpencil_vertex_paint_opacity",
                                "float",
                                "gpencil_vertex_paint_opacity")) {
        for (bScreen *screen = bmain->screens.first; screen; screen = screen->id.next) {
          for (ScrArea *area = screen->areabase.first; area; area = area->next) {
            for (SpaceLink *sl = area->spacedata.first; sl; sl = sl->next) {
              if (sl->spacetype == SPACE_VIEW3D) {
                View3D *v3d = (View3D *)sl;
                v3d->overlay.gpencil_vertex_paint_opacity = 1.0f;
              }
            }
          }
        }
=======
    /* Add custom curve profile to toolsettings for bevel tool */
    if (!DNA_struct_elem_find(fd->filesdna, "ToolSettings", "CurveProfile", "custom_profile")) {
      for (Scene *scene = bmain->scenes.first; scene; scene = scene->id.next) {
        ToolSettings *ts = scene->toolsettings;
        if ((ts) && (ts->custom_bevel_profile_preset == NULL)) {
          ts->custom_bevel_profile_preset = BKE_curveprofile_add(PROF_PRESET_LINE);
        }
      }
    }

    /* Add custom curve profile to bevel modifier */
    if (!DNA_struct_elem_find(fd->filesdna, "BevelModifier", "CurveProfile", "custom_profile")) {
      for (Object *object = bmain->objects.first; object != NULL; object = object->id.next) {
        for (ModifierData *md = object->modifiers.first; md; md = md->next) {
          if (md->type == eModifierType_Bevel) {
            BevelModifierData *bmd = (BevelModifierData *)md;
            if (!bmd->custom_profile) {
              bmd->custom_profile = BKE_curveprofile_add(PROF_PRESET_LINE);
            }
          }
        }
      }
    }

    /* Dash Ratio and Dash Samples */
    if (!DNA_struct_elem_find(fd->filesdna, "Brush", "float", "dash_ratio")) {
      for (Brush *br = bmain->brushes.first; br; br = br->id.next) {
        br->dash_ratio = 1.0f;
        br->dash_samples = 20;
      }
    }

    /* Pose brush smooth iterations */
    if (!DNA_struct_elem_find(fd->filesdna, "Brush", "float", "pose_smooth_itereations")) {
      for (Brush *br = bmain->brushes.first; br; br = br->id.next) {
        br->pose_smooth_iterations = 4;
>>>>>>> f9038353
      }
    }
  }
}<|MERGE_RESOLUTION|>--- conflicted
+++ resolved
@@ -3915,7 +3915,45 @@
       }
     }
 
-<<<<<<< HEAD
+    /* Add custom curve profile to toolsettings for bevel tool */
+    if (!DNA_struct_elem_find(fd->filesdna, "ToolSettings", "CurveProfile", "custom_profile")) {
+      for (Scene *scene = bmain->scenes.first; scene; scene = scene->id.next) {
+        ToolSettings *ts = scene->toolsettings;
+        if ((ts) && (ts->custom_bevel_profile_preset == NULL)) {
+          ts->custom_bevel_profile_preset = BKE_curveprofile_add(PROF_PRESET_LINE);
+        }
+      }
+    }
+
+    /* Add custom curve profile to bevel modifier */
+    if (!DNA_struct_elem_find(fd->filesdna, "BevelModifier", "CurveProfile", "custom_profile")) {
+      for (Object *object = bmain->objects.first; object != NULL; object = object->id.next) {
+        for (ModifierData *md = object->modifiers.first; md; md = md->next) {
+          if (md->type == eModifierType_Bevel) {
+            BevelModifierData *bmd = (BevelModifierData *)md;
+            if (!bmd->custom_profile) {
+              bmd->custom_profile = BKE_curveprofile_add(PROF_PRESET_LINE);
+            }
+          }
+        }
+      }
+    }
+
+    /* Dash Ratio and Dash Samples */
+    if (!DNA_struct_elem_find(fd->filesdna, "Brush", "float", "dash_ratio")) {
+      for (Brush *br = bmain->brushes.first; br; br = br->id.next) {
+        br->dash_ratio = 1.0f;
+        br->dash_samples = 20;
+      }
+    }
+
+    /* Pose brush smooth iterations */
+    if (!DNA_struct_elem_find(fd->filesdna, "Brush", "float", "pose_smooth_itereations")) {
+      for (Brush *br = bmain->brushes.first; br; br = br->id.next) {
+        br->pose_smooth_iterations = 4;
+      }
+    }
+
     /* Init new Grease Pencil Paint tools. */
     {
       for (Brush *brush = bmain->brushes.first; brush; brush = brush->id.next) {
@@ -3955,44 +3993,6 @@
             }
           }
         }
-=======
-    /* Add custom curve profile to toolsettings for bevel tool */
-    if (!DNA_struct_elem_find(fd->filesdna, "ToolSettings", "CurveProfile", "custom_profile")) {
-      for (Scene *scene = bmain->scenes.first; scene; scene = scene->id.next) {
-        ToolSettings *ts = scene->toolsettings;
-        if ((ts) && (ts->custom_bevel_profile_preset == NULL)) {
-          ts->custom_bevel_profile_preset = BKE_curveprofile_add(PROF_PRESET_LINE);
-        }
-      }
-    }
-
-    /* Add custom curve profile to bevel modifier */
-    if (!DNA_struct_elem_find(fd->filesdna, "BevelModifier", "CurveProfile", "custom_profile")) {
-      for (Object *object = bmain->objects.first; object != NULL; object = object->id.next) {
-        for (ModifierData *md = object->modifiers.first; md; md = md->next) {
-          if (md->type == eModifierType_Bevel) {
-            BevelModifierData *bmd = (BevelModifierData *)md;
-            if (!bmd->custom_profile) {
-              bmd->custom_profile = BKE_curveprofile_add(PROF_PRESET_LINE);
-            }
-          }
-        }
-      }
-    }
-
-    /* Dash Ratio and Dash Samples */
-    if (!DNA_struct_elem_find(fd->filesdna, "Brush", "float", "dash_ratio")) {
-      for (Brush *br = bmain->brushes.first; br; br = br->id.next) {
-        br->dash_ratio = 1.0f;
-        br->dash_samples = 20;
-      }
-    }
-
-    /* Pose brush smooth iterations */
-    if (!DNA_struct_elem_find(fd->filesdna, "Brush", "float", "pose_smooth_itereations")) {
-      for (Brush *br = bmain->brushes.first; br; br = br->id.next) {
-        br->pose_smooth_iterations = 4;
->>>>>>> f9038353
       }
     }
   }
