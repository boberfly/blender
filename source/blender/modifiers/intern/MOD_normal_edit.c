/*
 * ***** BEGIN GPL LICENSE BLOCK *****
 *
 * This program is free software; you can redistribute it and/or
 * modify it under the terms of the GNU General Public License
 * as published by the Free Software Foundation; either version 2
 * of the License, or (at your option) any later version.
 *
 * This program is distributed in the hope that it will be useful,
 * but WITHOUT ANY WARRANTY; without even the implied warranty of
 * MERCHANTABILITY or FITNESS FOR A PARTICULAR PURPOSE.  See the
 * GNU General Public License for more details.
 *
 * You should have received a copy of the GNU General Public License
 * along with this program; if not, write to the Free Software  Foundation,
 * Inc., 51 Franklin Street, Fifth Floor, Boston, MA 02110-1301, USA.
 *
 * Contributor(s): Bastien Montagne
 *
 * ***** END GPL LICENSE BLOCK *****
 *
 */

/** \file blender/modifiers/intern/MOD_normal_edit.c
 *  \ingroup modifiers
 */

#include <string.h>

#include "MEM_guardedalloc.h"

#include "DNA_object_types.h"
#include "DNA_meshdata_types.h"
#include "DNA_mesh_types.h"

#include "BLI_math.h"
#include "BLI_utildefines.h"
#include "BLI_bitmap.h"

#include "BKE_cdderivedmesh.h"
#include "BKE_mesh.h"
#include "BKE_deform.h"

#include "depsgraph_private.h"

#include "MOD_util.h"


static void generate_vert_coordinates(
        DerivedMesh *dm, Object *ob, Object *ob_center, const float offset[3],
        const int num_verts, float (*r_cos)[3], float r_size[3])
{
	float min_co[3], max_co[3];
	float diff[3];
	bool do_diff = false;

	INIT_MINMAX(min_co, max_co);

	dm->getVertCos(dm, r_cos);

	/* Get size (i.e. deformation of the spheroid generating normals), either from target object, or own geometry. */
	if (ob_center) {
		/* Not we are not interested in signs here - they are even troublesome actually, due to security clamping! */
		abs_v3_v3(r_size, ob_center->size);
	}
	else {
		minmax_v3v3_v3_array(min_co, max_co, r_cos, num_verts);
		/* Set size. */
		sub_v3_v3v3(r_size, max_co, min_co);
	}

	/* Error checks - we do not want one or more of our sizes to be null! */
	if (is_zero_v3(r_size)) {
		r_size[0] = r_size[1] = r_size[2] = 1.0f;
	}
	else {
		CLAMP_MIN(r_size[0], FLT_EPSILON);
		CLAMP_MIN(r_size[1], FLT_EPSILON);
		CLAMP_MIN(r_size[2], FLT_EPSILON);
	}

	if (ob_center) {
<<<<<<< HEAD
		/* Translate our coordinates so that center of ob_center is at (0, 0, 0). */
		/* Get ob_center (world) coordinates in ob local coordinates.
		 * No need to take into accound ob_center's space here, see T44027. */
		mul_v3_m4v3(diff, ob->obmat, ob_center->obmat[3]);
=======
		float inv_obmat[4][4];

		/* Translate our coordinates so that center of ob_center is at (0, 0, 0). */
		/* Get ob_center (world) coordinates in ob local coordinates.
		 * No need to take into accound ob_center's space here, see T44027. */
		invert_m4_m4(inv_obmat, ob->obmat);
		mul_v3_m4v3(diff, inv_obmat, ob_center->obmat[3]);
>>>>>>> 0951ea2c
		negate_v3(diff);

		do_diff = true;
	}
	else if (!is_zero_v3(offset)) {
		negate_v3_v3(diff, offset);

		do_diff = true;
	}
	/* Else, no need to change coordinates! */

	if (do_diff) {
		int i = num_verts;
		while (i--) {
			add_v3_v3(r_cos[i], diff);
		}
	}
}

/* Note this modifies nos_new in-place. */
static void mix_normals(
        const float mix_factor, MDeformVert *dvert, const int defgrp_index, const bool use_invert_vgroup,
        const short mix_mode,
        const int num_verts, MLoop *mloop, float (*nos_old)[3], float (*nos_new)[3], const int num_loops)
{
	/* Mix with org normals... */
	float *facs = NULL, *wfac;
	float (*no_new)[3], (*no_old)[3];
	int i;

	if (dvert) {
		facs = MEM_mallocN(sizeof(*facs) * (size_t)num_loops, __func__);
		BKE_defvert_extract_vgroup_to_loopweights(
		            dvert, defgrp_index, num_verts, mloop, num_loops, facs, use_invert_vgroup);
	}

	for (i = num_loops, no_new = nos_new, no_old = nos_old, wfac = facs; i--; no_new++, no_old++, wfac++) {
		const float fac = facs ? *wfac * mix_factor : mix_factor;

		switch (mix_mode) {
			case MOD_NORMALEDIT_MIX_ADD:
				add_v3_v3(*no_new, *no_old);
				normalize_v3(*no_new);
				break;
			case MOD_NORMALEDIT_MIX_SUB:
				sub_v3_v3(*no_new, *no_old);
				normalize_v3(*no_new);
				break;
			case MOD_NORMALEDIT_MIX_MUL:
				mul_v3_v3(*no_new, *no_old);
				normalize_v3(*no_new);
				break;
			case MOD_NORMALEDIT_MIX_COPY:
				break;
		}
		interp_v3_v3v3_slerp_safe(*no_new, *no_old, *no_new, fac);
	}

	MEM_SAFE_FREE(facs);
}

static void normalEditModifier_do_radial(
        NormalEditModifierData *smd, Object *ob, DerivedMesh *dm,
        short (*clnors)[2], float (*loopnors)[3], float (*polynors)[3],
        const short mix_mode, const float mix_factor,
        MDeformVert *dvert, const int defgrp_index, const bool use_invert_vgroup,
        MVert *mvert, const int num_verts, MEdge *medge, const int num_edges,
        MLoop *mloop, const int num_loops, MPoly *mpoly, const int num_polys)
{
	int i;

	float (*cos)[3] = MEM_mallocN(sizeof(*cos) * num_verts, __func__);
	float (*nos)[3] = MEM_mallocN(sizeof(*nos) * num_loops, __func__);
	float size[3];

	BLI_bitmap *done_verts = BLI_BITMAP_NEW((size_t)num_verts, __func__);

	generate_vert_coordinates(dm, ob, smd->target, smd->offset, num_verts, cos, size);

	/**
	 * size gives us our spheroid coefficients ``(A, B, C)``.
	 * Then, we want to find out for each vert its (a, b, c) triple (proportional to (A, B, C) one).
	 *
	 * Ellipsoid basic equation: ``(x^2/a^2) + (y^2/b^2) + (z^2/c^2) = 1.``
	 * Since we want to find (a, b, c) matching this equation and proportional to (A, B, C), we can do:
	 * <pre>
	 *     m = B / A
	 *     n = C / A
	 * </pre>
	 *
	 * hence:
	 * <pre>
	 *     (x^2/a^2) + (y^2/b^2) + (z^2/c^2) = 1
	 *  -> b^2*c^2*x^2 + a^2*c^2*y^2 + a^2*b^2*z^2 = a^2*b^2*c^2
	 *     b = ma
	 *     c = na
	 *  -> m^2*a^2*n^2*a^2*x^2 + a^2*n^2*a^2*y^2 + a^2*m^2*a^2*z^2 = a^2*m^2*a^2*n^2*a^2
	 *  -> m^2*n^2*a^4*x^2 + n^2*a^4*y^2 + m^2*a^4*z^2 = m^2*n^2*a^6
	 *  -> a^2 = (m^2*n^2*x^2 + n^2y^2 + m^2z^2) / (m^2*n^2) = x^2 + (y^2 / m^2) + (z^2 / n^2)
	 *  -> b^2 = (m^2*n^2*x^2 + n^2y^2 + m^2z^2) / (n^2)     = (m^2 * x^2) + y^2 + (m^2 * z^2 / n^2)
	 *  -> c^2 = (m^2*n^2*x^2 + n^2y^2 + m^2z^2) / (m^2)     = (n^2 * x^2) + (n^2 * y^2 / m^2) + z^2
	 * </pre>
	 *
	 * All we have to do now is compute normal of the spheroid at that point:
	 * <pre>
	 *     n = (x / a^2, y / b^2, z / c^2)
	 * </pre>
	 * And we are done!
	 */
	{
		const float a = size[0], b = size[1], c = size[2];
		const float m2 = (b * b) / (a * a);
		const float n2 = (c * c) / (a * a);

		MLoop *ml;
		float (*no)[3];

		/* We reuse cos to now store the ellipsoid-normal of the verts! */
		for (i = num_loops, ml = mloop, no = nos; i-- ; ml++, no++) {
			const int vidx = ml->v;
			float *co = cos[vidx];

			if (!BLI_BITMAP_TEST(done_verts, vidx)) {
				const float x2 = co[0] * co[0];
				const float y2 = co[1] * co[1];
				const float z2 = co[2] * co[2];
				const float a2 = x2 + (y2 / m2) + (z2 / n2);
				const float b2 = (m2 * x2) + y2 + (m2 * z2 / n2);
				const float c2 = (n2 * x2) + (n2 * y2 / m2) + z2;

				co[0] /= a2;
				co[1] /= b2;
				co[2] /= c2;
				normalize_v3(co);

				BLI_BITMAP_ENABLE(done_verts, vidx);
			}
			copy_v3_v3(*no, co);
		}
	}

	if (loopnors) {
		mix_normals(mix_factor, dvert, defgrp_index, use_invert_vgroup,
		            mix_mode, num_verts, mloop, loopnors, nos, num_loops);
	}

	BKE_mesh_normals_loop_custom_set(mvert, num_verts, medge, num_edges, mloop, nos, num_loops,
	                                 mpoly, (const float(*)[3])polynors, num_polys, clnors);

	MEM_freeN(cos);
	MEM_freeN(nos);
	MEM_freeN(done_verts);
}

static void normalEditModifier_do_directional(
        NormalEditModifierData *smd, Object *ob, DerivedMesh *dm,
        short (*clnors)[2], float (*loopnors)[3], float (*polynors)[3],
        const short mix_mode, const float mix_factor,
        MDeformVert *dvert, const int defgrp_index, const bool use_invert_vgroup,
        MVert *mvert, const int num_verts, MEdge *medge, const int num_edges,
        MLoop *mloop, const int num_loops, MPoly *mpoly, const int num_polys)
{
	const bool use_parallel_normals = (smd->flag & MOD_NORMALEDIT_USE_DIRECTION_PARALLEL) != 0;

	float (*cos)[3] = MEM_mallocN(sizeof(*cos) * num_verts, __func__);
	float (*nos)[3] = MEM_mallocN(sizeof(*nos) * num_loops, __func__);

	float target_co[3];
	int i;

	dm->getVertCos(dm, cos);

	/* Get target's center coordinates in ob local coordinates. */
	{
		float mat[4][4];

		invert_m4_m4(mat, ob->obmat);
		mul_m4_m4m4(mat, mat, smd->target->obmat);
		copy_v3_v3(target_co, mat[3]);
	}

	if (use_parallel_normals) {
		float no[3];

		sub_v3_v3v3(no, target_co, smd->offset);
		normalize_v3(no);

		for (i = num_loops; i--; ) {
			copy_v3_v3(nos[i], no);
		}
	}
	else {
		BLI_bitmap *done_verts = BLI_BITMAP_NEW((size_t)num_verts, __func__);
		MLoop *ml;
		float (*no)[3];

		/* We reuse cos to now store the 'to target' normal of the verts! */
		for (i = num_loops, no = nos, ml = mloop; i--; no++, ml++) {
			const int vidx = ml->v;
			float *co = cos[vidx];

			if (!BLI_BITMAP_TEST(done_verts, vidx)) {
				sub_v3_v3v3(co, target_co, co);
				normalize_v3(co);

				BLI_BITMAP_ENABLE(done_verts, vidx);
			}

			copy_v3_v3(*no, co);
		}

		MEM_freeN(done_verts);
	}

	if (loopnors) {
		mix_normals(mix_factor, dvert, defgrp_index, use_invert_vgroup,
		            mix_mode, num_verts, mloop, loopnors, nos, num_loops);
	}

	BKE_mesh_normals_loop_custom_set(mvert, num_verts, medge, num_edges, mloop, nos, num_loops,
	                                 mpoly, (const float(*)[3])polynors, num_polys, clnors);

	MEM_freeN(cos);
	MEM_freeN(nos);
}

static bool is_valid_target(NormalEditModifierData *smd)
{
	if (smd->mode == MOD_NORMALEDIT_MODE_RADIAL) {
		return true;
	}
	else if ((smd->mode == MOD_NORMALEDIT_MODE_DIRECTIONAL) && smd->target) {
		return true;
	}
	modifier_setError((ModifierData *)smd, "Invalid target settings");
	return false;
}

static DerivedMesh *normalEditModifier_do(NormalEditModifierData *smd, Object *ob, DerivedMesh *dm)
{
	Mesh *me = ob->data;

	const int num_verts = dm->getNumVerts(dm);
	const int num_edges = dm->getNumEdges(dm);
	const int num_loops = dm->getNumLoops(dm);
	const int num_polys = dm->getNumPolys(dm);
	MVert *mvert;
	MEdge *medge;
	MLoop *mloop;
	MPoly *mpoly;

	const bool use_invert_vgroup = ((smd->flag & MOD_NORMALEDIT_INVERT_VGROUP) != 0);
	const bool use_current_clnors = !((smd->mix_mode == MOD_NORMALEDIT_MIX_COPY) &&
	                                  (smd->mix_factor == 1.0f) &&
	                                  (smd->defgrp_name[0] == '\0'));

	int defgrp_index;
	MDeformVert *dvert;

	float (*loopnors)[3] = NULL;
	short (*clnors)[2];

	float (*polynors)[3];
	bool free_polynors = false;

	/* Do not run that modifier at all if autosmooth is disabled! */
	if (!is_valid_target(smd) || !num_loops) {
		return dm;
	}

	if (!(me->flag & ME_AUTOSMOOTH)) {
		modifier_setError((ModifierData *)smd, "Enable 'Auto Smooth' option in mesh settings");
		return dm;
	}

	medge = dm->getEdgeArray(dm);
	if (me->medge == medge) {
		/* We need to duplicate data here, otherwise setting custom normals (which may also affect sharp edges) could
		 * modify org mesh, see T43671. */
		dm = CDDM_copy(dm);
		medge = dm->getEdgeArray(dm);
	}
	mvert = dm->getVertArray(dm);
	mloop = dm->getLoopArray(dm);
	mpoly = dm->getPolyArray(dm);

	if (use_current_clnors) {
		dm->calcLoopNormals(dm, true, me->smoothresh);
		loopnors = dm->getLoopDataArray(dm, CD_NORMAL);
	}

	clnors = CustomData_duplicate_referenced_layer(&dm->loopData, CD_CUSTOMLOOPNORMAL, num_loops);
	if (!clnors) {
		DM_add_loop_layer(dm, CD_CUSTOMLOOPNORMAL, CD_CALLOC, NULL);
		clnors = dm->getLoopDataArray(dm, CD_CUSTOMLOOPNORMAL);
	}

	polynors = dm->getPolyDataArray(dm, CD_NORMAL);
	if (!polynors) {
		polynors = MEM_mallocN(sizeof(*polynors) * num_polys, __func__);
		BKE_mesh_calc_normals_poly(mvert, num_verts, mloop, mpoly, num_loops, num_polys, polynors, false);
		free_polynors = true;
	}

	modifier_get_vgroup(ob, dm, smd->defgrp_name, &dvert, &defgrp_index);

	if (smd->mode == MOD_NORMALEDIT_MODE_RADIAL) {
		normalEditModifier_do_radial(
		            smd, ob, dm, clnors, loopnors, polynors,
		            smd->mix_mode, smd->mix_factor, dvert, defgrp_index, use_invert_vgroup,
		            mvert, num_verts, medge, num_edges, mloop, num_loops, mpoly, num_polys);
	}
	else if (smd->mode == MOD_NORMALEDIT_MODE_DIRECTIONAL) {
		normalEditModifier_do_directional(
		            smd, ob, dm, clnors, loopnors, polynors,
		            smd->mix_mode, smd->mix_factor, dvert, defgrp_index, use_invert_vgroup,
		            mvert, num_verts, medge, num_edges, mloop, num_loops, mpoly, num_polys);
	}

	if (free_polynors) {
		MEM_freeN(polynors);
	}

	return dm;
}

static void initData(ModifierData *md)
{
	NormalEditModifierData *smd = (NormalEditModifierData *)md;

	smd->mode = MOD_NORMALEDIT_MODE_RADIAL;

	smd->mix_mode = MOD_NORMALEDIT_MIX_COPY;
	smd->mix_factor = 1.0f;
}

static void copyData(ModifierData *md, ModifierData *target)
{
	modifier_copyData_generic(md, target);
}

static CustomDataMask requiredDataMask(Object *UNUSED(ob), ModifierData *md)
{
	NormalEditModifierData *smd = (NormalEditModifierData *)md;
	CustomDataMask dataMask = CD_CUSTOMLOOPNORMAL;

	/* Ask for vertexgroups if we need them. */
	if (smd->defgrp_name[0]) {
		dataMask |= (CD_MASK_MDEFORMVERT);
	}

	return dataMask;
}

static bool dependsOnNormals(ModifierData *UNUSED(md))
{
	return true;
}

static void foreachObjectLink(ModifierData *md, Object *ob, ObjectWalkFunc walk, void *userData)
{
	NormalEditModifierData *smd = (NormalEditModifierData *) md;

	walk(userData, ob, &smd->target);
}

static void foreachIDLink(ModifierData *md, Object *ob, IDWalkFunc walk, void *userData)
{
	NormalEditModifierData *smd = (NormalEditModifierData *) md;

	walk(userData, ob, (ID **)&smd->target);
}

static bool isDisabled(ModifierData *md, int UNUSED(useRenderParams))
{
	NormalEditModifierData *smd = (NormalEditModifierData *)md;

	return !is_valid_target(smd);
}

static void updateDepgraph(ModifierData *md, DagForest *forest,
                           struct Main *UNUSED(bmain),
                           struct Scene *UNUSED(scene),
                           Object *UNUSED(ob), DagNode *obNode)
{
	NormalEditModifierData *smd = (NormalEditModifierData *) md;

	if (smd->target) {
		DagNode *Node = dag_get_node(forest, smd->target);

		dag_add_relation(forest, Node, obNode, DAG_RL_OB_DATA, "NormalEdit Modifier");
	}
}

static void updateDepsgraph(ModifierData *md,
                            struct Main *UNUSED(bmain),
                            struct Scene *UNUSED(scene),
                            Object *UNUSED(ob),
                            struct DepsNodeHandle *node)
{
	NormalEditModifierData *smd = (NormalEditModifierData *) md;
	if (smd->target) {
		DEG_add_object_relation(node, smd->target, DEG_OB_COMP_GEOMETRY, "NormalEdit Modifier");
	}
}

static DerivedMesh *applyModifier(ModifierData *md, Object *ob, DerivedMesh *dm, ModifierApplyFlag UNUSED(flag))
{
	return normalEditModifier_do((NormalEditModifierData *)md, ob, dm);
}

ModifierTypeInfo modifierType_NormalEdit = {
	/* name */              "Set Split Normals",
	/* structName */        "NormalEditModifierData",
	/* structSize */        sizeof(NormalEditModifierData),
	/* type */              eModifierTypeType_Constructive,
	/* flags */             eModifierTypeFlag_AcceptsMesh |
	                        eModifierTypeFlag_AcceptsCVs |
	                        eModifierTypeFlag_SupportsMapping |
	                        eModifierTypeFlag_SupportsEditmode |
	                        eModifierTypeFlag_EnableInEditmode,
	/* copyData */          copyData,
	/* deformVerts */       NULL,
	/* deformMatrices */    NULL,
	/* deformVertsEM */     NULL,
	/* deformMatricesEM */  NULL,
	/* applyModifier */     applyModifier,
	/* applyModifierEM */   NULL,
	/* initData */          initData,
	/* requiredDataMask */  requiredDataMask,
	/* freeData */          NULL,
	/* isDisabled */        isDisabled,
	/* updateDepgraph */    updateDepgraph,
	/* updateDepsgraph */   updateDepsgraph,
	/* dependsOnTime */     NULL,
	/* dependsOnNormals */  dependsOnNormals,
	/* foreachObjectLink */ foreachObjectLink,
	/* foreachIDLink */     foreachIDLink,
	/* foreachTexLink */    NULL,
};<|MERGE_RESOLUTION|>--- conflicted
+++ resolved
@@ -80,12 +80,6 @@
 	}
 
 	if (ob_center) {
-<<<<<<< HEAD
-		/* Translate our coordinates so that center of ob_center is at (0, 0, 0). */
-		/* Get ob_center (world) coordinates in ob local coordinates.
-		 * No need to take into accound ob_center's space here, see T44027. */
-		mul_v3_m4v3(diff, ob->obmat, ob_center->obmat[3]);
-=======
 		float inv_obmat[4][4];
 
 		/* Translate our coordinates so that center of ob_center is at (0, 0, 0). */
@@ -93,7 +87,6 @@
 		 * No need to take into accound ob_center's space here, see T44027. */
 		invert_m4_m4(inv_obmat, ob->obmat);
 		mul_v3_m4v3(diff, inv_obmat, ob_center->obmat[3]);
->>>>>>> 0951ea2c
 		negate_v3(diff);
 
 		do_diff = true;
