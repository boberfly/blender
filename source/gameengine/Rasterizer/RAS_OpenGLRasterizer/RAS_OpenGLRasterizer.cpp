--- conflicted
+++ resolved
@@ -55,12 +55,9 @@
 #include "GPU_draw.h"
 #include "GPU_extensions.h"
 #include "GPU_material.h"
-<<<<<<< HEAD
 #include "GPU_matrix.h"
 #include "GPU_immediate.h"
-=======
 #include "GPU_shader.h"
->>>>>>> 7da189b4
 
 extern "C"{
 	#include "BLF_api.h"
@@ -370,26 +367,14 @@
 	if (light) glDisable(GL_LIGHTING);
 	if (tex) glDisable(GL_TEXTURE_2D);
 
-<<<<<<< HEAD
-	//draw lines
+	// draw lines
 	GPUBegin(GL_LINES);
-	for (unsigned int i=0;i<m_debugShapes.size();i++)
-	{
-		if (m_debugShapes[i].m_type != OglDebugShape::LINE)
-			continue;
-		glColor4f(m_debugShapes[i].m_color[0],m_debugShapes[i].m_color[1],m_debugShapes[i].m_color[2],1.f);
-		const MT_Scalar* fromPtr = &m_debugShapes[i].m_pos.x();
-		const MT_Scalar* toPtr= &m_debugShapes[i].m_param.x();
-=======
-	// draw lines
-	glBegin(GL_LINES);
 	for (unsigned int i = 0; i < debugShapes.size(); i++) {
 		if (debugShapes[i].m_type != OglDebugShape::LINE)
 			continue;
 		glColor4f(debugShapes[i].m_color[0], debugShapes[i].m_color[1], debugShapes[i].m_color[2], 1.0f);
 		const MT_Scalar *fromPtr = &debugShapes[i].m_pos.x();
 		const MT_Scalar *toPtr= &debugShapes[i].m_param.x();
->>>>>>> 7da189b4
 		glVertex3fv(fromPtr);
 		glVertex3fv(toPtr);
 	}
@@ -399,13 +384,8 @@
 	for (unsigned int i = 0; i < debugShapes.size(); i++) {
 		if (debugShapes[i].m_type != OglDebugShape::CIRCLE)
 			continue;
-<<<<<<< HEAD
 		GPUBegin(GL_LINE_LOOP);
-		glColor4f(m_debugShapes[i].m_color[0],m_debugShapes[i].m_color[1],m_debugShapes[i].m_color[2],1.f);
-=======
-		glBegin(GL_LINE_LOOP);
 		glColor4f(debugShapes[i].m_color[0], debugShapes[i].m_color[1], debugShapes[i].m_color[2], 1.0f);
->>>>>>> 7da189b4
 
 		static const MT_Vector3 worldUp(0.0f, 0.0f, 1.0f);
 		MT_Vector3 norm = debugShapes[i].m_param;
@@ -873,33 +853,19 @@
 
 void RAS_OpenGLRasterizer::SetProjectionMatrix(MT_CmMatrix4x4 &mat)
 {
-<<<<<<< HEAD
-	double* matrix = &mat(0, 0);
-	gpuLoadMatrixd(GPU_PROJECTION_MATRIX, matrix);
-=======
-	glMatrixMode(GL_PROJECTION);
 	float* matrix = &mat(0, 0);
-	glLoadMatrixf(matrix);
->>>>>>> 7da189b4
+	gpuLoadMatrix(GPU_PROJECTION_MATRIX, matrix);
 
 	m_camortho = (mat(3, 3) != 0.0f);
 }
 
 void RAS_OpenGLRasterizer::SetProjectionMatrix(const MT_Matrix4x4 & mat)
 {
-<<<<<<< HEAD
 	double matrix[16];
 	/* Get into argument. Looks a bit dodgy, but it's ok. */
 	mat.getValue(matrix);
 	/* Internally, MT_Matrix4x4 uses doubles (MT_Scalar). */
 	gpuLoadMatrixd(GPU_PROJECTION_MATRIX, matrix);
-=======
-	glMatrixMode(GL_PROJECTION);
-	float matrix[16];
-	/* Get into argument. Looks a bit dodgy, but it's ok. */
-	mat.getValue(matrix);
-	glLoadMatrixf(matrix);
->>>>>>> 7da189b4
 
 	m_camortho = (mat[3][3] != 0.0f);
 }
@@ -953,11 +919,8 @@
 	gpuLoadIdentity(GPU_PROJECTION_MATRIX);
 	gpuFrustum(GPU_PROJECTION_MATRIX, left, right, bottom, top, frustnear, frustfar);
 		
-<<<<<<< HEAD
-	gpuGetMatrixd(GPU_PROJECTION_MATRIX, mat);
-=======
-	glGetFloatv(GL_PROJECTION_MATRIX, mat);
->>>>>>> 7da189b4
+	gpuGetMatrix(GPU_PROJECTION_MATRIX, mat);
+
 	result.setValue(mat);
 
 	return result;
@@ -974,20 +937,12 @@
 	MT_Matrix4x4 result;
 	float mat[16];
 
-<<<<<<< HEAD
 	// stereo is meaning less for orthographic, disable it
 	gpuLoadIdentity(GPU_PROJECTION_MATRIX);
 	gpuOrtho(GPU_PROJECTION_MATRIX, left, right, bottom, top, frustnear, frustfar);
 		
-	gpuGetMatrixd(GPU_PROJECTION_MATRIX, mat);
-=======
-	// stereo is meaningless for orthographic, disable it
-	glMatrixMode(GL_PROJECTION);
-	glLoadIdentity();
-	glOrtho(left, right, bottom, top, frustnear, frustfar);
-		
-	glGetFloatv(GL_PROJECTION_MATRIX, mat);
->>>>>>> 7da189b4
+	gpuGetMatrix(GPU_PROJECTION_MATRIX, mat);
+
 	result.setValue(mat);
 
 	return result;
@@ -1054,12 +1009,8 @@
 	MT_Scalar glviewmat[16];
 	m_viewmatrix.getValue(glviewmat);
 
-<<<<<<< HEAD
 	gpuLoadMatrix(GPU_MODELVIEW_MATRIX, glviewmat);
-=======
-	glMatrixMode(GL_MODELVIEW);
-	glLoadMatrixf(glviewmat);
->>>>>>> 7da189b4
+
 	m_campos = pos;
 	m_camnegscale = negX ^ negY ^ negZ;
 }
@@ -1395,15 +1346,9 @@
 		                  resultnormal[0], resultnormal[1], resultnormal[2], 0,
 		                  0,               0,               0,               1};
 
-<<<<<<< HEAD
 		gpuTranslate(GPU_MODELVIEW_MATRIX, oglmatrix[12],oglmatrix[13],oglmatrix[14]);
 		//gpuMultMatrixd(oglmatrix);
-		gpuMultMatrixd(GPU_MODELVIEW_MATRIX, maat);
-=======
-		glTranslatef(oglmatrix[12],oglmatrix[13],oglmatrix[14]);
-		//glMultMatrixd(oglmatrix);
-		glMultMatrixf(maat);
->>>>>>> 7da189b4
+		gpuMultMatrix(GPU_MODELVIEW_MATRIX, maat);
 		return true;
 	}
 	else {
@@ -1469,14 +1414,8 @@
 		                   up[0],   up[1],   up[2],   0,
 		                   0,       0,       0,       1};
 
-<<<<<<< HEAD
 		gpuTranslate(GPU_MODELVIEW_MATRIX, objpos[0],objpos[1],objpos[2]);
-		gpuMultMatrixd(GPU_MODELVIEW_MATRIX, maat);
-=======
-		glTranslatef(objpos[0],objpos[1],objpos[2]);
-		glMultMatrixf(maat);
->>>>>>> 7da189b4
-
+		gpuMultMatrix(GPU_MODELVIEW_MATRIX, maat);
 	}
 	else {
 		if (objectdrawmode & RAS_IPolyMaterial::SHADOW)
@@ -1503,11 +1442,7 @@
 			if (!KX_RayCast::RayTest(physics_environment, frompoint, topoint, callback))
 			{
 				// couldn't find something to cast the shadow on...
-<<<<<<< HEAD
-				gpuMultMatrixd(GPU_MODELVIEW_MATRIX, oglmatrix);
-=======
-				glMultMatrixf(oglmatrix);
->>>>>>> 7da189b4
+				gpuMultMatrix(GPU_MODELVIEW_MATRIX, oglmatrix);
 			}
 			else
 			{ // we found the "ground", but the cast matrix doesn't take
@@ -1519,11 +1454,7 @@
 		{
 
 			// 'normal' object
-<<<<<<< HEAD
-			gpuMultMatrixd(GPU_MODELVIEW_MATRIX, oglmatrix);
-=======
-			glMultMatrixf(oglmatrix);
->>>>>>> 7da189b4
+			gpuMultMatrix(GPU_MODELVIEW_MATRIX, oglmatrix);
 		}
 	}
 }
