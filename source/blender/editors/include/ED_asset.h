--- conflicted
+++ resolved
@@ -16,9 +16,6 @@
 
 /** \file
  * \ingroup editors
- *
- * The public API for assets is defined in dedicated headers. This is a utility file that just
- * includes all of these.
  */
 
 #pragma once
@@ -27,19 +24,8 @@
 extern "C" {
 #endif
 
-<<<<<<< HEAD
-struct bMain;
-
-bool ED_asset_mark_id(const struct bContext *C, struct ID *id);
-bool ED_asset_clear_id(struct ID *id);
-
-void ED_assets_pre_save(struct Main *bmain);
-
-bool ED_asset_can_make_single_from_context(const struct bContext *C);
-=======
 /* Barely anything here. Just general editor level functions. Actual asset level code is in
  * dedicated headers. */
->>>>>>> eb96f0cf
 
 void ED_operatortypes_asset(void);
 
