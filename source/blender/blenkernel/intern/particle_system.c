--- conflicted
+++ resolved
@@ -541,26 +541,6 @@
 	psys_get_texture(sim, pa, &ptex, PAMAP_INIT, 0.f);
 	
 	switch (part->type) {
-<<<<<<< HEAD
-	case PART_EMITTER:
-		if (ptex.exist < psys_frand(psys, p+125))
-			pa->flag |= PARS_UNEXIST;
-		pa->time = part->sta + (part->end - part->sta)*ptex.time;
-		break;
-	case PART_HAIR:
-		if (ptex.exist < psys_frand(psys, p+125))
-			pa->flag |= PARS_UNEXIST;
-		pa->time = 0.f;
-		break;
-	case PART_FLUID:
-		break;
-	case PART_MANTA_FLIP:
-	case PART_MANTA_DROP:
-	case PART_MANTA_BUBBLE:
-	case PART_MANTA_FLOAT:
-	case PART_MANTA_TRACER:
-		break;
-=======
 		case PART_EMITTER:
 			if (ptex.exist < psys_frand(psys, p + 125)) {
 				pa->flag |= PARS_UNEXIST;
@@ -575,7 +555,12 @@
 			break;
 		case PART_FLUID:
 			break;
->>>>>>> d3b3df03
+		case PART_MANTA_FLIP:
+		case PART_MANTA_DROP:
+		case PART_MANTA_BUBBLE:
+		case PART_MANTA_FLOAT:
+		case PART_MANTA_TRACER:
+			break;
 	}
 }
 
