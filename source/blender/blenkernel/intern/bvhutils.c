--- conflicted
+++ resolved
@@ -497,6 +497,7 @@
 	        epsilon, tree_type, axis);
 }
 
+
 /**
  * Builds a bvh tree where nodes are the given vertices (note: does not copy given mverts!).
  * \param vert_allocated if true, vert freeing will be done when freeing data.
@@ -997,6 +998,7 @@
 	bool edge_allocated = false;
 	bool face_allocated = false;
 	bool loop_allocated = false;
+	bool looptri_allocated = false;
 
 	BLI_rw_mutex_lock(&cache_rwlock, THREAD_LOCK_READ);
 	tree = bvhcache_find(dm->bvhCache, type);
@@ -1008,7 +1010,6 @@
 
 			mvert = DM_get_vert_array(dm, &vert_allocated);
 
-<<<<<<< HEAD
 			if (tree == NULL) {
 				/* Not in cache */
 				BLI_rw_mutex_lock(&cache_rwlock, THREAD_LOCK_WRITE);
@@ -1026,10 +1027,6 @@
 				BLI_rw_mutex_unlock(&cache_rwlock);
 			}
 			break;
-=======
-	mloop = DM_get_loop_array(dm, &loop_allocated);
-	looptri = dm->getLoopTriArray(dm);
->>>>>>> 9a21afd1
 
 		case BVHTREE_FROM_EDGES:
 			nearest_callback = mesh_edges_nearest_point;
@@ -1118,7 +1115,6 @@
 			break;
 	}
 
-<<<<<<< HEAD
 	if (tree != NULL) {
 #ifdef DEBUG
 		if (BLI_bvhtree_get_tree_type(tree) != tree_type) {
@@ -1142,15 +1138,6 @@
 		data->looptri_allocated = looptri_allocated;
 
 		data->cached = true;
-=======
-	if (tree) {
-		/* Setup BVHTreeFromMesh */
-		bvhtree_from_mesh_looptri_setup_data(
-		        data, tree, true, epsilon,
-		        mvert, vert_allocated,
-		        mloop, loop_allocated,
-		        looptri, false);
->>>>>>> 9a21afd1
 	}
 	else {
 		if (vert_allocated) {
@@ -1165,13 +1152,10 @@
 		if (loop_allocated) {
 			MEM_freeN(mloop);
 		}
-<<<<<<< HEAD
 		if (looptri_allocated) {
 			MEM_freeN((void*)looptri);
 		}
 
-=======
->>>>>>> 9a21afd1
 		memset(data, 0, sizeof(*data));
 	}
 
