--- conflicted
+++ resolved
@@ -1008,11 +1008,7 @@
 
 void ED_vgroup_select_by_name(Object *ob, const char *name)
 {
-<<<<<<< HEAD
-  /* note: actdef==0 signals on painting to create a new one,
-=======
-  /* NOTE: ob->actdef==0 signals on painting to create a new one,
->>>>>>> 2ecc33d8
+  /* NOTE: actdef==0 signals on painting to create a new one,
    * if a bone in posemode is selected */
   BKE_object_defgroup_active_index_set(ob, BKE_object_defgroup_name_index(ob, name) + 1);
 }
