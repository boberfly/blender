--- conflicted
+++ resolved
@@ -33,13 +33,12 @@
 #include "BKE_global.h"
 #include "BKE_modifier.h"
 #include "BKE_pointcache.h"
-<<<<<<< HEAD
+#include "BKE_utildefines.h"
+
+#include "BKE_pointcache.h"
 
 #include "BLI_kdopbvh.h"
 #include "BLI_cellalloc.h"
-=======
-#include "BKE_utildefines.h"
->>>>>>> 7f083c45
 
 #ifdef _WIN32
 void tstart ( void )
