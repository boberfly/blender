/*
 * This program is free software; you can redistribute it and/or
 * modify it under the terms of the GNU General Public License
 * as published by the Free Software Foundation; either version 2
 * of the License, or (at your option) any later version.
 *
 * This program is distributed in the hope that it will be useful,
 * but WITHOUT ANY WARRANTY; without even the implied warranty of
 * MERCHANTABILITY or FITNESS FOR A PARTICULAR PURPOSE.  See the
 * GNU General Public License for more details.
 *
 * You should have received a copy of the GNU General Public License
 * along with this program; if not, write to the Free Software Foundation,
 * Inc., 51 Franklin Street, Fifth Floor, Boston, MA 02110-1301, USA.
 *
 * The Original Code is Copyright (C) 2004 Blender Foundation.
 * All rights reserved.
 */

/** \file
 * \ingroup spoutliner
 */

#include "DNA_anim_types.h"
#include "DNA_armature_types.h"
#include "DNA_collection_types.h"
#include "DNA_constraint_types.h"
#include "DNA_gpencil_modifier_types.h"
#include "DNA_gpencil_types.h"
#include "DNA_light_types.h"
#include "DNA_lightprobe_types.h"
#include "DNA_object_force_types.h"
#include "DNA_object_types.h"
#include "DNA_scene_types.h"
#include "DNA_sequence_types.h"

#include "BLI_blenlib.h"
#include "BLI_math.h"
#include "BLI_mempool.h"
#include "BLI_string_utils.h"
#include "BLI_utildefines.h"

#include "BLT_translation.h"

#include "BKE_context.h"
#include "BKE_deform.h"
#include "BKE_fcurve.h"
#include "BKE_gpencil.h"
#include "BKE_idtype.h"
#include "BKE_layer.h"
#include "BKE_lib_id.h"
#include "BKE_library.h"
#include "BKE_main.h"
#include "BKE_modifier.h"
#include "BKE_object.h"
#include "BKE_report.h"
#include "BKE_scene.h"

#include "DEG_depsgraph.h"
#include "DEG_depsgraph_build.h"

#include "ED_armature.h"
#include "ED_keyframing.h"
#include "ED_object.h"
#include "ED_outliner.h"
#include "ED_screen.h"

#include "WM_api.h"
#include "WM_types.h"

#include "GPU_immediate.h"
#include "GPU_state.h"

#include "UI_interface.h"
#include "UI_interface_icons.h"
#include "UI_resources.h"
#include "UI_view2d.h"

#include "RNA_access.h"

#include "outliner_intern.h"

/* Disable - this is far too slow - campbell. */
/* #define USE_GROUP_SELECT */

/* ****************************************************** */
/* Tree Size Functions */

static void outliner_tree_dimensions_impl(SpaceOutliner *space_outliner,
                                          ListBase *lb,
                                          int *width,
                                          int *height)
{
  LISTBASE_FOREACH (TreeElement *, te, lb) {
    *width = MAX2(*width, te->xend);
    if (height != NULL) {
      *height += UI_UNIT_Y;
    }

    TreeStoreElem *tselem = TREESTORE(te);
    if (TSELEM_OPEN(tselem, space_outliner)) {
      outliner_tree_dimensions_impl(space_outliner, &te->subtree, width, height);
    }
    else {
      outliner_tree_dimensions_impl(space_outliner, &te->subtree, width, NULL);
    }
  }
}

static void outliner_tree_dimensions(SpaceOutliner *space_outliner, int *r_width, int *r_height)
{
  *r_width = 0;
  *r_height = 0;
  outliner_tree_dimensions_impl(space_outliner, &space_outliner->tree, r_width, r_height);
}

/**
 * The active object is only needed for reference.
 */
static bool is_object_data_in_editmode(const ID *id, const Object *obact)
{
  if (id == NULL) {
    return false;
  }

  const short id_type = GS(id->name);

  if (id_type == ID_GD && obact && obact->data == id) {
    bGPdata *gpd = (bGPdata *)id;
    return GPENCIL_EDIT_MODE(gpd);
  }

  return ((obact && (obact->mode & OB_MODE_EDIT)) && (id && OB_DATA_SUPPORT_EDITMODE(id_type)) &&
          (GS(((ID *)obact->data)->name) == id_type) && BKE_object_data_is_in_editmode(id));
}

/* ****************************************************** */

static void restrictbutton_recursive_ebone(bContext *C,
                                           EditBone *ebone_parent,
                                           int flag,
                                           bool set_flag)
{
  Object *obedit = CTX_data_edit_object(C);
  bArmature *arm = obedit->data;
  EditBone *ebone;

  for (ebone = arm->edbo->first; ebone; ebone = ebone->next) {
    if (ED_armature_ebone_is_child_recursive(ebone_parent, ebone)) {
      if (set_flag) {
        ebone->flag &= ~(BONE_TIPSEL | BONE_SELECTED | BONE_ROOTSEL);
        ebone->flag |= flag;
      }
      else {
        ebone->flag &= ~flag;
      }
    }
  }
}

static void restrictbutton_recursive_bone(Bone *bone_parent, int flag, bool set_flag)
{
  Bone *bone;
  for (bone = bone_parent->childbase.first; bone; bone = bone->next) {
    if (set_flag) {
      bone->flag &= ~(BONE_TIPSEL | BONE_SELECTED | BONE_ROOTSEL);
      bone->flag |= flag;
    }
    else {
      bone->flag &= ~flag;
    }
    restrictbutton_recursive_bone(bone, flag, set_flag);
  }
}

static void restrictbutton_r_lay_fn(bContext *C, void *poin, void *UNUSED(poin2))
{
  WM_event_add_notifier(C, NC_SCENE | ND_RENDER_OPTIONS, poin);
}

static void restrictbutton_bone_visibility_fn(bContext *C, void *poin, void *UNUSED(poin2))
{
  Bone *bone = (Bone *)poin;

  if (CTX_wm_window(C)->eventstate->shift) {
    restrictbutton_recursive_bone(bone, BONE_HIDDEN_P, (bone->flag & BONE_HIDDEN_P) != 0);
  }
}

static void restrictbutton_bone_select_fn(bContext *C, void *UNUSED(poin), void *poin2)
{
  Bone *bone = (Bone *)poin2;
  if (bone->flag & BONE_UNSELECTABLE) {
    bone->flag &= ~(BONE_SELECTED | BONE_TIPSEL | BONE_ROOTSEL);
  }

  if (CTX_wm_window(C)->eventstate->shift) {
    restrictbutton_recursive_bone(bone, BONE_UNSELECTABLE, (bone->flag & BONE_UNSELECTABLE) != 0);
  }

  WM_event_add_notifier(C, NC_OBJECT | ND_POSE, NULL);
}

static void restrictbutton_ebone_select_fn(bContext *C, void *UNUSED(poin), void *poin2)
{
  EditBone *ebone = (EditBone *)poin2;

  if (ebone->flag & BONE_UNSELECTABLE) {
    ebone->flag &= ~(BONE_SELECTED | BONE_TIPSEL | BONE_ROOTSEL);
  }

  if (CTX_wm_window(C)->eventstate->shift) {
    restrictbutton_recursive_ebone(
        C, ebone, BONE_UNSELECTABLE, (ebone->flag & BONE_UNSELECTABLE) != 0);
  }

  WM_event_add_notifier(C, NC_OBJECT | ND_POSE, NULL);
}

static void restrictbutton_ebone_visibility_fn(bContext *C, void *UNUSED(poin), void *poin2)
{
  EditBone *ebone = (EditBone *)poin2;
  if (ebone->flag & BONE_HIDDEN_A) {
    ebone->flag &= ~(BONE_SELECTED | BONE_TIPSEL | BONE_ROOTSEL);
  }

  if (CTX_wm_window(C)->eventstate->shift) {
    restrictbutton_recursive_ebone(C, ebone, BONE_HIDDEN_A, (ebone->flag & BONE_HIDDEN_A) != 0);
  }

  WM_event_add_notifier(C, NC_OBJECT | ND_POSE, NULL);
}

static void restrictbutton_gp_layer_flag_fn(bContext *C, void *poin, void *UNUSED(poin2))
{
  ID *id = (ID *)poin;

  DEG_id_tag_update(id, ID_RECALC_GEOMETRY);
  WM_event_add_notifier(C, NC_GPENCIL | ND_DATA | NA_EDITED, NULL);
}

static void restrictbutton_id_user_toggle(bContext *UNUSED(C), void *poin, void *UNUSED(poin2))
{
  ID *id = (ID *)poin;

  BLI_assert(id != NULL);

  if (id->flag & LIB_FAKEUSER) {
    id_us_plus(id);
  }
  else {
    id_us_min(id);
  }
}

static void outliner_object_set_flag_recursive_fn(bContext *C,
                                                  Base *base,
                                                  Object *ob,
                                                  const char *propname)
{
  Main *bmain = CTX_data_main(C);
  wmWindow *win = CTX_wm_window(C);
  Scene *scene = CTX_data_scene(C);
  ViewLayer *view_layer = CTX_data_view_layer(C);
  PointerRNA ptr;

  bool extend = (win->eventstate->shift != 0);

  if (!extend) {
    return;
  }

  /* Create PointerRNA and PropertyRNA for either Object or Base. */
  ID *id = ob ? &ob->id : &scene->id;
  StructRNA *struct_rna = ob ? &RNA_Object : &RNA_ObjectBase;
  void *data = ob ? (void *)ob : (void *)base;

  RNA_pointer_create(id, struct_rna, data, &ptr);
  PropertyRNA *base_or_object_prop = RNA_struct_type_find_property(struct_rna, propname);
  const bool value = RNA_property_boolean_get(&ptr, base_or_object_prop);

  Object *ob_parent = ob ? ob : base->object;

  for (Object *ob_iter = bmain->objects.first; ob_iter; ob_iter = ob_iter->id.next) {
    if (BKE_object_is_child_recursive(ob_parent, ob_iter)) {
      if (ob) {
        RNA_id_pointer_create(&ob_iter->id, &ptr);
        DEG_id_tag_update(&ob_iter->id, ID_RECALC_COPY_ON_WRITE);
      }
      else {
        Base *base_iter = BKE_view_layer_base_find(view_layer, ob_iter);
        /* Child can be in a collection excluded from viewlayer. */
        if (base_iter == NULL) {
          continue;
        }
        RNA_pointer_create(&scene->id, &RNA_ObjectBase, base_iter, &ptr);
      }
      RNA_property_boolean_set(&ptr, base_or_object_prop, value);
    }
  }

  /* We don't call RNA_property_update() due to performance, so we batch update them. */
  if (ob) {
    BKE_main_collection_sync_remap(bmain);
    DEG_relations_tag_update(bmain);
  }
  else {
    BKE_layer_collection_sync(scene, view_layer);
    DEG_id_tag_update(&scene->id, ID_RECALC_BASE_FLAGS);
  }
}

/**
 * Object properties.
 * */
static void outliner__object_set_flag_recursive_fn(bContext *C, void *poin, void *poin2)
{
  Object *ob = poin;
  char *propname = poin2;
  outliner_object_set_flag_recursive_fn(C, NULL, ob, propname);
}

/**
 * Base properties.
 * */
static void outliner__base_set_flag_recursive_fn(bContext *C, void *poin, void *poin2)
{
  Base *base = poin;
  char *propname = poin2;
  outliner_object_set_flag_recursive_fn(C, base, NULL, propname);
}

/** Create either a RNA_LayerCollection or a RNA_Collection pointer. */
static void outliner_layer_or_collection_pointer_create(Scene *scene,
                                                        LayerCollection *layer_collection,
                                                        Collection *collection,
                                                        PointerRNA *ptr)
{
  if (collection) {
    RNA_id_pointer_create(&collection->id, ptr);
  }
  else {
    RNA_pointer_create(&scene->id, &RNA_LayerCollection, layer_collection, ptr);
  }
}

/** Create either a RNA_ObjectBase or a RNA_Object pointer. */
static void outliner_base_or_object_pointer_create(ViewLayer *view_layer,
                                                   Collection *collection,
                                                   Object *ob,
                                                   PointerRNA *ptr)
{
  if (collection) {
    RNA_id_pointer_create(&ob->id, ptr);
  }
  else {
    Base *base = BKE_view_layer_base_find(view_layer, ob);
    RNA_pointer_create(&base->object->id, &RNA_ObjectBase, base, ptr);
  }
}

/* Note: Collection is only valid when we want to change the collection data, otherwise we get it
 * from layer collection. Layer collection is valid whenever we are looking at a view layer. */
static void outliner_collection_set_flag_recursive(Scene *scene,
                                                   ViewLayer *view_layer,
                                                   LayerCollection *layer_collection,
                                                   Collection *collection,
                                                   PropertyRNA *layer_or_collection_prop,
                                                   PropertyRNA *base_or_object_prop,
                                                   const bool value)
{
  if (layer_collection && layer_collection->flag & LAYER_COLLECTION_EXCLUDE) {
    return;
  }
  PointerRNA ptr;
  outliner_layer_or_collection_pointer_create(scene, layer_collection, collection, &ptr);
  RNA_property_boolean_set(&ptr, layer_or_collection_prop, value);

  /* Set the same flag for the nested objects as well. */
  if (base_or_object_prop) {
    /* Note: We can't use BKE_collection_object_cache_get()
     * otherwise we would not take collection exclusion into account. */
    LISTBASE_FOREACH (CollectionObject *, cob, &layer_collection->collection->gobject) {

      outliner_base_or_object_pointer_create(view_layer, collection, cob->ob, &ptr);
      RNA_property_boolean_set(&ptr, base_or_object_prop, value);

      if (collection) {
        DEG_id_tag_update(&cob->ob->id, ID_RECALC_COPY_ON_WRITE);
      }
    }
  }

  /* Keep going recursively. */
  ListBase *lb = (layer_collection ? &layer_collection->layer_collections : &collection->children);
  LISTBASE_FOREACH (Link *, link, lb) {
    LayerCollection *layer_collection_iter = layer_collection ? (LayerCollection *)link : NULL;
    Collection *collection_iter = layer_collection ?
                                      (collection ? layer_collection_iter->collection : NULL) :
                                      ((CollectionChild *)link)->collection;
    outliner_collection_set_flag_recursive(scene,
                                           view_layer,
                                           layer_collection_iter,
                                           collection_iter,
                                           layer_or_collection_prop,
                                           base_or_object_prop,
                                           value);
  }

  if (collection) {
    DEG_id_tag_update(&collection->id, ID_RECALC_COPY_ON_WRITE);
  }
}

/**
 * Check if collection is already isolated.
 *
 * A collection is isolated if all its parents and children are "visible".
 * All the other collections must be "invisible".
 *
 * Note: We could/should boost performance by iterating over the tree twice.
 * First tagging all the children/parent collections, then getting their values and comparing.
 * To run BKE_collection_has_collection() so many times is silly and slow.
 */
static bool outliner_collection_is_isolated(Scene *scene,
                                            const LayerCollection *layer_collection_cmp,
                                            const Collection *collection_cmp,
                                            const bool value_cmp,
                                            const PropertyRNA *layer_or_collection_prop,
                                            LayerCollection *layer_collection,
                                            Collection *collection)
{
  PointerRNA ptr;
  outliner_layer_or_collection_pointer_create(scene, layer_collection, collection, &ptr);
  const bool value = RNA_property_boolean_get(&ptr, (PropertyRNA *)layer_or_collection_prop);
  Collection *collection_ensure = collection ? collection : layer_collection->collection;
  const Collection *collection_ensure_cmp = collection_cmp ? collection_cmp :
                                                             layer_collection_cmp->collection;

  if (collection_ensure->flag & COLLECTION_IS_MASTER) {
  }
  else if (collection_ensure == collection_ensure_cmp) {
  }
  else if (BKE_collection_has_collection(collection_ensure, (Collection *)collection_ensure_cmp) ||
           BKE_collection_has_collection((Collection *)collection_ensure_cmp, collection_ensure)) {
    /* This collection is either a parent or a child of the collection.
     * We expect it to be set "visible" already. */
    if (value != value_cmp) {
      return false;
    }
  }
  else {
    /* This collection is neither a parent nor a child of the collection.
     * We expect it to be "invisible". */
    if (value == value_cmp) {
      return false;
    }
  }

  /* Keep going recursively. */
  ListBase *lb = (layer_collection ? &layer_collection->layer_collections : &collection->children);
  LISTBASE_FOREACH (Link *, link, lb) {
    LayerCollection *layer_collection_iter = layer_collection ? (LayerCollection *)link : NULL;
    Collection *collection_iter = layer_collection ?
                                      (collection ? layer_collection_iter->collection : NULL) :
                                      ((CollectionChild *)link)->collection;
    if (layer_collection_iter && layer_collection_iter->flag & LAYER_COLLECTION_EXCLUDE) {
      continue;
    }
    if (!outliner_collection_is_isolated(scene,
                                         layer_collection_cmp,
                                         collection_cmp,
                                         value_cmp,
                                         layer_or_collection_prop,
                                         layer_collection_iter,
                                         collection_iter)) {
      return false;
    }
  }

  return true;
}

void outliner_collection_isolate_flag(Scene *scene,
                                      ViewLayer *view_layer,
                                      LayerCollection *layer_collection,
                                      Collection *collection,
                                      PropertyRNA *layer_or_collection_prop,
                                      const char *propname,
                                      const bool value)
{
  PointerRNA ptr;
  const bool is_hide = strstr(propname, "hide_") != NULL;

  LayerCollection *top_layer_collection = layer_collection ? view_layer->layer_collections.first :
                                                             NULL;
  Collection *top_collection = collection ? scene->master_collection : NULL;

  bool was_isolated = (value == is_hide);
  was_isolated &= outliner_collection_is_isolated(scene,
                                                  layer_collection,
                                                  collection,
                                                  !is_hide,
                                                  layer_or_collection_prop,
                                                  top_layer_collection,
                                                  top_collection);

  if (was_isolated) {
    const bool default_value = RNA_property_boolean_get_default(NULL, layer_or_collection_prop);
    /* Make every collection go back to its default "visibility" state. */
    outliner_collection_set_flag_recursive(scene,
                                           view_layer,
                                           top_layer_collection,
                                           top_collection,
                                           layer_or_collection_prop,
                                           NULL,
                                           default_value);
    return;
  }

  /* Make every collection "invisible". */
  outliner_collection_set_flag_recursive(scene,
                                         view_layer,
                                         top_layer_collection,
                                         top_collection,
                                         layer_or_collection_prop,
                                         NULL,
                                         is_hide);

  /* Make this collection and its children collections the only "visible". */
  outliner_collection_set_flag_recursive(
      scene, view_layer, layer_collection, collection, layer_or_collection_prop, NULL, !is_hide);

  /* Make this collection direct parents also "visible". */
  if (layer_collection) {
    LayerCollection *lc_parent = layer_collection;
    LISTBASE_FOREACH (LayerCollection *, lc_iter, &top_layer_collection->layer_collections) {
      if (BKE_layer_collection_has_layer_collection(lc_iter, layer_collection)) {
        lc_parent = lc_iter;
        break;
      }
    }

    while (lc_parent != layer_collection) {
      outliner_layer_or_collection_pointer_create(
          scene, lc_parent, collection ? lc_parent->collection : NULL, &ptr);
      RNA_property_boolean_set(&ptr, layer_or_collection_prop, !is_hide);

      LISTBASE_FOREACH (LayerCollection *, lc_iter, &lc_parent->layer_collections) {
        if (BKE_layer_collection_has_layer_collection(lc_iter, layer_collection)) {
          lc_parent = lc_iter;
          break;
        }
      }
    }
  }
  else {
    CollectionParent *parent;
    Collection *child = collection;
    while ((parent = child->parents.first)) {
      if (parent->collection->flag & COLLECTION_IS_MASTER) {
        break;
      }
      RNA_id_pointer_create(&parent->collection->id, &ptr);
      RNA_property_boolean_set(&ptr, layer_or_collection_prop, !is_hide);
      child = parent->collection;
    }
  }
}

static void outliner_collection_set_flag_recursive_fn(bContext *C,
                                                      LayerCollection *layer_collection,
                                                      Collection *collection,
                                                      const char *propname)
{
  Main *bmain = CTX_data_main(C);
  wmWindow *win = CTX_wm_window(C);
  Scene *scene = CTX_data_scene(C);
  ViewLayer *view_layer = CTX_data_view_layer(C);
  PointerRNA ptr;

  bool do_isolate = (win->eventstate->ctrl != 0);
  bool extend = (win->eventstate->shift != 0);

  if (!ELEM(true, do_isolate, extend)) {
    return;
  }

  /* Create PointerRNA and PropertyRNA for either Collection or LayerCollection. */
  ID *id = collection ? &collection->id : &scene->id;
  StructRNA *struct_rna = collection ? &RNA_Collection : &RNA_LayerCollection;
  void *data = collection ? (void *)collection : (void *)layer_collection;

  RNA_pointer_create(id, struct_rna, data, &ptr);
  outliner_layer_or_collection_pointer_create(scene, layer_collection, collection, &ptr);
  PropertyRNA *layer_or_collection_prop = RNA_struct_type_find_property(struct_rna, propname);
  const bool value = RNA_property_boolean_get(&ptr, layer_or_collection_prop);

  PropertyRNA *base_or_object_prop = NULL;
  if (layer_collection != NULL) {
    /* If we are toggling Layer collections we still want to change the properties of the base
     * or the objects. If we have a matching property, toggle it as well, it can be NULL. */
    struct_rna = collection ? &RNA_Object : &RNA_ObjectBase;
    base_or_object_prop = RNA_struct_type_find_property(struct_rna, propname);
  }

  if (extend) {
    outliner_collection_set_flag_recursive(scene,
                                           view_layer,
                                           layer_collection,
                                           collection,
                                           layer_or_collection_prop,
                                           base_or_object_prop,
                                           value);
  }
  else {
    outliner_collection_isolate_flag(scene,
                                     view_layer,
                                     layer_collection,
                                     collection,
                                     layer_or_collection_prop,
                                     propname,
                                     value);
  }

  /* We don't call RNA_property_update() due to performance, so we batch update them. */
  BKE_main_collection_sync_remap(bmain);
  DEG_relations_tag_update(bmain);
}

/**
 * Layer collection properties called from the ViewLayer mode.
 * Change the (non-excluded) collection children, and the objects nested to them all.
 */
static void view_layer__layer_collection_set_flag_recursive_fn(bContext *C,
                                                               void *poin,
                                                               void *poin2)
{
  LayerCollection *layer_collection = poin;
  char *propname = poin2;
  outliner_collection_set_flag_recursive_fn(C, layer_collection, NULL, propname);
}

/**
 * Collection properties called from the ViewLayer mode.
 * Change the (non-excluded) collection children, and the objects nested to them all.
 */
static void view_layer__collection_set_flag_recursive_fn(bContext *C, void *poin, void *poin2)
{
  LayerCollection *layer_collection = poin;
  char *propname = poin2;
  outliner_collection_set_flag_recursive_fn(
      C, layer_collection, layer_collection->collection, propname);
}

/**
 * Collection properties called from the Scenes mode.
 * Change the collection children but no objects.
 */
static void scenes__collection_set_flag_recursive_fn(bContext *C, void *poin, void *poin2)
{
  Collection *collection = poin;
  char *propname = poin2;
  outliner_collection_set_flag_recursive_fn(C, NULL, collection, propname);
}

static void namebutton_fn(bContext *C, void *tsep, char *oldname)
{
  Main *bmain = CTX_data_main(C);
  SpaceOutliner *space_outliner = CTX_wm_space_outliner(C);
  Object *obedit = CTX_data_edit_object(C);
  BLI_mempool *ts = space_outliner->treestore;
  TreeStoreElem *tselem = tsep;

  if (ts && tselem) {
    TreeElement *te = outliner_find_tree_element(&space_outliner->tree, tselem);

    if (tselem->type == 0) {
      BLI_libblock_ensure_unique_name(bmain, tselem->id->name);

      switch (GS(tselem->id->name)) {
        case ID_MA:
          WM_event_add_notifier(C, NC_MATERIAL, NULL);
          break;
        case ID_TE:
          WM_event_add_notifier(C, NC_TEXTURE, NULL);
          break;
        case ID_IM:
          WM_event_add_notifier(C, NC_IMAGE, NULL);
          break;
        case ID_SCE:
          WM_event_add_notifier(C, NC_SCENE, NULL);
          break;
        case ID_OB: {
          Object *ob = (Object *)tselem->id;
          if (ob->type == OB_MBALL) {
            DEG_id_tag_update(&ob->id, ID_RECALC_GEOMETRY);
          }
          DEG_id_tag_update(&ob->id, ID_RECALC_COPY_ON_WRITE);
          WM_event_add_notifier(C, NC_ID | NA_RENAME, NULL);
          break;
        }
        default:
          WM_event_add_notifier(C, NC_ID | NA_RENAME, NULL);
          break;
      }
      /* Check the library target exists */
      if (te->idcode == ID_LI) {
        Library *lib = (Library *)tselem->id;
        char expanded[FILE_MAX];

        BKE_library_filepath_set(bmain, lib, lib->filepath);

        BLI_strncpy(expanded, lib->filepath, sizeof(expanded));
        BLI_path_abs(expanded, BKE_main_blendfile_path(bmain));
        if (!BLI_exists(expanded)) {
          BKE_reportf(CTX_wm_reports(C),
                      RPT_ERROR,
                      "Library path '%s' does not exist, correct this before saving",
                      expanded);
        }
        else if (lib->id.tag & LIB_TAG_MISSING) {
          BKE_reportf(CTX_wm_reports(C),
                      RPT_INFO,
                      "Library path '%s' is now valid, please reload the library",
                      expanded);
          lib->id.tag &= ~LIB_TAG_MISSING;
        }
      }
    }
    else {
      switch (tselem->type) {
        case TSE_DEFGROUP:
          BKE_object_defgroup_unique_name(te->directdata, (Object *)tselem->id); /* id = object. */
          break;
        case TSE_NLA_ACTION:
          BLI_libblock_ensure_unique_name(bmain, tselem->id->name);
          break;
        case TSE_EBONE: {
          bArmature *arm = (bArmature *)tselem->id;
          if (arm->edbo) {
            EditBone *ebone = te->directdata;
            char newname[sizeof(ebone->name)];

            /* restore bone name */
            BLI_strncpy(newname, ebone->name, sizeof(ebone->name));
            BLI_strncpy(ebone->name, oldname, sizeof(ebone->name));
            ED_armature_bone_rename(bmain, obedit->data, oldname, newname);
            WM_event_add_notifier(C, NC_OBJECT | ND_POSE, NULL);
          }
          break;
        }

        case TSE_BONE: {
          TreeViewContext tvc;
          outliner_viewcontext_init(C, &tvc);

          bArmature *arm = (bArmature *)tselem->id;
          Bone *bone = te->directdata;
          char newname[sizeof(bone->name)];

          /* always make current object active */
          tree_element_active(C, &tvc, space_outliner, te, OL_SETSEL_NORMAL, true);

          /* restore bone name */
          BLI_strncpy(newname, bone->name, sizeof(bone->name));
          BLI_strncpy(bone->name, oldname, sizeof(bone->name));
          ED_armature_bone_rename(bmain, arm, oldname, newname);
          WM_event_add_notifier(C, NC_OBJECT | ND_POSE, NULL);
          break;
        }
        case TSE_POSE_CHANNEL: {
          TreeViewContext tvc;
          outliner_viewcontext_init(C, &tvc);

          Object *ob = (Object *)tselem->id;
          bPoseChannel *pchan = te->directdata;
          char newname[sizeof(pchan->name)];

          /* always make current pose-bone active */
          tree_element_active(C, &tvc, space_outliner, te, OL_SETSEL_NORMAL, true);

          BLI_assert(ob->type == OB_ARMATURE);

          /* restore bone name */
          BLI_strncpy(newname, pchan->name, sizeof(pchan->name));
          BLI_strncpy(pchan->name, oldname, sizeof(pchan->name));
          ED_armature_bone_rename(bmain, ob->data, oldname, newname);
          WM_event_add_notifier(C, NC_OBJECT | ND_POSE, NULL);
          break;
        }
        case TSE_POSEGRP: {
          Object *ob = (Object *)tselem->id; /* id = object. */
          bActionGroup *grp = te->directdata;

          BLI_uniquename(&ob->pose->agroups,
                         grp,
                         CTX_DATA_(BLT_I18NCONTEXT_ID_ACTION, "Group"),
                         '.',
                         offsetof(bActionGroup, name),
                         sizeof(grp->name));
          WM_event_add_notifier(C, NC_OBJECT | ND_POSE, ob);
          break;
        }
        case TSE_GP_LAYER: {
          bGPdata *gpd = (bGPdata *)tselem->id; /* id = GP Datablock */
          bGPDlayer *gpl = te->directdata;

          /* always make layer active */
          BKE_gpencil_layer_active_set(gpd, gpl);

          /* XXX: name needs translation stuff. */
          BLI_uniquename(
              &gpd->layers, gpl, "GP Layer", '.', offsetof(bGPDlayer, info), sizeof(gpl->info));

          DEG_id_tag_update(&gpd->id, ID_RECALC_GEOMETRY);
          WM_event_add_notifier(C, NC_GPENCIL | ND_DATA | NA_SELECTED, gpd);
          break;
        }
        case TSE_R_LAYER: {
          Scene *scene = (Scene *)tselem->id;
          ViewLayer *view_layer = te->directdata;

          /* Restore old name. */
          char newname[sizeof(view_layer->name)];
          BLI_strncpy(newname, view_layer->name, sizeof(view_layer->name));
          BLI_strncpy(view_layer->name, oldname, sizeof(view_layer->name));

          /* Rename, preserving animation and compositing data. */
          BKE_view_layer_rename(bmain, scene, view_layer, newname);
          WM_event_add_notifier(C, NC_ID | NA_RENAME, NULL);
          break;
        }
        case TSE_LAYER_COLLECTION: {
          BLI_libblock_ensure_unique_name(bmain, tselem->id->name);
          WM_event_add_notifier(C, NC_ID | NA_RENAME, NULL);
          break;
        }
      }
    }
    tselem->flag &= ~TSE_TEXTBUT;
  }
}

typedef struct RestrictProperties {
  bool initialized;

  PropertyRNA *object_hide_viewport, *object_hide_select, *object_hide_render;
  PropertyRNA *base_hide_viewport;
  PropertyRNA *collection_hide_viewport, *collection_hide_select, *collection_hide_render;
  PropertyRNA *layer_collection_holdout, *layer_collection_indirect_only,
      *layer_collection_hide_viewport;
  PropertyRNA *modifier_show_viewport, *modifier_show_render;
  PropertyRNA *constraint_enable;
  PropertyRNA *bone_hide_viewport;
} RestrictProperties;

/* We don't care about the value of the property
 * but whether the property should be active or grayed out. */
typedef struct RestrictPropertiesActive {
  bool object_hide_viewport;
  bool object_hide_select;
  bool object_hide_render;
  bool base_hide_viewport;
  bool collection_hide_viewport;
  bool collection_hide_select;
  bool collection_hide_render;
  bool layer_collection_holdout;
  bool layer_collection_indirect_only;
  bool layer_collection_hide_viewport;
  bool modifier_show_viewport;
  bool modifier_show_render;
  bool constraint_enable;
  bool bone_hide_viewport;
} RestrictPropertiesActive;

static void outliner_restrict_properties_enable_collection_set(
    PointerRNA *collection_ptr, RestrictProperties *props, RestrictPropertiesActive *props_active)
{
  if (props_active->collection_hide_render) {
    props_active->collection_hide_render = !RNA_property_boolean_get(
        collection_ptr, props->collection_hide_render);
    if (!props_active->collection_hide_render) {
      props_active->layer_collection_holdout = false;
      props_active->layer_collection_indirect_only = false;
      props_active->object_hide_render = false;
      props_active->modifier_show_render = false;
      props_active->constraint_enable = false;
    }
  }

  if (props_active->collection_hide_viewport) {
    props_active->collection_hide_viewport = !RNA_property_boolean_get(
        collection_ptr, props->collection_hide_viewport);
    if (!props_active->collection_hide_viewport) {
      props_active->collection_hide_select = false;
      props_active->object_hide_select = false;
      props_active->layer_collection_hide_viewport = false;
      props_active->object_hide_viewport = false;
      props_active->base_hide_viewport = false;
      props_active->modifier_show_viewport = false;
      props_active->constraint_enable = false;
    }
  }

  if (props_active->collection_hide_select) {
    props_active->collection_hide_select = !RNA_property_boolean_get(
        collection_ptr, props->collection_hide_select);
    if (!props_active->collection_hide_select) {
      props_active->object_hide_select = false;
    }
  }
}

static void outliner_restrict_properties_enable_layer_collection_set(
    PointerRNA *layer_collection_ptr,
    PointerRNA *collection_ptr,
    RestrictProperties *props,
    RestrictPropertiesActive *props_active)
{
  outliner_restrict_properties_enable_collection_set(collection_ptr, props, props_active);

  if (props_active->layer_collection_holdout) {
    props_active->layer_collection_holdout = RNA_property_boolean_get(
        layer_collection_ptr, props->layer_collection_holdout);
  }

  if (props_active->layer_collection_indirect_only) {
    props_active->layer_collection_indirect_only = RNA_property_boolean_get(
        layer_collection_ptr, props->layer_collection_indirect_only);
  }

  if (props_active->layer_collection_hide_viewport) {
    props_active->layer_collection_hide_viewport = !RNA_property_boolean_get(
        layer_collection_ptr, props->layer_collection_hide_viewport);

    if (!props_active->layer_collection_hide_viewport) {
      props_active->base_hide_viewport = false;
      props_active->collection_hide_select = false;
      props_active->object_hide_select = false;
    }
  }
}

static bool outliner_restrict_properties_collection_set(Scene *scene,
                                                        TreeElement *te,
                                                        PointerRNA *collection_ptr,
                                                        PointerRNA *layer_collection_ptr,
                                                        RestrictProperties *props,
                                                        RestrictPropertiesActive *props_active)
{
  TreeStoreElem *tselem = TREESTORE(te);
  LayerCollection *layer_collection = (tselem->type == TSE_LAYER_COLLECTION) ? te->directdata :
                                                                               NULL;
  Collection *collection = outliner_collection_from_tree_element(te);

  if ((collection->flag & COLLECTION_IS_MASTER) ||
      (layer_collection && ((layer_collection->flag & LAYER_COLLECTION_EXCLUDE) != 0))) {
    return false;
  }

  /* Create the PointerRNA. */
  RNA_id_pointer_create(&collection->id, collection_ptr);
  if (layer_collection != NULL) {
    RNA_pointer_create(&scene->id, &RNA_LayerCollection, layer_collection, layer_collection_ptr);
  }

  /* Update the restriction column values for the collection children. */
  if (layer_collection) {
    outliner_restrict_properties_enable_layer_collection_set(
        layer_collection_ptr, collection_ptr, props, props_active);
  }
  else {
    outliner_restrict_properties_enable_collection_set(collection_ptr, props, props_active);
  }
  return true;
}

static void outliner_draw_restrictbuts(uiBlock *block,
                                       Scene *scene,
                                       ViewLayer *view_layer,
                                       ARegion *region,
                                       SpaceOutliner *space_outliner,
                                       ListBase *lb,
                                       RestrictPropertiesActive props_active_parent)
{
  /* Get RNA properties (once for speed). */
  static RestrictProperties props = {false};
  if (!props.initialized) {
    props.object_hide_viewport = RNA_struct_type_find_property(&RNA_Object, "hide_viewport");
    props.object_hide_select = RNA_struct_type_find_property(&RNA_Object, "hide_select");
    props.object_hide_render = RNA_struct_type_find_property(&RNA_Object, "hide_render");
    props.base_hide_viewport = RNA_struct_type_find_property(&RNA_ObjectBase, "hide_viewport");
    props.collection_hide_viewport = RNA_struct_type_find_property(&RNA_Collection,
                                                                   "hide_viewport");
    props.collection_hide_select = RNA_struct_type_find_property(&RNA_Collection, "hide_select");
    props.collection_hide_render = RNA_struct_type_find_property(&RNA_Collection, "hide_render");
    props.layer_collection_holdout = RNA_struct_type_find_property(&RNA_LayerCollection,
                                                                   "holdout");
    props.layer_collection_indirect_only = RNA_struct_type_find_property(&RNA_LayerCollection,
                                                                         "indirect_only");
    props.layer_collection_hide_viewport = RNA_struct_type_find_property(&RNA_LayerCollection,
                                                                         "hide_viewport");
    props.modifier_show_viewport = RNA_struct_type_find_property(&RNA_Modifier, "show_viewport");
    props.modifier_show_render = RNA_struct_type_find_property(&RNA_Modifier, "show_render");

    props.constraint_enable = RNA_struct_type_find_property(&RNA_Constraint, "mute");

    props.bone_hide_viewport = RNA_struct_type_find_property(&RNA_Bone, "hide");

    props.initialized = true;
  }

  struct {
    int select;
    int hide;
    int viewport;
    int render;
    int indirect_only;
    int holdout;
  } restrict_offsets = {0};
  int restrict_column_offset = 0;

  /* This will determine the order of drawing from RIGHT to LEFT. */
  if (space_outliner->outlinevis == SO_VIEW_LAYER) {
    if (space_outliner->show_restrict_flags & SO_RESTRICT_INDIRECT_ONLY) {
      restrict_offsets.indirect_only = (++restrict_column_offset) * UI_UNIT_X + V2D_SCROLL_WIDTH;
    }
    if (space_outliner->show_restrict_flags & SO_RESTRICT_HOLDOUT) {
      restrict_offsets.holdout = (++restrict_column_offset) * UI_UNIT_X + V2D_SCROLL_WIDTH;
    }
  }
  if (space_outliner->show_restrict_flags & SO_RESTRICT_RENDER) {
    restrict_offsets.render = (++restrict_column_offset) * UI_UNIT_X + V2D_SCROLL_WIDTH;
  }
  if (space_outliner->show_restrict_flags & SO_RESTRICT_VIEWPORT) {
    restrict_offsets.viewport = (++restrict_column_offset) * UI_UNIT_X + V2D_SCROLL_WIDTH;
  }
  if (space_outliner->show_restrict_flags & SO_RESTRICT_HIDE) {
    restrict_offsets.hide = (++restrict_column_offset) * UI_UNIT_X + V2D_SCROLL_WIDTH;
  }
  if (space_outliner->show_restrict_flags & SO_RESTRICT_SELECT) {
    restrict_offsets.select = (++restrict_column_offset) * UI_UNIT_X + V2D_SCROLL_WIDTH;
  }
  BLI_assert((restrict_column_offset * UI_UNIT_X + V2D_SCROLL_WIDTH) ==
             outliner_restrict_columns_width(space_outliner));

  /* Create buttons. */
  uiBut *bt;

  LISTBASE_FOREACH (TreeElement *, te, lb) {
    TreeStoreElem *tselem = TREESTORE(te);
    RestrictPropertiesActive props_active = props_active_parent;

    if (te->ys + 2 * UI_UNIT_Y >= region->v2d.cur.ymin && te->ys <= region->v2d.cur.ymax) {
      if (tselem->type == TSE_R_LAYER && (space_outliner->outlinevis == SO_SCENES)) {
        if (space_outliner->show_restrict_flags & SO_RESTRICT_RENDER) {
          /* View layer render toggle. */
          ViewLayer *layer = te->directdata;

          bt = uiDefIconButBitS(block,
                                UI_BTYPE_ICON_TOGGLE_N,
                                VIEW_LAYER_RENDER,
                                0,
                                ICON_RESTRICT_RENDER_OFF,
                                (int)(region->v2d.cur.xmax - restrict_offsets.render),
                                te->ys,
                                UI_UNIT_X,
                                UI_UNIT_Y,
                                &layer->flag,
                                0,
                                0,
                                0,
                                0,
                                TIP_("Use view layer for rendering"));
          UI_but_func_set(bt, restrictbutton_r_lay_fn, tselem->id, NULL);
          UI_but_flag_enable(bt, UI_BUT_DRAG_LOCK);
          UI_but_drawflag_enable(bt, UI_BUT_ICON_REVERSE);
        }
      }
      else if ((tselem->type == 0 && te->idcode == ID_OB) &&
               (te->flag & TE_CHILD_NOT_IN_COLLECTION)) {
        /* Don't show restrict columns for children that are not directly inside the collection. */
      }
      else if (tselem->type == 0 && te->idcode == ID_OB) {
        PointerRNA ptr;
        Object *ob = (Object *)tselem->id;
        RNA_id_pointer_create(&ob->id, &ptr);

        if (space_outliner->show_restrict_flags & SO_RESTRICT_HIDE) {
          Base *base = (te->directdata) ? (Base *)te->directdata :
                                          BKE_view_layer_base_find(view_layer, ob);
          if (base) {
            PointerRNA base_ptr;
            RNA_pointer_create(&ob->id, &RNA_ObjectBase, base, &base_ptr);
            bt = uiDefIconButR_prop(block,
                                    UI_BTYPE_ICON_TOGGLE,
                                    0,
                                    0,
                                    (int)(region->v2d.cur.xmax - restrict_offsets.hide),
                                    te->ys,
                                    UI_UNIT_X,
                                    UI_UNIT_Y,
                                    &base_ptr,
                                    props.base_hide_viewport,
                                    -1,
                                    0,
                                    0,
                                    0,
                                    0,
                                    TIP_("Temporarily hide in viewport\n"
                                         "* Shift to set children"));
            UI_but_func_set(
                bt, outliner__base_set_flag_recursive_fn, base, (void *)"hide_viewport");
            UI_but_flag_enable(bt, UI_BUT_DRAG_LOCK);
            if (!props_active.base_hide_viewport) {
              UI_but_flag_enable(bt, UI_BUT_INACTIVE);
            }
          }
        }

        if (space_outliner->show_restrict_flags & SO_RESTRICT_SELECT) {
          bt = uiDefIconButR_prop(block,
                                  UI_BTYPE_ICON_TOGGLE,
                                  0,
                                  0,
                                  (int)(region->v2d.cur.xmax - restrict_offsets.select),
                                  te->ys,
                                  UI_UNIT_X,
                                  UI_UNIT_Y,
                                  &ptr,
                                  props.object_hide_select,
                                  -1,
                                  0,
                                  0,
                                  -1,
                                  -1,
                                  TIP_("Disable selection in viewport\n"
                                       "* Shift to set children"));
          UI_but_func_set(bt, outliner__object_set_flag_recursive_fn, ob, (char *)"hide_select");
          UI_but_flag_enable(bt, UI_BUT_DRAG_LOCK);
          if (!props_active.object_hide_select) {
            UI_but_flag_enable(bt, UI_BUT_INACTIVE);
          }
        }

        if (space_outliner->show_restrict_flags & SO_RESTRICT_VIEWPORT) {
          bt = uiDefIconButR_prop(block,
                                  UI_BTYPE_ICON_TOGGLE,
                                  0,
                                  0,
                                  (int)(region->v2d.cur.xmax - restrict_offsets.viewport),
                                  te->ys,
                                  UI_UNIT_X,
                                  UI_UNIT_Y,
                                  &ptr,
                                  props.object_hide_viewport,
                                  -1,
                                  0,
                                  0,
                                  -1,
                                  -1,
                                  TIP_("Globally disable in viewports\n"
                                       "* Shift to set children"));
          UI_but_func_set(bt, outliner__object_set_flag_recursive_fn, ob, (void *)"hide_viewport");
          UI_but_flag_enable(bt, UI_BUT_DRAG_LOCK);
          if (!props_active.object_hide_viewport) {
            UI_but_flag_enable(bt, UI_BUT_INACTIVE);
          }
        }

        if (space_outliner->show_restrict_flags & SO_RESTRICT_RENDER) {
          bt = uiDefIconButR_prop(block,
                                  UI_BTYPE_ICON_TOGGLE,
                                  0,
                                  0,
                                  (int)(region->v2d.cur.xmax - restrict_offsets.render),
                                  te->ys,
                                  UI_UNIT_X,
                                  UI_UNIT_Y,
                                  &ptr,
                                  props.object_hide_render,
                                  -1,
                                  0,
                                  0,
                                  -1,
                                  -1,
                                  TIP_("Globally disable in renders\n"
                                       "* Shift to set children"));
          UI_but_func_set(bt, outliner__object_set_flag_recursive_fn, ob, (char *)"hide_render");
          UI_but_flag_enable(bt, UI_BUT_DRAG_LOCK);
          if (!props_active.object_hide_render) {
            UI_but_flag_enable(bt, UI_BUT_INACTIVE);
          }
        }
      }
      else if (tselem->type == TSE_CONSTRAINT) {
        bConstraint *con = (bConstraint *)te->directdata;

        PointerRNA ptr;
        RNA_pointer_create(tselem->id, &RNA_Constraint, con, &ptr);

        if (space_outliner->show_restrict_flags & SO_RESTRICT_HIDE) {
          bt = uiDefIconButR_prop(block,
                                  UI_BTYPE_ICON_TOGGLE,
                                  0,
                                  0,
                                  (int)(region->v2d.cur.xmax - restrict_offsets.hide),
                                  te->ys,
                                  UI_UNIT_X,
                                  UI_UNIT_Y,
                                  &ptr,
                                  props.constraint_enable,
                                  -1,
                                  0,
                                  0,
                                  -1,
                                  -1,
                                  NULL);
          UI_but_flag_enable(bt, UI_BUT_DRAG_LOCK);
          if (!props_active.constraint_enable) {
            UI_but_flag_enable(bt, UI_BUT_INACTIVE);
          }
        }
      }
      else if (tselem->type == TSE_MODIFIER) {
        ModifierData *md = (ModifierData *)te->directdata;

        PointerRNA ptr;
        RNA_pointer_create(tselem->id, &RNA_Modifier, md, &ptr);

        if (space_outliner->show_restrict_flags & SO_RESTRICT_VIEWPORT) {
          bt = uiDefIconButR_prop(block,
                                  UI_BTYPE_ICON_TOGGLE,
                                  0,
                                  0,
                                  (int)(region->v2d.cur.xmax - restrict_offsets.viewport),
                                  te->ys,
                                  UI_UNIT_X,
                                  UI_UNIT_Y,
                                  &ptr,
                                  props.modifier_show_viewport,
                                  -1,
                                  0,
                                  0,
                                  -1,
                                  -1,
                                  NULL);
          UI_but_flag_enable(bt, UI_BUT_DRAG_LOCK);
          if (!props_active.modifier_show_viewport) {
            UI_but_flag_enable(bt, UI_BUT_INACTIVE);
          }
        }

        if (space_outliner->show_restrict_flags & SO_RESTRICT_RENDER) {
          bt = uiDefIconButR_prop(block,
                                  UI_BTYPE_ICON_TOGGLE,
                                  0,
                                  0,
                                  (int)(region->v2d.cur.xmax - restrict_offsets.render),
                                  te->ys,
                                  UI_UNIT_X,
                                  UI_UNIT_Y,
                                  &ptr,
                                  props.modifier_show_render,
                                  -1,
                                  0,
                                  0,
                                  -1,
                                  -1,
                                  NULL);
          UI_but_flag_enable(bt, UI_BUT_DRAG_LOCK);
          if (!props_active.modifier_show_render) {
            UI_but_flag_enable(bt, UI_BUT_INACTIVE);
          }
        }
      }
      else if (tselem->type == TSE_POSE_CHANNEL) {
        PointerRNA ptr;
        bPoseChannel *pchan = (bPoseChannel *)te->directdata;
        Bone *bone = pchan->bone;
        Object *ob = (Object *)tselem->id;
        bArmature *arm = ob->data;

        RNA_pointer_create(&arm->id, &RNA_Bone, bone, &ptr);

        if (space_outliner->show_restrict_flags & SO_RESTRICT_VIEWPORT) {
          bt = uiDefIconButR_prop(block,
                                  UI_BTYPE_ICON_TOGGLE,
                                  0,
                                  0,
                                  (int)(region->v2d.cur.xmax - restrict_offsets.viewport),
                                  te->ys,
                                  UI_UNIT_X,
                                  UI_UNIT_Y,
                                  &ptr,
                                  props.bone_hide_viewport,
                                  -1,
                                  0,
                                  0,
                                  -1,
                                  -1,
                                  TIP_("Restrict visibility in the 3D View\n"
                                       "* Shift to set children"));
          UI_but_func_set(bt, restrictbutton_bone_visibility_fn, bone, NULL);
          UI_but_flag_enable(bt, UI_BUT_DRAG_LOCK);
          UI_but_drawflag_enable(bt, UI_BUT_ICON_REVERSE);
        }

        if (space_outliner->show_restrict_flags & SO_RESTRICT_SELECT) {
          bt = uiDefIconButBitI(block,
                                UI_BTYPE_ICON_TOGGLE,
                                BONE_UNSELECTABLE,
                                0,
                                ICON_RESTRICT_SELECT_OFF,
                                (int)(region->v2d.cur.xmax - restrict_offsets.select),
                                te->ys,
                                UI_UNIT_X,
                                UI_UNIT_Y,
                                &(bone->flag),
                                0,
                                0,
                                0,
                                0,
                                TIP_("Restrict selection in the 3D View\n"
                                     "* Shift to set children"));
          UI_but_func_set(bt, restrictbutton_bone_select_fn, ob->data, bone);
          UI_but_flag_enable(bt, UI_BUT_DRAG_LOCK);
          UI_but_drawflag_enable(bt, UI_BUT_ICON_REVERSE);
        }
      }
      else if (tselem->type == TSE_EBONE) {
        EditBone *ebone = (EditBone *)te->directdata;

        if (space_outliner->show_restrict_flags & SO_RESTRICT_VIEWPORT) {
          bt = uiDefIconButBitI(block,
                                UI_BTYPE_ICON_TOGGLE,
                                BONE_HIDDEN_A,
                                0,
                                ICON_RESTRICT_VIEW_OFF,
                                (int)(region->v2d.cur.xmax - restrict_offsets.viewport),
                                te->ys,
                                UI_UNIT_X,
                                UI_UNIT_Y,
                                &(ebone->flag),
                                0,
                                0,
                                0,
                                0,
                                TIP_("Restrict visibility in the 3D View\n"
                                     "* Shift to set children"));
          UI_but_func_set(bt, restrictbutton_ebone_visibility_fn, NULL, ebone);
          UI_but_flag_enable(bt, UI_BUT_DRAG_LOCK);
          UI_but_drawflag_enable(bt, UI_BUT_ICON_REVERSE);
        }

        if (space_outliner->show_restrict_flags & SO_RESTRICT_SELECT) {
          bt = uiDefIconButBitI(block,
                                UI_BTYPE_ICON_TOGGLE,
                                BONE_UNSELECTABLE,
                                0,
                                ICON_RESTRICT_SELECT_OFF,
                                (int)(region->v2d.cur.xmax - restrict_offsets.select),
                                te->ys,
                                UI_UNIT_X,
                                UI_UNIT_Y,
                                &(ebone->flag),
                                0,
                                0,
                                0,
                                0,
                                TIP_("Restrict selection in the 3D View\n"
                                     "* Shift to set children"));
          UI_but_func_set(bt, restrictbutton_ebone_select_fn, NULL, ebone);
          UI_but_flag_enable(bt, UI_BUT_DRAG_LOCK);
          UI_but_drawflag_enable(bt, UI_BUT_ICON_REVERSE);
        }
      }
      else if (tselem->type == TSE_GP_LAYER) {
        ID *id = tselem->id;
        bGPDlayer *gpl = (bGPDlayer *)te->directdata;

        if (space_outliner->show_restrict_flags & SO_RESTRICT_HIDE) {
          bt = uiDefIconButBitS(block,
                                UI_BTYPE_ICON_TOGGLE,
                                GP_LAYER_HIDE,
                                0,
                                ICON_HIDE_OFF,
                                (int)(region->v2d.cur.xmax - restrict_offsets.hide),
                                te->ys,
                                UI_UNIT_X,
                                UI_UNIT_Y,
                                &gpl->flag,
                                0,
                                0,
                                0,
                                0,
                                TIP_("Restrict visibility in the 3D View"));
          UI_but_func_set(bt, restrictbutton_gp_layer_flag_fn, id, gpl);
          UI_but_flag_enable(bt, UI_BUT_DRAG_LOCK);
          UI_but_drawflag_enable(bt, UI_BUT_ICON_REVERSE);
        }

        if (space_outliner->show_restrict_flags & SO_RESTRICT_SELECT) {
          bt = uiDefIconButBitS(block,
                                UI_BTYPE_ICON_TOGGLE,
                                GP_LAYER_LOCKED,
                                0,
                                ICON_UNLOCKED,
                                (int)(region->v2d.cur.xmax - restrict_offsets.select),
                                te->ys,
                                UI_UNIT_X,
                                UI_UNIT_Y,
                                &gpl->flag,
                                0,
                                0,
                                0,
                                0,
                                TIP_("Restrict editing of strokes and keyframes in this layer"));
          UI_but_func_set(bt, restrictbutton_gp_layer_flag_fn, id, gpl);
          UI_but_flag_enable(bt, UI_BUT_DRAG_LOCK);
        }
      }
      else if (outliner_is_collection_tree_element(te)) {
        PointerRNA collection_ptr;
        PointerRNA layer_collection_ptr;

        if (outliner_restrict_properties_collection_set(
                scene, te, &collection_ptr, &layer_collection_ptr, &props, &props_active)) {

          LayerCollection *layer_collection = (tselem->type == TSE_LAYER_COLLECTION) ?
                                                  te->directdata :
                                                  NULL;
          Collection *collection = outliner_collection_from_tree_element(te);

          if (layer_collection != NULL) {
            if (space_outliner->show_restrict_flags & SO_RESTRICT_HIDE) {
              bt = uiDefIconButR_prop(block,
                                      UI_BTYPE_ICON_TOGGLE,
                                      0,
                                      0,
                                      (int)(region->v2d.cur.xmax - restrict_offsets.hide),
                                      te->ys,
                                      UI_UNIT_X,
                                      UI_UNIT_Y,
                                      &layer_collection_ptr,
                                      props.layer_collection_hide_viewport,
                                      -1,
                                      0,
                                      0,
                                      0,
                                      0,
                                      TIP_("Temporarily hide in viewport\n"
                                           "* Ctrl to isolate collection\n"
                                           "* Shift to set inside collections and objects"));
              UI_but_func_set(bt,
                              view_layer__layer_collection_set_flag_recursive_fn,
                              layer_collection,
                              (char *)"hide_viewport");
              UI_but_flag_enable(bt, UI_BUT_DRAG_LOCK);
              if (!props_active.layer_collection_hide_viewport) {
                UI_but_flag_enable(bt, UI_BUT_INACTIVE);
              }
            }

            if (space_outliner->show_restrict_flags & SO_RESTRICT_HOLDOUT) {
              bt = uiDefIconButR_prop(block,
                                      UI_BTYPE_ICON_TOGGLE,
                                      0,
                                      0,
                                      (int)(region->v2d.cur.xmax - restrict_offsets.holdout),
                                      te->ys,
                                      UI_UNIT_X,
                                      UI_UNIT_Y,
                                      &layer_collection_ptr,
                                      props.layer_collection_holdout,
                                      -1,
                                      0,
                                      0,
                                      0,
                                      0,
                                      TIP_("Mask out objects in collection from view layer\n"
                                           "* Ctrl to isolate collection\n"
                                           "* Shift to set inside collections"));
              UI_but_func_set(bt,
                              view_layer__layer_collection_set_flag_recursive_fn,
                              layer_collection,
                              (char *)"holdout");
              UI_but_flag_enable(bt, UI_BUT_DRAG_LOCK);
              if (!props_active.layer_collection_holdout) {
                UI_but_flag_enable(bt, UI_BUT_INACTIVE);
              }
            }

            if (space_outliner->show_restrict_flags & SO_RESTRICT_INDIRECT_ONLY) {
              bt = uiDefIconButR_prop(
                  block,
                  UI_BTYPE_ICON_TOGGLE,
                  0,
                  0,
                  (int)(region->v2d.cur.xmax - restrict_offsets.indirect_only),
                  te->ys,
                  UI_UNIT_X,
                  UI_UNIT_Y,
                  &layer_collection_ptr,
                  props.layer_collection_indirect_only,
                  -1,
                  0,
                  0,
                  0,
                  0,
                  TIP_("Objects in collection only contribute indirectly (through shadows and "
                       "reflections) in the view layer\n"
                       "* Ctrl to isolate collection\n"
                       "* Shift to set inside collections"));
              UI_but_func_set(bt,
                              view_layer__layer_collection_set_flag_recursive_fn,
                              layer_collection,
                              (char *)"indirect_only");
              UI_but_flag_enable(bt, UI_BUT_DRAG_LOCK);
              if (props_active.layer_collection_holdout ||
                  !props_active.layer_collection_indirect_only) {
                UI_but_flag_enable(bt, UI_BUT_INACTIVE);
              }
            }
          }

          if (space_outliner->show_restrict_flags & SO_RESTRICT_VIEWPORT) {
            bt = uiDefIconButR_prop(block,
                                    UI_BTYPE_ICON_TOGGLE,
                                    0,
                                    0,
                                    (int)(region->v2d.cur.xmax - restrict_offsets.viewport),
                                    te->ys,
                                    UI_UNIT_X,
                                    UI_UNIT_Y,
                                    &collection_ptr,
                                    props.collection_hide_viewport,
                                    -1,
                                    0,
                                    0,
                                    0,
                                    0,
                                    TIP_("Globally disable in viewports\n"
                                         "* Ctrl to isolate collection\n"
                                         "* Shift to set inside collections and objects"));
            if (layer_collection != NULL) {
              UI_but_func_set(bt,
                              view_layer__collection_set_flag_recursive_fn,
                              layer_collection,
                              (char *)"hide_viewport");
            }
            else {
              UI_but_func_set(bt,
                              scenes__collection_set_flag_recursive_fn,
                              collection,
                              (char *)"hide_viewport");
            }
            UI_but_flag_enable(bt, UI_BUT_DRAG_LOCK);
            if (!props_active.collection_hide_viewport) {
              UI_but_flag_enable(bt, UI_BUT_INACTIVE);
            }
          }

          if (space_outliner->show_restrict_flags & SO_RESTRICT_RENDER) {
            bt = uiDefIconButR_prop(block,
                                    UI_BTYPE_ICON_TOGGLE,
                                    0,
                                    0,
                                    (int)(region->v2d.cur.xmax - restrict_offsets.render),
                                    te->ys,
                                    UI_UNIT_X,
                                    UI_UNIT_Y,
                                    &collection_ptr,
                                    props.collection_hide_render,
                                    -1,
                                    0,
                                    0,
                                    0,
                                    0,
                                    TIP_("Globally disable in renders\n"
                                         "* Ctrl to isolate collection\n"
                                         "* Shift to set inside collections and objects"));
            if (layer_collection != NULL) {
              UI_but_func_set(bt,
                              view_layer__collection_set_flag_recursive_fn,
                              layer_collection,
                              (char *)"hide_render");
            }
            else {
              UI_but_func_set(
                  bt, scenes__collection_set_flag_recursive_fn, collection, (char *)"hide_render");
            }
            UI_but_flag_enable(bt, UI_BUT_DRAG_LOCK);
            if (!props_active.collection_hide_render) {
              UI_but_flag_enable(bt, UI_BUT_INACTIVE);
            }
          }

          if (space_outliner->show_restrict_flags & SO_RESTRICT_SELECT) {
            bt = uiDefIconButR_prop(block,
                                    UI_BTYPE_ICON_TOGGLE,
                                    0,
                                    0,
                                    (int)(region->v2d.cur.xmax - restrict_offsets.select),
                                    te->ys,
                                    UI_UNIT_X,
                                    UI_UNIT_Y,
                                    &collection_ptr,
                                    props.collection_hide_select,
                                    -1,
                                    0,
                                    0,
                                    0,
                                    0,
                                    TIP_("Disable selection in viewport\n"
                                         "* Ctrl to isolate collection\n"
                                         "* Shift to set inside collections and objects"));
            if (layer_collection != NULL) {
              UI_but_func_set(bt,
                              view_layer__collection_set_flag_recursive_fn,
                              layer_collection,
                              (char *)"hide_select");
            }
            else {
              UI_but_func_set(
                  bt, scenes__collection_set_flag_recursive_fn, collection, (char *)"hide_select");
            }
            UI_but_flag_enable(bt, UI_BUT_DRAG_LOCK);
            if (!props_active.collection_hide_select) {
              UI_but_flag_enable(bt, UI_BUT_INACTIVE);
            }
          }
        }
      }
    }
    else if (outliner_is_collection_tree_element(te)) {
      PointerRNA collection_ptr;
      PointerRNA layer_collection_ptr;
      outliner_restrict_properties_collection_set(
          scene, te, &collection_ptr, &layer_collection_ptr, &props, &props_active);
    }

    if (TSELEM_OPEN(tselem, space_outliner)) {
      outliner_draw_restrictbuts(
          block, scene, view_layer, region, space_outliner, &te->subtree, props_active);
    }
  }
}

static void outliner_draw_userbuts(uiBlock *block,
                                   ARegion *region,
                                   SpaceOutliner *space_outliner,
                                   ListBase *lb)
{

  LISTBASE_FOREACH (TreeElement *, te, lb) {
    TreeStoreElem *tselem = TREESTORE(te);
    if (te->ys + 2 * UI_UNIT_Y >= region->v2d.cur.ymin && te->ys <= region->v2d.cur.ymax) {
      if (tselem->type == 0) {
        uiBut *bt;
        ID *id = tselem->id;
        const char *tip = NULL;
        char buf[16] = "";
        int but_flag = UI_BUT_DRAG_LOCK;

        if (ID_IS_LINKED(id)) {
          but_flag |= UI_BUT_DISABLED;
        }

        BLI_str_format_int_grouped(buf, id->us);
        bt = uiDefBut(block,
                      UI_BTYPE_BUT,
                      1,
                      buf,
                      (int)(region->v2d.cur.xmax - OL_TOG_USER_BUTS_USERS),
                      te->ys,
                      UI_UNIT_X,
                      UI_UNIT_Y,
                      NULL,
                      0.0,
                      0.0,
                      0,
                      0,
                      TIP_("Number of users of this data-block"));
        UI_but_flag_enable(bt, but_flag);

        if (id->flag & LIB_FAKEUSER) {
          tip = TIP_("Data-block will be retained using a fake user");
        }
        else {
          tip = TIP_("Data-block has no users and will be deleted");
        }
        bt = uiDefIconButBitS(block,
                              UI_BTYPE_ICON_TOGGLE,
                              LIB_FAKEUSER,
                              1,
                              ICON_FAKE_USER_OFF,
                              (int)(region->v2d.cur.xmax - OL_TOG_USER_BUTS_STATUS),
                              te->ys,
                              UI_UNIT_X,
                              UI_UNIT_Y,
                              &id->flag,
                              0,
                              0,
                              0,
                              0,
                              tip);
        UI_but_func_set(bt, restrictbutton_id_user_toggle, id, NULL);
        UI_but_flag_enable(bt, but_flag);
      }
    }

    if (TSELEM_OPEN(tselem, space_outliner)) {
      outliner_draw_userbuts(block, region, space_outliner, &te->subtree);
    }
  }
}

static void outliner_draw_rnacols(ARegion *region, int sizex)
{
  View2D *v2d = &region->v2d;

  float miny = v2d->cur.ymin;
  if (miny < v2d->tot.ymin) {
    miny = v2d->tot.ymin;
  }

  GPU_line_width(1.0f);

  uint pos = GPU_vertformat_attr_add(immVertexFormat(), "pos", GPU_COMP_F32, 2, GPU_FETCH_FLOAT);
  immBindBuiltinProgram(GPU_SHADER_2D_UNIFORM_COLOR);
  immUniformThemeColorShadeAlpha(TH_BACK, -15, -200);

  immBegin(GPU_PRIM_LINES, 4);

  immVertex2f(pos, sizex, v2d->cur.ymax);
  immVertex2f(pos, sizex, miny);

  immVertex2f(pos, sizex + OL_RNA_COL_SIZEX, v2d->cur.ymax);
  immVertex2f(pos, sizex + OL_RNA_COL_SIZEX, miny);

  immEnd();

  immUnbindProgram();
}

static void outliner_draw_rnabuts(
    uiBlock *block, ARegion *region, SpaceOutliner *space_outliner, int sizex, ListBase *lb)
{
  PointerRNA *ptr;
  PropertyRNA *prop;

  LISTBASE_FOREACH (TreeElement *, te, lb) {
    TreeStoreElem *tselem = TREESTORE(te);
    if (te->ys + 2 * UI_UNIT_Y >= region->v2d.cur.ymin && te->ys <= region->v2d.cur.ymax) {
      if (tselem->type == TSE_RNA_PROPERTY) {
        ptr = &te->rnaptr;
        prop = te->directdata;

        if (!TSELEM_OPEN(tselem, space_outliner)) {
          if (RNA_property_type(prop) == PROP_POINTER) {
            uiBut *but = uiDefAutoButR(block,
                                       ptr,
                                       prop,
                                       -1,
                                       "",
                                       ICON_NONE,
                                       sizex,
                                       te->ys,
                                       OL_RNA_COL_SIZEX,
                                       UI_UNIT_Y - 1);
            UI_but_flag_enable(but, UI_BUT_DISABLED);
          }
          else if (RNA_property_type(prop) == PROP_ENUM) {
            uiDefAutoButR(block,
                          ptr,
                          prop,
                          -1,
                          NULL,
                          ICON_NONE,
                          sizex,
                          te->ys,
                          OL_RNA_COL_SIZEX,
                          UI_UNIT_Y - 1);
          }
          else {
            uiDefAutoButR(block,
                          ptr,
                          prop,
                          -1,
                          "",
                          ICON_NONE,
                          sizex,
                          te->ys,
                          OL_RNA_COL_SIZEX,
                          UI_UNIT_Y - 1);
          }
        }
      }
      else if (tselem->type == TSE_RNA_ARRAY_ELEM) {
        ptr = &te->rnaptr;
        prop = te->directdata;

        uiDefAutoButR(block,
                      ptr,
                      prop,
                      te->index,
                      "",
                      ICON_NONE,
                      sizex,
                      te->ys,
                      OL_RNA_COL_SIZEX,
                      UI_UNIT_Y - 1);
      }
    }

    if (TSELEM_OPEN(tselem, space_outliner)) {
      outliner_draw_rnabuts(block, region, space_outliner, sizex, &te->subtree);
    }
  }
}

static void outliner_buttons(const bContext *C,
                             uiBlock *block,
                             ARegion *region,
                             const float restrict_column_width,
                             TreeElement *te)
{
  SpaceOutliner *space_outliner = CTX_wm_space_outliner(C);
  uiBut *bt;
  TreeStoreElem *tselem;
  int spx, dx, len;

  tselem = TREESTORE(te);

  BLI_assert(tselem->flag & TSE_TEXTBUT);
  /* If we add support to rename Sequence.
   * need change this.
   */

  if (tselem->type == TSE_EBONE) {
    len = sizeof(((EditBone *)0)->name);
  }
  else if (tselem->type == TSE_MODIFIER) {
    len = sizeof(((ModifierData *)0)->name);
  }
  else if (tselem->id && GS(tselem->id->name) == ID_LI) {
    len = sizeof(((Library *)0)->filepath);
  }
  else {
    len = MAX_ID_NAME - 2;
  }

  spx = te->xs + 1.8f * UI_UNIT_X;
  if ((tselem->type == TSE_LAYER_COLLECTION) &&
      (space_outliner->show_restrict_flags & SO_RESTRICT_ENABLE)) {
    spx += UI_UNIT_X;
  }
  dx = region->v2d.cur.xmax - (spx + restrict_column_width + 0.2f * UI_UNIT_X);

  bt = uiDefBut(block,
                UI_BTYPE_TEXT,
                OL_NAMEBUTTON,
                "",
                spx,
                te->ys,
                dx,
                UI_UNIT_Y - 1,
                (void *)te->name,
                1.0,
                (float)len,
                0,
                0,
                "");
  UI_but_func_rename_set(bt, namebutton_fn, tselem);

  /* returns false if button got removed */
  if (false == UI_but_active_only(C, region, block, bt)) {
    tselem->flag &= ~TSE_TEXTBUT;

    /* bad! (notifier within draw) without this, we don't get a refresh */
    WM_event_add_notifier(C, NC_SPACE | ND_SPACE_OUTLINER, NULL);
  }
}

/* ****************************************************** */
/* Normal Drawing... */

TreeElementIcon tree_element_get_icon(TreeStoreElem *tselem, TreeElement *te)
{
  TreeElementIcon data = {0};

  if (tselem->type) {
    switch (tselem->type) {
      case TSE_ANIM_DATA:
        data.icon = ICON_ANIM_DATA; /* XXX */
        break;
      case TSE_NLA:
        data.icon = ICON_NLA;
        break;
      case TSE_NLA_TRACK:
        data.icon = ICON_NLA; /* XXX */
        break;
      case TSE_NLA_ACTION:
        data.icon = ICON_ACTION;
        break;
      case TSE_DRIVER_BASE:
        data.icon = ICON_DRIVER;
        break;
      case TSE_DEFGROUP_BASE:
        data.icon = ICON_GROUP_VERTEX;
        break;
      case TSE_DEFGROUP:
        data.icon = ICON_GROUP_VERTEX;
        break;
      case TSE_BONE:
      case TSE_EBONE:
        data.icon = ICON_BONE_DATA;
        break;
      case TSE_CONSTRAINT_BASE:
        data.icon = ICON_CONSTRAINT;
        break;
      case TSE_CONSTRAINT: {
        bConstraint *con = te->directdata;
        switch ((eBConstraint_Types)con->type) {
          case CONSTRAINT_TYPE_CAMERASOLVER:
            data.icon = ICON_CON_CAMERASOLVER;
            break;
          case CONSTRAINT_TYPE_FOLLOWTRACK:
            data.icon = ICON_CON_FOLLOWTRACK;
            break;
          case CONSTRAINT_TYPE_OBJECTSOLVER:
            data.icon = ICON_CON_OBJECTSOLVER;
            break;
          case CONSTRAINT_TYPE_LOCLIKE:
            data.icon = ICON_CON_LOCLIKE;
            break;
          case CONSTRAINT_TYPE_ROTLIKE:
            data.icon = ICON_CON_ROTLIKE;
            break;
          case CONSTRAINT_TYPE_SIZELIKE:
            data.icon = ICON_CON_SIZELIKE;
            break;
          case CONSTRAINT_TYPE_TRANSLIKE:
            data.icon = ICON_CON_TRANSLIKE;
            break;
          case CONSTRAINT_TYPE_DISTLIMIT:
            data.icon = ICON_CON_DISTLIMIT;
            break;
          case CONSTRAINT_TYPE_LOCLIMIT:
            data.icon = ICON_CON_LOCLIMIT;
            break;
          case CONSTRAINT_TYPE_ROTLIMIT:
            data.icon = ICON_CON_ROTLIMIT;
            break;
          case CONSTRAINT_TYPE_SIZELIMIT:
            data.icon = ICON_CON_SIZELIMIT;
            break;
          case CONSTRAINT_TYPE_SAMEVOL:
            data.icon = ICON_CON_SAMEVOL;
            break;
          case CONSTRAINT_TYPE_TRANSFORM:
            data.icon = ICON_CON_TRANSFORM;
            break;
          case CONSTRAINT_TYPE_TRANSFORM_CACHE:
            data.icon = ICON_CON_TRANSFORM_CACHE;
            break;
          case CONSTRAINT_TYPE_CLAMPTO:
            data.icon = ICON_CON_CLAMPTO;
            break;
          case CONSTRAINT_TYPE_DAMPTRACK:
            data.icon = ICON_CON_TRACKTO;
            break;
          case CONSTRAINT_TYPE_KINEMATIC:
            data.icon = ICON_CON_KINEMATIC;
            break;
          case CONSTRAINT_TYPE_LOCKTRACK:
            data.icon = ICON_CON_LOCKTRACK;
            break;
          case CONSTRAINT_TYPE_SPLINEIK:
            data.icon = ICON_CON_SPLINEIK;
            break;
          case CONSTRAINT_TYPE_STRETCHTO:
            data.icon = ICON_CON_STRETCHTO;
            break;
          case CONSTRAINT_TYPE_TRACKTO:
            data.icon = ICON_CON_TRACKTO;
            break;
          case CONSTRAINT_TYPE_ACTION:
            data.icon = ICON_CON_ACTION;
            break;
          case CONSTRAINT_TYPE_ARMATURE:
            data.icon = ICON_CON_ARMATURE;
            break;
          case CONSTRAINT_TYPE_CHILDOF:
            data.icon = ICON_CON_CHILDOF;
            break;
          case CONSTRAINT_TYPE_MINMAX:
            data.icon = ICON_CON_FLOOR;
            break;
          case CONSTRAINT_TYPE_FOLLOWPATH:
            data.icon = ICON_CON_FOLLOWPATH;
            break;
          case CONSTRAINT_TYPE_PIVOT:
            data.icon = ICON_CON_PIVOT;
            break;
          case CONSTRAINT_TYPE_SHRINKWRAP:
            data.icon = ICON_CON_SHRINKWRAP;
            break;

          default:
            data.icon = ICON_DOT;
            break;
        }
        break;
      }
      case TSE_MODIFIER_BASE:
        data.icon = ICON_MODIFIER_DATA;
        break;
      case TSE_LINKED_OB:
        data.icon = ICON_OBJECT_DATA;
        break;
      case TSE_LINKED_PSYS:
        data.icon = ICON_PARTICLES;
        break;
      case TSE_MODIFIER: {
        Object *ob = (Object *)tselem->id;
        if (ob->type != OB_GPENCIL) {
          ModifierData *md = BLI_findlink(&ob->modifiers, tselem->nr);
          switch ((ModifierType)md->type) {
            case eModifierType_Subsurf:
              data.icon = ICON_MOD_SUBSURF;
              break;
            case eModifierType_Armature:
              data.icon = ICON_MOD_ARMATURE;
              break;
            case eModifierType_Lattice:
              data.icon = ICON_MOD_LATTICE;
              break;
            case eModifierType_Curve:
              data.icon = ICON_MOD_CURVE;
              break;
            case eModifierType_Build:
              data.icon = ICON_MOD_BUILD;
              break;
            case eModifierType_Mirror:
              data.icon = ICON_MOD_MIRROR;
              break;
            case eModifierType_Decimate:
              data.icon = ICON_MOD_DECIM;
              break;
            case eModifierType_Wave:
              data.icon = ICON_MOD_WAVE;
              break;
            case eModifierType_Hook:
              data.icon = ICON_HOOK;
              break;
            case eModifierType_Softbody:
              data.icon = ICON_MOD_SOFT;
              break;
            case eModifierType_Boolean:
              data.icon = ICON_MOD_BOOLEAN;
              break;
            case eModifierType_ParticleSystem:
              data.icon = ICON_MOD_PARTICLES;
              break;
            case eModifierType_ParticleInstance:
              data.icon = ICON_MOD_PARTICLES;
              break;
            case eModifierType_EdgeSplit:
              data.icon = ICON_MOD_EDGESPLIT;
              break;
            case eModifierType_Array:
              data.icon = ICON_MOD_ARRAY;
              break;
            case eModifierType_UVProject:
            case eModifierType_UVWarp: /* TODO, get own icon */
              data.icon = ICON_MOD_UVPROJECT;
              break;
            case eModifierType_Displace:
              data.icon = ICON_MOD_DISPLACE;
              break;
            case eModifierType_Shrinkwrap:
              data.icon = ICON_MOD_SHRINKWRAP;
              break;
            case eModifierType_Cast:
              data.icon = ICON_MOD_CAST;
              break;
            case eModifierType_MeshDeform:
            case eModifierType_SurfaceDeform:
              data.icon = ICON_MOD_MESHDEFORM;
              break;
            case eModifierType_Bevel:
              data.icon = ICON_MOD_BEVEL;
              break;
            case eModifierType_Smooth:
            case eModifierType_LaplacianSmooth:
            case eModifierType_CorrectiveSmooth:
              data.icon = ICON_MOD_SMOOTH;
              break;
            case eModifierType_SimpleDeform:
              data.icon = ICON_MOD_SIMPLEDEFORM;
              break;
            case eModifierType_Mask:
              data.icon = ICON_MOD_MASK;
              break;
            case eModifierType_Cloth:
              data.icon = ICON_MOD_CLOTH;
              break;
            case eModifierType_Explode:
              data.icon = ICON_MOD_EXPLODE;
              break;
            case eModifierType_Collision:
            case eModifierType_Surface:
              data.icon = ICON_MOD_PHYSICS;
              break;
            case eModifierType_Fluidsim: /* deprecated, old fluid modifier */
              data.icon = ICON_MOD_FLUIDSIM;
              break;
            case eModifierType_Multires:
              data.icon = ICON_MOD_MULTIRES;
              break;
            case eModifierType_Fluid:
              data.icon = ICON_MOD_FLUID;
              break;
            case eModifierType_Solidify:
              data.icon = ICON_MOD_SOLIDIFY;
              break;
            case eModifierType_Screw:
              data.icon = ICON_MOD_SCREW;
              break;
            case eModifierType_Remesh:
              data.icon = ICON_MOD_REMESH;
              break;
            case eModifierType_WeightVGEdit:
            case eModifierType_WeightVGMix:
            case eModifierType_WeightVGProximity:
              data.icon = ICON_MOD_VERTEX_WEIGHT;
              break;
            case eModifierType_DynamicPaint:
              data.icon = ICON_MOD_DYNAMICPAINT;
              break;
            case eModifierType_Ocean:
              data.icon = ICON_MOD_OCEAN;
              break;
            case eModifierType_Warp:
              data.icon = ICON_MOD_WARP;
              break;
            case eModifierType_Skin:
              data.icon = ICON_MOD_SKIN;
              break;
            case eModifierType_Triangulate:
              data.icon = ICON_MOD_TRIANGULATE;
              break;
            case eModifierType_MeshCache:
              data.icon = ICON_MOD_MESHDEFORM; /* XXX, needs own icon */
              break;
            case eModifierType_MeshSequenceCache:
              data.icon = ICON_MOD_MESHDEFORM; /* XXX, needs own icon */
              break;
            case eModifierType_Wireframe:
              data.icon = ICON_MOD_WIREFRAME;
              break;
            case eModifierType_Weld:
              data.icon = ICON_AUTOMERGE_OFF; /* XXX, needs own icon */
              break;
            case eModifierType_LaplacianDeform:
              data.icon = ICON_MOD_MESHDEFORM; /* XXX, needs own icon */
              break;
            case eModifierType_DataTransfer:
              data.icon = ICON_MOD_DATA_TRANSFER;
              break;
            case eModifierType_NormalEdit:
            case eModifierType_WeightedNormal:
              data.icon = ICON_MOD_NORMALEDIT;
              break;
            case eModifierType_Simulation:
              data.icon = ICON_PHYSICS; /* TODO: Use correct icon. */
              break;
              /* Default */
            case eModifierType_None:
            case eModifierType_ShapeKey:

            case NUM_MODIFIER_TYPES:
              data.icon = ICON_DOT;
              break;
          }
        }
        else {
          /* grease pencil modifiers */
          GpencilModifierData *md = BLI_findlink(&ob->greasepencil_modifiers, tselem->nr);
          switch ((GpencilModifierType)md->type) {
            case eGpencilModifierType_Noise:
              data.icon = ICON_MOD_NOISE;
              break;
            case eGpencilModifierType_Subdiv:
              data.icon = ICON_MOD_SUBSURF;
              break;
            case eGpencilModifierType_Thick:
              data.icon = ICON_MOD_THICKNESS;
              break;
            case eGpencilModifierType_Tint:
              data.icon = ICON_MOD_TINT;
              break;
            case eGpencilModifierType_Array:
              data.icon = ICON_MOD_ARRAY;
              break;
            case eGpencilModifierType_Build:
              data.icon = ICON_MOD_BUILD;
              break;
            case eGpencilModifierType_Opacity:
              data.icon = ICON_MOD_MASK;
              break;
            case eGpencilModifierType_Color:
              data.icon = ICON_MOD_HUE_SATURATION;
              break;
            case eGpencilModifierType_Lattice:
              data.icon = ICON_MOD_LATTICE;
              break;
            case eGpencilModifierType_Mirror:
              data.icon = ICON_MOD_MIRROR;
              break;
            case eGpencilModifierType_Simplify:
              data.icon = ICON_MOD_SIMPLIFY;
              break;
            case eGpencilModifierType_Smooth:
              data.icon = ICON_MOD_SMOOTH;
              break;
            case eGpencilModifierType_Hook:
              data.icon = ICON_HOOK;
              break;
            case eGpencilModifierType_Offset:
              data.icon = ICON_MOD_OFFSET;
              break;
            case eGpencilModifierType_Armature:
              data.icon = ICON_MOD_ARMATURE;
              break;
            case eGpencilModifierType_Multiply:
              data.icon = ICON_GP_MULTIFRAME_EDITING;
              break;
            case eGpencilModifierType_Time:
              data.icon = ICON_MOD_TIME;
              break;
            case eGpencilModifierType_Texture:
              data.icon = ICON_TEXTURE;
              break;

              /* Default */
            default:
              data.icon = ICON_DOT;
              break;
          }
        }
        break;
      }
      case TSE_POSE_BASE:
        data.icon = ICON_ARMATURE_DATA;
        break;
      case TSE_POSE_CHANNEL:
        data.icon = ICON_BONE_DATA;
        break;
      case TSE_PROXY:
        data.icon = ICON_GHOST_ENABLED;
        break;
      case TSE_R_LAYER_BASE:
        data.icon = ICON_RENDERLAYERS;
        break;
      case TSE_SCENE_OBJECTS_BASE:
        data.icon = ICON_OUTLINER_OB_GROUP_INSTANCE;
        break;
      case TSE_R_LAYER:
        data.icon = ICON_RENDER_RESULT;
        break;
      case TSE_LINKED_LAMP:
        data.icon = ICON_LIGHT_DATA;
        break;
      case TSE_LINKED_MAT:
        data.icon = ICON_MATERIAL_DATA;
        break;
      case TSE_POSEGRP_BASE:
      case TSE_POSEGRP:
        data.icon = ICON_GROUP_BONE;
        break;
      case TSE_SEQUENCE:
        switch (te->idcode) {
          case SEQ_TYPE_SCENE:
            data.icon = ICON_SCENE_DATA;
            break;
          case SEQ_TYPE_MOVIECLIP:
            data.icon = ICON_TRACKER;
            break;
          case SEQ_TYPE_MASK:
            data.icon = ICON_MOD_MASK;
            break;
          case SEQ_TYPE_MOVIE:
            data.icon = ICON_FILE_MOVIE;
            break;
          case SEQ_TYPE_SOUND_RAM:
            data.icon = ICON_SOUND;
            break;
          case SEQ_TYPE_IMAGE:
            data.icon = ICON_FILE_IMAGE;
            break;
          case SEQ_TYPE_COLOR:
          case SEQ_TYPE_ADJUSTMENT:
            data.icon = ICON_COLOR;
            break;
          case SEQ_TYPE_TEXT:
            data.icon = ICON_FONT_DATA;
            break;
          case SEQ_TYPE_ADD:
          case SEQ_TYPE_SUB:
          case SEQ_TYPE_MUL:
          case SEQ_TYPE_OVERDROP:
          case SEQ_TYPE_ALPHAOVER:
          case SEQ_TYPE_ALPHAUNDER:
          case SEQ_TYPE_COLORMIX:
          case SEQ_TYPE_MULTICAM:
          case SEQ_TYPE_TRANSFORM:
          case SEQ_TYPE_SPEED:
          case SEQ_TYPE_GLOW:
          case SEQ_TYPE_GAUSSIAN_BLUR:
            data.icon = ICON_SHADERFX;
            break;
          case SEQ_TYPE_CROSS:
          case SEQ_TYPE_GAMCROSS:
          case SEQ_TYPE_WIPE:
            data.icon = ICON_ARROW_LEFTRIGHT;
            break;
          case SEQ_TYPE_META:
            data.icon = ICON_SEQ_STRIP_META;
            break;
          default:
            data.icon = ICON_DOT;
            break;
        }
        break;
      case TSE_SEQ_STRIP:
        data.icon = ICON_LIBRARY_DATA_DIRECT;
        break;
      case TSE_SEQUENCE_DUP:
        data.icon = ICON_SEQ_STRIP_DUPLICATE;
        break;
      case TSE_RNA_STRUCT:
        if (RNA_struct_is_ID(te->rnaptr.type)) {
          data.drag_id = (ID *)te->rnaptr.data;
          data.icon = RNA_struct_ui_icon(te->rnaptr.type);
        }
        else {
          data.icon = RNA_struct_ui_icon(te->rnaptr.type);
        }
        break;
      case TSE_LAYER_COLLECTION:
      case TSE_SCENE_COLLECTION_BASE:
      case TSE_VIEW_COLLECTION_BASE: {
        Collection *collection = outliner_collection_from_tree_element(te);
        if (collection && !(collection->flag & COLLECTION_IS_MASTER)) {
          data.drag_id = tselem->id;
          data.drag_parent = (data.drag_id && te->parent) ? TREESTORE(te->parent)->id : NULL;
        }

        data.icon = ICON_GROUP;
        break;
      }
      case TSE_GP_LAYER: {
        data.icon = ICON_OUTLINER_DATA_GP_LAYER;
        break;
      }
      case TSE_GPENCIL_EFFECT_BASE:
      case TSE_GPENCIL_EFFECT:
        data.drag_id = tselem->id;
        data.icon = ICON_SHADERFX;
        break;
      default:
        data.icon = ICON_DOT;
        break;
    }
  }
  else if (tselem->id) {
    data.drag_id = tselem->id;
    data.drag_parent = (data.drag_id && te->parent) ? TREESTORE(te->parent)->id : NULL;

    if (GS(tselem->id->name) == ID_OB) {
      Object *ob = (Object *)tselem->id;
      switch (ob->type) {
        case OB_LAMP:
          data.icon = ICON_OUTLINER_OB_LIGHT;
          break;
        case OB_MESH:
          data.icon = ICON_OUTLINER_OB_MESH;
          break;
        case OB_CAMERA:
          data.icon = ICON_OUTLINER_OB_CAMERA;
          break;
        case OB_CURVE:
          data.icon = ICON_OUTLINER_OB_CURVE;
          break;
        case OB_MBALL:
          data.icon = ICON_OUTLINER_OB_META;
          break;
        case OB_LATTICE:
          data.icon = ICON_OUTLINER_OB_LATTICE;
          break;
        case OB_ARMATURE:
          data.icon = ICON_OUTLINER_OB_ARMATURE;
          break;
        case OB_FONT:
          data.icon = ICON_OUTLINER_OB_FONT;
          break;
        case OB_SURF:
          data.icon = ICON_OUTLINER_OB_SURFACE;
          break;
        case OB_SPEAKER:
          data.icon = ICON_OUTLINER_OB_SPEAKER;
          break;
        case OB_LIGHTPROBE:
          data.icon = ICON_OUTLINER_OB_LIGHTPROBE;
          break;
        case OB_HAIR:
          data.icon = ICON_OUTLINER_OB_HAIR;
          break;
        case OB_POINTCLOUD:
          data.icon = ICON_OUTLINER_OB_POINTCLOUD;
          break;
        case OB_VOLUME:
          data.icon = ICON_OUTLINER_OB_VOLUME;
          break;
        case OB_EMPTY:
          if (ob->instance_collection && (ob->transflag & OB_DUPLICOLLECTION)) {
            data.icon = ICON_OUTLINER_OB_GROUP_INSTANCE;
          }
          else if (ob->empty_drawtype == OB_EMPTY_IMAGE) {
            data.icon = ICON_OUTLINER_OB_IMAGE;
          }
          else if (ob->pd && ob->pd->forcefield) {
            data.icon = ICON_OUTLINER_OB_FORCE_FIELD;
          }
          else {
            data.icon = ICON_OUTLINER_OB_EMPTY;
          }
          break;
        case OB_GPENCIL:
          data.icon = ICON_OUTLINER_OB_GREASEPENCIL;
          break;
      }
    }
    else {
      /* TODO(sergey): Casting to short here just to handle ID_NLA which is
       * NOT inside of IDType enum.
       */
      switch ((short)GS(tselem->id->name)) {
        case ID_SCE:
          data.icon = ICON_SCENE_DATA;
          break;
        case ID_ME:
          data.icon = ICON_OUTLINER_DATA_MESH;
          break;
        case ID_CU:
          data.icon = ICON_OUTLINER_DATA_CURVE;
          break;
        case ID_MB:
          data.icon = ICON_OUTLINER_DATA_META;
          break;
        case ID_LT:
          data.icon = ICON_OUTLINER_DATA_LATTICE;
          break;
        case ID_LA: {
          Light *la = (Light *)tselem->id;
          switch (la->type) {
            case LA_LOCAL:
              data.icon = ICON_LIGHT_POINT;
              break;
            case LA_SUN:
              data.icon = ICON_LIGHT_SUN;
              break;
            case LA_SPOT:
              data.icon = ICON_LIGHT_SPOT;
              break;
            case LA_AREA:
              data.icon = ICON_LIGHT_AREA;
              break;
            default:
              data.icon = ICON_OUTLINER_DATA_LIGHT;
              break;
          }
          break;
        }
        case ID_MA:
          data.icon = ICON_MATERIAL_DATA;
          break;
        case ID_TE:
          data.icon = ICON_TEXTURE_DATA;
          break;
        case ID_IM:
          data.icon = ICON_IMAGE_DATA;
          break;
        case ID_SPK:
        case ID_SO:
          data.icon = ICON_OUTLINER_DATA_SPEAKER;
          break;
        case ID_AR:
          data.icon = ICON_OUTLINER_DATA_ARMATURE;
          break;
        case ID_CA:
          data.icon = ICON_OUTLINER_DATA_CAMERA;
          break;
        case ID_KE:
          data.icon = ICON_SHAPEKEY_DATA;
          break;
        case ID_WO:
          data.icon = ICON_WORLD_DATA;
          break;
        case ID_AC:
          data.icon = ICON_ACTION;
          break;
        case ID_NLA:
          data.icon = ICON_NLA;
          break;
        case ID_TXT:
          data.icon = ICON_SCRIPT;
          break;
        case ID_GR:
          data.icon = ICON_GROUP;
          break;
        case ID_HA:
          data.icon = ICON_OUTLINER_DATA_HAIR;
          break;
        case ID_PT:
          data.icon = ICON_OUTLINER_DATA_POINTCLOUD;
          break;
        case ID_VO:
          data.icon = ICON_OUTLINER_DATA_VOLUME;
          break;
        case ID_LI:
          if (tselem->id->tag & LIB_TAG_MISSING) {
            data.icon = ICON_LIBRARY_DATA_BROKEN;
          }
          else if (((Library *)tselem->id)->parent) {
            data.icon = ICON_LIBRARY_DATA_INDIRECT;
          }
          else {
            data.icon = ICON_LIBRARY_DATA_DIRECT;
          }
          break;
        case ID_LS:
          data.icon = ICON_LINE_DATA;
          break;
        case ID_GD:
          data.icon = ICON_OUTLINER_DATA_GREASEPENCIL;
          break;
        case ID_LP: {
          LightProbe *lp = (LightProbe *)tselem->id;
          switch (lp->type) {
            case LIGHTPROBE_TYPE_CUBE:
              data.icon = ICON_LIGHTPROBE_CUBEMAP;
              break;
            case LIGHTPROBE_TYPE_PLANAR:
              data.icon = ICON_LIGHTPROBE_PLANAR;
              break;
            case LIGHTPROBE_TYPE_GRID:
              data.icon = ICON_LIGHTPROBE_GRID;
              break;
            default:
              data.icon = ICON_LIGHTPROBE_CUBEMAP;
              break;
          }
          break;
        }
        case ID_BR:
          data.icon = ICON_BRUSH_DATA;
          break;
        case ID_SCR:
        case ID_WS:
          data.icon = ICON_WORKSPACE;
          break;
        case ID_MSK:
          data.icon = ICON_MOD_MASK;
          break;
        case ID_MC:
          data.icon = ICON_SEQUENCE;
          break;
        case ID_PC:
          data.icon = ICON_CURVE_BEZCURVE;
          break;
        case ID_SIM:
          /* TODO: Use correct icon. */
          data.icon = ICON_PHYSICS;
          break;
        default:
          break;
      }
    }
  }

  return data;
}

static void tselem_draw_layer_collection_enable_icon(
    Scene *scene, uiBlock *block, int xmax, float x, float y, TreeElement *te, float alpha)
{
  /* Get RNA property (once for speed). */
  static PropertyRNA *exclude_prop = NULL;
  if (exclude_prop == NULL) {
    exclude_prop = RNA_struct_type_find_property(&RNA_LayerCollection, "exclude");
  }

  if (x >= xmax) {
    /* Placement of icons, copied from interface_widgets.c. */
    float aspect = (0.8f * UI_UNIT_Y) / ICON_DEFAULT_HEIGHT;
    x += 2.0f * aspect;
    y += 2.0f * aspect;

    /* restrict column clip... it has been coded by simply overdrawing,
     * doesn't work for buttons */
    uchar color[4];
    int icon = RNA_property_ui_icon(exclude_prop);
    if (UI_icon_get_theme_color(icon, color)) {
      UI_icon_draw_ex(x, y, icon, U.inv_dpi_fac, alpha, 0.0f, color, true);
    }
    else {
      UI_icon_draw_ex(x, y, icon, U.inv_dpi_fac, alpha, 0.0f, NULL, false);
    }
  }
  else {
    LayerCollection *layer_collection = te->directdata;
    PointerRNA layer_collection_ptr;
    RNA_pointer_create(&scene->id, &RNA_LayerCollection, layer_collection, &layer_collection_ptr);

    char emboss = UI_block_emboss_get(block);
    UI_block_emboss_set(block, UI_EMBOSS_NONE);
    uiBut *bt = uiDefIconButR_prop(block,
                                   UI_BTYPE_ICON_TOGGLE,
                                   0,
                                   0,
                                   x,
                                   y,
                                   UI_UNIT_X,
                                   UI_UNIT_Y,
                                   &layer_collection_ptr,
                                   exclude_prop,
                                   -1,
                                   0,
                                   0,
                                   0,
                                   0,
                                   NULL);
    UI_but_flag_enable(bt, UI_BUT_DRAG_LOCK);
    UI_block_emboss_set(block, emboss);
  }
}

static void tselem_draw_icon(uiBlock *block,
                             int xmax,
                             float x,
                             float y,
                             TreeStoreElem *tselem,
                             TreeElement *te,
                             float alpha,
                             const bool is_clickable)
{
  TreeElementIcon data = tree_element_get_icon(tselem, te);

  if (data.icon == 0) {
    return;
  }

  /* Icon is covered by restrict buttons */
  if (!is_clickable || x >= xmax) {
    /* Reduce alpha to match icon buttons */
    alpha *= 0.8f;

    /* placement of icons, copied from interface_widgets.c */
    float aspect = (0.8f * UI_UNIT_Y) / ICON_DEFAULT_HEIGHT;
    x += 2.0f * aspect;
    y += 2.0f * aspect;

    /* restrict column clip... it has been coded by simply overdrawing,
     * doesn't work for buttons */
    uchar color[4];
    if (UI_icon_get_theme_color(data.icon, color)) {
      UI_icon_draw_ex(x, y, data.icon, U.inv_dpi_fac, alpha, 0.0f, color, true);
    }
    else {
      UI_icon_draw_ex(x, y, data.icon, U.inv_dpi_fac, alpha, 0.0f, NULL, false);
    }
  }
  else {
    uiDefIconBut(block,
                 UI_BTYPE_LABEL,
                 0,
                 data.icon,
                 x,
                 y,
                 UI_UNIT_X,
                 UI_UNIT_Y,
                 NULL,
                 0.0,
                 0.0,
                 1.0,
                 alpha,
                 (data.drag_id && ID_IS_LINKED(data.drag_id)) ? data.drag_id->lib->filepath : "");
  }
}

/**
 * For icon-only children of a collapsed tree,
 * Draw small number over the icon to show how many items of this type are displayed.
 */
static void outliner_draw_iconrow_number(const uiFontStyle *fstyle,
                                         int offsx,
                                         int ys,
                                         const int num_elements)
{
  const float color[4] = {0.0f, 0.0f, 0.0f, 1.0f};
  float ufac = 0.25f * UI_UNIT_X;
  float offset_x = (float)offsx + UI_UNIT_X * 0.35f;

  UI_draw_roundbox_corner_set(UI_CNR_ALL);
  UI_draw_roundbox_aa(true,
                      offset_x + ufac,
                      (float)ys - UI_UNIT_Y * 0.2f + ufac,
                      offset_x + UI_UNIT_X - ufac,
                      (float)ys - UI_UNIT_Y * 0.2f + UI_UNIT_Y - ufac,
                      (float)UI_UNIT_Y / 2.0f - ufac,
                      color);

  /* Now the numbers. */
  uchar text_col[4];

  UI_GetThemeColor3ubv(TH_TEXT_HI, text_col);
  text_col[3] = 255;

  uiFontStyle fstyle_small = *fstyle;
  fstyle_small.points *= 0.8f;

  /* We treat +99 as 4 digits to make sure the (eyeballed) alignment looks nice. */
  int num_digits = 4;
  char number_text[4] = "+99\0";
  if (num_elements < 100) {
    BLI_snprintf(number_text, sizeof(number_text), "%d", num_elements);
    num_digits = num_elements < 10 ? 1 : 2;
  }
  UI_fontstyle_draw_simple(&fstyle_small,
                           (offset_x + ufac + UI_UNIT_X * (2 - num_digits) * 0.12f),
                           (float)ys - UI_UNIT_Y * 0.095f + ufac,
                           number_text,
                           text_col);
  UI_fontstyle_set(fstyle);
  GPU_blend(GPU_BLEND_ALPHA); /* Roundbox and text drawing disables. */
}

static void outliner_icon_background_colors(float icon_color[4], float icon_border[4])
{
  float text[4];
  UI_GetThemeColor4fv(TH_TEXT, text);

  copy_v3_v3(icon_color, text);
  icon_color[3] = 0.4f;
  copy_v3_v3(icon_border, text);
  icon_border[3] = 0.2f;
}

/* Draw a rounded rectangle behind icons of active elements. */
static void outliner_draw_active_indicator(const float minx,
                                           const float miny,
                                           const float maxx,
                                           const float maxy,
                                           const float icon_color[4],
                                           const float icon_border[4])
{
  const float ufac = UI_UNIT_X / 20.0f;
  const float radius = UI_UNIT_Y / 4.0f;

  UI_draw_roundbox_corner_set(UI_CNR_ALL);
  UI_draw_roundbox_aa(true, minx, miny + ufac, maxx, maxy - ufac, radius, icon_color);
  UI_draw_roundbox_aa(false, minx, miny + ufac, maxx, maxy - ufac, radius, icon_border);
  GPU_blend(GPU_BLEND_ALPHA); /* Roundbox disables. */
}

static void outliner_draw_iconrow_doit(uiBlock *block,
                                       TreeElement *te,
                                       const uiFontStyle *fstyle,
                                       int xmax,
                                       int *offsx,
                                       int ys,
                                       float alpha_fac,
                                       const eOLDrawState active,
                                       const int num_elements)
{
  TreeStoreElem *tselem = TREESTORE(te);

  if (active != OL_DRAWSEL_NONE) {
    float icon_color[4], icon_border[4];
    outliner_icon_background_colors(icon_color, icon_border);
    if (active == OL_DRAWSEL_ACTIVE) {
      UI_GetThemeColor4fv(TH_EDITED_OBJECT, icon_color);
      icon_border[3] = 0.3f;
    }
<<<<<<< HEAD
    UI_draw_roundbox_corner_set(UI_CNR_ALL);

    UI_draw_roundbox_aa(true,
                        (float)*offsx,
                        (float)ys + ufac,
                        (float)*offsx + UI_UNIT_X,
                        (float)ys + UI_UNIT_Y - ufac,
                        (float)UI_UNIT_Y / 4.0f,
                        icon_color);
    /* border around it */
    UI_draw_roundbox_aa(false,
                        (float)*offsx,
                        (float)ys + ufac,
                        (float)*offsx + UI_UNIT_X,
                        (float)ys + UI_UNIT_Y - ufac,
                        (float)UI_UNIT_Y / 4.0f,
                        icon_border);
    GPU_blend(GPU_BLEND_ALPHA); /* Roundbox disables. */
=======

    outliner_draw_active_indicator((float)*offsx,
                                   (float)ys,
                                   (float)*offsx + UI_UNIT_X,
                                   (float)ys + UI_UNIT_Y,
                                   icon_color,
                                   icon_border);
>>>>>>> 019cd2e5
  }

  if (tselem->flag & TSE_HIGHLIGHTED) {
    alpha_fac += 0.5;
  }
  tselem_draw_icon(block, xmax, (float)*offsx, (float)ys, tselem, te, alpha_fac, false);
  te->xs = *offsx;
  te->ys = ys;
  te->xend = (short)*offsx + UI_UNIT_X;

  if (num_elements > 1) {
    outliner_draw_iconrow_number(fstyle, *offsx, ys, num_elements);
    te->flag |= TE_ICONROW_MERGED;
  }
  else {
    te->flag |= TE_ICONROW;
  }

  (*offsx) += UI_UNIT_X;
}

/**
 * Return the index to use based on the TreeElement ID and object type
 *
 * We use a continuum of indices until we get to the object data-blocks
 * and we then make room for the object types.
 */
int tree_element_id_type_to_index(TreeElement *te)
{
  TreeStoreElem *tselem = TREESTORE(te);

  const int id_index = tselem->type == 0 ? BKE_idtype_idcode_to_index(te->idcode) : INDEX_ID_GR;
  if (id_index < INDEX_ID_OB) {
    return id_index;
  }
  if (id_index == INDEX_ID_OB) {
    const Object *ob = (Object *)tselem->id;
    return INDEX_ID_OB + ob->type;
  }
  return id_index + OB_TYPE_MAX;
}

typedef struct MergedIconRow {
  eOLDrawState active[INDEX_ID_MAX + OB_TYPE_MAX];
  int num_elements[INDEX_ID_MAX + OB_TYPE_MAX];
  TreeElement *tree_element[INDEX_ID_MAX + OB_TYPE_MAX];
} MergedIconRow;

static void outliner_draw_iconrow(bContext *C,
                                  uiBlock *block,
                                  const uiFontStyle *fstyle,
                                  const TreeViewContext *tvc,
                                  SpaceOutliner *space_outliner,
                                  ListBase *lb,
                                  int level,
                                  int xmax,
                                  int *offsx,
                                  int ys,
                                  float alpha_fac,
                                  MergedIconRow *merged)
{
  eOLDrawState active = OL_DRAWSEL_NONE;

  LISTBASE_FOREACH (TreeElement *, te, lb) {
    TreeStoreElem *tselem = TREESTORE(te);

    /* object hierarchy always, further constrained on level */
    if (level < 1 || (tselem->type == 0 && te->idcode == ID_OB)) {
      /* active blocks get white circle */
      if (tselem->type == 0) {
        if (te->idcode == ID_OB) {
          active = (tvc->obact == (Object *)tselem->id) ? OL_DRAWSEL_NORMAL : OL_DRAWSEL_NONE;
        }
        else if (is_object_data_in_editmode(tselem->id, tvc->obact)) {
          active = OL_DRAWSEL_ACTIVE;
        }
        else {
          active = tree_element_active(C, tvc, space_outliner, te, OL_SETSEL_NONE, false);
        }
      }
      else if (tselem->type == TSE_GP_LAYER) {
        bGPDlayer *gpl = te->directdata;
        active = (gpl->flag & GP_LAYER_ACTIVE) ? OL_DRAWSEL_ACTIVE : OL_DRAWSEL_NONE;
      }
      else {
        active = tree_element_type_active(
            C, tvc, space_outliner, te, tselem, OL_SETSEL_NONE, false);
      }

      if (!ELEM(tselem->type, 0, TSE_LAYER_COLLECTION, TSE_R_LAYER, TSE_GP_LAYER)) {
        outliner_draw_iconrow_doit(block, te, fstyle, xmax, offsx, ys, alpha_fac, active, 1);
      }
      else {
        const int index = tree_element_id_type_to_index(te);
        merged->num_elements[index]++;
        if ((merged->tree_element[index] == NULL) || (active > merged->active[index])) {
          merged->tree_element[index] = te;
        }
        merged->active[index] = MAX2(active, merged->active[index]);
      }
    }

    /* this tree element always has same amount of branches, so don't draw */
    if (tselem->type != TSE_R_LAYER) {
      outliner_draw_iconrow(C,
                            block,
                            fstyle,
                            tvc,
                            space_outliner,
                            &te->subtree,
                            level + 1,
                            xmax,
                            offsx,
                            ys,
                            alpha_fac,
                            merged);
    }
  }

  if (level == 0) {
    for (int i = 0; i < INDEX_ID_MAX; i++) {
      const int num_subtypes = (i == INDEX_ID_OB) ? OB_TYPE_MAX : 1;
      /* See tree_element_id_type_to_index for the index logic. */
      int index_base = i;
      if (i > INDEX_ID_OB) {
        index_base += OB_TYPE_MAX;
      }
      for (int j = 0; j < num_subtypes; j++) {
        const int index = index_base + j;
        if (merged->num_elements[index] != 0) {
          outliner_draw_iconrow_doit(block,
                                     merged->tree_element[index],
                                     fstyle,
                                     xmax,
                                     offsx,
                                     ys,
                                     alpha_fac,
                                     merged->active[index],
                                     merged->num_elements[index]);
        }
      }
    }
  }
}

/* closed tree element */
static void outliner_set_coord_tree_element(TreeElement *te, int startx, int starty)
{
  TreeElement *ten;

  /* closed items may be displayed in row of parent, don't change their coordinate! */
  if ((te->flag & TE_ICONROW) == 0 && (te->flag & TE_ICONROW_MERGED) == 0) {
    /* store coord and continue, we need coordinates for elements outside view too */
    te->xs = startx;
    te->ys = starty;
  }

  for (ten = te->subtree.first; ten; ten = ten->next) {
    outliner_set_coord_tree_element(ten, startx + UI_UNIT_X, starty);
  }
}

static void outliner_draw_tree_element(bContext *C,
                                       uiBlock *block,
                                       const uiFontStyle *fstyle,
                                       const TreeViewContext *tvc,
                                       ARegion *region,
                                       SpaceOutliner *space_outliner,
                                       TreeElement *te,
                                       bool draw_grayed_out,
                                       int startx,
                                       int *starty,
                                       const float restrict_column_width,
                                       TreeElement **te_edit)
{
  TreeStoreElem *tselem = TREESTORE(te);
  float ufac = UI_UNIT_X / 20.0f;
  int offsx = 0;
  eOLDrawState active = OL_DRAWSEL_NONE;
  uchar text_color[4];
  UI_GetThemeColor4ubv(TH_TEXT, text_color);
  float icon_bgcolor[4], icon_border[4];
  outliner_icon_background_colors(icon_bgcolor, icon_border);

  if (*starty + 2 * UI_UNIT_Y >= region->v2d.cur.ymin && *starty <= region->v2d.cur.ymax) {
    const float alpha_fac = ((te->flag & TE_DISABLED) || (te->flag & TE_CHILD_NOT_IN_COLLECTION) ||
                             draw_grayed_out) ?
                                0.5f :
                                1.0f;
    int xmax = region->v2d.cur.xmax;

    if ((tselem->flag & TSE_TEXTBUT) && (*te_edit == NULL)) {
      *te_edit = te;
    }

    /* icons can be ui buts, we don't want it to overlap with restrict */
    if (restrict_column_width > 0) {
      xmax -= restrict_column_width + UI_UNIT_X;
    }

    GPU_blend(GPU_BLEND_ALPHA);

    /* colors for active/selected data */
    if (tselem->type == 0) {
      if (te->idcode == ID_SCE) {
        if (tselem->id == (ID *)tvc->scene) {
          /* active scene */
          icon_bgcolor[3] = 0.2f;
          active = OL_DRAWSEL_ACTIVE;
        }
      }
      else if (te->idcode == ID_OB) {
        Object *ob = (Object *)tselem->id;
        Base *base = (te->directdata) ? (Base *)te->directdata :
                                        BKE_view_layer_base_find(tvc->view_layer, ob);
        const bool is_selected = (base != NULL) && ((base->flag & BASE_SELECTED) != 0);

        if (ob == tvc->obact) {
          active = OL_DRAWSEL_ACTIVE;
        }

        if (is_selected) {
          if (ob == tvc->obact) {
            /* active selected object */
            UI_GetThemeColor3ubv(TH_ACTIVE_OBJECT, text_color);
            text_color[3] = 255;
          }
          else {
            /* other selected objects */
            UI_GetThemeColor3ubv(TH_SELECTED_OBJECT, text_color);
            text_color[3] = 255;
          }
        }
      }
      else if (is_object_data_in_editmode(tselem->id, tvc->obact)) {
        /* objects being edited */
        UI_GetThemeColor4fv(TH_EDITED_OBJECT, icon_bgcolor);
        icon_border[3] = 0.3f;
        active = OL_DRAWSEL_ACTIVE;
      }
      else {
        if (tree_element_active(C, tvc, space_outliner, te, OL_SETSEL_NONE, false)) {
          /* active items like camera or material */
          icon_bgcolor[3] = 0.2f;
          active = OL_DRAWSEL_ACTIVE;
        }
      }
    }
    else if (tselem->type == TSE_GP_LAYER) {
      /* Active grease pencil layer. */
      if (((bGPDlayer *)te->directdata)->flag & GP_LAYER_ACTIVE) {
        icon_bgcolor[3] = 0.2f;
        active = OL_DRAWSEL_ACTIVE;
      }
    }
    else {
      active = tree_element_type_active(C, tvc, space_outliner, te, tselem, OL_SETSEL_NONE, false);
      /* active collection*/
      icon_bgcolor[3] = 0.2f;
    }

    /* Checkbox to enable collections. */
    if ((tselem->type == TSE_LAYER_COLLECTION) &&
        (space_outliner->show_restrict_flags & SO_RESTRICT_ENABLE)) {
      tselem_draw_layer_collection_enable_icon(
          tvc->scene, block, xmax, (float)startx + offsx + UI_UNIT_X, (float)*starty, te, 0.8f);
      offsx += UI_UNIT_X;
    }

    /* active circle */
    if (active != OL_DRAWSEL_NONE) {
<<<<<<< HEAD
      UI_draw_roundbox_corner_set(UI_CNR_ALL);
      UI_draw_roundbox_aa(true,
                          (float)startx + offsx + UI_UNIT_X,
                          (float)*starty + ufac,
                          (float)startx + offsx + 2.0f * UI_UNIT_X,
                          (float)*starty + UI_UNIT_Y - ufac,
                          UI_UNIT_Y / 4.0f,
                          icon_bgcolor);
      /* border around it */
      UI_draw_roundbox_aa(false,
                          (float)startx + offsx + UI_UNIT_X,
                          (float)*starty + ufac,
                          (float)startx + offsx + 2.0f * UI_UNIT_X,
                          (float)*starty + UI_UNIT_Y - ufac,
                          UI_UNIT_Y / 4.0f,
                          icon_border);
      GPU_blend(GPU_BLEND_ALPHA); /* roundbox disables it */
=======
      outliner_draw_active_indicator((float)startx + offsx + UI_UNIT_X,
                                     (float)*starty,
                                     (float)startx + offsx + 2.0f * UI_UNIT_X,
                                     (float)*starty + UI_UNIT_Y,
                                     icon_bgcolor,
                                     icon_border);
>>>>>>> 019cd2e5

      te->flag |= TE_ACTIVE; /* For lookup in display hierarchies. */
    }

    if (tselem->type == TSE_VIEW_COLLECTION_BASE) {
      /* Scene collection in view layer can't expand/collapse. */
    }
    else if (te->subtree.first || (tselem->type == 0 && te->idcode == ID_SCE) ||
             (te->flag & TE_LAZY_CLOSED)) {
      /* open/close icon, only when sublevels, except for scene */
      int icon_x = startx;

      /* Icons a bit higher. */
      if (TSELEM_OPEN(tselem, space_outliner)) {
        UI_icon_draw_alpha((float)icon_x + 2 * ufac,
                           (float)*starty + 1 * ufac,
                           ICON_DISCLOSURE_TRI_DOWN,
                           alpha_fac);
      }
      else {
        UI_icon_draw_alpha((float)icon_x + 2 * ufac,
                           (float)*starty + 1 * ufac,
                           ICON_DISCLOSURE_TRI_RIGHT,
                           alpha_fac);
      }
    }
    offsx += UI_UNIT_X;

    /* datatype icon */
    if (!(ELEM(tselem->type, TSE_RNA_PROPERTY, TSE_RNA_ARRAY_ELEM, TSE_ID_BASE))) {
      tselem_draw_icon(
          block, xmax, (float)startx + offsx, (float)*starty, tselem, te, alpha_fac, true);
      offsx += UI_UNIT_X + 4 * ufac;
    }
    else {
      offsx += 2 * ufac;
    }

    if (ELEM(tselem->type, 0, TSE_LAYER_COLLECTION) ||
        ((tselem->type == TSE_RNA_STRUCT) && RNA_struct_is_ID(te->rnaptr.type))) {
      const BIFIconID lib_icon = UI_library_icon_get(tselem->id);
      if (lib_icon != ICON_NONE) {
        UI_icon_draw_alpha(
            (float)startx + offsx + 2 * ufac, (float)*starty + 2 * ufac, lib_icon, alpha_fac);
        offsx += UI_UNIT_X + 4 * ufac;
      }
    }
    GPU_blend(GPU_BLEND_NONE);

    /* name */
    if ((tselem->flag & TSE_TEXTBUT) == 0) {
      if (ELEM(tselem->type, TSE_RNA_PROPERTY, TSE_RNA_ARRAY_ELEM)) {
        UI_GetThemeColorBlend3ubv(TH_BACK, TH_TEXT, 0.75f, text_color);
        text_color[3] = 255;
      }
      text_color[3] *= alpha_fac;
      UI_fontstyle_draw_simple(fstyle, startx + offsx, *starty + 5 * ufac, te->name, text_color);
    }

    offsx += (int)(UI_UNIT_X + UI_fontstyle_string_width(fstyle, te->name));

    /* closed item, we draw the icons, not when it's a scene, or master-server list though */
    if (!TSELEM_OPEN(tselem, space_outliner)) {
      if (te->subtree.first) {
        if (tselem->type == 0 && te->idcode == ID_SCE) {
          /* pass */
        }
        /* this tree element always has same amount of branches, so don't draw */
        else if (tselem->type != TSE_R_LAYER) {
          int tempx = startx + offsx;

          GPU_blend(GPU_BLEND_ALPHA);

          MergedIconRow merged = {{0}};
          outliner_draw_iconrow(C,
                                block,
                                fstyle,
                                tvc,
                                space_outliner,
                                &te->subtree,
                                0,
                                xmax,
                                &tempx,
                                *starty,
                                alpha_fac,
                                &merged);

          GPU_blend(GPU_BLEND_NONE);
        }
      }
    }
  }
  /* store coord and continue, we need coordinates for elements outside view too */
  te->xs = startx;
  te->ys = *starty;
  te->xend = startx + offsx;

  if (TSELEM_OPEN(tselem, space_outliner)) {
    *starty -= UI_UNIT_Y;

    LISTBASE_FOREACH (TreeElement *, ten, &te->subtree) {
      /* Check if element needs to be drawn grayed out, but also gray out
       * children of a grayed out parent (pass on draw_grayed_out to children). */
      bool draw_children_grayed_out = draw_grayed_out || (ten->flag & TE_DRAGGING);
      outliner_draw_tree_element(C,
                                 block,
                                 fstyle,
                                 tvc,
                                 region,
                                 space_outliner,
                                 ten,
                                 draw_children_grayed_out,
                                 startx + UI_UNIT_X,
                                 starty,
                                 restrict_column_width,
                                 te_edit);
    }
  }
  else {
    LISTBASE_FOREACH (TreeElement *, ten, &te->subtree) {
      outliner_set_coord_tree_element(ten, startx, *starty);
    }

    *starty -= UI_UNIT_Y;
  }
}

static void outliner_draw_hierarchy_lines_recursive(uint pos,
                                                    SpaceOutliner *space_outliner,
                                                    ListBase *lb,
                                                    int startx,
                                                    const uchar col[4],
                                                    bool draw_grayed_out,
                                                    int *starty)
{
  TreeElement *te, *te_vertical_line_last = NULL, *te_vertical_line_last_dashed = NULL;
  int y1, y2, y1_dashed, y2_dashed;

  if (BLI_listbase_is_empty(lb)) {
    return;
  }

  struct {
    int steps_num;
    int step_len;
    int gap_len;
  } dash = {
      .steps_num = 4,
  };

  dash.step_len = UI_UNIT_X / dash.steps_num;
  dash.gap_len = dash.step_len / 2;

  const uchar grayed_alpha = col[3] / 2;

  /* For vertical lines between objects. */
  y1 = y2 = y1_dashed = y2_dashed = *starty;
  for (te = lb->first; te; te = te->next) {
    bool draw_children_grayed_out = draw_grayed_out || (te->flag & TE_DRAGGING);
    TreeStoreElem *tselem = TREESTORE(te);

    if (draw_children_grayed_out) {
      immUniformColor3ubvAlpha(col, grayed_alpha);
    }
    else {
      immUniformColor4ubv(col);
    }

    if ((te->flag & TE_CHILD_NOT_IN_COLLECTION) == 0) {
      /* Horizontal Line? */
      if (tselem->type == 0 && (te->idcode == ID_OB || te->idcode == ID_SCE)) {
        immRecti(pos, startx, *starty, startx + UI_UNIT_X, *starty - U.pixelsize);

        /* Vertical Line? */
        if (te->idcode == ID_OB) {
          te_vertical_line_last = te;
          y2 = *starty;
        }
        y1_dashed = *starty - UI_UNIT_Y;
      }
    }
    else {
      BLI_assert(te->idcode == ID_OB);
      /* Horizontal line - dashed. */
      int start = startx;
      for (int i = 0; i < dash.steps_num; i++) {
        immRecti(pos, start, *starty, start + dash.step_len - dash.gap_len, *starty - U.pixelsize);
        start += dash.step_len;
      }

      te_vertical_line_last_dashed = te;
      y2_dashed = *starty;
    }

    *starty -= UI_UNIT_Y;

    if (TSELEM_OPEN(tselem, space_outliner)) {
      outliner_draw_hierarchy_lines_recursive(pos,
                                              space_outliner,
                                              &te->subtree,
                                              startx + UI_UNIT_X,
                                              col,
                                              draw_children_grayed_out,
                                              starty);
    }
  }

  if (draw_grayed_out) {
    immUniformColor3ubvAlpha(col, grayed_alpha);
  }
  else {
    immUniformColor4ubv(col);
  }

  /* Vertical line. */
  te = te_vertical_line_last;
  if ((te != NULL) && (te->parent || lb->first != lb->last)) {
    immRecti(pos, startx, y1 + UI_UNIT_Y, startx + U.pixelsize, y2);
  }

  /* Children that are not in the collection are always in the end of the subtree.
   * This way we can draw their own dashed vertical lines. */
  te = te_vertical_line_last_dashed;
  if ((te != NULL) && (te->parent || lb->first != lb->last)) {
    const int steps_num = ((y1_dashed + UI_UNIT_Y) - y2_dashed) / dash.step_len;
    int start = y1_dashed + UI_UNIT_Y;
    for (int i = 0; i < steps_num; i++) {
      immRecti(pos, startx, start, startx + U.pixelsize, start - dash.step_len + dash.gap_len);
      start -= dash.step_len;
    }
  }
}

static void outliner_draw_hierarchy_lines(SpaceOutliner *space_outliner,
                                          ListBase *lb,
                                          int startx,
                                          int *starty)
{
  GPUVertFormat *format = immVertexFormat();
  uint pos = GPU_vertformat_attr_add(format, "pos", GPU_COMP_I32, 2, GPU_FETCH_INT_TO_FLOAT);
  uchar col[4];

  immBindBuiltinProgram(GPU_SHADER_2D_UNIFORM_COLOR);
  UI_GetThemeColorBlend3ubv(TH_BACK, TH_TEXT, 0.4f, col);
  col[3] = 255;

  GPU_blend(GPU_BLEND_ALPHA);
  outliner_draw_hierarchy_lines_recursive(pos, space_outliner, lb, startx, col, false, starty);
  GPU_blend(GPU_BLEND_NONE);

  immUnbindProgram();
}

static void outliner_draw_struct_marks(ARegion *region,
                                       SpaceOutliner *space_outliner,
                                       ListBase *lb,
                                       int *starty)
{
  LISTBASE_FOREACH (TreeElement *, te, lb) {
    TreeStoreElem *tselem = TREESTORE(te);

    /* selection status */
    if (TSELEM_OPEN(tselem, space_outliner)) {
      if (tselem->type == TSE_RNA_STRUCT) {
        GPUVertFormat *format = immVertexFormat();
        uint pos = GPU_vertformat_attr_add(format, "pos", GPU_COMP_I32, 2, GPU_FETCH_INT_TO_FLOAT);
        immBindBuiltinProgram(GPU_SHADER_2D_UNIFORM_COLOR);
        immThemeColorShadeAlpha(TH_BACK, -15, -200);
        immRecti(pos, 0, *starty + 1, (int)region->v2d.cur.xmax, *starty + UI_UNIT_Y - 1);
        immUnbindProgram();
      }
    }

    *starty -= UI_UNIT_Y;
    if (TSELEM_OPEN(tselem, space_outliner)) {
      outliner_draw_struct_marks(region, space_outliner, &te->subtree, starty);
      if (tselem->type == TSE_RNA_STRUCT) {
        GPUVertFormat *format = immVertexFormat();
        uint pos = GPU_vertformat_attr_add(format, "pos", GPU_COMP_F32, 2, GPU_FETCH_FLOAT);
        immBindBuiltinProgram(GPU_SHADER_2D_UNIFORM_COLOR);
        immThemeColorShadeAlpha(TH_BACK, -15, -200);

        immBegin(GPU_PRIM_LINES, 2);
        immVertex2f(pos, 0, (float)*starty + UI_UNIT_Y);
        immVertex2f(pos, region->v2d.cur.xmax, (float)*starty + UI_UNIT_Y);
        immEnd();

        immUnbindProgram();
      }
    }
  }
}

static void outliner_draw_highlights_recursive(uint pos,
                                               const ARegion *region,
                                               const SpaceOutliner *space_outliner,
                                               const ListBase *lb,
                                               const float col_selection[4],
                                               const float col_active[4],
                                               const float col_highlight[4],
                                               const float col_searchmatch[4],
                                               int start_x,
                                               int *io_start_y)
{
  const bool is_searching = (SEARCHING_OUTLINER(space_outliner) ||
                             (space_outliner->outlinevis == SO_DATA_API &&
                              space_outliner->search_string[0] != 0));

  LISTBASE_FOREACH (TreeElement *, te, lb) {
    const TreeStoreElem *tselem = TREESTORE(te);
    const int start_y = *io_start_y;

    /* selection status */
    if ((tselem->flag & TSE_ACTIVE) && (tselem->flag & TSE_SELECTED)) {
      immUniformColor4fv(col_active);
      immRecti(pos, 0, start_y, (int)region->v2d.cur.xmax, start_y + UI_UNIT_Y);
    }
    else if (tselem->flag & TSE_SELECTED) {
      immUniformColor4fv(col_selection);
      immRecti(pos, 0, start_y, (int)region->v2d.cur.xmax, start_y + UI_UNIT_Y);
    }

    /* highlights */
    if (tselem->flag & (TSE_DRAG_ANY | TSE_HIGHLIGHTED | TSE_SEARCHMATCH)) {
      const int end_x = (int)region->v2d.cur.xmax;

      if (tselem->flag & TSE_DRAG_ANY) {
        /* drag and drop highlight */
        float col[4];
        UI_GetThemeColorShade4fv(TH_BACK, -40, col);

        if (tselem->flag & TSE_DRAG_BEFORE) {
          immUniformColor4fv(col);
          immRecti(pos,
                   start_x,
                   start_y + UI_UNIT_Y - U.pixelsize,
                   end_x,
                   start_y + UI_UNIT_Y + U.pixelsize);
        }
        else if (tselem->flag & TSE_DRAG_AFTER) {
          immUniformColor4fv(col);
          immRecti(pos, start_x, start_y - U.pixelsize, end_x, start_y + U.pixelsize);
        }
        else {
          immUniformColor3fvAlpha(col, col[3] * 0.5f);
          immRecti(pos, start_x, start_y, end_x, start_y + UI_UNIT_Y);
        }
      }
      else {
        if (is_searching && (tselem->flag & TSE_SEARCHMATCH)) {
          /* search match highlights
           *   we don't expand items when searching in the data-blocks but we
           *   still want to highlight any filter matches. */
          immUniformColor4fv(col_searchmatch);
          immRecti(pos, start_x, start_y, end_x, start_y + UI_UNIT_Y);
        }
        else if (tselem->flag & TSE_HIGHLIGHTED) {
          /* mouse hover highlight */
          immUniformColor4fv(col_highlight);
          immRecti(pos, 0, start_y, end_x, start_y + UI_UNIT_Y);
        }
      }
    }

    *io_start_y -= UI_UNIT_Y;
    if (TSELEM_OPEN(tselem, space_outliner)) {
      outliner_draw_highlights_recursive(pos,
                                         region,
                                         space_outliner,
                                         &te->subtree,
                                         col_selection,
                                         col_active,
                                         col_highlight,
                                         col_searchmatch,
                                         start_x + UI_UNIT_X,
                                         io_start_y);
    }
  }
}

static void outliner_draw_highlights(ARegion *region,
                                     SpaceOutliner *space_outliner,
                                     int startx,
                                     int *starty)
{
  const float col_highlight[4] = {1.0f, 1.0f, 1.0f, 0.13f};
  float col_selection[4], col_active[4], col_searchmatch[4];

  UI_GetThemeColor3fv(TH_SELECT_HIGHLIGHT, col_selection);
  col_selection[3] = 1.0f; /* no alpha */
  UI_GetThemeColor3fv(TH_SELECT_ACTIVE, col_active);
  col_active[3] = 1.0f; /* no alpha */
  UI_GetThemeColor4fv(TH_MATCH, col_searchmatch);
  col_searchmatch[3] = 0.5f;

  GPU_blend(GPU_BLEND_ALPHA);
  GPUVertFormat *format = immVertexFormat();
  uint pos = GPU_vertformat_attr_add(format, "pos", GPU_COMP_I32, 2, GPU_FETCH_INT_TO_FLOAT);
  immBindBuiltinProgram(GPU_SHADER_2D_UNIFORM_COLOR);
  outliner_draw_highlights_recursive(pos,
                                     region,
                                     space_outliner,
                                     &space_outliner->tree,
                                     col_selection,
                                     col_active,
                                     col_highlight,
                                     col_searchmatch,
                                     startx,
                                     starty);
  immUnbindProgram();
  GPU_blend(GPU_BLEND_NONE);
}

static void outliner_draw_tree(bContext *C,
                               uiBlock *block,
                               const TreeViewContext *tvc,
                               ARegion *region,
                               SpaceOutliner *space_outliner,
                               const float restrict_column_width,
                               TreeElement **te_edit)
{
  const uiFontStyle *fstyle = UI_FSTYLE_WIDGET;
  int starty, startx;

  GPU_blend(GPU_BLEND_ALPHA); /* Only once. */

  if (space_outliner->outlinevis == SO_DATA_API) {
    /* struct marks */
    starty = (int)region->v2d.tot.ymax - UI_UNIT_Y - OL_Y_OFFSET;
    outliner_draw_struct_marks(region, space_outliner, &space_outliner->tree, &starty);
  }

  /* draw highlights before hierarchy */
  starty = (int)region->v2d.tot.ymax - UI_UNIT_Y - OL_Y_OFFSET;
  startx = 0;
  outliner_draw_highlights(region, space_outliner, startx, &starty);

  /* set scissor so tree elements or lines can't overlap restriction icons */
  int scissor[4] = {0};
  if (restrict_column_width > 0.0f) {
    int mask_x = BLI_rcti_size_x(&region->v2d.mask) - (int)restrict_column_width + 1;
    CLAMP_MIN(mask_x, 0);

    GPU_scissor_get(scissor);
    GPU_scissor(0, 0, mask_x, region->winy);
  }

  /* Gray hierarchy lines. */
  starty = (int)region->v2d.tot.ymax - UI_UNIT_Y / 2 - OL_Y_OFFSET;
  startx = UI_UNIT_X / 2 - (U.pixelsize + 1) / 2;
  outliner_draw_hierarchy_lines(space_outliner, &space_outliner->tree, startx, &starty);

  /* Items themselves. */
  starty = (int)region->v2d.tot.ymax - UI_UNIT_Y - OL_Y_OFFSET;
  startx = 0;
  LISTBASE_FOREACH (TreeElement *, te, &space_outliner->tree) {
    outliner_draw_tree_element(C,
                               block,
                               fstyle,
                               tvc,
                               region,
                               space_outliner,
                               te,
                               (te->flag & TE_DRAGGING) != 0,
                               startx,
                               &starty,
                               restrict_column_width,
                               te_edit);
  }

  if (restrict_column_width > 0.0f) {
    /* reset scissor */
    GPU_scissor(UNPACK4(scissor));
  }
}

static void outliner_back(ARegion *region)
{
  int ystart;

  ystart = (int)region->v2d.tot.ymax;
  ystart = UI_UNIT_Y * (ystart / (UI_UNIT_Y)) - OL_Y_OFFSET;

  GPUVertFormat *format = immVertexFormat();
  uint pos = GPU_vertformat_attr_add(format, "pos", GPU_COMP_F32, 2, GPU_FETCH_FLOAT);

  immBindBuiltinProgram(GPU_SHADER_2D_UNIFORM_COLOR);

  float col_alternating[4];
  UI_GetThemeColor4fv(TH_ROW_ALTERNATE, col_alternating);
  immUniformThemeColorBlend(TH_BACK, TH_ROW_ALTERNATE, col_alternating[3]);

  const float x1 = 0.0f, x2 = region->v2d.cur.xmax;
  float y1 = ystart, y2;
  int tot = (int)floor(ystart - region->v2d.cur.ymin + 2 * UI_UNIT_Y) / (2 * UI_UNIT_Y);

  if (tot > 0) {
    immBegin(GPU_PRIM_TRIS, 6 * tot);
    while (tot--) {
      y1 -= 2 * UI_UNIT_Y;
      y2 = y1 + UI_UNIT_Y;
      immVertex2f(pos, x1, y1);
      immVertex2f(pos, x2, y1);
      immVertex2f(pos, x2, y2);

      immVertex2f(pos, x1, y1);
      immVertex2f(pos, x2, y2);
      immVertex2f(pos, x1, y2);
    }
    immEnd();
  }
  immUnbindProgram();
}

static int outliner_data_api_buttons_start_x(int max_tree_width)
{
  return max_ii(OL_RNA_COLX, max_tree_width + OL_RNA_COL_SPACEX);
}

static int outliner_width(SpaceOutliner *space_outliner,
                          int max_tree_width,
                          float restrict_column_width)
{
  if (space_outliner->outlinevis == SO_DATA_API) {
    return outliner_data_api_buttons_start_x(max_tree_width) + OL_RNA_COL_SIZEX + 10 * UI_DPI_FAC;
  }
  return max_tree_width + restrict_column_width;
}

static void outliner_update_viewable_area(ARegion *region,
                                          SpaceOutliner *space_outliner,
                                          int tree_width,
                                          int tree_height,
                                          float restrict_column_width)
{
  int sizex = outliner_width(space_outliner, tree_width, restrict_column_width);
  int sizey = tree_height;

  /* extend size to allow for horizontal scrollbar and extra offset */
  sizey += V2D_SCROLL_HEIGHT + OL_Y_OFFSET;

  UI_view2d_totRect_set(&region->v2d, sizex, sizey);
}

/* ****************************************************** */
/* Main Entrypoint - Draw contents of Outliner editor */

void draw_outliner(const bContext *C)
{
  Main *mainvar = CTX_data_main(C);
  ARegion *region = CTX_wm_region(C);
  View2D *v2d = &region->v2d;
  SpaceOutliner *space_outliner = CTX_wm_space_outliner(C);
  uiBlock *block;
  TreeElement *te_edit = NULL;

  TreeViewContext tvc;
  outliner_viewcontext_init(C, &tvc);

  outliner_build_tree(mainvar, tvc.scene, tvc.view_layer, space_outliner, region); /* Always. */

  /* If global sync select is dirty, flag other outliners */
  if (ED_outliner_select_sync_is_dirty(C)) {
    ED_outliner_select_sync_flag_outliners(C);
  }

  /* Sync selection state from view layer */
  if (!ELEM(space_outliner->outlinevis, SO_LIBRARIES, SO_DATA_API, SO_ID_ORPHANS) &&
      space_outliner->flag & SO_SYNC_SELECT) {
    outliner_sync_selection(C, space_outliner);
  }

  /* force display to pixel coords */
  v2d->flag |= (V2D_PIXELOFS_X | V2D_PIXELOFS_Y);
  /* set matrix for 2d-view controls */
  UI_view2d_view_ortho(v2d);

  /* draw outliner stuff (background, hierarchy lines and names) */
  const float restrict_column_width = outliner_restrict_columns_width(space_outliner);
  outliner_back(region);
  block = UI_block_begin(C, region, __func__, UI_EMBOSS);
  outliner_draw_tree(
      (bContext *)C, block, &tvc, region, space_outliner, restrict_column_width, &te_edit);

  /* Compute outliner dimensions after it has been drawn. */
  int tree_width, tree_height;
  outliner_tree_dimensions(space_outliner, &tree_width, &tree_height);

  /* Default to no emboss for outliner UI. */
  UI_block_emboss_set(block, UI_EMBOSS_NONE);

  if (space_outliner->outlinevis == SO_DATA_API) {
    int buttons_start_x = outliner_data_api_buttons_start_x(tree_width);
    /* draw rna buttons */
    outliner_draw_rnacols(region, buttons_start_x);

    UI_block_emboss_set(block, UI_EMBOSS);
    outliner_draw_rnabuts(block, region, space_outliner, buttons_start_x, &space_outliner->tree);
    UI_block_emboss_set(block, UI_EMBOSS_NONE);
  }
  else if (space_outliner->outlinevis == SO_ID_ORPHANS) {
    /* draw user toggle columns */
    outliner_draw_userbuts(block, region, space_outliner, &space_outliner->tree);
  }
  else if (restrict_column_width > 0.0f) {
    /* draw restriction columns */
    RestrictPropertiesActive props_active;
    memset(&props_active, 1, sizeof(RestrictPropertiesActive));
    outliner_draw_restrictbuts(block,
                               tvc.scene,
                               tvc.view_layer,
                               region,
                               space_outliner,
                               &space_outliner->tree,
                               props_active);
  }

  UI_block_emboss_set(block, UI_EMBOSS);

  /* Draw edit buttons if necessary. */
  if (te_edit) {
    outliner_buttons(C, block, region, restrict_column_width, te_edit);
  }

  UI_block_end(C, block);
  UI_block_draw(C, block);

  /* Update total viewable region. */
  outliner_update_viewable_area(
      region, space_outliner, tree_width, tree_height, restrict_column_width);
}<|MERGE_RESOLUTION|>--- conflicted
+++ resolved
@@ -2797,26 +2797,6 @@
       UI_GetThemeColor4fv(TH_EDITED_OBJECT, icon_color);
       icon_border[3] = 0.3f;
     }
-<<<<<<< HEAD
-    UI_draw_roundbox_corner_set(UI_CNR_ALL);
-
-    UI_draw_roundbox_aa(true,
-                        (float)*offsx,
-                        (float)ys + ufac,
-                        (float)*offsx + UI_UNIT_X,
-                        (float)ys + UI_UNIT_Y - ufac,
-                        (float)UI_UNIT_Y / 4.0f,
-                        icon_color);
-    /* border around it */
-    UI_draw_roundbox_aa(false,
-                        (float)*offsx,
-                        (float)ys + ufac,
-                        (float)*offsx + UI_UNIT_X,
-                        (float)ys + UI_UNIT_Y - ufac,
-                        (float)UI_UNIT_Y / 4.0f,
-                        icon_border);
-    GPU_blend(GPU_BLEND_ALPHA); /* Roundbox disables. */
-=======
 
     outliner_draw_active_indicator((float)*offsx,
                                    (float)ys,
@@ -2824,7 +2804,6 @@
                                    (float)ys + UI_UNIT_Y,
                                    icon_color,
                                    icon_border);
->>>>>>> 019cd2e5
   }
 
   if (tselem->flag & TSE_HIGHLIGHTED) {
@@ -3096,32 +3075,12 @@
 
     /* active circle */
     if (active != OL_DRAWSEL_NONE) {
-<<<<<<< HEAD
-      UI_draw_roundbox_corner_set(UI_CNR_ALL);
-      UI_draw_roundbox_aa(true,
-                          (float)startx + offsx + UI_UNIT_X,
-                          (float)*starty + ufac,
-                          (float)startx + offsx + 2.0f * UI_UNIT_X,
-                          (float)*starty + UI_UNIT_Y - ufac,
-                          UI_UNIT_Y / 4.0f,
-                          icon_bgcolor);
-      /* border around it */
-      UI_draw_roundbox_aa(false,
-                          (float)startx + offsx + UI_UNIT_X,
-                          (float)*starty + ufac,
-                          (float)startx + offsx + 2.0f * UI_UNIT_X,
-                          (float)*starty + UI_UNIT_Y - ufac,
-                          UI_UNIT_Y / 4.0f,
-                          icon_border);
-      GPU_blend(GPU_BLEND_ALPHA); /* roundbox disables it */
-=======
       outliner_draw_active_indicator((float)startx + offsx + UI_UNIT_X,
                                      (float)*starty,
                                      (float)startx + offsx + 2.0f * UI_UNIT_X,
                                      (float)*starty + UI_UNIT_Y,
                                      icon_bgcolor,
                                      icon_border);
->>>>>>> 019cd2e5
 
       te->flag |= TE_ACTIVE; /* For lookup in display hierarchies. */
     }
