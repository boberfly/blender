/*
 * $Id$
 *
 * ***** BEGIN GPL LICENSE BLOCK *****
 *
 * This program is free software; you can redistribute it and/or
 * modify it under the terms of the GNU General Public License
 * as published by the Free Software Foundation; either version 2
 * of the License, or (at your option) any later version. 
 *
 * This program is distributed in the hope that it will be useful,
 * but WITHOUT ANY WARRANTY; without even the implied warranty of
 * MERCHANTABILITY or FITNESS FOR A PARTICULAR PURPOSE.  See the
 * GNU General Public License for more details.
 *
 * You should have received a copy of the GNU General Public License
 * along with this program; if not, write to the Free Software Foundation,
 * Inc., 51 Franklin Street, Fifth Floor, Boston, MA 02110-1301, USA.
 *
 * The Original Code is Copyright (C) 2008 Blender Foundation.
 * All rights reserved.
 *
 * 
 * Contributor(s): Blender Foundation
 *
 * ***** END GPL LICENSE BLOCK *****
 */

/** \file blender/editors/space_view3d/view3d_draw.c
 *  \ingroup spview3d
 */


#include <string.h>
#include <stdio.h>
#include <math.h>

#include "DNA_armature_types.h"
#include "DNA_camera_types.h"
#include "DNA_customdata_types.h"
#include "DNA_object_types.h"
#include "DNA_group_types.h"
#include "DNA_key_types.h"
#include "DNA_lamp_types.h"
#include "DNA_scene_types.h"
#include "DNA_world_types.h"

#include "MEM_guardedalloc.h"

#include "BLI_blenlib.h"
#include "BLI_math.h"
#include "BLI_rand.h"
#include "BLI_utildefines.h"

#include "BKE_anim.h"
#include "BKE_context.h"
#include "BKE_customdata.h"
#include "BKE_image.h"
#include "BKE_key.h"
#include "BKE_object.h"
#include "BKE_global.h"
#include "BKE_paint.h"
#include "BKE_scene.h"
#include "BKE_screen.h"
#include "BKE_unit.h"

#include "RE_engine.h"
#include "RE_pipeline.h"	// make_stars

#include "IMB_imbuf_types.h"
#include "IMB_imbuf.h"

#include "BIF_gl.h"
#include "BIF_glutil.h"

#include "WM_api.h"
#include "BLF_api.h"

#include "ED_armature.h"
#include "ED_keyframing.h"
#include "ED_gpencil.h"
#include "ED_screen.h"
#include "ED_space_api.h"
#include "ED_screen_types.h"
#include "ED_transform.h"

#include "UI_interface.h"
#include "UI_interface_icons.h"
#include "UI_resources.h"

#include "GPU_draw.h"
#include "GPU_material.h"
#include "GPU_extensions.h"

#include "view3d_intern.h"	// own include



static void star_stuff_init_func(void)
{
	cpack(-1);
	glPointSize(1.0);
	glBegin(GL_POINTS);
}
static void star_stuff_vertex_func(float* i)
{
	glVertex3fv(i);
}
static void star_stuff_term_func(void)
{
	glEnd();
}

void circf(float x, float y, float rad)
{
	GLUquadricObj *qobj = gluNewQuadric(); 
	
	gluQuadricDrawStyle(qobj, GLU_FILL); 
	
	glPushMatrix(); 
	
	glTranslatef(x,  y, 0.); 
	
	gluDisk( qobj, 0.0,  rad, 32, 1); 
	
	glPopMatrix(); 
	
	gluDeleteQuadric(qobj);
}

void circ(float x, float y, float rad)
{
	GLUquadricObj *qobj = gluNewQuadric(); 
	
	gluQuadricDrawStyle(qobj, GLU_SILHOUETTE); 
	
	glPushMatrix(); 
	
	glTranslatef(x,  y, 0.); 
	
	gluDisk( qobj, 0.0,  rad, 32, 1); 
	
	glPopMatrix(); 
	
	gluDeleteQuadric(qobj);
}


/* ********* custom clipping *********** */

static void view3d_draw_clipping(RegionView3D *rv3d)
{
	BoundBox *bb= rv3d->clipbb;
	
	if(bb) {
		UI_ThemeColorShade(TH_BACK, -8);
		
		glBegin(GL_QUADS);
		
		glVertex3fv(bb->vec[0]); glVertex3fv(bb->vec[1]); glVertex3fv(bb->vec[2]); glVertex3fv(bb->vec[3]);
		glVertex3fv(bb->vec[0]); glVertex3fv(bb->vec[4]); glVertex3fv(bb->vec[5]); glVertex3fv(bb->vec[1]);
		glVertex3fv(bb->vec[4]); glVertex3fv(bb->vec[7]); glVertex3fv(bb->vec[6]); glVertex3fv(bb->vec[5]);
		glVertex3fv(bb->vec[7]); glVertex3fv(bb->vec[3]); glVertex3fv(bb->vec[2]); glVertex3fv(bb->vec[6]);
		glVertex3fv(bb->vec[1]); glVertex3fv(bb->vec[5]); glVertex3fv(bb->vec[6]); glVertex3fv(bb->vec[2]);
		glVertex3fv(bb->vec[7]); glVertex3fv(bb->vec[4]); glVertex3fv(bb->vec[0]); glVertex3fv(bb->vec[3]);
		
		glEnd();
	}
}

void view3d_set_clipping(RegionView3D *rv3d)
{
	double plane[4];
	int a, tot=4;
	
	if(rv3d->viewlock) tot= 6;
	
	for(a=0; a<tot; a++) {
		QUATCOPY(plane, rv3d->clip[a]);
		glClipPlane(GL_CLIP_PLANE0+a, plane);
		glEnable(GL_CLIP_PLANE0+a);
	}
}

void view3d_clr_clipping(void)
{
	int a;
	
	for(a=0; a<6; a++) {
		glDisable(GL_CLIP_PLANE0+a);
	}
}

static int test_clipping(const float vec[3], float clip[][4])
{
	float view[3];
	copy_v3_v3(view, vec);
	
	if(0.0f < clip[0][3] + INPR(view, clip[0]))
		if(0.0f < clip[1][3] + INPR(view, clip[1]))
			if(0.0f < clip[2][3] + INPR(view, clip[2]))
				if(0.0f < clip[3][3] + INPR(view, clip[3]))
					return 0;

	return 1;
}

/* for 'local' ED_view3d_local_clipping must run first
 * then all comparisons can be done in localspace */
int ED_view3d_test_clipping(RegionView3D *rv3d, const float vec[3], const int local)
{
	return test_clipping(vec, local ? rv3d->clip_local : rv3d->clip);
}

/* ********* end custom clipping *********** */


static void drawgrid_draw(ARegion *ar, float wx, float wy, float x, float y, float dx)
{	
	float v1[2], v2[2];

	x+= (wx); 
	y+= (wy);

	v1[1]= 0.0f;
	v2[1]= (float)ar->winy;

	v1[0] = v2[0] = x-dx*floorf(x/dx);
	
	glBegin(GL_LINES);
	
	while(v1[0] < ar->winx) {
		glVertex2fv(v1);
		glVertex2fv(v2);
		v1[0] = v2[0] = v1[0] + dx;
	}

	v1[0]= 0.0f;
	v2[0]= (float)ar->winx;

	v1[1]= v2[1]= y-dx*floorf(y/dx);

	while(v1[1] < ar->winy) {
		glVertex2fv(v1);
		glVertex2fv(v2);
		v1[1] = v2[1] = v1[1] + dx;
	}

	glEnd();
}

#define GRID_MIN_PX 6.0f

static void drawgrid(UnitSettings *unit, ARegion *ar, View3D *v3d, const char **grid_unit)
{
	/* extern short bgpicmode; */
	RegionView3D *rv3d= ar->regiondata;
	float wx, wy, x, y, fw, fx, fy, dx;
	float vec4[4];
	unsigned char col[3], col2[3];

	vec4[0]=vec4[1]=vec4[2]=0.0; 
	vec4[3]= 1.0;
	mul_m4_v4(rv3d->persmat, vec4);
	fx= vec4[0]; 
	fy= vec4[1]; 
	fw= vec4[3];

	wx= (ar->winx/2.0);	/* because of rounding errors, grid at wrong location */
	wy= (ar->winy/2.0);

	x= (wx)*fx/fw;
	y= (wy)*fy/fw;

	vec4[0]=vec4[1]= v3d->grid;

	vec4[2]= 0.0;
	vec4[3]= 1.0;
	mul_m4_v4(rv3d->persmat, vec4);
	fx= vec4[0]; 
	fy= vec4[1]; 
	fw= vec4[3];

	dx= fabs(x-(wx)*fx/fw);
	if(dx==0) dx= fabs(y-(wy)*fy/fw);
	
	glDepthMask(0);		// disable write in zbuffer

	/* check zoom out */
	UI_ThemeColor(TH_GRID);
	
	if(unit->system) {
		/* Use GRID_MIN_PX*2 for units because very very small grid
		 * items are less useful when dealing with units */
		void *usys;
		int len, i;
		float dx_scalar;
		float blend_fac;

		bUnit_GetSystem(&usys, &len, unit->system, B_UNIT_LENGTH);

		if(usys) {
			i= len;
			while(i--) {
				float scalar= bUnit_GetScaler(usys, i);

				dx_scalar = dx * scalar / unit->scale_length;
				if (dx_scalar < (GRID_MIN_PX*2))
					continue;

				/* Store the smallest drawn grid size units name so users know how big each grid cell is */
				if(*grid_unit==NULL) {
					*grid_unit= bUnit_GetNameDisplay(usys, i);
					rv3d->gridview= (scalar * v3d->grid) / unit->scale_length;
				}
				blend_fac= 1-((GRID_MIN_PX*2)/dx_scalar);

				/* tweak to have the fade a bit nicer */
				blend_fac= (blend_fac * blend_fac) * 2.0f;
				CLAMP(blend_fac, 0.3f, 1.0f);


				UI_ThemeColorBlend(TH_BACK, TH_GRID, blend_fac);

				drawgrid_draw(ar, wx, wy, x, y, dx_scalar);
			}
		}
	}
	else {
		short sublines = v3d->gridsubdiv;

		if(dx<GRID_MIN_PX) {
			rv3d->gridview*= sublines;
			dx*= sublines;
			
			if(dx<GRID_MIN_PX) {
				rv3d->gridview*= sublines;
				dx*= sublines;

				if(dx<GRID_MIN_PX) {
					rv3d->gridview*= sublines;
					dx*=sublines;
					if(dx<GRID_MIN_PX);
					else {
						UI_ThemeColor(TH_GRID);
						drawgrid_draw(ar, wx, wy, x, y, dx);
					}
				}
				else {	// start blending out
					UI_ThemeColorBlend(TH_BACK, TH_GRID, dx/(GRID_MIN_PX*6));
					drawgrid_draw(ar, wx, wy, x, y, dx);

					UI_ThemeColor(TH_GRID);
					drawgrid_draw(ar, wx, wy, x, y, sublines*dx);
				}
			}
			else {	// start blending out (GRID_MIN_PX < dx < (GRID_MIN_PX*10))
				UI_ThemeColorBlend(TH_BACK, TH_GRID, dx/(GRID_MIN_PX*6));
				drawgrid_draw(ar, wx, wy, x, y, dx);

				UI_ThemeColor(TH_GRID);
				drawgrid_draw(ar, wx, wy, x, y, sublines*dx);
			}
		}
		else {
			if(dx>(GRID_MIN_PX*10)) {		// start blending in
				rv3d->gridview/= sublines;
				dx/= sublines;
				if(dx>(GRID_MIN_PX*10)) {		// start blending in
					rv3d->gridview/= sublines;
					dx/= sublines;
					if(dx>(GRID_MIN_PX*10)) {
						UI_ThemeColor(TH_GRID);
						drawgrid_draw(ar, wx, wy, x, y, dx);
					}
					else {
						UI_ThemeColorBlend(TH_BACK, TH_GRID, dx/(GRID_MIN_PX*6));
						drawgrid_draw(ar, wx, wy, x, y, dx);
						UI_ThemeColor(TH_GRID);
						drawgrid_draw(ar, wx, wy, x, y, dx*sublines);
					}
				}
				else {
					UI_ThemeColorBlend(TH_BACK, TH_GRID, dx/(GRID_MIN_PX*6));
					drawgrid_draw(ar, wx, wy, x, y, dx);
					UI_ThemeColor(TH_GRID);
					drawgrid_draw(ar, wx, wy, x, y, dx*sublines);
				}
			}
			else {
				UI_ThemeColorBlend(TH_BACK, TH_GRID, dx/(GRID_MIN_PX*6));
				drawgrid_draw(ar, wx, wy, x, y, dx);
				UI_ThemeColor(TH_GRID);
				drawgrid_draw(ar, wx, wy, x, y, dx*sublines);
			}
		}
	}


	x+= (wx); 
	y+= (wy);
	UI_GetThemeColor3ubv(TH_GRID, col);

	setlinestyle(0);
	
	/* center cross */
	/* horizontal line */
	if( ELEM(rv3d->view, RV3D_VIEW_RIGHT, RV3D_VIEW_LEFT)) 
		UI_make_axis_color(col, col2, 'Y');
	else UI_make_axis_color(col, col2, 'X');
	glColor3ubv(col2);
	
	fdrawline(0.0,  y,  (float)ar->winx,  y); 
	
	/* vertical line */
	if( ELEM(rv3d->view, RV3D_VIEW_TOP, RV3D_VIEW_BOTTOM)) 
		UI_make_axis_color(col, col2, 'Y');
	else UI_make_axis_color(col, col2, 'Z');
	glColor3ubv(col2);

	fdrawline(x, 0.0, x, (float)ar->winy); 

	glDepthMask(1);		// enable write in zbuffer
}
#undef GRID_MIN_PX

static void drawfloor(Scene *scene, View3D *v3d, const char **grid_unit)
{
	float vert[3], grid, grid_scale;
	int a, gridlines, emphasise;
	unsigned char col[3], col2[3];
	short draw_line = 0;
	
	vert[2]= 0.0;
	
	if(v3d->gridlines<3) return;
	
	grid_scale= v3d->grid;
	/* use 'grid_scale' instead of 'v3d->grid' from now on */

	/* apply units */
	if(scene->unit.system) {
		void *usys;
		int len;

		bUnit_GetSystem(&usys, &len, scene->unit.system, B_UNIT_LENGTH);

		if(usys) {
			int i= bUnit_GetBaseUnit(usys);
			*grid_unit= bUnit_GetNameDisplay(usys, i);
			 grid_scale = (grid_scale * (float)bUnit_GetScaler(usys, i)) / scene->unit.scale_length;
		}
	}
	
	if(v3d->zbuf && scene->obedit) glDepthMask(0);	// for zbuffer-select
	
	gridlines= v3d->gridlines/2;
	grid= gridlines * grid_scale;

	UI_GetThemeColor3ubv(TH_GRID, col);
	UI_GetThemeColor3ubv(TH_BACK, col2);
	
	/* emphasise division lines lighter instead of darker, if background is darker than grid */
	if ( ((col[0]+col[1]+col[2])/3+10) > (col2[0]+col2[1]+col2[2])/3 )
		emphasise = 20;
	else
		emphasise = -10;
	
	/* draw the Y axis and/or grid lines */
	for(a= -gridlines;a<=gridlines;a++) {
		if(a==0) {
			/* check for the 'show Y axis' preference */
			if (v3d->gridflag & V3D_SHOW_Y) { 
				UI_make_axis_color(col, col2, 'Y');
				glColor3ubv(col2);
				
				draw_line = 1;
			} else if (v3d->gridflag & V3D_SHOW_FLOOR) {
				UI_ThemeColorShade(TH_GRID, emphasise);
			} else {
				draw_line = 0;
			}
		} else {
			/* check for the 'show grid floor' preference */
			if (v3d->gridflag & V3D_SHOW_FLOOR) {
				if( (a % 10)==0) {
					UI_ThemeColorShade(TH_GRID, emphasise);
				}
				else UI_ThemeColorShade(TH_GRID, 10);
				
				draw_line = 1;
			} else {
				draw_line = 0;
			}
		}
		
		if (draw_line) {
			glBegin(GL_LINE_STRIP);
			vert[0]= a * grid_scale;
			vert[1]= grid;
			glVertex3fv(vert);
			vert[1]= -grid;
			glVertex3fv(vert);
			glEnd();
		}
	}
	
	/* draw the X axis and/or grid lines */
	for(a= -gridlines;a<=gridlines;a++) {
		if(a==0) {
			/* check for the 'show X axis' preference */
			if (v3d->gridflag & V3D_SHOW_X) { 
				UI_make_axis_color(col, col2, 'X');
				glColor3ubv(col2);
				
				draw_line = 1;
			} else if (v3d->gridflag & V3D_SHOW_FLOOR) {
				UI_ThemeColorShade(TH_GRID, emphasise);
			} else {
				draw_line = 0;
			}
		} else {
			/* check for the 'show grid floor' preference */
			if (v3d->gridflag & V3D_SHOW_FLOOR) {
				if( (a % 10)==0) {
					UI_ThemeColorShade(TH_GRID, emphasise);
				}
				else UI_ThemeColorShade(TH_GRID, 10);
				
				draw_line = 1;
			} else {
				draw_line = 0;
			}
		}
		
		if (draw_line) {
			glBegin(GL_LINE_STRIP);
			vert[1]= a * grid_scale;
			vert[0]= grid;
			glVertex3fv(vert );
			vert[0]= -grid;
			glVertex3fv(vert);
			glEnd();
		}
	}
	
	/* draw the Z axis line */	
	/* check for the 'show Z axis' preference */
	if (v3d->gridflag & V3D_SHOW_Z) {
		UI_make_axis_color(col, col2, 'Z');
		glColor3ubv(col2);
		
		glBegin(GL_LINE_STRIP);
		vert[0]= 0;
		vert[1]= 0;
		vert[2]= grid;
		glVertex3fv(vert );
		vert[2]= -grid;
		glVertex3fv(vert);
		glEnd();
	}
	
	if(v3d->zbuf && scene->obedit) glDepthMask(1);	
	
}

static void drawcursor(Scene *scene, ARegion *ar, View3D *v3d)
{
	int mx, my, co[2];
	int flag;
	
	/* we dont want the clipping for cursor */
	flag= v3d->flag;
	v3d->flag= 0;
	project_int(ar, give_cursor(scene, v3d), co);
	v3d->flag= flag;
	
	mx = co[0];
	my = co[1];
	
	if(mx!=IS_CLIPPED) {
		setlinestyle(0); 
		cpack(0xFF);
		circ((float)mx, (float)my, 10.0);
		setlinestyle(4); 
		cpack(0xFFFFFF);
		circ((float)mx, (float)my, 10.0);
		setlinestyle(0);
		cpack(0x0);
		
		sdrawline(mx-20, my, mx-5, my);
		sdrawline(mx+5, my, mx+20, my);
		sdrawline(mx, my-20, mx, my-5);
		sdrawline(mx, my+5, mx, my+20);
	}
}

/* Draw a live substitute of the view icon, which is always shown
 * colors copied from transform_manipulator.c, we should keep these matching. */
static void draw_view_axis(RegionView3D *rv3d)
{
	const float k = U.rvisize;   /* axis size */
	const float toll = 0.5;      /* used to see when view is quasi-orthogonal */
	const float start = k + 1.0f;/* axis center in screen coordinates, x=y */
	float ydisp = 0.0;          /* vertical displacement to allow obj info text */
	int bright = 25*(float)U.rvibright + 5; /* axis alpha (rvibright has range 0-10) */

	float vec[3];
	float dx, dy;
	
	/* thickness of lines is proportional to k */
	glLineWidth(2);

	glEnable(GL_BLEND);
	glBlendFunc(GL_SRC_ALPHA, GL_ONE_MINUS_SRC_ALPHA);

	/* X */
	vec[0] = 1;
	vec[1] = vec[2] = 0;
	mul_qt_v3(rv3d->viewquat, vec);
	dx = vec[0] * k;
	dy = vec[1] * k;

	glColor4ub(220, 0, 0, bright);
	glBegin(GL_LINES);
	glVertex2f(start, start + ydisp);
	glVertex2f(start + dx, start + dy + ydisp);
	glEnd();

	if (fabsf(dx) > toll || fabsf(dy) > toll) {
		BLF_draw_default_ascii(start + dx + 2, start + dy + ydisp + 2, 0.0f, "x", 1);
	}
	
	/* BLF_draw_default disables blending */
	glEnable(GL_BLEND);

	/* Y */
	vec[1] = 1;
	vec[0] = vec[2] = 0;
	mul_qt_v3(rv3d->viewquat, vec);
	dx = vec[0] * k;
	dy = vec[1] * k;

	glColor4ub(0, 220, 0, bright);
	glBegin(GL_LINES);
	glVertex2f(start, start + ydisp);
	glVertex2f(start + dx, start + dy + ydisp);
	glEnd();

	if (fabsf(dx) > toll || fabsf(dy) > toll) {
		BLF_draw_default_ascii(start + dx + 2, start + dy + ydisp + 2, 0.0f, "y", 1);
	}

	glEnable(GL_BLEND);
	
	/* Z */
	vec[2] = 1;
	vec[1] = vec[0] = 0;
	mul_qt_v3(rv3d->viewquat, vec);
	dx = vec[0] * k;
	dy = vec[1] * k;

	glColor4ub(30, 30, 220, bright);
	glBegin(GL_LINES);
	glVertex2f(start, start + ydisp);
	glVertex2f(start + dx, start + dy + ydisp);
	glEnd();

	if (fabsf(dx) > toll || fabsf(dy) > toll) {
		BLF_draw_default_ascii(start + dx + 2, start + dy + ydisp + 2, 0.0f, "z", 1);
	}

	/* restore line-width */
	
	glLineWidth(1.0);
	glDisable(GL_BLEND);
}

/* draw center and axis of rotation for ongoing 3D mouse navigation */
static void draw_rotation_guide(RegionView3D *rv3d)
{
	float o[3]; // center of rotation
	float end[3]; // endpoints for drawing

	float color[4] = {0.f ,0.4235f, 1.f, 1.f}; // bright blue so it matches device LEDs

	negate_v3_v3(o, rv3d->ofs);

	glEnable(GL_BLEND);
	glBlendFunc(GL_SRC_ALPHA, GL_ONE_MINUS_SRC_ALPHA);
	glShadeModel(GL_SMOOTH);
	glPointSize(5);
	glEnable(GL_POINT_SMOOTH);
	glDepthMask(0); // don't overwrite zbuf

	if (rv3d->rot_angle != 0.f) {
		// -- draw rotation axis --
		float scaled_axis[3];
		const float scale = rv3d->dist;
		mul_v3_v3fl(scaled_axis, rv3d->rot_axis, scale);
	
		glBegin(GL_LINE_STRIP);
			color[3] = 0.f; // more transparent toward the ends
			glColor4fv(color);
			add_v3_v3v3(end, o, scaled_axis);
			glVertex3fv(end);
	
			// color[3] = 0.2f + fabsf(rv3d->rot_angle); // modulate opacity with angle
			// ^^ neat idea, but angle is frame-rate dependent, so it's usually close to 0.2

			color[3] = 0.5f; // more opaque toward the center
			glColor4fv(color);
			glVertex3fv(o);
	
			color[3] = 0.f;
			glColor4fv(color);
			sub_v3_v3v3(end, o, scaled_axis);
			glVertex3fv(end);
		glEnd();
		
		// -- draw ring around rotation center --
		{
		#define ROT_AXIS_DETAIL 13
		const float s = 0.05f * scale;
		const float step = 2.f * (float)(M_PI / ROT_AXIS_DETAIL);
		float angle;
		int i;

		float q[4]; // rotate ring so it's perpendicular to axis
		const int upright = fabsf(rv3d->rot_axis[2]) >= 0.95f;
		if (!upright)
			{
			const float up[3] = {0.f, 0.f, 1.f};
			float vis_angle, vis_axis[3];

			cross_v3_v3v3(vis_axis, up, rv3d->rot_axis);
			vis_angle = acosf(dot_v3v3(up, rv3d->rot_axis));
			axis_angle_to_quat(q, vis_axis, vis_angle);
			}

		color[3] = 0.25f; // somewhat faint
		glColor4fv(color);
		glBegin(GL_LINE_LOOP);
		for (i = 0, angle = 0.f; i < ROT_AXIS_DETAIL; ++i, angle += step)
			{
			float p[3] = { s * cosf(angle), s * sinf(angle), 0.f };

			if (!upright)
				mul_qt_v3(q, p);

			add_v3_v3(p, o);
			glVertex3fv(p);
			}
		glEnd();
		}

		color[3] = 1.f; // solid dot
	}
	else
		color[3] = 0.5f; // see-through dot

	// -- draw rotation center --
	glColor4fv(color);
	glBegin(GL_POINTS);
		glVertex3fv(o);
	glEnd();

	// find screen coordinates for rotation center, then draw pretty icon
	// mul_m4_v3(rv3d->persinv, rot_center);
	// UI_icon_draw(rot_center[0], rot_center[1], ICON_NDOF_TURN);
	// ^^ just playing around, does not work

	glDisable(GL_BLEND);
	glDisable(GL_POINT_SMOOTH);
	glDepthMask(1);
}

static void draw_view_icon(RegionView3D *rv3d)
{
	BIFIconID icon;
	
	if( ELEM(rv3d->view, RV3D_VIEW_TOP, RV3D_VIEW_BOTTOM)) 
		icon= ICON_AXIS_TOP;
	else if( ELEM(rv3d->view, RV3D_VIEW_FRONT, RV3D_VIEW_BACK)) 
		icon= ICON_AXIS_FRONT;
	else if( ELEM(rv3d->view, RV3D_VIEW_RIGHT, RV3D_VIEW_LEFT)) 
		icon= ICON_AXIS_SIDE;
	else return ;
	
	glEnable(GL_BLEND);
	glBlendFunc(GL_SRC_ALPHA,  GL_ONE_MINUS_SRC_ALPHA); 
	
	UI_icon_draw(5.0, 5.0, icon);
	
	glDisable(GL_BLEND);
}

static const char *view3d_get_name(View3D *v3d, RegionView3D *rv3d)
{
	const char *name = NULL;
	
	switch (rv3d->view) {
		case RV3D_VIEW_FRONT:
			if (rv3d->persp == RV3D_ORTHO) name = "Front Ortho";
			else name = "Front Persp";
			break;
		case RV3D_VIEW_BACK:
			if (rv3d->persp == RV3D_ORTHO) name = "Back Ortho";
			else name = "Back Persp";
			break;
		case RV3D_VIEW_TOP:
			if (rv3d->persp == RV3D_ORTHO) name = "Top Ortho";
			else name = "Top Persp";
			break;
		case RV3D_VIEW_BOTTOM:
			if (rv3d->persp == RV3D_ORTHO) name = "Bottom Ortho";
			else name = "Bottom Persp";
			break;
		case RV3D_VIEW_RIGHT:
			if (rv3d->persp == RV3D_ORTHO) name = "Right Ortho";
			else name = "Right Persp";
			break;
		case RV3D_VIEW_LEFT:
			if (rv3d->persp == RV3D_ORTHO) name = "Left Ortho";
			else name = "Left Persp";
			break;
			
		default:
			if (rv3d->persp==RV3D_CAMOB) {
				if ((v3d->camera) && (v3d->camera->type == OB_CAMERA)) {
					Camera *cam;
					cam = v3d->camera->data;
					name = (cam->type != CAM_ORTHO) ? "Camera Persp" : "Camera Ortho";
				} else {
					name = "Object as Camera";
				}
			} else { 
				name = (rv3d->persp == RV3D_ORTHO) ? "User Ortho" : "User Persp";
			}
			break;
	}
	
	return name;
}

static void draw_viewport_name(ARegion *ar, View3D *v3d)
{
	RegionView3D *rv3d= ar->regiondata;
	const char *name= view3d_get_name(v3d, rv3d);
	char tmpstr[24];
	
	if (v3d->localvd) {
		BLI_snprintf(tmpstr, sizeof(tmpstr), "%s (Local)", name);
		name= tmpstr;
	}

	if (name) {
		UI_ThemeColor(TH_TEXT_HI);
		BLF_draw_default_ascii(22,  ar->winy-17, 0.0f, name, sizeof(tmpstr));
	}
}

/* draw info beside axes in bottom left-corner: 
* 	framenum, object name, bone name (if available), marker name (if available)
*/
static void draw_selected_name(Scene *scene, Object *ob)
{
	char info[256], *markern;
	short offset=30;
	
	/* get name of marker on current frame (if available) */
	markern= scene_find_marker_name(scene, CFRA);
	
	/* check if there is an object */
	if(ob) {
		/* name(s) to display depends on type of object */
		if(ob->type==OB_ARMATURE) {
			bArmature *arm= ob->data;
			char *name= NULL;
			
			/* show name of active bone too (if possible) */
			if(arm->edbo) {

				if(arm->act_edbone)
					name= ((EditBone *)arm->act_edbone)->name;

			}
			else if(ob->mode & OB_MODE_POSE) {
				if(arm->act_bone) {

					if(arm->act_bone->layer & arm->layer)
						name= arm->act_bone->name;

				}
			}
			if(name && markern)
				sprintf(info, "(%d) %s %s <%s>", CFRA, ob->id.name+2, name, markern);
			else if(name)
				sprintf(info, "(%d) %s %s", CFRA, ob->id.name+2, name);
			else
				sprintf(info, "(%d) %s", CFRA, ob->id.name+2);
		}
		else if(ELEM3(ob->type, OB_MESH, OB_LATTICE, OB_CURVE)) {
			Key *key= NULL;
			KeyBlock *kb = NULL;
			char shapes[75];
			
			/* try to display active shapekey too */
			shapes[0] = 0;
			key = ob_get_key(ob);
			if(key){
				kb = BLI_findlink(&key->block, ob->shapenr-1);
				if(kb){
					sprintf(shapes, ": %s ", kb->name);		
					if(ob->shapeflag == OB_SHAPE_LOCK){
						strcat(shapes, " (Pinned)");
					}
				}
			}
			
			if(markern)
				sprintf(info, "(%d) %s %s <%s>", CFRA, ob->id.name+2, shapes, markern);
			else
				sprintf(info, "(%d) %s %s", CFRA, ob->id.name+2, shapes);
		}
		else {
			/* standard object */
			if (markern)
				sprintf(info, "(%d) %s <%s>", CFRA, ob->id.name+2, markern);
			else
				sprintf(info, "(%d) %s", CFRA, ob->id.name+2);
		}
		
		/* color depends on whether there is a keyframe */
		if (id_frame_has_keyframe((ID *)ob, /*BKE_curframe(scene)*/(float)(CFRA), ANIMFILTER_KEYS_LOCAL))
			UI_ThemeColor(TH_VERTEX_SELECT);
		else
			UI_ThemeColor(TH_TEXT_HI);
	}
	else {
		/* no object */
		if (markern)
			sprintf(info, "(%d) <%s>", CFRA, markern);
		else
			sprintf(info, "(%d)", CFRA);
		
		/* color is always white */
		UI_ThemeColor(TH_TEXT_HI);
	}
	
	if (U.uiflag & USER_SHOW_ROTVIEWICON)
		offset = 14 + (U.rvisize * 2);

	BLF_draw_default(offset,  10, 0.0f, info, sizeof(info)-1);
}

void view3d_viewborder_size_get(Scene *scene, ARegion *ar, float size_r[2])
{
	float winmax= MAX2(ar->winx, ar->winy);
	float aspect= (scene->r.xsch*scene->r.xasp) / (scene->r.ysch*scene->r.yasp);
	
	if(aspect > 1.0f) {
		size_r[0]= winmax;
		size_r[1]= winmax/aspect;
	} else {
		size_r[0]= winmax*aspect;
		size_r[1]= winmax;
	}
}

void ED_view3d_calc_camera_border(Scene *scene, ARegion *ar, View3D *v3d, RegionView3D *rv3d, rctf *viewborder_r, short do_shift)
{
	const float zoomfac= BKE_screen_view3d_zoom_to_fac((float)rv3d->camzoom);
	float size[2];
	float dx= 0.0f, dy= 0.0f;
	
	view3d_viewborder_size_get(scene, ar, size);

	size[0]= size[0]*zoomfac;
	size[1]= size[1]*zoomfac;
	
	/* center in window */
	viewborder_r->xmin= 0.5f * ar->winx - 0.5f * size[0];
	viewborder_r->ymin= 0.5f * ar->winy - 0.5f * size[1];
	viewborder_r->xmax= viewborder_r->xmin + size[0];
	viewborder_r->ymax= viewborder_r->ymin + size[1];
	
	dx= ar->winx*rv3d->camdx*zoomfac*2.0f;
	dy= ar->winy*rv3d->camdy*zoomfac*2.0f;
	
	/* apply offset */
	viewborder_r->xmin-= dx;
	viewborder_r->ymin-= dy;
	viewborder_r->xmax-= dx;
	viewborder_r->ymax-= dy;
	
	if(do_shift && v3d->camera && v3d->camera->type==OB_CAMERA) {
		Camera *cam= v3d->camera->data;
		float w = viewborder_r->xmax - viewborder_r->xmin;
		float h = viewborder_r->ymax - viewborder_r->ymin;
		float side = MAX2(w, h);

		if(do_shift == -1) side *= -1;
		viewborder_r->xmin+= cam->shiftx*side;
		viewborder_r->xmax+= cam->shiftx*side;
		viewborder_r->ymin+= cam->shifty*side;
		viewborder_r->ymax+= cam->shifty*side;
	}
}

static void drawviewborder_grid3(float x1, float x2, float y1, float y2, float fac)
{
	float x3, y3, x4, y4;

	x3= x1 + fac * (x2-x1);
	y3= y1 + fac * (y2-y1);
	x4= x1 + (1.0f - fac) * (x2-x1);
	y4= y1 + (1.0f - fac) * (y2-y1);

	glBegin(GL_LINES);
	glVertex2f(x1, y3);
	glVertex2f(x2, y3);

	glVertex2f(x1, y4);
	glVertex2f(x2, y4);

	glVertex2f(x3, y1);
	glVertex2f(x3, y2);

	glVertex2f(x4, y1);
	glVertex2f(x4, y2);
	glEnd();
}

/* harmonious triangle */
static void drawviewborder_triangle(float x1, float x2, float y1, float y2, const char golden, const char dir)
{
	float ofs;
	float w= x2 - x1;
	float h= y2 - y1;

	glBegin(GL_LINES);
	if(w > h) {
		if(golden) {
			ofs = w * (1.0f-(1.0f/1.61803399f));
		}
		else {
			ofs = h * (h / w);
		}
		if(dir == 'B') SWAP(float, y1, y2);

		glVertex2f(x1, y1);
		glVertex2f(x2, y2);

		glVertex2f(x2, y1);
		glVertex2f(x1 + (w - ofs), y2);

		glVertex2f(x1, y2);
		glVertex2f(x1 + ofs, y1);
	}
	else {
		if(golden) {
			ofs = h * (1.0f-(1.0f/1.61803399f));
		}
		else {
			ofs = w * (w / h);
		}
		if(dir == 'B') SWAP(float, x1, x2);

		glVertex2f(x1, y1);
		glVertex2f(x2, y2);

		glVertex2f(x2, y1);
		glVertex2f(x1, y1 + ofs);

		glVertex2f(x1, y2);
		glVertex2f(x2, y1 + (h - ofs));
	}
	glEnd();
}

static void drawviewborder(Scene *scene, ARegion *ar, View3D *v3d)
{
	float fac, a;
	float x1, x2, y1, y2;
	float x1i, x2i, y1i, y2i;
	float x3, y3, x4, y4;
	rctf viewborder;
	Camera *ca= NULL;
	RegionView3D *rv3d= (RegionView3D *)ar->regiondata;
	
	if(v3d->camera==NULL)
		return;
	if(v3d->camera->type==OB_CAMERA)
		ca = v3d->camera->data;
	
	ED_view3d_calc_camera_border(scene, ar, v3d, rv3d, &viewborder, FALSE);
	/* the offsets */
	x1= viewborder.xmin;
	y1= viewborder.ymin;
	x2= viewborder.xmax;
	y2= viewborder.ymax;
	
	/* apply offsets so the real 3D camera shows through */

	/* note: quite un-scientific but without this bit extra
	 * 0.0001 on the lower left the 2D border sometimes
	 * obscures the 3D camera border */
	/* note: with VIEW3D_CAMERA_BORDER_HACK defined this error isn't noticable
	 * but keep it here incase we need to remove the workaround */
	x1i= (int)(x1 - 1.0001f);
	y1i= (int)(y1 - 1.0001f);
	x2i= (int)(x2 + (1.0f-0.0001f));
	y2i= (int)(y2 + (1.0f-0.0001f));
	
	/* passepartout, specified in camera edit buttons */
	if (ca && (ca->flag & CAM_SHOWPASSEPARTOUT) && ca->passepartalpha > 0.000001f) {
		if (ca->passepartalpha == 1.0f) {
			glColor3f(0, 0, 0);
		} else {
			glBlendFunc( GL_SRC_ALPHA, GL_ONE_MINUS_SRC_ALPHA );
			glEnable(GL_BLEND);
			glColor4f(0, 0, 0, ca->passepartalpha);
		}
		if (x1i > 0.0f)
			glRectf(0.0, (float)ar->winy, x1i, 0.0);
		if (x2i < (float)ar->winx)
			glRectf(x2i, (float)ar->winy, (float)ar->winx, 0.0);
		if (y2i < (float)ar->winy)
			glRectf(x1i, (float)ar->winy, x2i, y2i);
		if (y2i > 0.0f)
			glRectf(x1i, y1i, x2i, 0.0);
		
		glDisable(GL_BLEND);
	}

	/* edge */
	glPolygonMode(GL_FRONT_AND_BACK, GL_LINE);	

	setlinestyle(0);
	UI_ThemeColor(TH_BACK);
	glRectf(x1i, y1i, x2i, y2i);

#ifdef VIEW3D_CAMERA_BORDER_HACK
	if(view3d_camera_border_hack_test == TRUE) {
		glColor4fv(view3d_camera_border_hack_col);
		glRectf(x1i+1, y1i+1, x2i-1, y2i-1);
		view3d_camera_border_hack_test= FALSE;
	}
#endif

	setlinestyle(3);
	UI_ThemeColor(TH_WIRE);
	glRectf(x1i, y1i, x2i, y2i);

	/* border */
	if(scene->r.mode & R_BORDER) {
		
		cpack(0);
		x3= x1+ scene->r.border.xmin*(x2-x1);
		y3= y1+ scene->r.border.ymin*(y2-y1);
		x4= x1+ scene->r.border.xmax*(x2-x1);
		y4= y1+ scene->r.border.ymax*(y2-y1);
		
		cpack(0x4040FF);
		glRectf(x3,  y3,  x4,  y4); 
	}

	/* safety border */
	if(ca) {
		if (ca->dtx & CAM_DTX_CENTER) {
			UI_ThemeColorBlendShade(TH_WIRE, TH_BACK, 0.25, 0);

			x3= x1+ 0.5f*(x2-x1);
			y3= y1+ 0.5f*(y2-y1);

			glBegin(GL_LINES);
			glVertex2f(x1, y3);
			glVertex2f(x2, y3);

			glVertex2f(x3, y1);
			glVertex2f(x3, y2);
			glEnd();
		}

		if (ca->dtx & CAM_DTX_CENTER_DIAG) {
			UI_ThemeColorBlendShade(TH_WIRE, TH_BACK, 0.25, 0);

			glBegin(GL_LINES);
			glVertex2f(x1, y1);
			glVertex2f(x2, y2);

			glVertex2f(x1, y2);
			glVertex2f(x2, y1);
			glEnd();
		}

		if (ca->dtx & CAM_DTX_THIRDS) {
			UI_ThemeColorBlendShade(TH_WIRE, TH_BACK, 0.25, 0);
			drawviewborder_grid3(x1, x2, y1, y2, 1.0f/3.0f);
		}

		if (ca->dtx & CAM_DTX_GOLDEN) {
			UI_ThemeColorBlendShade(TH_WIRE, TH_BACK, 0.25, 0);
			drawviewborder_grid3(x1, x2, y1, y2, 1.0f-(1.0f/1.61803399f));
		}

		if (ca->dtx & CAM_DTX_GOLDEN_TRI_A) {
			UI_ThemeColorBlendShade(TH_WIRE, TH_BACK, 0.25, 0);
			drawviewborder_triangle(x1, x2, y1, y2, 0, 'A');
		}

		if (ca->dtx & CAM_DTX_GOLDEN_TRI_B) {
			UI_ThemeColorBlendShade(TH_WIRE, TH_BACK, 0.25, 0);
			drawviewborder_triangle(x1, x2, y1, y2, 0, 'B');
		}

		if (ca->dtx & CAM_DTX_HARMONY_TRI_A) {
			UI_ThemeColorBlendShade(TH_WIRE, TH_BACK, 0.25, 0);
			drawviewborder_triangle(x1, x2, y1, y2, 1, 'A');
		}

		if (ca->dtx & CAM_DTX_HARMONY_TRI_B) {
			UI_ThemeColorBlendShade(TH_WIRE, TH_BACK, 0.25, 0);
			drawviewborder_triangle(x1, x2, y1, y2, 1, 'B');
		}

		if (ca->flag & CAM_SHOWTITLESAFE) {
			fac= 0.1;

			a= fac*(x2-x1);
			x1+= a;
			x2-= a;

			a= fac*(y2-y1);
			y1+= a;
			y2-= a;

			UI_ThemeColorBlendShade(TH_WIRE, TH_BACK, 0.25, 0);

			uiSetRoundBox(15);
			uiDrawBox(GL_LINE_LOOP, x1, y1, x2, y2, 12.0);
		}
	}

	setlinestyle(0);
	glPolygonMode(GL_FRONT_AND_BACK, GL_FILL);

	/* camera name - draw in highlighted text color */
	if (ca && (ca->flag & CAM_SHOWNAME)) {
		UI_ThemeColor(TH_TEXT_HI);
		BLF_draw_default(x1i, y1i-15, 0.0f, v3d->camera->id.name+2, sizeof(v3d->camera->id.name)-2);
		UI_ThemeColor(TH_WIRE);
	}
}

/* *********************** backdraw for selection *************** */

static void backdrawview3d(Scene *scene, ARegion *ar, View3D *v3d)
{
	RegionView3D *rv3d= ar->regiondata;
	struct Base *base = scene->basact;
	rcti winrct;

	BLI_assert(ar->regiontype == RGN_TYPE_WINDOW);

	if(base && (base->object->mode & (OB_MODE_VERTEX_PAINT|OB_MODE_WEIGHT_PAINT) ||
			 paint_facesel_test(base->object)));
	else if((base && (base->object->mode & OB_MODE_TEXTURE_PAINT)) &&
		scene->toolsettings && (scene->toolsettings->imapaint.flag & IMAGEPAINT_PROJECT_DISABLE));
	else if((base && (base->object->mode & OB_MODE_PARTICLE_EDIT)) && v3d->drawtype>OB_WIRE && (v3d->flag & V3D_ZBUF_SELECT));
	else if(scene->obedit && v3d->drawtype>OB_WIRE && (v3d->flag & V3D_ZBUF_SELECT));
	else {
		v3d->flag &= ~V3D_INVALID_BACKBUF;
		return;
	}

	if( !(v3d->flag & V3D_INVALID_BACKBUF) ) return;

//	if(test) {
//		if(qtest()) {
//			addafterqueue(ar->win, BACKBUFDRAW, 1);
//			return;
//		}
//	}

	if(v3d->drawtype > OB_WIRE) v3d->zbuf= TRUE;
	
	glDisable(GL_DITHER);

	region_scissor_winrct(ar, &winrct);
	glScissor(winrct.xmin, winrct.ymin, winrct.xmax - winrct.xmin, winrct.ymax - winrct.ymin);

	glClearColor(0.0, 0.0, 0.0, 0.0); 
	if(v3d->zbuf) {
		glEnable(GL_DEPTH_TEST);
		glClear(GL_COLOR_BUFFER_BIT | GL_DEPTH_BUFFER_BIT);
	}
	else {
		glClear(GL_COLOR_BUFFER_BIT);
		glDisable(GL_DEPTH_TEST);
	}
	
	if(rv3d->rflag & RV3D_CLIPPING)
		view3d_set_clipping(rv3d);
	
	G.f |= G_BACKBUFSEL;
	
	if(base && (base->lay & v3d->lay)) {
		draw_object_backbufsel(scene, v3d, rv3d, base->object);
	}

	v3d->flag &= ~V3D_INVALID_BACKBUF;
	ar->swap= 0; /* mark invalid backbuf for wm draw */

	G.f &= ~G_BACKBUFSEL;
	v3d->zbuf= FALSE; 
	glDisable(GL_DEPTH_TEST);
	glEnable(GL_DITHER);

	if(rv3d->rflag & RV3D_CLIPPING)
		view3d_clr_clipping();

	/* it is important to end a view in a transform compatible with buttons */
//	persp(PERSP_WIN);  // set ortho

}

void view3d_validate_backbuf(ViewContext *vc)
{
	if(vc->v3d->flag & V3D_INVALID_BACKBUF)
		backdrawview3d(vc->scene, vc->ar, vc->v3d);
}

/* samples a single pixel (copied from vpaint) */
unsigned int view3d_sample_backbuf(ViewContext *vc, int x, int y)
{
	unsigned int col;
	
	if(x >= vc->ar->winx || y >= vc->ar->winy) return 0;
	x+= vc->ar->winrct.xmin;
	y+= vc->ar->winrct.ymin;
	
	view3d_validate_backbuf(vc);

	glReadPixels(x,  y, 1, 1, GL_RGBA, GL_UNSIGNED_BYTE,  &col);
	glReadBuffer(GL_BACK);	
	
	if(ENDIAN_ORDER==B_ENDIAN) SWITCH_INT(col);
	
	return WM_framebuffer_to_index(col);
}

/* reads full rect, converts indices */
ImBuf *view3d_read_backbuf(ViewContext *vc, short xmin, short ymin, short xmax, short ymax)
{
	unsigned int *dr, *rd;
	struct ImBuf *ibuf, *ibuf1;
	int a;
	short xminc, yminc, xmaxc, ymaxc, xs, ys;
	
	/* clip */
	if(xmin<0) xminc= 0; else xminc= xmin;
	if(xmax >= vc->ar->winx) xmaxc= vc->ar->winx-1; else xmaxc= xmax;
	if(xminc > xmaxc) return NULL;

	if(ymin<0) yminc= 0; else yminc= ymin;
	if(ymax >= vc->ar->winy) ymaxc= vc->ar->winy-1; else ymaxc= ymax;
	if(yminc > ymaxc) return NULL;
	
	ibuf= IMB_allocImBuf((xmaxc-xminc+1), (ymaxc-yminc+1), 32, IB_rect);

	view3d_validate_backbuf(vc); 
	
	glReadPixels(vc->ar->winrct.xmin+xminc, vc->ar->winrct.ymin+yminc, (xmaxc-xminc+1), (ymaxc-yminc+1), GL_RGBA, GL_UNSIGNED_BYTE, ibuf->rect);
	glReadBuffer(GL_BACK);	

	if(ENDIAN_ORDER==B_ENDIAN) IMB_convert_rgba_to_abgr(ibuf);

	a= (xmaxc-xminc+1)*(ymaxc-yminc+1);
	dr= ibuf->rect;
	while(a--) {
		if(*dr) *dr= WM_framebuffer_to_index(*dr);
		dr++;
	}
	
	/* put clipped result back, if needed */
	if(xminc==xmin && xmaxc==xmax && yminc==ymin && ymaxc==ymax) 
		return ibuf;
	
	ibuf1= IMB_allocImBuf( (xmax-xmin+1),(ymax-ymin+1),32,IB_rect);
	rd= ibuf->rect;
	dr= ibuf1->rect;
		
	for(ys= ymin; ys<=ymax; ys++) {
		for(xs= xmin; xs<=xmax; xs++, dr++) {
			if( xs>=xminc && xs<=xmaxc && ys>=yminc && ys<=ymaxc) {
				*dr= *rd;
				rd++;
			}
		}
	}
	IMB_freeImBuf(ibuf);
	return ibuf1;
}

/* smart function to sample a rect spiralling outside, nice for backbuf selection */
unsigned int view3d_sample_backbuf_rect(ViewContext *vc, const int mval[2], int size,
										unsigned int min, unsigned int max, int *dist, short strict, 
										void *handle, unsigned int (*indextest)(void *handle, unsigned int index))
{
	struct ImBuf *buf;
	unsigned int *bufmin, *bufmax, *tbuf;
	int minx, miny;
	int a, b, rc, nr, amount, dirvec[4][2];
	int distance=0;
	unsigned int index = 0;
	short indexok = 0;	

	amount= (size-1)/2;

	minx = mval[0]-(amount+1);
	miny = mval[1]-(amount+1);
	buf = view3d_read_backbuf(vc, minx, miny, minx+size-1, miny+size-1);
	if (!buf) return 0;

	rc= 0;
	
	dirvec[0][0]= 1; dirvec[0][1]= 0;
	dirvec[1][0]= 0; dirvec[1][1]= -size;
	dirvec[2][0]= -1; dirvec[2][1]= 0;
	dirvec[3][0]= 0; dirvec[3][1]= size;
	
	bufmin = buf->rect;
	tbuf = buf->rect;
	bufmax = buf->rect + size*size;
	tbuf+= amount*size+ amount;
	
	for(nr=1; nr<=size; nr++) {
		
		for(a=0; a<2; a++) {
			for(b=0; b<nr; b++, distance++) {
				if (*tbuf && *tbuf>=min && *tbuf<max) { //we got a hit
					if(strict){
						indexok =  indextest(handle, *tbuf - min+1);
						if(indexok){
							*dist= (short) sqrt( (float)distance   );
							index = *tbuf - min+1;
							goto exit; 
						}						
					}
					else{
						*dist= (short) sqrt( (float)distance ); // XXX, this distance is wrong - 
						index = *tbuf - min+1; // messy yah, but indices start at 1
						goto exit;
					}			
				}
				
				tbuf+= (dirvec[rc][0]+dirvec[rc][1]);
				
				if(tbuf<bufmin || tbuf>=bufmax) {
					goto exit;
				}
			}
			rc++;
			rc &= 3;
		}
	}

exit:
	IMB_freeImBuf(buf);
	return index;
}


/* ************************************************************* */

static void draw_bgpic(Scene *scene, ARegion *ar, View3D *v3d)
{
	RegionView3D *rv3d= ar->regiondata;
	BGpic *bgpic;
	Image *ima;
	ImBuf *ibuf= NULL;
	float vec[4], fac, asp, zoomx, zoomy;
	float x1, y1, x2, y2, cx, cy;


	for ( bgpic= v3d->bgpicbase.first; bgpic; bgpic= bgpic->next ) {

		if(	(bgpic->view == 0) || /* zero for any */
			(bgpic->view & (1<<rv3d->view)) || /* check agaist flags */
			(rv3d->persp==RV3D_CAMOB && bgpic->view == (1<<RV3D_VIEW_CAMERA))
		) {
			ima= bgpic->ima;
			if(ima==NULL)
				continue;
			BKE_image_user_calc_frame(&bgpic->iuser, CFRA, 0);
			ibuf= BKE_image_get_ibuf(ima, &bgpic->iuser);
			if(ibuf==NULL || (ibuf->rect==NULL && ibuf->rect_float==NULL) )
				continue;
			if(ibuf->channels!=4)
				continue;
			if(ibuf->rect==NULL)
				IMB_rect_from_float(ibuf);

			if(rv3d->persp==RV3D_CAMOB) {
				rctf vb;

				ED_view3d_calc_camera_border(scene, ar, v3d, rv3d, &vb, FALSE);

				x1= vb.xmin;
				y1= vb.ymin;
				x2= vb.xmax;
				y2= vb.ymax;
			}
			else {
				float sco[2];
				const float mval_f[2]= {1.0f, 0.0f};

				/* calc window coord */
				initgrabz(rv3d, 0.0, 0.0, 0.0);
				ED_view3d_win_to_delta(ar, mval_f, vec);
				fac= MAX3( fabs(vec[0]), fabs(vec[1]), fabs(vec[1]) );
				fac= 1.0f/fac;

				asp= ( (float)ibuf->y)/(float)ibuf->x;

				vec[0] = vec[1] = vec[2] = 0.0;
				ED_view3d_project_float(ar, vec, sco, rv3d->persmat);
				cx = sco[0];
				cy = sco[1];

				x1=  cx+ fac*(bgpic->xof-bgpic->size);
				y1=  cy+ asp*fac*(bgpic->yof-bgpic->size);
				x2=  cx+ fac*(bgpic->xof+bgpic->size);
				y2=  cy+ asp*fac*(bgpic->yof+bgpic->size);
			}

			/* complete clip? */

			if(x2 < 0 ) continue;
			if(y2 < 0 ) continue;
			if(x1 > ar->winx ) continue;
			if(y1 > ar->winy ) continue;

			zoomx= (x2-x1)/ibuf->x;
			zoomy= (y2-y1)/ibuf->y;

			/* for some reason; zoomlevels down refuses to use GL_ALPHA_SCALE */
			if(zoomx < 1.0f || zoomy < 1.0f) {
				float tzoom= MIN2(zoomx, zoomy);
				int mip= 0;

				if((ibuf->userflags&IB_MIPMAP_INVALID) != 0) {
					IMB_remakemipmap(ibuf, 0);
					ibuf->userflags&= ~IB_MIPMAP_INVALID;
				}
				else if(ibuf->mipmap[0]==NULL)
					IMB_makemipmap(ibuf, 0);

				while(tzoom < 1.0f && mip<8 && ibuf->mipmap[mip]) {
					tzoom*= 2.0f;
					zoomx*= 2.0f;
					zoomy*= 2.0f;
					mip++;
				}
				if(mip>0)
					ibuf= ibuf->mipmap[mip-1];
			}

			if(v3d->zbuf) glDisable(GL_DEPTH_TEST);
			glDepthMask(0);

			glEnable(GL_BLEND);
			glBlendFunc(GL_SRC_ALPHA,  GL_ONE_MINUS_SRC_ALPHA);

			glMatrixMode(GL_PROJECTION);
			glPushMatrix();
			glMatrixMode(GL_MODELVIEW);
			glPushMatrix();
			ED_region_pixelspace(ar);

			glPixelZoom(zoomx, zoomy);
			glColor4f(1.0f, 1.0f, 1.0f, 1.0f-bgpic->blend);
			glaDrawPixelsTex(x1, y1, ibuf->x, ibuf->y, GL_UNSIGNED_BYTE, ibuf->rect);

			glPixelZoom(1.0, 1.0);
			glPixelTransferf(GL_ALPHA_SCALE, 1.0f);

			glMatrixMode(GL_PROJECTION);
			glPopMatrix();
			glMatrixMode(GL_MODELVIEW);
			glPopMatrix();

			glDisable(GL_BLEND);

			glDepthMask(1);
			if(v3d->zbuf) glEnable(GL_DEPTH_TEST);
		}
	}
}

/* ****************** View3d afterdraw *************** */

typedef struct View3DAfter {
	struct View3DAfter *next, *prev;
	struct Base *base;
	int flag;
} View3DAfter;

/* temp storage of Objects that need to be drawn as last */
void add_view3d_after(ListBase *lb, Base *base, int flag)
{
	View3DAfter *v3da= MEM_callocN(sizeof(View3DAfter), "View 3d after");
	BLI_addtail(lb, v3da);
	v3da->base= base;
	v3da->flag= flag;
}

/* disables write in zbuffer and draws it over */
static void view3d_draw_transp(Scene *scene, ARegion *ar, View3D *v3d)
{
	View3DAfter *v3da, *next;
	
	glDepthMask(0);
	v3d->transp= TRUE;
	
	for(v3da= v3d->afterdraw_transp.first; v3da; v3da= next) {
		next= v3da->next;
		draw_object(scene, ar, v3d, v3da->base, v3da->flag);
		BLI_remlink(&v3d->afterdraw_transp, v3da);
		MEM_freeN(v3da);
	}
	v3d->transp= FALSE;
	
	glDepthMask(1);
	
}

/* clears zbuffer and draws it over */
static void view3d_draw_xray(Scene *scene, ARegion *ar, View3D *v3d, int clear)
{
	View3DAfter *v3da, *next;

	if(clear && v3d->zbuf)
		glClear(GL_DEPTH_BUFFER_BIT);

	v3d->xray= TRUE;
	for(v3da= v3d->afterdraw_xray.first; v3da; v3da= next) {
		next= v3da->next;
		draw_object(scene, ar, v3d, v3da->base, v3da->flag);
		BLI_remlink(&v3d->afterdraw_xray, v3da);
		MEM_freeN(v3da);
	}
	v3d->xray= FALSE;
}


/* clears zbuffer and draws it over */
static void view3d_draw_xraytransp(Scene *scene, ARegion *ar, View3D *v3d, int clear)
{
	View3DAfter *v3da, *next;

	if(clear && v3d->zbuf)
		glClear(GL_DEPTH_BUFFER_BIT);

	v3d->xray= TRUE;
	v3d->transp= TRUE;
	
	for(v3da= v3d->afterdraw_xraytransp.first; v3da; v3da= next) {
		next= v3da->next;
		draw_object(scene, ar, v3d, v3da->base, v3da->flag);
		BLI_remlink(&v3d->afterdraw_xraytransp, v3da);
		MEM_freeN(v3da);
	}

	v3d->transp= FALSE;
	v3d->xray= FALSE;

}

/* *********************** */

/*
	In most cases call draw_dupli_objects,
	draw_dupli_objects_color was added because when drawing set dupli's
	we need to force the color
 */

#if 0
int dupli_ob_sort(void *arg1, void *arg2)
{
	void *p1= ((DupliObject *)arg1)->ob;
	void *p2= ((DupliObject *)arg2)->ob;
	int val = 0;
	if (p1 < p2)		val = -1;
	else if (p1 > p2)	val = 1;
	return val;
}
#endif


static DupliObject *dupli_step(DupliObject *dob)
{
	while(dob && dob->no_draw)
		dob= dob->next;
	return dob;
}

static void draw_dupli_objects_color(Scene *scene, ARegion *ar, View3D *v3d, Base *base, int color)
{
	RegionView3D *rv3d= ar->regiondata;
	ListBase *lb;
	DupliObject *dob_prev= NULL, *dob, *dob_next= NULL;
	Base tbase;
	BoundBox bb, *bb_tmp; /* use a copy because draw_object, calls clear_mesh_caches */
	GLuint displist=0;
	short transflag, use_displist= -1;	/* -1 is initialize */
	char dt, dtx;
	
	if (base->object->restrictflag & OB_RESTRICT_VIEW) return;
	
	tbase.flag= OB_FROMDUPLI|base->flag;
	lb= object_duplilist(scene, base->object);
	// BLI_sortlist(lb, dupli_ob_sort); // might be nice to have if we have a dupli list with mixed objects.

	dob=dupli_step(lb->first);
	if(dob) dob_next= dupli_step(dob->next);

	for( ; dob ; dob_prev= dob, dob= dob_next, dob_next= dob_next ? dupli_step(dob_next->next) : NULL) {
		tbase.object= dob->ob;

		/* extra service: draw the duplicator in drawtype of parent */
		/* MIN2 for the drawtype to allow bounding box objects in groups for lods */
		dt= tbase.object->dt;	tbase.object->dt= MIN2(tbase.object->dt, base->object->dt);
		dtx= tbase.object->dtx; tbase.object->dtx= base->object->dtx;

		/* negative scale flag has to propagate */
		transflag= tbase.object->transflag;
		if(base->object->transflag & OB_NEG_SCALE)
			tbase.object->transflag ^= OB_NEG_SCALE;

		UI_ThemeColorBlend(color, TH_BACK, 0.5);

		/* generate displist, test for new object */
		if(dob_prev && dob_prev->ob != dob->ob) {
			if(use_displist==1)
				glDeleteLists(displist, 1);

			use_displist= -1;
		}

		/* generate displist */
		if(use_displist == -1) {

			/* note, since this was added, its checked dob->type==OB_DUPLIGROUP
			 * however this is very slow, it was probably needed for the NLA
			 * offset feature (used in group-duplicate.blend but no longer works in 2.5)
			 * so for now it should be ok to - campbell */

			if(		(dob_next==NULL || dob_next->ob != dob->ob) || /* if this is the last no need  to make a displist */
					(dob->ob->type == OB_LAMP) || /* lamp drawing messes with matrices, could be handled smarter... but this works */
					(dob->type == OB_DUPLIGROUP && dob->animated) ||
					!(bb_tmp= object_get_boundbox(dob->ob))
			) {
				// printf("draw_dupli_objects_color: skipping displist for %s\n", dob->ob->id.name+2);
				use_displist= 0;
			}
			else {
				// printf("draw_dupli_objects_color: using displist for %s\n", dob->ob->id.name+2);
				bb= *bb_tmp; /* must make a copy  */

				/* disable boundbox check for list creation */
				object_boundbox_flag(dob->ob, OB_BB_DISABLED, 1);
				/* need this for next part of code */
				unit_m4(dob->ob->obmat);	/* obmat gets restored */

				displist= glGenLists(1);
				glNewList(displist, GL_COMPILE);
				draw_object(scene, ar, v3d, &tbase, DRAW_CONSTCOLOR);
				glEndList();

				use_displist= 1;
				object_boundbox_flag(dob->ob, OB_BB_DISABLED, 0);
			}
		}
		if(use_displist) {
			glMultMatrixf(dob->mat);
			if(ED_view3d_boundbox_clip(rv3d, dob->mat, &bb))
				glCallList(displist);
			glLoadMatrixf(rv3d->viewmat);
		}
		else {
			copy_m4_m4(dob->ob->obmat, dob->mat);
			draw_object(scene, ar, v3d, &tbase, DRAW_CONSTCOLOR);
		}

		tbase.object->dt= dt;
		tbase.object->dtx= dtx;
		tbase.object->transflag= transflag;
	}
	
	/* Transp afterdraw disabled, afterdraw only stores base pointers, and duplis can be same obj */
	
	free_object_duplilist(lb);	/* does restore */
	
	if(use_displist)
		glDeleteLists(displist, 1);
}

static void draw_dupli_objects(Scene *scene, ARegion *ar, View3D *v3d, Base *base)
{
	/* define the color here so draw_dupli_objects_color can be called
	* from the set loop */
	
	int color= (base->flag & SELECT)?TH_SELECT:TH_WIRE;
	/* debug */
	if(base->object->dup_group && base->object->dup_group->id.us<1)
		color= TH_REDALERT;
	
	draw_dupli_objects_color(scene, ar, v3d, base, color);
}

void view3d_update_depths_rect(ARegion *ar, ViewDepths *d, rcti *rect)
{
	int x, y, w, h;	
	rcti r;
	/* clamp rect by area */

	r.xmin= 0;
	r.xmax= ar->winx-1;
	r.ymin= 0;
	r.ymax= ar->winy-1;

	/* Constrain rect to depth bounds */
	BLI_isect_rcti(&r, rect, rect);

	/* assign values to compare with the ViewDepths */
	x= rect->xmin;
	y= rect->ymin;

	w= rect->xmax - rect->xmin;
	h= rect->ymax - rect->ymin;

	if(w <= 0 || h <= 0) {
		if(d->depths)
			MEM_freeN(d->depths);
		d->depths= NULL;

		d->damaged= FALSE;
	}
	else if(	d->w != w ||
		d->h != h ||
		d->x != x ||
		d->y != y ||
		d->depths==NULL
	) {
		d->x= x;
		d->y= y;
		d->w= w;
		d->h= h;

		if(d->depths)
			MEM_freeN(d->depths);

		d->depths= MEM_mallocN(sizeof(float)*d->w*d->h,"View depths Subset");
		
		d->damaged= TRUE;
	}

	if(d->damaged) {
		glReadPixels(ar->winrct.xmin+d->x,ar->winrct.ymin+d->y, d->w,d->h, GL_DEPTH_COMPONENT,GL_FLOAT, d->depths);
		glGetDoublev(GL_DEPTH_RANGE,d->depth_range);
		d->damaged= FALSE;
	}
}

/* note, with nouveau drivers the glReadPixels() is very slow. [#24339] */
void ED_view3d_depth_update(ARegion *ar)
{
	RegionView3D *rv3d= ar->regiondata;
	
	/* Create storage for, and, if necessary, copy depth buffer */
	if(!rv3d->depths) rv3d->depths= MEM_callocN(sizeof(ViewDepths),"ViewDepths");
	if(rv3d->depths) {
		ViewDepths *d= rv3d->depths;
		if(d->w != ar->winx ||
		   d->h != ar->winy ||
		   !d->depths) {
			d->w= ar->winx;
			d->h= ar->winy;
			if(d->depths)
				MEM_freeN(d->depths);
			d->depths= MEM_mallocN(sizeof(float)*d->w*d->h,"View depths");
			d->damaged= 1;
		}
		
		if(d->damaged) {
			glReadPixels(ar->winrct.xmin,ar->winrct.ymin,d->w,d->h,
						 GL_DEPTH_COMPONENT,GL_FLOAT, d->depths);
			
			glGetDoublev(GL_DEPTH_RANGE,d->depth_range);
			
			d->damaged= 0;
		}
	}
}

/* utility function to find the closest Z value, use for autodepth */
float view3d_depth_near(ViewDepths *d)
{
	/* convert to float for comparisons */
	const float near= (float)d->depth_range[0];
	const float far_real= (float)d->depth_range[1];
	float far= far_real;

	const float *depths= d->depths;
	float depth= FLT_MAX;
	int i= (int)d->w * (int)d->h; /* cast to avoid short overflow */

	/* far is both the starting 'far' value
	 * and the closest value found. */	
	while(i--) {
		depth= *depths++;
		if((depth < far) && (depth > near)) {
			far= depth;
		}
	}

	return far == far_real ? FLT_MAX : far;
}

void draw_depth_gpencil(Scene *scene, ARegion *ar, View3D *v3d)
{
	short zbuf= v3d->zbuf;
	RegionView3D *rv3d= ar->regiondata;

	setwinmatrixview3d(ar, v3d, NULL);	/* 0= no pick rect */
	setviewmatrixview3d(scene, v3d, rv3d);	/* note: calls where_is_object for camera... */

	mul_m4_m4m4(rv3d->persmat, rv3d->viewmat, rv3d->winmat);
	invert_m4_m4(rv3d->persinv, rv3d->persmat);
	invert_m4_m4(rv3d->viewinv, rv3d->viewmat);

	glClear(GL_DEPTH_BUFFER_BIT);

	glLoadMatrixf(rv3d->viewmat);

	v3d->zbuf= TRUE;
	glEnable(GL_DEPTH_TEST);

	draw_gpencil_view3d_ext(scene, v3d, ar, 1);
	
	v3d->zbuf= zbuf;

}

void draw_depth(Scene *scene, ARegion *ar, View3D *v3d, int (* func)(void *))
{
	RegionView3D *rv3d= ar->regiondata;
	Base *base;
	short zbuf= v3d->zbuf;
	short flag= v3d->flag;
	float glalphaclip= U.glalphaclip;
	int obcenter_dia= U.obcenter_dia;
	/* temp set drawtype to solid */
	
	/* Setting these temporarily is not nice */
	v3d->flag &= ~V3D_SELECT_OUTLINE;
	U.glalphaclip = 0.5; /* not that nice but means we wont zoom into billboards */
	U.obcenter_dia= 0;
	
	setwinmatrixview3d(ar, v3d, NULL);	/* 0= no pick rect */
	setviewmatrixview3d(scene, v3d, rv3d);	/* note: calls where_is_object for camera... */
	
	mul_m4_m4m4(rv3d->persmat, rv3d->viewmat, rv3d->winmat);
	invert_m4_m4(rv3d->persinv, rv3d->persmat);
	invert_m4_m4(rv3d->viewinv, rv3d->viewmat);
	
	glClear(GL_DEPTH_BUFFER_BIT);
	
	glLoadMatrixf(rv3d->viewmat);
//	persp(PERSP_STORE);  // store correct view for persp(PERSP_VIEW) calls
	
	if(rv3d->rflag & RV3D_CLIPPING) {
		view3d_set_clipping(rv3d);
	}
	
	v3d->zbuf= TRUE;
	glEnable(GL_DEPTH_TEST);
	
	/* draw set first */
	if(scene->set) {
		Scene *sce_iter;
		for(SETLOOPER(scene->set, sce_iter, base)) {
			if(v3d->lay & base->lay) {
				if (func == NULL || func(base)) {
					draw_object(scene, ar, v3d, base, 0);
					if(base->object->transflag & OB_DUPLI) {
						draw_dupli_objects_color(scene, ar, v3d, base, TH_WIRE);
					}
				}
			}
		}
	}
	
	for(base= scene->base.first; base; base= base->next) {
		if(v3d->lay & base->lay) {
			if (func == NULL || func(base)) {
				/* dupli drawing */
				if(base->object->transflag & OB_DUPLI) {
					draw_dupli_objects(scene, ar, v3d, base);
				}
				draw_object(scene, ar, v3d, base, 0);
			}
		}
	}
	
	/* this isnt that nice, draw xray objects as if they are normal */
	if (	v3d->afterdraw_transp.first ||
			v3d->afterdraw_xray.first || 
			v3d->afterdraw_xraytransp.first
	) {
		View3DAfter *v3da, *next;
		int mask_orig;

		v3d->xray= TRUE;
		
		/* transp materials can change the depth mask, see #21388 */
		glGetIntegerv(GL_DEPTH_WRITEMASK, &mask_orig);


		if(v3d->afterdraw_xray.first || v3d->afterdraw_xraytransp.first) {
			glDepthFunc(GL_ALWAYS); /* always write into the depth bufer, overwriting front z values */
			for(v3da= v3d->afterdraw_xray.first; v3da; v3da= next) {
				next= v3da->next;
				draw_object(scene, ar, v3d, v3da->base, 0);
			}
			glDepthFunc(GL_LEQUAL); /* Now write the depth buffer normally */
		}

		/* draw 3 passes, transp/xray/xraytransp */
		v3d->xray= FALSE;
		v3d->transp= TRUE;
		for(v3da= v3d->afterdraw_transp.first; v3da; v3da= next) {
			next= v3da->next;
			draw_object(scene, ar, v3d, v3da->base, 0);
			BLI_remlink(&v3d->afterdraw_transp, v3da);
			MEM_freeN(v3da);
		}

		v3d->xray= TRUE;
		v3d->transp= FALSE;  
		for(v3da= v3d->afterdraw_xray.first; v3da; v3da= next) {
			next= v3da->next;
			draw_object(scene, ar, v3d, v3da->base, 0);
			BLI_remlink(&v3d->afterdraw_xray, v3da);
			MEM_freeN(v3da);
		}

		v3d->xray= TRUE;
		v3d->transp= TRUE;
		for(v3da= v3d->afterdraw_xraytransp.first; v3da; v3da= next) {
			next= v3da->next;
			draw_object(scene, ar, v3d, v3da->base, 0);
			BLI_remlink(&v3d->afterdraw_xraytransp, v3da);
			MEM_freeN(v3da);
		}

		
		v3d->xray= FALSE;
		v3d->transp= FALSE;

		glDepthMask(mask_orig);
	}
	
	if(rv3d->rflag & RV3D_CLIPPING)
		view3d_clr_clipping();
	
	v3d->zbuf = zbuf;
	if(!v3d->zbuf) glDisable(GL_DEPTH_TEST);

	U.glalphaclip = glalphaclip;
	v3d->flag = flag;
	U.obcenter_dia= obcenter_dia;
}

typedef struct View3DShadow {
	struct View3DShadow *next, *prev;
	GPULamp *lamp;
} View3DShadow;

static void gpu_render_lamp_update(Scene *scene, View3D *v3d, Object *ob, Object *par, float obmat[][4], ListBase *shadows)
{
	GPULamp *lamp;
	Lamp *la = (Lamp*)ob->data;
	View3DShadow *shadow;
	
	lamp = GPU_lamp_from_blender(scene, ob, par);
	
	if(lamp) {
		GPU_lamp_update(lamp, ob->lay, (ob->restrictflag & OB_RESTRICT_RENDER), obmat);
		GPU_lamp_update_colors(lamp, la->r, la->g, la->b, la->energy);
		
		if((ob->lay & v3d->lay) && GPU_lamp_has_shadow_buffer(lamp)) {
			shadow= MEM_callocN(sizeof(View3DShadow), "View3DShadow");
			shadow->lamp = lamp;
			BLI_addtail(shadows, shadow);
		}
	}
}

static void gpu_update_lamps_shadows(Scene *scene, View3D *v3d)
{
	ListBase shadows;
	View3DShadow *shadow;
	Scene *sce_iter;
	Base *base;
	Object *ob;
	
	shadows.first= shadows.last= NULL;
	
	/* update lamp transform and gather shadow lamps */
	for(SETLOOPER(scene, sce_iter, base)) {
		ob= base->object;
		
		if(ob->type == OB_LAMP)
			gpu_render_lamp_update(scene, v3d, ob, NULL, ob->obmat, &shadows);
		
		if (ob->transflag & OB_DUPLI) {
			DupliObject *dob;
			ListBase *lb = object_duplilist(scene, ob);
			
			for(dob=lb->first; dob; dob=dob->next)
				if(dob->ob->type==OB_LAMP)
					gpu_render_lamp_update(scene, v3d, dob->ob, ob, dob->mat, &shadows);
			
			free_object_duplilist(lb);
		}
	}
	
	/* render shadows after updating all lamps, nested object_duplilist
		* don't work correct since it's replacing object matrices */
	for(shadow=shadows.first; shadow; shadow=shadow->next) {
		/* this needs to be done better .. */
		float viewmat[4][4], winmat[4][4];
		int drawtype, lay, winsize, flag2=v3d->flag2;
		ARegion ar= {NULL};
		RegionView3D rv3d= {{{0}}};
		
		drawtype= v3d->drawtype;
		lay= v3d->lay;
		
		v3d->drawtype = OB_SOLID;
		v3d->lay &= GPU_lamp_shadow_layer(shadow->lamp);
<<<<<<< HEAD
		v3d->flag2 |= V3D_RENDER_OVERRIDE;
=======
		v3d->flag2 &= ~V3D_SOLID_TEX;
		v3d->flag2 |= V3D_RENDER_OVERRIDE | V3D_RENDER_SHADOW;
>>>>>>> 15afd240
		
		GPU_lamp_shadow_buffer_bind(shadow->lamp, viewmat, &winsize, winmat);

		ar.regiondata= &rv3d;
		ar.regiontype= RGN_TYPE_WINDOW;
		rv3d.persp= RV3D_CAMOB;
		copy_m4_m4(rv3d.winmat, winmat);
		copy_m4_m4(rv3d.viewmat, viewmat);
		invert_m4_m4(rv3d.viewinv, rv3d.viewmat);
		mul_m4_m4m4(rv3d.persmat, rv3d.viewmat, rv3d.winmat);
		invert_m4_m4(rv3d.persinv, rv3d.viewinv);

		ED_view3d_draw_offscreen(scene, v3d, &ar, winsize, winsize, viewmat, winmat);
		GPU_lamp_shadow_buffer_unbind(shadow->lamp);
		
		v3d->drawtype= drawtype;
		v3d->lay= lay;
		v3d->flag2 = flag2;
	}
	
	BLI_freelistN(&shadows);
}

/* *********************** customdata **************** */

CustomDataMask ED_view3d_datamask(Scene *scene, View3D *v3d)
{
	CustomDataMask mask= 0;

	if(ELEM(v3d->drawtype, OB_TEXTURE, OB_MATERIAL)) {
		mask |= CD_MASK_MTFACE | CD_MASK_MCOL;

		if(v3d->drawtype == OB_MATERIAL || scene->gm.matmode == GAME_MAT_GLSL)
			mask |= CD_MASK_ORCO;
	}

	return mask;
}
/* goes over all modes and view3d settings */
CustomDataMask ED_viewedit_datamask(bScreen *screen)
{
	Scene *scene= screen->scene;
	Object *ob= scene->basact ? scene->basact->object : NULL;
	CustomDataMask mask = CD_MASK_BAREMESH;
	ScrArea *sa;
	
	/* check if we need tfaces & mcols due to face select or texture paint */
	if(paint_facesel_test(ob) || (ob && ob->mode & OB_MODE_TEXTURE_PAINT))
		mask |= CD_MASK_MTFACE | CD_MASK_MCOL;
	
	/* check if we need tfaces & mcols due to view mode */
	for(sa = screen->areabase.first; sa; sa = sa->next) {
		if(sa->spacetype == SPACE_VIEW3D) {
			mask |= ED_view3d_datamask(scene, (View3D *)sa->spacedata.first);
		}
	}
	
	/* check if we need mcols due to vertex paint or weightpaint */
	if(ob) {
		if(ob->mode & OB_MODE_VERTEX_PAINT)
			mask |= CD_MASK_MCOL;
		if(ob->mode & OB_MODE_WEIGHT_PAINT)
			mask |= CD_MASK_WEIGHT_MCOL;
	}

	return mask;
}

static void view3d_main_area_setup_view(Scene *scene, View3D *v3d, ARegion *ar, float viewmat[][4], float winmat[][4])
{
	RegionView3D *rv3d= ar->regiondata;

	/* setup window matrices */
	if(winmat)
		copy_m4_m4(rv3d->winmat, winmat);
	else
		setwinmatrixview3d(ar, v3d, NULL); /* NULL= no pickrect */
	
	/* setup view matrix */
	if(viewmat)
		copy_m4_m4(rv3d->viewmat, viewmat);
	else
		setviewmatrixview3d(scene, v3d, rv3d);	/* note: calls where_is_object for camera... */
	
	/* update utilitity matrices */
	mul_m4_m4m4(rv3d->persmat, rv3d->viewmat, rv3d->winmat);
	invert_m4_m4(rv3d->persinv, rv3d->persmat);
	invert_m4_m4(rv3d->viewinv, rv3d->viewmat);

	/* calculate pixelsize factor once, is used for lamps and obcenters */
	{
		/* note:  '1.0f / len_v3(v1)'  replaced  'len_v3(rv3d->viewmat[0])'
		 * because of float point precision problems at large values [#23908] */
		float v1[3], v2[3];
		float len1, len2;

		v1[0]= rv3d->persmat[0][0];
		v1[1]= rv3d->persmat[1][0];
		v1[2]= rv3d->persmat[2][0];

		v2[0]= rv3d->persmat[0][1];
		v2[1]= rv3d->persmat[1][1];
		v2[2]= rv3d->persmat[2][1];
		
		len1= 1.0f / len_v3(v1);
		len2= 1.0f / len_v3(v2);

		rv3d->pixsize = (2.0f * MAX2(len1, len2)) / (float)MAX2(ar->winx, ar->winy);
	}

	/* set for opengl */
	glMatrixMode(GL_PROJECTION);
	glLoadMatrixf(rv3d->winmat);
	glMatrixMode(GL_MODELVIEW);
	glLoadMatrixf(rv3d->viewmat);
}

void ED_view3d_draw_offscreen(Scene *scene, View3D *v3d, ARegion *ar, int winx, int winy, float viewmat[][4], float winmat[][4])
{
	RegionView3D *rv3d= ar->regiondata;
	Base *base;
	float backcol[3];
	int bwinx, bwiny;
	rcti brect;

	glPushMatrix();

	/* set temporary new size */
	bwinx= ar->winx;
	bwiny= ar->winy;
	brect= ar->winrct;
	
	ar->winx= winx;
	ar->winy= winy;	
	ar->winrct.xmin= 0;
	ar->winrct.ymin= 0;
	ar->winrct.xmax= winx;
	ar->winrct.ymax= winy;
	
	
	/* set flags */
	G.f |= G_RENDER_OGL;

	/* free images which can have changed on frame-change
	 * warning! can be slow so only free animated images - campbell */
	GPU_free_images_anim();
	
	/* shadow buffers, before we setup matrices */
	if(draw_glsl_material(scene, NULL, v3d, v3d->drawtype))
		gpu_update_lamps_shadows(scene, v3d);

	/* set background color, fallback on the view background color */
	if(scene->world) {
		if(scene->r.color_mgt_flag & R_COLOR_MANAGEMENT)
			linearrgb_to_srgb_v3_v3(backcol, &scene->world->horr);
		else
			copy_v3_v3(backcol, &scene->world->horr);
		glClearColor(backcol[0], backcol[1], backcol[2], 0.0);
	}
	else {
		UI_ThemeClearColor(TH_BACK);	
	}

	glClear(GL_COLOR_BUFFER_BIT|GL_DEPTH_BUFFER_BIT);

	/* setup view matrices */
	view3d_main_area_setup_view(scene, v3d, ar, viewmat, winmat);

	if(rv3d->rflag & RV3D_CLIPPING)
		view3d_draw_clipping(rv3d);

	/* set zbuffer */
	if(v3d->drawtype > OB_WIRE) {
		v3d->zbuf= TRUE;
		glEnable(GL_DEPTH_TEST);
	}
	else
		v3d->zbuf= FALSE;

	if(rv3d->rflag & RV3D_CLIPPING)
		view3d_set_clipping(rv3d);

	/* draw set first */
	if(scene->set) {
		Scene *sce_iter;
		for(SETLOOPER(scene->set, sce_iter, base)) {
			if(v3d->lay & base->lay) {
				UI_ThemeColorBlend(TH_WIRE, TH_BACK, 0.6f);
				draw_object(scene, ar, v3d, base, DRAW_CONSTCOLOR|DRAW_SCENESET);
				
				if(base->object->transflag & OB_DUPLI)
					draw_dupli_objects_color(scene, ar, v3d, base, TH_WIRE);
			}
		}
	}
	
	/* then draw not selected and the duplis, but skip editmode object */
	for(base= scene->base.first; base; base= base->next) {
		if(v3d->lay & base->lay) {
			/* dupli drawing */
			if(base->object->transflag & OB_DUPLI)
				draw_dupli_objects(scene, ar, v3d, base);

			draw_object(scene, ar, v3d, base, 0);
		}
	}

	/* must be before xray draw which clears the depth buffer */
	if(v3d->zbuf) glDisable(GL_DEPTH_TEST);
	draw_gpencil_view3d_ext(scene, v3d, ar, 1);
	if(v3d->zbuf) glEnable(GL_DEPTH_TEST);

	/* transp and X-ray afterdraw stuff */
	if(v3d->afterdraw_transp.first)		view3d_draw_transp(scene, ar, v3d);
	if(v3d->afterdraw_xray.first)		view3d_draw_xray(scene, ar, v3d, 1);	// clears zbuffer if it is used!
	if(v3d->afterdraw_xraytransp.first)	view3d_draw_xraytransp(scene, ar, v3d, 1);

	if(rv3d->rflag & RV3D_CLIPPING)
		view3d_clr_clipping();

	/* cleanup */
	if(v3d->zbuf) {
		v3d->zbuf= FALSE;
		glDisable(GL_DEPTH_TEST);
	}

	/* draw grease-pencil stuff */
	ED_region_pixelspace(ar);

	/* draw grease-pencil stuff - needed to get paint-buffer shown too (since it's 2D) */
	draw_gpencil_view3d_ext(scene, v3d, ar, 0);

	/* freeing the images again here could be done after the operator runs, leaving for now */
	GPU_free_images_anim();

	/* restore size */
	ar->winx= bwinx;
	ar->winy= bwiny;
	ar->winrct = brect;

	glPopMatrix();

	glColor4ub(255, 255, 255, 255); // XXX, without this the sequencer flickers with opengl draw enabled, need to find out why - campbell

	G.f &= ~G_RENDER_OGL;
}

/* utility func for ED_view3d_draw_offscreen */
ImBuf *ED_view3d_draw_offscreen_imbuf(Scene *scene, View3D *v3d, ARegion *ar, int sizex, int sizey, unsigned int flag, char err_out[256])
{
	RegionView3D *rv3d= ar->regiondata;
	ImBuf *ibuf;
	GPUOffScreen *ofs;
	
	/* state changes make normal drawing go weird otherwise */
	glPushAttrib(GL_LIGHTING_BIT);

	/* bind */
	ofs= GPU_offscreen_create(&sizex, &sizey, err_out);
	if(ofs == NULL)
		return NULL;

	GPU_offscreen_bind(ofs);

	/* render 3d view */
	if(rv3d->persp==RV3D_CAMOB && v3d->camera) {
		float winmat[4][4];
		float _clipsta, _clipend, _lens, _yco, _dx, _dy;
		rctf _viewplane;

		object_camera_matrix(&scene->r, v3d->camera, sizex, sizey, 0, winmat, &_viewplane, &_clipsta, &_clipend, &_lens, &_yco, &_dx, &_dy);

		ED_view3d_draw_offscreen(scene, v3d, ar, sizex, sizey, NULL, winmat);
	}
	else {
		ED_view3d_draw_offscreen(scene, v3d, ar, sizex, sizey, NULL, NULL);
	}

	/* read in pixels & stamp */
	ibuf= IMB_allocImBuf(sizex, sizey, 32, flag);

	if(ibuf->rect_float)
		glReadPixels(0, 0, sizex, sizey, GL_RGBA, GL_FLOAT, ibuf->rect_float);
	else if(ibuf->rect)
		glReadPixels(0, 0, sizex, sizey, GL_RGBA, GL_UNSIGNED_BYTE, ibuf->rect);
	
	//if((scene->r.stamp & R_STAMP_ALL) && (scene->r.stamp & R_STAMP_DRAW))
	//	BKE_stamp_buf(scene, NULL, rr->rectf, rr->rectx, rr->recty, 4);

	/* unbind */
	GPU_offscreen_unbind(ofs);
	GPU_offscreen_free(ofs);

	glPopAttrib();
	
	if(ibuf->rect_float && ibuf->rect)
		IMB_rect_from_float(ibuf);
	
	return ibuf;
}

/* creates own 3d views, used by the sequencer */
ImBuf *ED_view3d_draw_offscreen_imbuf_simple(Scene *scene, Object *camera, int width, int height, unsigned int flag, int drawtype, char err_out[256])
{
	View3D v3d= {NULL};
	ARegion ar= {NULL};
	RegionView3D rv3d= {{{0}}};

	/* connect data */
	v3d.regionbase.first= v3d.regionbase.last= &ar;
	ar.regiondata= &rv3d;
	ar.regiontype= RGN_TYPE_WINDOW;

	v3d.camera= camera;
	v3d.lay= scene->lay;
	v3d.drawtype = drawtype;
	v3d.flag2 = V3D_RENDER_OVERRIDE;

	rv3d.persp= RV3D_CAMOB;

	copy_m4_m4(rv3d.viewinv, v3d.camera->obmat);
	normalize_m4(rv3d.viewinv);
	invert_m4_m4(rv3d.viewmat, rv3d.viewinv);

	{
		float _yco, _dx, _dy;
		rctf _viewplane;
		object_camera_matrix(&scene->r, v3d.camera, width, height, 0, rv3d.winmat, &_viewplane, &v3d.near, &v3d.far, &v3d.lens, &_yco, &_dx, &_dy);
	}

	mul_m4_m4m4(rv3d.persmat, rv3d.viewmat, rv3d.winmat);
	invert_m4_m4(rv3d.persinv, rv3d.viewinv);

	return ED_view3d_draw_offscreen_imbuf(scene, &v3d, &ar, width, height, flag, err_out);

	// seq_view3d_cb(scene, cfra, render_size, seqrectx, seqrecty);
}


/* NOTE: the info that this uses is updated in ED_refresh_viewport_fps(), 
 * which currently gets called during SCREEN_OT_animation_step.
 */
static void draw_viewport_fps(Scene *scene, ARegion *ar)
{
	ScreenFrameRateInfo *fpsi= scene->fps_info;
	float fps;
	char printable[16];
	int i, tot;
	
	if (!fpsi || !fpsi->lredrawtime || !fpsi->redrawtime)
		return;
	
	printable[0] = '\0';
	
#if 0
	/* this is too simple, better do an average */
	fps = (float)(1.0/(fpsi->lredrawtime-fpsi->redrawtime))
#else
	fpsi->redrawtimes_fps[fpsi->redrawtime_index] = (float)(1.0/(fpsi->lredrawtime-fpsi->redrawtime));
	
	for (i=0, tot=0, fps=0.0f ; i < REDRAW_FRAME_AVERAGE ; i++) {
		if (fpsi->redrawtimes_fps[i]) {
			fps += fpsi->redrawtimes_fps[i];
			tot++;
		}
	}
	if (tot) {
		fpsi->redrawtime_index = (fpsi->redrawtime_index + 1) % REDRAW_FRAME_AVERAGE;
		
		//fpsi->redrawtime_index++;
		//if (fpsi->redrawtime >= REDRAW_FRAME_AVERAGE)
		//	fpsi->redrawtime = 0;
		
		fps = fps / tot;
	}
#endif

	/* is this more then half a frame behind? */
	if (fps+0.5f < (float)(FPS)) {
		UI_ThemeColor(TH_REDALERT);
		BLI_snprintf(printable, sizeof(printable), "fps: %.2f", fps);
	} 
	else {
		UI_ThemeColor(TH_TEXT_HI);
		BLI_snprintf(printable, sizeof(printable), "fps: %i", (int)(fps+0.5f));
	}
	
	BLF_draw_default_ascii(22,  ar->winy-17, 0.0f, printable, sizeof(printable)-1);
}

static int view3d_main_area_draw_engine(const bContext *C, ARegion *ar)
{
	Scene *scene= CTX_data_scene(C);
	View3D *v3d = CTX_wm_view3d(C);
	RegionView3D *rv3d= CTX_wm_region_view3d(C);
	RenderEngineType *type;

	if(!rv3d->render_engine) {
		type= RE_engines_find(scene->r.engine);

		if(!(type->view_update && type->view_draw))
			return 0;

		rv3d->render_engine= RE_engine_create(type);
		type->view_update(rv3d->render_engine, C);
	}

	view3d_main_area_setup_view(scene, v3d, ar, NULL, NULL);

	glClearColor(0.0f, 0.0f, 0.0f, 0.0f);
	glClear(GL_COLOR_BUFFER_BIT|GL_DEPTH_BUFFER_BIT);

	ED_region_pixelspace(ar);

	type= rv3d->render_engine->type;
	type->view_draw(rv3d->render_engine, C);

	return 1;
}

static void view3d_main_area_draw_engine_info(RegionView3D *rv3d, ARegion *ar)
{
	rcti rect;
	const int header_height = 18;

	if(!rv3d->render_engine || !rv3d->render_engine->text)
		return;
	
	/* background box */
	rect= ar->winrct;
	rect.xmin= 0;
	rect.ymin= ar->winrct.ymax - ar->winrct.ymin - header_height;
	rect.xmax= ar->winrct.xmax - ar->winrct.xmin;
	rect.ymax= ar->winrct.ymax - ar->winrct.ymin;

	glEnable(GL_BLEND);
	glBlendFunc(GL_SRC_ALPHA,GL_ONE_MINUS_SRC_ALPHA);
	glColor4f(0.0f, 0.0f, 0.0f, 0.25f);
	glRecti(rect.xmin, rect.ymin, rect.xmax+1, rect.ymax+1);
	glDisable(GL_BLEND);
	
	/* text */
	UI_ThemeColor(TH_TEXT_HI);
	UI_DrawString(12, rect.ymin + 5, rv3d->render_engine->text);
}

/* warning: this function has duplicate drawing in ED_view3d_draw_offscreen() */
void view3d_main_area_draw(const bContext *C, ARegion *ar)
{
	Scene *scene= CTX_data_scene(C);
	View3D *v3d = CTX_wm_view3d(C);
	RegionView3D *rv3d= CTX_wm_region_view3d(C);
	Base *base;
	Object *ob;
	float backcol[3];
	unsigned int lay_used;
	const char *grid_unit= NULL;

	/* possible use (external) render engine instead */
	if(v3d->drawtype == OB_RENDER && view3d_main_area_draw_engine(C, ar));
	else {

	/* shadow buffers, before we setup matrices */
	if(draw_glsl_material(scene, NULL, v3d, v3d->drawtype))
		gpu_update_lamps_shadows(scene, v3d);
	
	/* reset default OpenGL lights if needed (i.e. after preferences have been altered) */
	if (rv3d->rflag & RV3D_GPULIGHT_UPDATE) {
		rv3d->rflag &= ~RV3D_GPULIGHT_UPDATE;
		GPU_default_lights();
	}

	/* clear background */
	if((v3d->flag2 & V3D_RENDER_OVERRIDE) && scene->world) {
		if(scene->r.color_mgt_flag & R_COLOR_MANAGEMENT)
			linearrgb_to_srgb_v3_v3(backcol, &scene->world->horr);
		else
			copy_v3_v3(backcol, &scene->world->horr);
		glClearColor(backcol[0], backcol[1], backcol[2], 0.0);
	}
	else
		UI_ThemeClearColor(TH_BACK);

	glClear(GL_COLOR_BUFFER_BIT|GL_DEPTH_BUFFER_BIT);
	
	/* setup view matrices */
	view3d_main_area_setup_view(scene, v3d, ar, NULL, NULL);

	ED_region_draw_cb_draw(C, ar, REGION_DRAW_PRE_VIEW);

	if(rv3d->rflag & RV3D_CLIPPING)
		view3d_draw_clipping(rv3d);
	
	/* set zbuffer after we draw clipping region */
	if(v3d->drawtype > OB_WIRE) {
		v3d->zbuf= TRUE;
		glEnable(GL_DEPTH_TEST);
	}
	else
		v3d->zbuf= FALSE;

	/* enables anti-aliasing for 3D view drawing */
	/*if (!(U.gameflags & USER_DISABLE_AA))
		glEnable(GL_MULTISAMPLE_ARB);*/
	
	// needs to be done always, gridview is adjusted in drawgrid() now
	rv3d->gridview= v3d->grid;

	if((rv3d->view == RV3D_VIEW_USER) || (rv3d->persp != RV3D_ORTHO)) {
		if ((v3d->flag2 & V3D_RENDER_OVERRIDE)==0) {
			drawfloor(scene, v3d, &grid_unit);
		}
		if(rv3d->persp==RV3D_CAMOB) {
			if(scene->world) {
				if(scene->world->mode & WO_STARS) {
					RE_make_stars(NULL, scene, star_stuff_init_func, star_stuff_vertex_func,
								  star_stuff_term_func);
				}
			}
			if ((v3d->flag2 & V3D_RENDER_OVERRIDE)==0) {
				if(v3d->flag & V3D_DISPBGPICS) draw_bgpic(scene, ar, v3d);
			}
		}
	}
	else {
		if ((v3d->flag2 & V3D_RENDER_OVERRIDE)==0) {
			ED_region_pixelspace(ar);
			drawgrid(&scene->unit, ar, v3d, &grid_unit);
			/* XXX make function? replaces persp(1) */
			glMatrixMode(GL_PROJECTION);
			glLoadMatrixf(rv3d->winmat);
			glMatrixMode(GL_MODELVIEW);
			glLoadMatrixf(rv3d->viewmat);

			if(v3d->flag & V3D_DISPBGPICS) {
				draw_bgpic(scene, ar, v3d);
			}
		}
	}
	
	if(rv3d->rflag & RV3D_CLIPPING)
		view3d_set_clipping(rv3d);

	/* draw set first */
	if(scene->set) {
		Scene *sce_iter;
		for(SETLOOPER(scene->set, sce_iter, base)) {
			
			if(v3d->lay & base->lay) {
				
				UI_ThemeColorBlend(TH_WIRE, TH_BACK, 0.6f);
				draw_object(scene, ar, v3d, base, DRAW_CONSTCOLOR|DRAW_SCENESET);
				
				if(base->object->transflag & OB_DUPLI) {
					draw_dupli_objects_color(scene, ar, v3d, base, TH_WIRE);
				}
			}
		}
		
		/* Transp and X-ray afterdraw stuff for sets is done later */
	}

	lay_used= 0;

	/* then draw not selected and the duplis, but skip editmode object */
	for(base= scene->base.first; base; base= base->next) {
		lay_used |= base->lay & ((1<<20)-1);

		if(v3d->lay & base->lay) {
			
			/* dupli drawing */
			if(base->object->transflag & OB_DUPLI) {
				draw_dupli_objects(scene, ar, v3d, base);
			}
			if((base->flag & SELECT)==0) {
				if(base->object!=scene->obedit) 
					draw_object(scene, ar, v3d, base, 0);
			}
		}
	}

	if(v3d->lay_used != lay_used) { /* happens when loading old files or loading with UI load */
		/* find header and force tag redraw */
		ScrArea *sa= CTX_wm_area(C);
		ARegion *ar_header= BKE_area_find_region_type(sa, RGN_TYPE_HEADER);
		ED_region_tag_redraw(ar_header); /* can be NULL */
		v3d->lay_used= lay_used;
	}

	/* draw selected and editmode */
	for(base= scene->base.first; base; base= base->next) {
		if(v3d->lay & base->lay) {
			if (base->object==scene->obedit || ( base->flag & SELECT) ) 
				draw_object(scene, ar, v3d, base, 0);
		}
	}

//	REEB_draw();

	if ((v3d->flag2 & V3D_RENDER_OVERRIDE)==0) {
		/* must be before xray draw which clears the depth buffer */
		if(v3d->zbuf) glDisable(GL_DEPTH_TEST);
		draw_gpencil_view3d((bContext *)C, 1);
		if(v3d->zbuf) glEnable(GL_DEPTH_TEST);
	}

	/* Transp and X-ray afterdraw stuff */
	if(v3d->afterdraw_transp.first)		view3d_draw_transp(scene, ar, v3d);
	if(v3d->afterdraw_xray.first)		view3d_draw_xray(scene, ar, v3d, 1);	// clears zbuffer if it is used!
	if(v3d->afterdraw_xraytransp.first)	view3d_draw_xraytransp(scene, ar, v3d, 1);
	
	ED_region_draw_cb_draw(C, ar, REGION_DRAW_POST_VIEW);

	if(rv3d->rflag & RV3D_CLIPPING)
		view3d_clr_clipping();
	
	BIF_draw_manipulator(C);
	
	/* Disable back anti-aliasing */
	/*if (!(U.gameflags & USER_DISABLE_AA))
		glDisable(GL_MULTISAMPLE_ARB);*/

	if(v3d->zbuf) {
		v3d->zbuf= FALSE;
		glDisable(GL_DEPTH_TEST);
	}

	if ((v3d->flag2 & V3D_RENDER_OVERRIDE)==0) {
		BDR_drawSketch(C);
	}

	if ((U.ndof_flag & NDOF_SHOW_GUIDE) && (rv3d->viewlock != RV3D_LOCKED) && (rv3d->persp != RV3D_CAMOB))
		// TODO: draw something else (but not this) during fly mode
		draw_rotation_guide(rv3d);

	ED_region_pixelspace(ar);

	}
	
//	retopo_paint_view_update(v3d);
//	retopo_draw_paint_lines();
	
	/* Draw particle edit brush XXX (removed) */
	

	if(rv3d->persp==RV3D_CAMOB)
		drawviewborder(scene, ar, v3d);

	if ((v3d->flag2 & V3D_RENDER_OVERRIDE)==0) {
		/* draw grease-pencil stuff - needed to get paint-buffer shown too (since it's 2D) */
	//	if (v3d->flag2 & V3D_DISPGP)
			draw_gpencil_view3d((bContext *)C, 0);

		drawcursor(scene, ar, v3d);
	}
	
	if(U.uiflag & USER_SHOW_ROTVIEWICON)
		draw_view_axis(rv3d);
	else	
		draw_view_icon(rv3d);
	
	if(rv3d->render_engine) {
		view3d_main_area_draw_engine_info(rv3d, ar);
	}
	else {
		if((U.uiflag & USER_SHOW_FPS) && (CTX_wm_screen(C)->animtimer)) {
			draw_viewport_fps(scene, ar);
		}
		else if(U.uiflag & USER_SHOW_VIEWPORTNAME) {
			draw_viewport_name(ar, v3d);
		}
		if (grid_unit) { /* draw below the viewport name */
			char tstr[32]= "";

			UI_ThemeColor(TH_TEXT_HI);
			if(v3d->grid != 1.0f) {
				BLI_snprintf(tstr, sizeof(tstr), "%s x %.4g", grid_unit, v3d->grid);
			}

			BLF_draw_default_ascii(22,  ar->winy-(USER_SHOW_VIEWPORTNAME?40:20), 0.0f, tstr[0]?tstr : grid_unit, sizeof(tstr)); /* XXX, use real length */
		}

		ob= OBACT;
		if(U.uiflag & USER_DRAWVIEWINFO) 
			draw_selected_name(scene, ob);
	}
	
	/* XXX here was the blockhandlers for floating panels */

	v3d->flag |= V3D_INVALID_BACKBUF;
}
<|MERGE_RESOLUTION|>--- conflicted
+++ resolved
@@ -2153,12 +2153,7 @@
 		
 		v3d->drawtype = OB_SOLID;
 		v3d->lay &= GPU_lamp_shadow_layer(shadow->lamp);
-<<<<<<< HEAD
-		v3d->flag2 |= V3D_RENDER_OVERRIDE;
-=======
-		v3d->flag2 &= ~V3D_SOLID_TEX;
 		v3d->flag2 |= V3D_RENDER_OVERRIDE | V3D_RENDER_SHADOW;
->>>>>>> 15afd240
 		
 		GPU_lamp_shadow_buffer_bind(shadow->lamp, viewmat, &winsize, winmat);
 
