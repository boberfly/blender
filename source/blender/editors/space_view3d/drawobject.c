--- conflicted
+++ resolved
@@ -657,7 +657,7 @@
 	if (ima) {
 		if (ob_alpha > 0.0f) {
 			glActiveTexture(texUnit);
-			bindcode = GPU_verify_image(ima, ob->iuser, GL_TEXTURE_2D, 0, false, false, false);
+			bindcode = GPU_verify_image(ima, ob->iuser, GL_TEXTURE_2D, 0, false, false, false, false);
 			/* don't bother drawing the image if alpha = 0 */
 		}
 
@@ -1218,13 +1218,8 @@
 }
 #endif
 
-<<<<<<< HEAD
-static void drawlamp(Scene *scene, View3D *v3d, RegionView3D *rv3d, Base *base,
-                     const char dt, const short dflag, const unsigned char ob_wire_col[4], const bool is_obact)
-=======
-void drawlamp(View3D *v3d, RegionView3D *rv3d, Base *base,
+void drawlamp(Scene *scene, View3D *v3d, RegionView3D *rv3d, Base *base,
               const char dt, const short dflag, const unsigned char ob_wire_col[4], const bool is_obact)
->>>>>>> 225edf4e
 {
 	Object *ob = base->object;
 	const float pixsize = ED_view3d_pixel_size(rv3d, ob->obmat[3]);
