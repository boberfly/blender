
/*  key.c      
 *  
 * 
 * $Id$
 *
 * ***** BEGIN GPL LICENSE BLOCK *****
 *
 * This program is free software; you can redistribute it and/or
 * modify it under the terms of the GNU General Public License
 * as published by the Free Software Foundation; either version 2
 * of the License, or (at your option) any later version.
 *
 * This program is distributed in the hope that it will be useful,
 * but WITHOUT ANY WARRANTY; without even the implied warranty of
 * MERCHANTABILITY or FITNESS FOR A PARTICULAR PURPOSE.  See the
 * GNU General Public License for more details.
 *
 * You should have received a copy of the GNU General Public License
 * along with this program; if not, write to the Free Software Foundation,
 * Inc., 51 Franklin Street, Fifth Floor, Boston, MA 02110-1301, USA.
 *
 * The Original Code is Copyright (C) 2001-2002 by NaN Holding BV.
 * All rights reserved.
 *
 * The Original Code is: all of this file.
 *
 * Contributor(s): none yet.
 *
 * ***** END GPL LICENSE BLOCK *****
 */

#include <math.h>
#include <string.h>
#include <stddef.h>

#include "MEM_guardedalloc.h"

#include "BLI_blenlib.h"
#include "BLI_editVert.h"
#include "BLI_math_vector.h"
#include "BLI_utildefines.h"

#include "DNA_anim_types.h"
#include "DNA_key_types.h"
#include "DNA_lattice_types.h"
#include "DNA_meshdata_types.h"
#include "DNA_object_types.h"
#include "DNA_scene_types.h"

#include "BKE_animsys.h"
#include "BKE_curve.h"
#include "BKE_customdata.h"
#include "BKE_deform.h"
#include "BKE_global.h"
#include "BKE_key.h"
#include "BKE_lattice.h"
#include "BKE_library.h"
#include "BKE_tessmesh.h"
#include "BKE_main.h"
#include "BKE_object.h"

<<<<<<< HEAD
#include "RNA_access.h"
#include "BLI_cellalloc.h"
=======
>>>>>>> 2198cfdb

#include "RNA_access.h"

#define KEY_MODE_DUMMY		0 /* use where mode isn't checked for */
#define KEY_MODE_BPOINT		1
#define KEY_MODE_BEZTRIPLE	2

	// old defines from DNA_ipo_types.h for data-type
#define IPO_FLOAT		4
#define IPO_BEZTRIPLE	100
#define IPO_BPOINT		101

int slurph_opt= 1;


void free_key(Key *key)
{
	KeyBlock *kb;
	
	BKE_free_animdata((ID *)key);
	
	while( (kb= key->block.first) ) {
		
		if(kb->data) MEM_freeN(kb->data);
		
		BLI_remlink(&key->block, kb);
		MEM_freeN(kb);
	}
	
}

void free_key_nolib(Key *key)
{
	KeyBlock *kb;
	
	while( (kb= key->block.first) ) {
		
		if(kb->data) MEM_freeN(kb->data);
		
		BLI_remlink(&key->block, kb);
		MEM_freeN(kb);
	}
	
}

/* GS reads the memory pointed at in a specific ordering. There are,
 * however two definitions for it. I have jotted them down here, both,
 * but I think the first one is actually used. The thing is that
 * big-endian systems might read this the wrong way round. OTOH, we
 * constructed the IDs that are read out with this macro explicitly as
 * well. I expect we'll sort it out soon... */

/* from blendef: */
#define GS(a)	(*((short *)(a)))

/* from misc_util: flip the bytes from x  */
/*  #define GS(x) (((unsigned char *)(x))[0] << 8 | ((unsigned char *)(x))[1]) */

Key *add_key(ID *id)	/* common function */
{
	Key *key;
	char *el;
	
	key= alloc_libblock(&G.main->key, ID_KE, "Key");
	
	key->type= KEY_NORMAL;
	key->from= id;

	key->uidgen = 1;
	
	// XXX the code here uses some defines which will soon be depreceated...
	if( GS(id->name)==ID_ME) {
		el= key->elemstr;
		
		el[0]= 3;
		el[1]= IPO_FLOAT;
		el[2]= 0;
		
		key->elemsize= 12;
	}
	else if( GS(id->name)==ID_LT) {
		el= key->elemstr;
		
		el[0]= 3;
		el[1]= IPO_FLOAT;
		el[2]= 0;
		
		key->elemsize= 12;
	}
	else if( GS(id->name)==ID_CU) {
		el= key->elemstr;
		
		el[0]= 4;
		el[1]= IPO_BPOINT;
		el[2]= 0;
		
		key->elemsize= 16;
	}
	
	return key;
}

Key *copy_key(Key *key)
{
	Key *keyn;
	KeyBlock *kbn, *kb;
	
	if(key==NULL) return NULL;
	
	keyn= copy_libblock(key);
	
	BLI_duplicatelist(&keyn->block, &key->block);
	
	kb= key->block.first;
	kbn= keyn->block.first;
	while(kbn) {
		
		if(kbn->data) kbn->data= MEM_dupallocN(kbn->data);
		if(kb==key->refkey) keyn->refkey= kbn;
		
		kbn= kbn->next;
		kb= kb->next;
	}
	
	return keyn;
}


Key *copy_key_nolib(Key *key)
{
	Key *keyn;
	KeyBlock *kbn, *kb;
	
	if(key==0) return 0;
	
	keyn= MEM_dupallocN(key);
	
	BLI_duplicatelist(&keyn->block, &key->block);
	
	kb= key->block.first;
	kbn= keyn->block.first;
	while(kbn) {
		
		if(kbn->data) kbn->data= MEM_dupallocN(kbn->data);
		if(kb==key->refkey) keyn->refkey= kbn;
		
		kbn= kbn->next;
		kb= kb->next;
	}
	
	return keyn;
}

void make_local_key(Key *key)
{

	/* - only lib users: do nothing
	* - only local users: set flag
	* - mixed: make copy
	*/
	if(key==NULL) return;
	
	key->id.lib= NULL;
	new_id(NULL, (ID *)key, NULL);
}

/* Sort shape keys and Ipo curves after a change.  This assumes that at most
 * one key was moved, which is a valid assumption for the places it's
 * currently being called.
 */

void sort_keys(Key *key)
{
	KeyBlock *kb;
	//short i, adrcode;
	//IpoCurve *icu = NULL;
	KeyBlock *kb2;

	/* locate the key which is out of position */ 
	for (kb= key->block.first; kb; kb= kb->next)
		if ((kb->next) && (kb->pos > kb->next->pos))
			break;

	/* if we find a key, move it */
	if (kb) {
		kb = kb->next; /* next key is the out-of-order one */
		BLI_remlink(&key->block, kb);
		
		/* find the right location and insert before */
		for (kb2=key->block.first; kb2; kb2= kb2->next) {
			if (kb2->pos > kb->pos) {
				BLI_insertlink(&key->block, kb2->prev, kb);
				break;
			}
		}
		
		/* if more than one Ipo curve, see if this key had a curve */
#if 0 // XXX old animation system
		if(key->ipo && key->ipo->curve.first != key->ipo->curve.last ) {
			for(icu= key->ipo->curve.first; icu; icu= icu->next) {
				/* if we find the curve, remove it and reinsert in the 
				 right place */
				if(icu->adrcode==kb->adrcode) {
					IpoCurve *icu2;
					BLI_remlink(&key->ipo->curve, icu);
					for(icu2= key->ipo->curve.first; icu2; icu2= icu2->next) {
						if(icu2->adrcode >= kb2->adrcode) {
							BLI_insertlink(&key->ipo->curve, icu2->prev, icu);
							break;
						}
					}
					break;
				}
			}
		}
		
		/* kb points at the moved key, icu at the moved ipo (if it exists).
		 * go back now and renumber adrcodes */

		/* first new code */
		adrcode = kb2->adrcode;
		for (i = kb->adrcode - adrcode; i >= 0; i--, adrcode++) {
			/* if the next ipo curve matches the current key, renumber it */
			if(icu && icu->adrcode == kb->adrcode ) {
				icu->adrcode = adrcode;
				icu = icu->next;
			}
			/* renumber the shape key */
			kb->adrcode = adrcode;
			kb = kb->next;
		}
#endif // XXX old animation system
	}

	/* new rule; first key is refkey, this to match drawing channels... */
	key->refkey= key->block.first;
}

/**************** do the key ****************/

void key_curve_position_weights(float t, float *data, int type)
{
	float t2, t3, fc;
	
	if(type==KEY_LINEAR) {
		data[0]=		  0.0f;
		data[1]= -t		+ 1.0f;
		data[2]= t;
		data[3]= 		  0.0f;
	}
	else if(type==KEY_CARDINAL) {
		t2= t*t;
		t3= t2*t;
		fc= 0.71f;
		
		data[0]= -fc*t3			+ 2.0f*fc*t2		- fc*t;
		data[1]= (2.0f-fc)*t3	+ (fc-3.0f)*t2					+ 1.0f;
		data[2]= (fc-2.0f)*t3	+ (3.0f-2.0f*fc)*t2	+ fc*t;
		data[3]= fc*t3			- fc*t2;
	}
	else if(type==KEY_BSPLINE) {
		t2= t*t;
		t3= t2*t;

		data[0]= -0.16666666f*t3	+ 0.5f*t2	- 0.5f*t	+ 0.16666666f;
		data[1]= 0.5f*t3			- t2					+ 0.6666666f;
		data[2]= -0.5f*t3			+ 0.5f*t2	+ 0.5f*t	+ 0.16666666f;
		data[3]= 0.16666666f*t3;
	}
}

/* first derivative */
void key_curve_tangent_weights(float t, float *data, int type)
{
	float t2, fc;
	
	if(type==KEY_LINEAR) {
		data[0]= 0.0f;
		data[1]= -1.0f;
		data[2]= 1.0f;
		data[3]= 0.0f;
	}
	else if(type==KEY_CARDINAL) {
		t2= t*t;
		fc= 0.71f;
		
		data[0]= -3.0f*fc*t2		+4.0f*fc*t				- fc;
		data[1]= 3.0f*(2.0f-fc)*t2	+2.0f*(fc-3.0f)*t;
		data[2]= 3.0f*(fc-2.0f)*t2	+2.0f*(3.0f-2.0f*fc)*t	+ fc;
		data[3]= 3.0f*fc*t2			-2.0f*fc*t;
	}
	else if(type==KEY_BSPLINE) {
		t2= t*t;

		data[0]= -0.5f*t2	+ t			- 0.5f;
		data[1]= 1.5f*t2	- 2.0f*t;
		data[2]= -1.5f*t2	+ t			+ 0.5f;
		data[3]= 0.5f*t2;
	}
}

/* second derivative */
void key_curve_normal_weights(float t, float *data, int type)
{
	float fc;
	
	if(type==KEY_LINEAR) {
		data[0]= 0.0f;
		data[1]= 0.0f;
		data[2]= 0.0f;
		data[3]= 0.0f;
	}
	else if(type==KEY_CARDINAL) {
		fc= 0.71f;
		
		data[0]= -6.0f*fc*t			+ 4.0f*fc;
		data[1]= 6.0f*(2.0f-fc)*t	+ 2.0f*(fc-3.0f);
		data[2]= 6.0f*(fc-2.0f)*t	+ 2.0f*(3.0f-2.0f*fc);
		data[3]= 6.0f*fc*t			- 2.0f*fc;
	}
	else if(type==KEY_BSPLINE) {
		data[0]= -1.0f*t	+ 1.0f;
		data[1]= 3.0f*t		- 2.0f;
		data[2]= -3.0f*t	+ 1.0f;
		data[3]= 1.0f*t;
	}
}

static int setkeys(float fac, ListBase *lb, KeyBlock *k[], float *t, int cycl)
{
	/* return 1 means k[2] is the position, return 0 means interpolate */
	KeyBlock *k1, *firstkey;
	float d, dpos, ofs=0, lastpos, temp, fval[4];
	short bsplinetype;

	firstkey= lb->first;
	k1= lb->last;
	lastpos= k1->pos;
	dpos= lastpos - firstkey->pos;

	if(fac < firstkey->pos) fac= firstkey->pos;
	else if(fac > k1->pos) fac= k1->pos;

	k1=k[0]=k[1]=k[2]=k[3]= firstkey;
	t[0]=t[1]=t[2]=t[3]= k1->pos;

	/* if(fac<0.0 || fac>1.0) return 1; */

	if(k1->next==NULL) return 1;

	if(cycl) {	/* pre-sort */
		k[2]= k1->next;
		k[3]= k[2]->next;
		if(k[3]==NULL) k[3]=k1;
		while(k1) {
			if(k1->next==NULL) k[0]=k1;
			k1=k1->next;
		}
		k1= k[1];
		t[0]= k[0]->pos;
		t[1]+= dpos;
		t[2]= k[2]->pos + dpos;
		t[3]= k[3]->pos + dpos;
		fac+= dpos;
		ofs= dpos;
		if(k[3]==k[1]) { 
			t[3]+= dpos; 
			ofs= 2.0f*dpos;
		}
		if(fac<t[1]) fac+= dpos;
		k1= k[3];
	}
	else {		/* pre-sort */
		k[2]= k1->next;
		t[2]= k[2]->pos;
		k[3]= k[2]->next;
		if(k[3]==NULL) k[3]= k[2];
		t[3]= k[3]->pos;
		k1= k[3];
	}
	
	while( t[2]<fac ) {	/* find correct location */
		if(k1->next==NULL) {
			if(cycl) {
				k1= firstkey;
				ofs+= dpos;
			}
			else if(t[2]==t[3]) break;
		}
		else k1= k1->next;

		t[0]= t[1]; 
		k[0]= k[1];
		t[1]= t[2]; 
		k[1]= k[2];
		t[2]= t[3]; 
		k[2]= k[3];
		t[3]= k1->pos+ofs; 
		k[3]= k1;

		if(ofs>2.1+lastpos) break;
	}
	
	bsplinetype= 0;
	if(k[1]->type==KEY_BSPLINE || k[2]->type==KEY_BSPLINE) bsplinetype= 1;


	if(cycl==0) {
		if(bsplinetype==0) {	/* B spline doesn't go through the control points */
			if(fac<=t[1]) {		/* fac for 1st key */
				t[2]= t[1];
				k[2]= k[1];
				return 1;
			}
			if(fac>=t[2] ) {	/* fac after 2nd key */
				return 1;
			}
		}
		else if(fac>t[2]) {	/* last key */
			fac= t[2];
			k[3]= k[2];
			t[3]= t[2];
		}
	}

	d= t[2]-t[1];
	if(d==0.0) {
		if(bsplinetype==0) {
			return 1;	/* both keys equal */
		}
	}
	else d= (fac-t[1])/d;

	/* interpolation */
	
	key_curve_position_weights(d, t, k[1]->type);

	if(k[1]->type != k[2]->type) {
		key_curve_position_weights(d, fval, k[2]->type);
		
		temp= 1.0f-d;
		t[0]= temp*t[0]+ d*fval[0];
		t[1]= temp*t[1]+ d*fval[1];
		t[2]= temp*t[2]+ d*fval[2];
		t[3]= temp*t[3]+ d*fval[3];
	}

	return 0;

}

static void flerp(int aantal, float *in, float *f0, float *f1, float *f2, float *f3, float *t)	
{
	int a;

	for(a=0; a<aantal; a++) {
		in[a]= t[0]*f0[a]+t[1]*f1[a]+t[2]*f2[a]+t[3]*f3[a];
	}
}

static void rel_flerp(int aantal, float *in, float *ref, float *out, float fac)
{
	int a;
	
	for(a=0; a<aantal; a++) {
		in[a]-= fac*(ref[a]-out[a]);
	}
}

static char *key_block_get_data(Key *key, KeyBlock *actkb, KeyBlock *kb, char **freedata)
{
	if(kb == actkb) {
		/* this hack makes it possible to edit shape keys in
		   edit mode with shape keys blending applied */
		if(GS(key->from->name) == ID_ME) {
			Mesh *me;
			BMVert *eve;
			BMIter iter;
			float (*co)[3];
			int a;

			me= (Mesh*)key->from;

			if(me->edit_btmesh && me->edit_btmesh->bm->totvert == kb->totelem) {
				a= 0;
				co= MEM_callocN(sizeof(float)*3*me->edit_btmesh->bm->totvert, "key_block_get_data");

				BM_ITER(eve, &iter, me->edit_btmesh->bm, BM_VERTS_OF_MESH, NULL) {
					VECCOPY(co[a], eve->co);
					a++;
				}

				*freedata= (char*)co;
				return (char*)co;
			}
		}
	}

	*freedata= NULL;
	return kb->data;
}


/* currently only the first value of 'ofs' may be set. */
static short key_pointer_size(const Key *key, const int mode, int *poinsize, int *ofs)
{
	if(key->from==NULL) {
		return FALSE;
	}

	switch(GS(key->from->name)) {
	case ID_ME:
		*ofs= sizeof(float)*3;
		*poinsize= *ofs;
		break;
	case ID_LT:
		*ofs= sizeof(float)*3;
		*poinsize= *ofs;
		break;
	case ID_CU:
		if(mode == KEY_MODE_BPOINT) {
			*ofs= sizeof(float)*4;
			*poinsize= *ofs;
		} else {
			ofs[0]= sizeof(float)*12;
			*poinsize= (*ofs) / 3;
		}

		break;
	default:
		BLI_assert(!"invalid 'key->from' ID type");
		return FALSE;
	}

	return TRUE;
}

static void cp_key(const int start, int end, const int tot, char *poin, Key *key, KeyBlock *actkb, KeyBlock *kb, float *weights, const int mode)
{
	float ktot = 0.0, kd = 0.0;
	int elemsize, poinsize = 0, a, *ofsp, ofs[32], flagflo=0;
	char *k1, *kref, *freek1, *freekref;
	char *cp, elemstr[8];

	/* currently always 0, in future key_pointer_size may assign */
	ofs[1]= 0;

	if(!key_pointer_size(key, mode, &poinsize, &ofs[0]))
		return;

	if(end>tot) end= tot;
	
	if(tot != kb->totelem) {
		ktot= 0.0;
		flagflo= 1;
		if(kb->totelem) {
			kd= kb->totelem/(float)tot;
		}
		else return;
	}

	k1= key_block_get_data(key, actkb, kb, &freek1);
	kref= key_block_get_data(key, actkb, key->refkey, &freekref);

	/* this exception is needed for slurphing */
	if(start!=0) {
		
		poin+= poinsize*start;
		
		if(flagflo) {
			ktot+= start*kd;
			a= (int)floor(ktot);
			if(a) {
				ktot-= a;
				k1+= a*key->elemsize;
			}
		}
		else k1+= start*key->elemsize;
	}	
	
	if(mode == KEY_MODE_BEZTRIPLE) {
		elemstr[0]= 1;
		elemstr[1]= IPO_BEZTRIPLE;
		elemstr[2]= 0;
	}
	
	/* just do it here, not above! */
	elemsize= key->elemsize;
	if(mode == KEY_MODE_BEZTRIPLE) elemsize*= 3;

	for(a=start; a<end; a++) {
		cp= key->elemstr;
		if(mode == KEY_MODE_BEZTRIPLE) cp= elemstr;

		ofsp= ofs;
		
		while( cp[0] ) {
			
			switch(cp[1]) {
			case IPO_FLOAT:
				if(weights) {
					memcpy(poin, kref, sizeof(float)*3);
					if(*weights!=0.0f)
						rel_flerp(cp[0], (float *)poin, (float *)kref, (float *)k1, *weights);
					weights++;
				}
				else 
					memcpy(poin, k1, sizeof(float)*3);
				break;
			case IPO_BPOINT:
				memcpy(poin, k1, sizeof(float)*4);
				break;
			case IPO_BEZTRIPLE:
				memcpy(poin, k1, sizeof(float)*12);
				break;
			default:
				/* should never happen */
				if(freek1) MEM_freeN(freek1);
				if(freekref) MEM_freeN(freekref);
				BLI_assert(!"invalid 'cp[1]'");
				return;
			}

			poin+= ofsp[0];	
			cp+= 2; ofsp++;
		}
		
		/* are we going to be nasty? */
		if(flagflo) {
			ktot+= kd;
			while(ktot>=1.0) {
				ktot-= 1.0;
				k1+= elemsize;
				kref+= elemsize;
			}
		}
		else {
			k1+= elemsize;
			kref+= elemsize;
		}
		
		if(mode == KEY_MODE_BEZTRIPLE) a+=2;
	}

	if(freek1) MEM_freeN(freek1);
	if(freekref) MEM_freeN(freekref);
}

static void cp_cu_key(Curve *cu, Key *key, KeyBlock *actkb, KeyBlock *kb, const int start, int end, char *out, const int tot)
{
	Nurb *nu;
	int a, step, a1, a2;

	for(a=0, nu=cu->nurb.first; nu; nu=nu->next, a+=step) {
		if(nu->bp) {
			step= nu->pntsu*nu->pntsv;

			a1= MAX2(a, start);
			a2= MIN2(a+step, end);

			if(a1<a2) cp_key(a1, a2, tot, out, key, actkb, kb, NULL, KEY_MODE_BPOINT);
		}
		else if(nu->bezt) {
			step= 3*nu->pntsu;

			/* exception because keys prefer to work with complete blocks */
			a1= MAX2(a, start);
			a2= MIN2(a+step, end);

			if(a1<a2) cp_key(a1, a2, tot, out, key, actkb, kb, NULL, KEY_MODE_BEZTRIPLE);
		}
		else
			step= 0;
	}
}

void do_rel_key(const int start, int end, const int tot, char *basispoin, Key *key, KeyBlock *actkb, const int mode)
{
	KeyBlock *kb;
	int *ofsp, ofs[3], elemsize, b;
	char *cp, *poin, *reffrom, *from, elemstr[8];
	char *freefrom, *freereffrom;
	int poinsize;

	/* currently always 0, in future key_pointer_size may assign */
	ofs[1]= 0;

	if(!key_pointer_size(key, mode, &poinsize, &ofs[0]))
		return;

	if(end>tot) end= tot;

	/* in case of beztriple */
	elemstr[0]= 1;				/* nr of ipofloats */
	elemstr[1]= IPO_BEZTRIPLE;
	elemstr[2]= 0;

	/* just here, not above! */
	elemsize= key->elemsize;
	if(mode == KEY_MODE_BEZTRIPLE) elemsize*= 3;

	/* step 1 init */
	cp_key(start, end, tot, basispoin, key, actkb, key->refkey, NULL, mode);
	
	/* step 2: do it */
	
	for(kb=key->block.first; kb; kb=kb->next) {
		if(kb!=key->refkey) {
			float icuval= kb->curval;
			
			/* only with value, and no difference allowed */
			if(!(kb->flag & KEYBLOCK_MUTE) && icuval!=0.0f && kb->totelem==tot) {
				KeyBlock *refb;
				float weight, *weights= kb->weights;

				/* reference now can be any block */
				refb= BLI_findlink(&key->block, kb->relative);
				if(refb==NULL) continue;
				
				poin= basispoin;
				from= key_block_get_data(key, actkb, kb, &freefrom);
				reffrom= key_block_get_data(key, actkb, refb, &freereffrom);
				
				poin+= start*poinsize;
				reffrom+= key->elemsize*start;	// key elemsize yes!
				from+= key->elemsize*start;
				
				for(b=start; b<end; b++) {
				
					if(weights) 
						weight= *weights * icuval;
					else
						weight= icuval;
					
					cp= key->elemstr;	
					if(mode == KEY_MODE_BEZTRIPLE) cp= elemstr;
					
					ofsp= ofs;
					
					while( cp[0] ) {	/* cp[0]==amount */
						
						switch(cp[1]) {
						case IPO_FLOAT:
							rel_flerp(3, (float *)poin, (float *)reffrom, (float *)from, weight);
							break;
						case IPO_BPOINT:
							rel_flerp(4, (float *)poin, (float *)reffrom, (float *)from, weight);
							break;
						case IPO_BEZTRIPLE:
							rel_flerp(12, (float *)poin, (float *)reffrom, (float *)from, weight);
							break;
						default:
							/* should never happen */
							if(freefrom) MEM_freeN(freefrom);
							if(freereffrom) MEM_freeN(freereffrom);
							BLI_assert(!"invalid 'cp[1]'");
							return;
						}

						poin+= ofsp[0];				
						
						cp+= 2;
						ofsp++;
					}
					
					reffrom+= elemsize;
					from+= elemsize;
					
					if(mode == KEY_MODE_BEZTRIPLE) b+= 2;
					if(weights) weights++;
				}

				if(freefrom) MEM_freeN(freefrom);
				if(freereffrom) MEM_freeN(freereffrom);
			}
		}
	}
}


static void do_key(const int start, int end, const int tot, char *poin, Key *key, KeyBlock *actkb, KeyBlock **k, float *t, const int mode)
{
	float k1tot = 0.0, k2tot = 0.0, k3tot = 0.0, k4tot = 0.0;
	float k1d = 0.0, k2d = 0.0, k3d = 0.0, k4d = 0.0;
	int a, ofs[32], *ofsp;
	int flagdo= 15, flagflo=0, elemsize, poinsize=0;
	char *k1, *k2, *k3, *k4, *freek1, *freek2, *freek3, *freek4;
	char *cp, elemstr[8];;

	/* currently always 0, in future key_pointer_size may assign */
	ofs[1]= 0;

	if(!key_pointer_size(key, mode, &poinsize, &ofs[0]))
		return;
	
	if(end>tot) end= tot;

	k1= key_block_get_data(key, actkb, k[0], &freek1);
	k2= key_block_get_data(key, actkb, k[1], &freek2);
	k3= key_block_get_data(key, actkb, k[2], &freek3);
	k4= key_block_get_data(key, actkb, k[3], &freek4);

	/*  test for more or less points (per key!) */
	if(tot != k[0]->totelem) {
		k1tot= 0.0;
		flagflo |= 1;
		if(k[0]->totelem) {
			k1d= k[0]->totelem/(float)tot;
		}
		else flagdo -= 1;
	}
	if(tot != k[1]->totelem) {
		k2tot= 0.0;
		flagflo |= 2;
		if(k[0]->totelem) {
			k2d= k[1]->totelem/(float)tot;
		}
		else flagdo -= 2;
	}
	if(tot != k[2]->totelem) {
		k3tot= 0.0;
		flagflo |= 4;
		if(k[0]->totelem) {
			k3d= k[2]->totelem/(float)tot;
		}
		else flagdo -= 4;
	}
	if(tot != k[3]->totelem) {
		k4tot= 0.0;
		flagflo |= 8;
		if(k[0]->totelem) {
			k4d= k[3]->totelem/(float)tot;
		}
		else flagdo -= 8;
	}

		/* this exception needed for slurphing */
	if(start!=0) {

		poin+= poinsize*start;
		
		if(flagdo & 1) {
			if(flagflo & 1) {
				k1tot+= start*k1d;
				a= (int)floor(k1tot);
				if(a) {
					k1tot-= a;
					k1+= a*key->elemsize;
				}
			}
			else k1+= start*key->elemsize;
		}
		if(flagdo & 2) {
			if(flagflo & 2) {
				k2tot+= start*k2d;
				a= (int)floor(k2tot);
				if(a) {
					k2tot-= a;
					k2+= a*key->elemsize;
				}
			}
			else k2+= start*key->elemsize;
		}
		if(flagdo & 4) {
			if(flagflo & 4) {
				k3tot+= start*k3d;
				a= (int)floor(k3tot);
				if(a) {
					k3tot-= a;
					k3+= a*key->elemsize;
				}
			}
			else k3+= start*key->elemsize;
		}
		if(flagdo & 8) {
			if(flagflo & 8) {
				k4tot+= start*k4d;
				a= (int)floor(k4tot);
				if(a) {
					k4tot-= a;
					k4+= a*key->elemsize;
				}
			}
			else k4+= start*key->elemsize;
		}

	}

	/* in case of beztriple */
	elemstr[0]= 1;				/* nr of ipofloats */
	elemstr[1]= IPO_BEZTRIPLE;
	elemstr[2]= 0;

	/* only here, not above! */
	elemsize= key->elemsize;
	if(mode == KEY_MODE_BEZTRIPLE) elemsize*= 3;

	for(a=start; a<end; a++) {
	
		cp= key->elemstr;	
		if(mode == KEY_MODE_BEZTRIPLE) cp= elemstr;
		
		ofsp= ofs;
		
		while( cp[0] ) {	/* cp[0]==amount */
			
			switch(cp[1]) {
			case IPO_FLOAT:
				flerp(3, (float *)poin, (float *)k1, (float *)k2, (float *)k3, (float *)k4, t);
				break;
			case IPO_BPOINT:
				flerp(4, (float *)poin, (float *)k1, (float *)k2, (float *)k3, (float *)k4, t);
				break;
			case IPO_BEZTRIPLE:
				flerp(12, (void *)poin, (void *)k1, (void *)k2, (void *)k3, (void *)k4, t);
				break;
			default:
				/* should never happen */
				if(freek1) MEM_freeN(freek1);
				if(freek2) MEM_freeN(freek2);
				if(freek3) MEM_freeN(freek3);
				if(freek4) MEM_freeN(freek4);
				BLI_assert(!"invalid 'cp[1]'");
				return;
			}
			
			poin+= ofsp[0];				
			cp+= 2;
			ofsp++;
		}
		/* lets do it the difficult way: when keys have a different size */
		if(flagdo & 1) {
			if(flagflo & 1) {
				k1tot+= k1d;
				while(k1tot>=1.0) {
					k1tot-= 1.0;
					k1+= elemsize;
				}
			}
			else k1+= elemsize;
		}
		if(flagdo & 2) {
			if(flagflo & 2) {
				k2tot+= k2d;
				while(k2tot>=1.0) {
					k2tot-= 1.0;
					k2+= elemsize;
				}
			}
			else k2+= elemsize;
		}
		if(flagdo & 4) {
			if(flagflo & 4) {
				k3tot+= k3d;
				while(k3tot>=1.0) {
					k3tot-= 1.0;
					k3+= elemsize;
				}
			}
			else k3+= elemsize;
		}
		if(flagdo & 8) {
			if(flagflo & 8) {
				k4tot+= k4d;
				while(k4tot>=1.0) {
					k4tot-= 1.0;
					k4+= elemsize;
				}
			}
			else k4+= elemsize;
		}
		
		if(mode == KEY_MODE_BEZTRIPLE) a+= 2;
	}

	if(freek1) MEM_freeN(freek1);
	if(freek2) MEM_freeN(freek2);
	if(freek3) MEM_freeN(freek3);
	if(freek4) MEM_freeN(freek4);
}

static float *get_weights_array(Object *ob, char *vgroup)
{
	MDeformVert *dvert= NULL;
	BMEditMesh *em= NULL;
	BMIter iter;
	BMVert *eve;
	int totvert= 0, index= 0;
	
	/* no vgroup string set? */
	if(vgroup[0]==0) return NULL;
	
	/* gather dvert and totvert */
	if(ob->type==OB_MESH) {
		Mesh *me= ob->data;
		dvert= me->dvert;
		totvert= me->totvert;

		if(me->edit_btmesh && me->edit_btmesh->bm->totvert == totvert)
			em= me->edit_btmesh;
	}
	else if(ob->type==OB_LATTICE) {
		Lattice *lt= ob->data;
		dvert= lt->dvert;
		totvert= lt->pntsu*lt->pntsv*lt->pntsw;
	}
	
	if(dvert==NULL) return NULL;
	
	/* find the group (weak loop-in-loop) */
	index= defgroup_name_index(ob, vgroup);
	if(index >= 0) {
		float *weights;
		int i, j;
		
		weights= MEM_callocN(totvert*sizeof(float), "weights");

		if(em) {
			eve = BMIter_New(&iter, em->bm, BM_VERTS_OF_MESH, NULL);
			for (i=0; eve; eve=BMIter_Step(&iter), i++) {
				dvert= CustomData_bmesh_get(&em->bm->vdata, eve->head.data, CD_MDEFORMVERT);

				if(dvert) {
					for(j=0; j<dvert->totweight; j++) {
						if(dvert->dw[j].def_nr == index) {
							weights[i]= dvert->dw[j].weight;
							break;
						}
					}
				}
			}
		}
		else {
			for(i=0; i < totvert; i++, dvert++) {
				for(j=0; j<dvert->totweight; j++) {
					if(dvert->dw[j].def_nr == index) {
						weights[i]= dvert->dw[j].weight;
						break;
					}
				}
			}
		}

		return weights;
	}
	return NULL;
}

static void do_mesh_key(Scene *scene, Object *ob, Key *key, char *out, const int tot)
{
	KeyBlock *k[4], *actkb= ob_get_keyblock(ob);
	float cfra, ctime, t[4], delta;
	int a, flag = 0, step;
	
	if(key->slurph && key->type!=KEY_RELATIVE ) {
		delta= key->slurph;
		delta/= tot;
		
		step= 1;
		if(tot>100 && slurph_opt) {
			step= tot/50;
			delta*= step;
			/* in do_key and cp_key the case a>tot is handled */
		}
		
		cfra= (float)scene->r.cfra;
		
		for(a=0; a<tot; a+=step, cfra+= delta) {
			
			ctime= bsystem_time(scene, NULL, cfra, 0.0); // xxx  ugly cruft!
#if 0 // XXX old animation system
			if(calc_ipo_spec(key->ipo, KEY_SPEED, &ctime)==0) {
				ctime /= 100.0;
				CLAMP(ctime, 0.0, 1.0);
			}
#endif // XXX old animation system
			// XXX for now... since speed curve cannot be directly ported yet
			ctime /= 100.0f;
			CLAMP(ctime, 0.0f, 1.0f); // XXX for compat, we use this, but this clamping was confusing
		
			flag= setkeys(ctime, &key->block, k, t, 0);

			if(flag==0)
				do_key(a, a+step, tot, (char *)out, key, actkb, k, t, KEY_MODE_DUMMY);
			else
				cp_key(a, a+step, tot, (char *)out, key, actkb, k[2], NULL, KEY_MODE_DUMMY);
		}
	}
	else {
		if(key->type==KEY_RELATIVE) {
			KeyBlock *kb;
			
			for(kb= key->block.first; kb; kb= kb->next)
				kb->weights= get_weights_array(ob, kb->vgroup);

			do_rel_key(0, tot, tot, (char *)out, key, actkb, KEY_MODE_DUMMY);
			
			for(kb= key->block.first; kb; kb= kb->next) {
				if(kb->weights) MEM_freeN(kb->weights);
				kb->weights= NULL;
			}
		}
		else {
			ctime= bsystem_time(scene, ob, (float)scene->r.cfra, 0.0f); // xxx old cruft
			
#if 0 // XXX old animation system
			if(calc_ipo_spec(key->ipo, KEY_SPEED, &ctime)==0) {
				ctime /= 100.0;
				CLAMP(ctime, 0.0, 1.0);
			}
#endif // XXX old animation system
			// XXX for now... since speed curve cannot be directly ported yet
			ctime /= 100.0f;
			CLAMP(ctime, 0.0f, 1.0f); // XXX for compat, we use this, but this clamping was confusing
			
			flag= setkeys(ctime, &key->block, k, t, 0);

			if(flag==0)
				do_key(0, tot, tot, (char *)out, key, actkb, k, t, KEY_MODE_DUMMY);
			else
				cp_key(0, tot, tot, (char *)out, key, actkb, k[2], NULL, KEY_MODE_DUMMY);
		}
	}
}

static void do_cu_key(Curve *cu, Key *key, KeyBlock *actkb, KeyBlock **k, float *t, char *out, const int tot)
{
	Nurb *nu;
	int a, step;
	
	for(a=0, nu=cu->nurb.first; nu; nu=nu->next, a+=step) {
		if(nu->bp) {
			step= nu->pntsu*nu->pntsv;
			do_key(a, a+step, tot, out, key, actkb, k, t, KEY_MODE_BPOINT);
		}
		else if(nu->bezt) {
			step= 3*nu->pntsu;
			do_key(a, a+step, tot, out, key, actkb, k, t, KEY_MODE_BEZTRIPLE);
		}
		else
			step= 0;
	}
}

static void do_rel_cu_key(Curve *cu, Key *key, KeyBlock *actkb, float UNUSED(ctime), char *out, const int tot)
{
	Nurb *nu;
	int a, step;
	
	for(a=0, nu=cu->nurb.first; nu; nu=nu->next, a+=step) {
		if(nu->bp) {
			step= nu->pntsu*nu->pntsv;
			do_rel_key(a, a+step, tot, out, key, actkb, KEY_MODE_BPOINT);
		}
		else if(nu->bezt) {
			step= 3*nu->pntsu;
			do_rel_key(a, a+step, tot, out, key, actkb, KEY_MODE_BEZTRIPLE);
		}
		else
			step= 0;
	}
}

static void do_curve_key(Scene *scene, Object *ob, Key *key, char *out, const int tot)
{
	Curve *cu= ob->data;
	KeyBlock *k[4], *actkb= ob_get_keyblock(ob);
	float cfra, ctime, t[4], delta;
	int a, flag = 0, step = 0;

	if(key->slurph  && key->type!=KEY_RELATIVE) {
		Nurb *nu;
		int mode=0, i= 0, remain= 0, estep=0, count=0;

		delta= (float)key->slurph / tot;

		step= 1;
		if(tot>100 && slurph_opt) {
			step= tot/50;
			delta*= step;
			/* in do_key and cp_key the case a>tot has been handled */
		}

		cfra= (float)scene->r.cfra;

		for(nu=cu->nurb.first; nu; nu=nu->next) {
			if(nu->bp) {
				mode= KEY_MODE_BPOINT;
				estep= nu->pntsu*nu->pntsv;
			}
			else if(nu->bezt) {
				mode= KEY_MODE_BEZTRIPLE;
				estep= 3*nu->pntsu;
			}
			else
				step= 0;

			a= 0;
			while (a < estep) {
				if (remain <= 0) {
					cfra+= delta;
					ctime= bsystem_time(scene, NULL, cfra, 0.0f); // XXX old cruft

					ctime /= 100.0f;
					CLAMP(ctime, 0.0f, 1.0f); // XXX for compat, we use this, but this clamping was confusing
					flag= setkeys(ctime, &key->block, k, t, 0);

					remain= step;
				}

				count= MIN2(remain, estep);
				if (mode == KEY_MODE_BEZTRIPLE) {
					count += 3 - count % 3;
				}

				if(flag==0)
					do_key(i, i+count, tot, (char *)out, key, actkb, k, t, mode);
				else
					cp_key(i, i+count, tot, (char *)out, key, actkb, k[2], NULL, mode);

				a += count;
				i += count;
				remain -= count;
			}
		}
	}
	else {
		
		ctime= bsystem_time(scene, NULL, (float)scene->r.cfra, 0.0);
		
		if(key->type==KEY_RELATIVE) {
			do_rel_cu_key(cu, cu->key, actkb, ctime, out, tot);
		}
		else {
#if 0 // XXX old animation system
			if(calc_ipo_spec(key->ipo, KEY_SPEED, &ctime)==0) {
				ctime /= 100.0;
				CLAMP(ctime, 0.0, 1.0);
			}
#endif // XXX old animation system
			
			flag= setkeys(ctime, &key->block, k, t, 0);
			
			if(flag==0) do_cu_key(cu, key, actkb, k, t, out, tot);
			else cp_cu_key(cu, key, actkb, k[2], 0, tot, out, tot);
		}
	}
}

static void do_latt_key(Scene *scene, Object *ob, Key *key, char *out, const int tot)
{
	Lattice *lt= ob->data;
	KeyBlock *k[4], *actkb= ob_get_keyblock(ob);
	float delta, cfra, ctime, t[4];
	int a, flag;
	
	if(key->slurph) {
		delta= key->slurph;
		delta/= (float)tot;
		
		cfra= (float)scene->r.cfra;
		
		for(a=0; a<tot; a++, cfra+= delta) {
			
			ctime= bsystem_time(scene, NULL, cfra, 0.0); // XXX old cruft
#if 0 // XXX old animation system
			if(calc_ipo_spec(key->ipo, KEY_SPEED, &ctime)==0) {
				ctime /= 100.0;
				CLAMP(ctime, 0.0, 1.0);
			}
#endif // XXX old animation system
		
			flag= setkeys(ctime, &key->block, k, t, 0);

			if(flag==0)
				do_key(a, a+1, tot, (char *)out, key, actkb, k, t, KEY_MODE_DUMMY);
			else
				cp_key(a, a+1, tot, (char *)out, key, actkb, k[2], NULL, KEY_MODE_DUMMY);
		}		
	}
	else {
		if(key->type==KEY_RELATIVE) {
			KeyBlock *kb;
			
			for(kb= key->block.first; kb; kb= kb->next)
				kb->weights= get_weights_array(ob, kb->vgroup);
			
			do_rel_key(0, tot, tot, (char *)out, key, actkb, KEY_MODE_DUMMY);
			
			for(kb= key->block.first; kb; kb= kb->next) {
				if(kb->weights) MEM_freeN(kb->weights);
				kb->weights= NULL;
			}
		}
		else {
			ctime= bsystem_time(scene, NULL, (float)scene->r.cfra, 0.0);

#if 0 // XXX old animation system
			if(calc_ipo_spec(key->ipo, KEY_SPEED, &ctime)==0) {
				ctime /= 100.0;
				CLAMP(ctime, 0.0, 1.0);
			}
#endif // XXX old animation system
			
			flag= setkeys(ctime, &key->block, k, t, 0);

			if(flag==0)
				do_key(0, tot, tot, (char *)out, key, actkb, k, t, KEY_MODE_DUMMY);
			else
				cp_key(0, tot, tot, (char *)out, key, actkb, k[2], NULL, KEY_MODE_DUMMY);
		}
	}
	
	if(lt->flag & LT_OUTSIDE) outside_lattice(lt);
}

/* returns key coordinates (+ tilt) when key applied, NULL otherwise */
float *do_ob_key(Scene *scene, Object *ob)
{
	Key *key= ob_get_key(ob);
	KeyBlock *actkb= ob_get_keyblock(ob);
	char *out;
	int tot= 0, size= 0;
	
	if(key==NULL || key->block.first==NULL)
		return NULL;

	/* compute size of output array */
	if(ob->type == OB_MESH) {
		Mesh *me= ob->data;

		tot= me->totvert;
		size= tot*3*sizeof(float);
	}
	else if(ob->type == OB_LATTICE) {
		Lattice *lt= ob->data;

		tot= lt->pntsu*lt->pntsv*lt->pntsw;
		size= tot*3*sizeof(float);
	}
	else if(ELEM(ob->type, OB_CURVE, OB_SURF)) {
		Curve *cu= ob->data;
		Nurb *nu;

		for(nu=cu->nurb.first; nu; nu=nu->next) {
			if(nu->bezt) {
				tot += 3*nu->pntsu;
				size += nu->pntsu*12*sizeof(float);
			}
			else if(nu->bp) {
				tot += nu->pntsu*nu->pntsv;
				size += nu->pntsu*nu->pntsv*12*sizeof(float);
			}
		}
	}

	/* if nothing to interpolate, cancel */
	if(tot == 0 || size == 0)
		return NULL;
	
	/* allocate array */
	out= MEM_callocN(size, "do_ob_key out");

	/* prevent python from screwing this up? anyhoo, the from pointer could be dropped */
	key->from= (ID *)ob->data;
		
	if(ob->shapeflag & OB_SHAPE_LOCK) {
		/* shape locked, copy the locked shape instead of blending */
		KeyBlock *kb= BLI_findlink(&key->block, ob->shapenr-1);
		
		if(kb && (kb->flag & KEYBLOCK_MUTE))
			kb= key->refkey;

		if(kb==NULL) {
			kb= key->block.first;
			ob->shapenr= 1;
		}
		
		if(ELEM(ob->type, OB_MESH, OB_LATTICE)) {
			float *weights= get_weights_array(ob, kb->vgroup);

			cp_key(0, tot, tot, (char*)out, key, actkb, kb, weights, 0);

			if(weights) MEM_freeN(weights);
		}
		else if(ELEM(ob->type, OB_CURVE, OB_SURF))
			cp_cu_key(ob->data, key, actkb, kb, 0, tot, out, tot);
	}
	else {
		/* do shapekey local drivers */
		float ctime= (float)scene->r.cfra; // XXX this needs to be checked
		
		BKE_animsys_evaluate_animdata(&key->id, key->adt, ctime, ADT_RECALC_DRIVERS);
		
		if(ob->type==OB_MESH) do_mesh_key(scene, ob, key, out, tot);
		else if(ob->type==OB_LATTICE) do_latt_key(scene, ob, key, out, tot);
		else if(ob->type==OB_CURVE) do_curve_key(scene, ob, key, out, tot);
		else if(ob->type==OB_SURF) do_curve_key(scene, ob, key, out, tot);
	}
	
	return (float*)out;
}

Key *ob_get_key(Object *ob)
{
	if(ob==NULL) return NULL;
	
	if(ob->type==OB_MESH) {
		Mesh *me= ob->data;
		return me->key;
	}
	else if ELEM(ob->type, OB_CURVE, OB_SURF) {
		Curve *cu= ob->data;
		return cu->key;
	}
	else if(ob->type==OB_LATTICE) {
		Lattice *lt= ob->data;
		return lt->key;
	}
	return NULL;
}

KeyBlock *add_keyblock(Key *key, const char *name)
{
	KeyBlock *kb;
	float curpos= -0.1;
	int tot;
	
	kb= key->block.last;
	if(kb) curpos= kb->pos;
	
	kb= MEM_callocN(sizeof(KeyBlock), "Keyblock");
	BLI_addtail(&key->block, kb);
	kb->type= KEY_CARDINAL;
	
	tot= BLI_countlist(&key->block);
	if(name) {
		strncpy(kb->name, name, sizeof(kb->name));
	} else {
		if(tot==1) strcpy(kb->name, "Basis");
		else sprintf(kb->name, "Key %d", tot-1);
	}

	BLI_uniquename(&key->block, kb, "Key", '.', offsetof(KeyBlock, name), sizeof(kb->name));

	// XXX this is old anim system stuff? (i.e. the 'index' of the shapekey)
	kb->adrcode= tot-1;
	kb->uid = key->uidgen++;

	key->totkey++;
	if(key->totkey==1) key->refkey= kb;
	
	kb->slidermin= 0.0f;
	kb->slidermax= 1.0f;
	
	// XXX kb->pos is the confusing old horizontal-line RVK crap in old IPO Editor...
	if(key->type == KEY_RELATIVE) 
		kb->pos= curpos+0.1;
	else {
#if 0 // XXX old animation system
		curpos= bsystem_time(scene, 0, (float)CFRA, 0.0);
		if(calc_ipo_spec(key->ipo, KEY_SPEED, &curpos)==0) {
			curpos /= 100.0;
		}
		kb->pos= curpos;
		
		sort_keys(key);
#endif // XXX old animation system
	}
	return kb;
}

/* only the active keyblock */
KeyBlock *ob_get_keyblock(Object *ob) 
{
	Key *key= ob_get_key(ob);
	
	if (key) {
		KeyBlock *kb= BLI_findlink(&key->block, ob->shapenr-1);
		return kb;
	}

	return NULL;
}

KeyBlock *ob_get_reference_keyblock(Object *ob)
{
	Key *key= ob_get_key(ob);
	
	if (key)
		return key->refkey;

	return NULL;
}

/* get the appropriate KeyBlock given an index */
KeyBlock *key_get_keyblock(Key *key, int index)
{
	KeyBlock *kb;
	int i;
	
	if (key) {
		kb= key->block.first;
		
		for (i= 1; i < key->totkey; i++) {
			kb= kb->next;
			
			if (index==i)
				return kb;
		}
	}
	
	return NULL;
}

/* get the appropriate KeyBlock given a name to search for */
KeyBlock *key_get_named_keyblock(Key *key, const char name[])
{
	if (key && name)
		return BLI_findstring(&key->block, name, offsetof(KeyBlock, name));
	
	return NULL;
}

/* Get RNA-Path for 'value' setting of the given ShapeKey 
 * NOTE: the user needs to free the returned string once they're finishe with it
 */
char *key_get_curValue_rnaPath(Key *key, KeyBlock *kb)
{
	PointerRNA ptr;
	PropertyRNA *prop;
	
	/* sanity checks */
	if ELEM(NULL, key, kb)
		return NULL;
	
	/* create the RNA pointer */
	RNA_pointer_create(&key->id, &RNA_ShapeKey, kb, &ptr);
	/* get pointer to the property too */
	prop= RNA_struct_find_property(&ptr, "value");
	
	/* return the path */
	return RNA_path_from_ID_to_property(&ptr, prop);
}


/* conversion functions */

/************************* Lattice ************************/
void latt_to_key(Lattice *lt, KeyBlock *kb)
{
	BPoint *bp;
	float *fp;
	int a, tot;

	tot= lt->pntsu*lt->pntsv*lt->pntsw;
	if(tot==0) return;

	if(kb->data) MEM_freeN(kb->data);

	kb->data= MEM_callocN(lt->key->elemsize*tot, "kb->data");
	kb->totelem= tot;

	bp= lt->def;
	fp= kb->data;
	for(a=0; a<kb->totelem; a++, fp+=3, bp++) {
		VECCOPY(fp, bp->vec);
	}
}

void key_to_latt(KeyBlock *kb, Lattice *lt)
{
	BPoint *bp;
	float *fp;
	int a, tot;

	bp= lt->def;
	fp= kb->data;

	tot= lt->pntsu*lt->pntsv*lt->pntsw;
	tot= MIN2(kb->totelem, tot);

	for(a=0; a<tot; a++, fp+=3, bp++) {
		VECCOPY(bp->vec, fp);
	}
}

/************************* Curve ************************/
void curve_to_key(Curve *cu, KeyBlock *kb, ListBase *nurb)
{
	Nurb *nu;
	BezTriple *bezt;
	BPoint *bp;
	float *fp;
	int a, tot;

	/* count */
	tot= count_curveverts(nurb);
	if(tot==0) return;

	if(kb->data) MEM_freeN(kb->data);

	kb->data= MEM_callocN(cu->key->elemsize*tot, "kb->data");
	kb->totelem= tot;

	nu= nurb->first;
	fp= kb->data;
	while(nu) {

		if(nu->bezt) {
			bezt= nu->bezt;
			a= nu->pntsu;
			while(a--) {
				VECCOPY(fp, bezt->vec[0]);
				fp+= 3;
				VECCOPY(fp, bezt->vec[1]);
				fp+= 3;
				VECCOPY(fp, bezt->vec[2]);
				fp+= 3;
				fp[0]= bezt->alfa;
				fp+= 3;	/* alphas */
				bezt++;
			}
		}
		else {
			bp= nu->bp;
			a= nu->pntsu*nu->pntsv;
			while(a--) {
				VECCOPY(fp, bp->vec);
				fp[3]= bp->alfa;

				fp+= 4;
				bp++;
			}
		}
		nu= nu->next;
	}
}

void key_to_curve(KeyBlock *kb, Curve *UNUSED(cu), ListBase *nurb)
{
	Nurb *nu;
	BezTriple *bezt;
	BPoint *bp;
	float *fp;
	int a, tot;

	nu= nurb->first;
	fp= kb->data;

	tot= count_curveverts(nurb);

	tot= MIN2(kb->totelem, tot);

	while(nu && tot>0) {

		if(nu->bezt) {
			bezt= nu->bezt;
			a= nu->pntsu;
			while(a-- && tot>0) {
				VECCOPY(bezt->vec[0], fp);
				fp+= 3;
				VECCOPY(bezt->vec[1], fp);
				fp+= 3;
				VECCOPY(bezt->vec[2], fp);
				fp+= 3;
				bezt->alfa= fp[0];
				fp+= 3;	/* alphas */

				tot-= 3;
				bezt++;
			}
		}
		else {
			bp= nu->bp;
			a= nu->pntsu*nu->pntsv;
			while(a-- && tot>0) {
				VECCOPY(bp->vec, fp);
				bp->alfa= fp[3];

				fp+= 4;
				tot--;
				bp++;
			}
		}
		nu= nu->next;
	}
}

/************************* Mesh ************************/
void mesh_to_key(Mesh *me, KeyBlock *kb)
{
	MVert *mvert;
	float *fp;
	int a;

	if(me->totvert==0) return;

	if(kb->data) MEM_freeN(kb->data);

	kb->data= MEM_callocN(me->key->elemsize*me->totvert, "kb->data");
	kb->totelem= me->totvert;

	mvert= me->mvert;
	fp= kb->data;
	for(a=0; a<kb->totelem; a++, fp+=3, mvert++) {
		VECCOPY(fp, mvert->co);

	}
}

void key_to_mesh(KeyBlock *kb, Mesh *me)
{
	MVert *mvert;
	float *fp;
	int a, tot;

	mvert= me->mvert;
	fp= kb->data;

	tot= MIN2(kb->totelem, me->totvert);

	for(a=0; a<tot; a++, fp+=3, mvert++) {
		VECCOPY(mvert->co, fp);
	}
}

/************************* vert coords ************************/
float (*key_to_vertcos(Object *ob, KeyBlock *kb))[3]
{
	float (*vertCos)[3], *co;
	float *fp= kb->data;
	int tot= 0, a;

	/* Count of vertex coords in array */
	if(ob->type == OB_MESH) {
		Mesh *me= (Mesh*)ob->data;
		tot= me->totvert;
	} else if(ob->type == OB_LATTICE) {
		Lattice *lt= (Lattice*)ob->data;
		tot= lt->pntsu*lt->pntsv*lt->pntsw;
	} else if(ELEM(ob->type, OB_CURVE, OB_SURF)) {
		Curve *cu= (Curve*)ob->data;
		tot= count_curveverts(&cu->nurb);
	}

	if (tot == 0) return NULL;

	vertCos= MEM_callocN(tot*sizeof(*vertCos), "key_to_vertcos vertCos");

	/* Copy coords to array */
	co= (float*)vertCos;

	if(ELEM(ob->type, OB_MESH, OB_LATTICE)) {
		for (a= 0; a<tot; a++, fp+=3, co+=3) {
			copy_v3_v3(co, fp);
		}
	} else if(ELEM(ob->type, OB_CURVE, OB_SURF)) {
		Curve *cu= (Curve*)ob->data;
		Nurb *nu= cu->nurb.first;
		BezTriple *bezt;
		BPoint *bp;

		while (nu) {
			if(nu->bezt) {
				int i;
				bezt= nu->bezt;
				a= nu->pntsu;

				while (a--) {
					for (i= 0; i<3; i++) {
						copy_v3_v3(co, fp);
						fp+= 3; co+= 3;
					}

					fp+= 3; /* skip alphas */

					bezt++;
				}
			}
			else {
				bp= nu->bp;
				a= nu->pntsu*nu->pntsv;

				while (a--) {
					copy_v3_v3(co, fp);

					fp+= 4;
					co+= 3;

					bp++;
				}
			}

			nu= nu->next;
		}
	}

	return vertCos;
}

void vertcos_to_key(Object *ob, KeyBlock *kb, float (*vertCos)[3])
{
	float *co= (float*)vertCos, *fp;
	int tot= 0, a, elemsize;

	if (kb->data) MEM_freeN(kb->data);

	/* Count of vertex coords in array */
	if(ob->type == OB_MESH) {
		Mesh *me= (Mesh*)ob->data;
		tot= me->totvert;
		elemsize= me->key->elemsize;
	} else if(ob->type == OB_LATTICE) {
		Lattice *lt= (Lattice*)ob->data;
		tot= lt->pntsu*lt->pntsv*lt->pntsw;
		elemsize= lt->key->elemsize;
	} else if(ELEM(ob->type, OB_CURVE, OB_SURF)) {
		Curve *cu= (Curve*)ob->data;
		elemsize= cu->key->elemsize;
		tot= count_curveverts(&cu->nurb);
	}

	if (tot == 0) {
		kb->data= NULL;
		return;
	}

	fp= kb->data= MEM_callocN(tot*elemsize, "key_to_vertcos vertCos");

	/* Copy coords to keyblock */

	if(ELEM(ob->type, OB_MESH, OB_LATTICE)) {
		for (a= 0; a<tot; a++, fp+=3, co+=3) {
			copy_v3_v3(fp, co);
		}
	} else if(ELEM(ob->type, OB_CURVE, OB_SURF)) {
		Curve *cu= (Curve*)ob->data;
		Nurb *nu= cu->nurb.first;
		BezTriple *bezt;
		BPoint *bp;

		while (nu) {
			if(nu->bezt) {
				int i;
				bezt= nu->bezt;
				a= nu->pntsu;

				while (a--) {
					for (i= 0; i<3; i++) {
						copy_v3_v3(fp, co);
						fp+= 3; co+= 3;
					}

					fp+= 3; /* skip alphas */

					bezt++;
				}
			}
			else {
				bp= nu->bp;
				a= nu->pntsu*nu->pntsv;

				while (a--) {
					copy_v3_v3(fp, co);

					fp+= 4;
					co+= 3;

					bp++;
				}
			}

			nu= nu->next;
		}
	}
}

void offset_to_key(Object *ob, KeyBlock *kb, float (*ofs)[3])
{
	int a;
	float *co= (float*)ofs, *fp= kb->data;

	if(ELEM(ob->type, OB_MESH, OB_LATTICE)) {
		for (a= 0; a<kb->totelem; a++, fp+=3, co+=3) {
			add_v3_v3(fp, co);
		}
	} else if(ELEM(ob->type, OB_CURVE, OB_SURF)) {
		Curve *cu= (Curve*)ob->data;
		Nurb *nu= cu->nurb.first;
		BezTriple *bezt;
		BPoint *bp;

		while (nu) {
			if(nu->bezt) {
				int i;
				bezt= nu->bezt;
				a= nu->pntsu;

				while (a--) {
					for (i= 0; i<3; i++) {
						add_v3_v3(fp, co);
						fp+= 3; co+= 3;
					}

					fp+= 3; /* skip alphas */

					bezt++;
				}
			}
			else {
				bp= nu->bp;
				a= nu->pntsu*nu->pntsv;

				while (a--) {
					add_v3_v3(fp, co);

					fp+= 4;
					co+= 3;

					bp++;
				}
			}

			nu= nu->next;
		}
	}
}<|MERGE_RESOLUTION|>--- conflicted
+++ resolved
@@ -60,13 +60,9 @@
 #include "BKE_main.h"
 #include "BKE_object.h"
 
-<<<<<<< HEAD
+
 #include "RNA_access.h"
 #include "BLI_cellalloc.h"
-=======
->>>>>>> 2198cfdb
-
-#include "RNA_access.h"
 
 #define KEY_MODE_DUMMY		0 /* use where mode isn't checked for */
 #define KEY_MODE_BPOINT		1
