/*
 * Copyright 2011-2013 Blender Foundation
 *
 * Licensed under the Apache License, Version 2.0 (the "License");
 * you may not use this file except in compliance with the License.
 * You may obtain a copy of the License at
 *
 * http://www.apache.org/licenses/LICENSE-2.0
 *
 * Unless required by applicable law or agreed to in writing, software
 * distributed under the License is distributed on an "AS IS" BASIS,
 * WITHOUT WARRANTIES OR CONDITIONS OF ANY KIND, either express or implied.
 * See the License for the specific language governing permissions and
 * limitations under the License.
 */

#include "render/mesh.h"
#include "render/object.h"
#include "render/scene.h"
#include "render/camera.h"

#include "blender/blender_sync.h"
#include "blender/blender_session.h"
#include "blender/blender_util.h"

#include "subd/subd_patch.h"
#include "subd/subd_split.h"

#include "util/util_algorithm.h"
#include "util/util_foreach.h"
#include "util/util_logging.h"
#include "util/util_math.h"

#include "mikktspace.h"

CCL_NAMESPACE_BEGIN

/* Tangent Space */

struct MikkUserData {
	MikkUserData(const BL::Mesh& b_mesh,
	             const char *layer_name,
	             const Mesh *mesh,
	             float3 *tangent,
	             float *tangent_sign)
	        : mesh(mesh),
	          texface(NULL),
	          orco(NULL),
	          tangent(tangent),
	          tangent_sign(tangent_sign)
	{
		const AttributeSet& attributes = (mesh->subd_faces.size()) ?
			mesh->subd_attributes : mesh->attributes;

		Attribute *attr_vN = attributes.find(ATTR_STD_VERTEX_NORMAL);
		vertex_normal = attr_vN->data_float3();

		if(layer_name == NULL) {
			Attribute *attr_orco = attributes.find(ATTR_STD_GENERATED);

			if(attr_orco) {
				orco = attr_orco->data_float3();
				mesh_texture_space(*(BL::Mesh*)&b_mesh, orco_loc, orco_size);
			}
		}
		else {
			Attribute *attr_uv = attributes.find(ustring(layer_name));
			if(attr_uv != NULL) {
				texface = attr_uv->data_float2();
			}
		}
	}

	const Mesh *mesh;
	int num_faces;

	float3 *vertex_normal;
	float2 *texface;
	float3 *orco;
	float3 orco_loc, orco_size;

	float3 *tangent;
	float *tangent_sign;
};

static int mikk_get_num_faces(const SMikkTSpaceContext *context)
{
	const MikkUserData *userdata = (const MikkUserData *)context->m_pUserData;
	if(userdata->mesh->subd_faces.size()) {
		return userdata->mesh->subd_faces.size();
	}
	else {
		return userdata->mesh->num_triangles();
	}
}

static int mikk_get_num_verts_of_face(const SMikkTSpaceContext *context,
                                      const int face_num)
{
	const MikkUserData *userdata = (const MikkUserData *)context->m_pUserData;
	if(userdata->mesh->subd_faces.size()) {
		const Mesh *mesh = userdata->mesh;
		return mesh->subd_faces[face_num].num_corners;
	}
	else {
		return 3;
	}
}

static int mikk_vertex_index(const Mesh *mesh, const int face_num, const int vert_num)
{
	if(mesh->subd_faces.size()) {
		const Mesh::SubdFace& face = mesh->subd_faces[face_num];
		return mesh->subd_face_corners[face.start_corner + vert_num];
	}
	else {
		return mesh->triangles[face_num * 3 + vert_num];
	}
}

static int mikk_corner_index(const Mesh *mesh, const int face_num, const int vert_num)
{
	if(mesh->subd_faces.size()) {
		const Mesh::SubdFace& face = mesh->subd_faces[face_num];
		return face.start_corner + vert_num;
	}
	else {
		return face_num * 3 + vert_num;
	}
}

static void mikk_get_position(const SMikkTSpaceContext *context,
                              float P[3],
                              const int face_num, const int vert_num)
{
	const MikkUserData *userdata = (const MikkUserData *)context->m_pUserData;
	const Mesh *mesh = userdata->mesh;
	const int vertex_index = mikk_vertex_index(mesh, face_num, vert_num);
	const float3 vP = mesh->verts[vertex_index];
	P[0] = vP.x;
	P[1] = vP.y;
	P[2] = vP.z;
}

static void mikk_get_texture_coordinate(const SMikkTSpaceContext *context,
                                        float uv[2],
                                        const int face_num, const int vert_num)
{
	const MikkUserData *userdata = (const MikkUserData *)context->m_pUserData;
	const Mesh *mesh = userdata->mesh;
	if(userdata->texface != NULL) {
		const int corner_index = mikk_corner_index(mesh, face_num, vert_num);
		float2 tfuv = userdata->texface[corner_index];
		uv[0] = tfuv.x;
		uv[1] = tfuv.y;
	}
	else if(userdata->orco != NULL) {
		const int vertex_index = mikk_vertex_index(mesh, face_num, vert_num);
		const float3 orco_loc = userdata->orco_loc;
		const float3 orco_size = userdata->orco_size;
		const float3 orco = (userdata->orco[vertex_index] + orco_loc) / orco_size;

		const float2 tmp = map_to_sphere(orco);
		uv[0] = tmp.x;
		uv[1] = tmp.y;
	}
	else {
		uv[0] = 0.0f;
		uv[1] = 0.0f;
	}
}

static void mikk_get_normal(const SMikkTSpaceContext *context, float N[3],
                            const int face_num, const int vert_num)
{
	const MikkUserData *userdata = (const MikkUserData *)context->m_pUserData;
	const Mesh *mesh = userdata->mesh;
	float3 vN;
	if(mesh->subd_faces.size()) {
		const Mesh::SubdFace& face = mesh->subd_faces[face_num];
		if(face.smooth) {
			const int vertex_index = mikk_vertex_index(mesh, face_num, vert_num);
			vN = userdata->vertex_normal[vertex_index];
		}
		else {
			vN = face.normal(mesh);
		}
	}
	else {
		if(mesh->smooth[face_num]) {
			const int vertex_index = mikk_vertex_index(mesh, face_num, vert_num);
			vN = userdata->vertex_normal[vertex_index];
		}
		else {
			const Mesh::Triangle tri = mesh->get_triangle(face_num);
			vN = tri.compute_normal(&mesh->verts[0]);
		}
	}
	N[0] = vN.x;
	N[1] = vN.y;
	N[2] = vN.z;
}

static void mikk_set_tangent_space(const SMikkTSpaceContext *context,
                                   const float T[],
                                   const float sign,
                                   const int face_num, const int vert_num)
{
	MikkUserData *userdata = (MikkUserData *)context->m_pUserData;
	const Mesh *mesh = userdata->mesh;
	const int corner_index = mikk_corner_index(mesh, face_num, vert_num);
	userdata->tangent[corner_index] = make_float3(T[0], T[1], T[2]);
	if(userdata->tangent_sign != NULL) {
		userdata->tangent_sign[corner_index] = sign;
	}
}

static void mikk_compute_tangents(const BL::Mesh& b_mesh,
                                  const char *layer_name,
                                  Mesh *mesh,
                                  bool need_sign,
                                  bool active_render)
{
	/* Create tangent attributes. */
	AttributeSet& attributes = (mesh->subd_faces.size()) ?
		mesh->subd_attributes : mesh->attributes;
	Attribute *attr;
	ustring name;
	if(layer_name != NULL) {
		name = ustring((string(layer_name) + ".tangent").c_str());
	}
	else {
		name = ustring("orco.tangent");
	}
	if(active_render) {
		attr = attributes.add(ATTR_STD_UV_TANGENT, name);
	}
	else {
		attr = attributes.add(name, TypeDesc::TypeVector, ATTR_ELEMENT_CORNER);
	}
	float3 *tangent = attr->data_float3();
	/* Create bitangent sign attribute. */
	float *tangent_sign = NULL;
	if(need_sign) {
		Attribute *attr_sign;
		ustring name_sign;
		if(layer_name != NULL) {
			name_sign = ustring((string(layer_name) +
			                           ".tangent_sign").c_str());
		}
		else {
			name_sign = ustring("orco.tangent_sign");
		}

		if(active_render) {
			attr_sign = attributes.add(ATTR_STD_UV_TANGENT_SIGN, name_sign);
		}
		else {
			attr_sign = attributes.add(name_sign,
			                           TypeDesc::TypeFloat,
			                           ATTR_ELEMENT_CORNER);
		}
		tangent_sign = attr_sign->data_float();
	}
	/* Setup userdata. */
	MikkUserData userdata(b_mesh, layer_name, mesh, tangent, tangent_sign);
	/* Setup interface. */
	SMikkTSpaceInterface sm_interface;
	memset(&sm_interface, 0, sizeof(sm_interface));
	sm_interface.m_getNumFaces = mikk_get_num_faces;
	sm_interface.m_getNumVerticesOfFace = mikk_get_num_verts_of_face;
	sm_interface.m_getPosition = mikk_get_position;
	sm_interface.m_getTexCoord = mikk_get_texture_coordinate;
	sm_interface.m_getNormal = mikk_get_normal;
	sm_interface.m_setTSpaceBasic = mikk_set_tangent_space;
	/* Setup context. */
	SMikkTSpaceContext context;
	memset(&context, 0, sizeof(context));
	context.m_pUserData = &userdata;
	context.m_pInterface = &sm_interface;
	/* Compute tangents. */
	genTangSpaceDefault(&context);
}

/* Create Volume Attribute */

static void create_mesh_volume_attribute(BL::Object& b_ob,
                                         Mesh *mesh,
                                         ImageManager *image_manager,
                                         AttributeStandard std,
                                         float frame)
{
	BL::SmokeDomainSettings b_domain = object_smoke_domain_find(b_ob);

	if(!b_domain)
		return;

	mesh->volume_isovalue = b_domain.clipping();

	Attribute *attr = mesh->attributes.add(std);
	VoxelAttribute *volume_data = attr->data_voxel();
	ImageMetaData metadata;
	bool animated = false;
	bool use_alpha = true;

	volume_data->manager = image_manager;
	volume_data->slot = image_manager->add_image(
	        Attribute::standard_name(std),
	        b_ob.ptr.data,
	        animated,
	        frame,
	        INTERPOLATION_LINEAR,
	        EXTENSION_CLIP,
	        use_alpha,
	        metadata);
}

static void create_mesh_volume_attributes(Scene *scene,
                                          BL::Object& b_ob,
                                          Mesh *mesh,
                                          float frame)
{
	/* for smoke volume rendering */
	if(mesh->need_attribute(scene, ATTR_STD_VOLUME_DENSITY))
		create_mesh_volume_attribute(b_ob, mesh, scene->image_manager, ATTR_STD_VOLUME_DENSITY, frame);
	if(mesh->need_attribute(scene, ATTR_STD_VOLUME_COLOR))
		create_mesh_volume_attribute(b_ob, mesh, scene->image_manager, ATTR_STD_VOLUME_COLOR, frame);
	if(mesh->need_attribute(scene, ATTR_STD_VOLUME_FLAME))
		create_mesh_volume_attribute(b_ob, mesh, scene->image_manager, ATTR_STD_VOLUME_FLAME, frame);
	if(mesh->need_attribute(scene, ATTR_STD_VOLUME_HEAT))
		create_mesh_volume_attribute(b_ob, mesh, scene->image_manager, ATTR_STD_VOLUME_HEAT, frame);
	if(mesh->need_attribute(scene, ATTR_STD_VOLUME_TEMPERATURE))
		create_mesh_volume_attribute(b_ob, mesh, scene->image_manager, ATTR_STD_VOLUME_TEMPERATURE, frame);
	if(mesh->need_attribute(scene, ATTR_STD_VOLUME_VELOCITY))
		create_mesh_volume_attribute(b_ob, mesh, scene->image_manager, ATTR_STD_VOLUME_VELOCITY, frame);
}

/* Create vertex color attributes. */
static void attr_create_vertex_color(Scene *scene,
                                     Mesh *mesh,
                                     BL::Mesh& b_mesh,
                                     bool subdivision)
{
	if(subdivision) {
		BL::Mesh::vertex_colors_iterator l;

		for(b_mesh.vertex_colors.begin(l); l != b_mesh.vertex_colors.end(); ++l) {
			if(!mesh->need_attribute(scene, ustring(l->name().c_str())))
				continue;

			Attribute *attr = mesh->subd_attributes.add(ustring(l->name().c_str()),
			                                            TypeDesc::TypeColor,
			                                            ATTR_ELEMENT_CORNER_BYTE);

			BL::Mesh::polygons_iterator p;
			uchar4 *cdata = attr->data_uchar4();

			for(b_mesh.polygons.begin(p); p != b_mesh.polygons.end(); ++p) {
				int n = p->loop_total();
				for(int i = 0; i < n; i++) {
					float3 color = get_float3(l->data[p->loop_start() + i].color());
					/* Compress/encode vertex color using the sRGB curve. */
					*(cdata++) = color_float_to_byte(color_srgb_to_linear_v3(color));
				}
			}
		}
	}
	else {
		BL::Mesh::vertex_colors_iterator l;
		for(b_mesh.vertex_colors.begin(l); l != b_mesh.vertex_colors.end(); ++l) {
			if(!mesh->need_attribute(scene, ustring(l->name().c_str())))
				continue;

			Attribute *attr = mesh->attributes.add(ustring(l->name().c_str()),
			                                       TypeDesc::TypeColor,
			                                       ATTR_ELEMENT_CORNER_BYTE);

			BL::Mesh::loop_triangles_iterator t;
			uchar4 *cdata = attr->data_uchar4();

			for(b_mesh.loop_triangles.begin(t); t != b_mesh.loop_triangles.end(); ++t) {
				int3 li = get_int3(t->loops());
				float3 c1 = get_float3(l->data[li[0]].color());
				float3 c2 = get_float3(l->data[li[1]].color());
				float3 c3 = get_float3(l->data[li[2]].color());

				/* Compress/encode vertex color using the sRGB curve. */
				cdata[0] = color_float_to_byte(color_srgb_to_linear_v3(c1));
				cdata[1] = color_float_to_byte(color_srgb_to_linear_v3(c2));
				cdata[2] = color_float_to_byte(color_srgb_to_linear_v3(c3));
				cdata += 3;
			}
		}
	}
}

/* Create uv map attributes. */
static void attr_create_uv_map(Scene *scene,
                               Mesh *mesh,
                               BL::Mesh& b_mesh)
{
	if(b_mesh.uv_layers.length() != 0) {
		BL::Mesh::uv_layers_iterator l;

		for(b_mesh.uv_layers.begin(l); l != b_mesh.uv_layers.end(); ++l) {
			const bool active_render = l->active_render();
			AttributeStandard uv_std = (active_render)? ATTR_STD_UV: ATTR_STD_NONE;
			ustring uv_name = ustring(l->name().c_str());
			AttributeStandard tangent_std = (active_render)? ATTR_STD_UV_TANGENT
			                                               : ATTR_STD_NONE;
			ustring tangent_name = ustring(
			        (string(l->name().c_str()) + ".tangent").c_str());

			/* Denotes whether UV map was requested directly. */
			const bool need_uv = mesh->need_attribute(scene, uv_name) ||
			                     mesh->need_attribute(scene, uv_std);
			/* Denotes whether tangent was requested directly. */
			const bool need_tangent =
			       mesh->need_attribute(scene, tangent_name) ||
			       (active_render && mesh->need_attribute(scene, tangent_std));

			/* UV map */
			/* NOTE: We create temporary UV layer if its needed for tangent but
			 * wasn't requested by other nodes in shaders.
			 */
			Attribute *uv_attr = NULL;
			if(need_uv || need_tangent) {
				if(active_render) {
					uv_attr = mesh->attributes.add(uv_std, uv_name);
				}
				else {
					uv_attr = mesh->attributes.add(uv_name,
					                               TypeDesc::TypePoint,
					                               ATTR_ELEMENT_CORNER);
				}

<<<<<<< HEAD
				BL::Mesh::loop_triangles_iterator t;
				float3 *fdata = uv_attr->data_float3();
=======
				BL::MeshTextureFaceLayer::data_iterator t;
				float2 *fdata = uv_attr->data_float2();
				size_t i = 0;

				for(l->data.begin(t); t != l->data.end(); ++t, ++i) {
					int tri_a[3], tri_b[3];
					face_split_tri_indices(face_flags[i], tri_a, tri_b);

					float2 uvs[4];
					uvs[0] = get_float2(t->uv1());
					uvs[1] = get_float2(t->uv2());
					uvs[2] = get_float2(t->uv3());
					if(nverts[i] == 4) {
						uvs[3] = get_float2(t->uv4());
					}
>>>>>>> db7f9a70

				for(b_mesh.loop_triangles.begin(t); t != b_mesh.loop_triangles.end(); ++t) {
					int3 li = get_int3(t->loops());
					fdata[0] = get_float3(l->data[li[0]].uv());
					fdata[1] = get_float3(l->data[li[1]].uv());
					fdata[2] = get_float3(l->data[li[2]].uv());
					fdata += 3;
				}
			}

			/* UV tangent */
			if(need_tangent) {
				AttributeStandard sign_std =
				        (active_render)? ATTR_STD_UV_TANGENT_SIGN
				                       : ATTR_STD_NONE;
				ustring sign_name = ustring(
				        (string(l->name().c_str()) + ".tangent_sign").c_str());
				bool need_sign = (mesh->need_attribute(scene, sign_name) ||
				                  mesh->need_attribute(scene, sign_std));
				mikk_compute_tangents(b_mesh,
				                      l->name().c_str(),
				                      mesh,
				                      need_sign,
				                      active_render);
			}
			/* Remove temporarily created UV attribute. */
			if(!need_uv && uv_attr != NULL) {
				mesh->attributes.remove(uv_attr);
			}
		}
	}
	else if(mesh->need_attribute(scene, ATTR_STD_UV_TANGENT)) {
		bool need_sign = mesh->need_attribute(scene, ATTR_STD_UV_TANGENT_SIGN);
		mikk_compute_tangents(b_mesh, NULL, mesh, need_sign, true);
		if(!mesh->need_attribute(scene, ATTR_STD_GENERATED)) {
			mesh->attributes.remove(ATTR_STD_GENERATED);
		}
	}
}

static void attr_create_subd_uv_map(Scene *scene,
                                    Mesh *mesh,
                                    BL::Mesh& b_mesh,
                                    bool subdivide_uvs)
{
	if(b_mesh.uv_layers.length() != 0) {
		BL::Mesh::uv_layers_iterator l;
		int i = 0;

		for(b_mesh.uv_layers.begin(l); l != b_mesh.uv_layers.end(); ++l, ++i) {
			bool active_render = l->active_render();
			AttributeStandard uv_std = (active_render)? ATTR_STD_UV: ATTR_STD_NONE;
			ustring uv_name = ustring(l->name().c_str());
			AttributeStandard tangent_std = (active_render)? ATTR_STD_UV_TANGENT
			                                               : ATTR_STD_NONE;
			ustring tangent_name = ustring(
			        (string(l->name().c_str()) + ".tangent").c_str());

			/* Denotes whether UV map was requested directly. */
			const bool need_uv = mesh->need_attribute(scene, uv_name) ||
			                     mesh->need_attribute(scene, uv_std);
			/* Denotes whether tangent was requested directly. */
			const bool need_tangent =
			       mesh->need_attribute(scene, tangent_name) ||
			       (active_render && mesh->need_attribute(scene, tangent_std));

			Attribute *uv_attr = NULL;

			/* UV map */
			if(need_uv || need_tangent) {
				if(active_render)
					uv_attr = mesh->subd_attributes.add(uv_std, uv_name);
				else
					uv_attr = mesh->subd_attributes.add(uv_name, TypeDesc::TypePoint, ATTR_ELEMENT_CORNER);

				if(subdivide_uvs) {
					uv_attr->flags |= ATTR_SUBDIVIDED;
				}

				BL::Mesh::polygons_iterator p;
				float2 *fdata = uv_attr->data_float2();

				for(b_mesh.polygons.begin(p); p != b_mesh.polygons.end(); ++p) {
					int n = p->loop_total();
					for(int j = 0; j < n; j++) {
						*(fdata++) = get_float2(l->data[p->loop_start() + j].uv());
					}
				}
			}

			/* UV tangent */
			if(need_tangent) {
				AttributeStandard sign_std =
				        (active_render)? ATTR_STD_UV_TANGENT_SIGN
				                       : ATTR_STD_NONE;
				ustring sign_name = ustring(
				        (string(l->name().c_str()) + ".tangent_sign").c_str());
				bool need_sign = (mesh->need_attribute(scene, sign_name) ||
				                  mesh->need_attribute(scene, sign_std));
				mikk_compute_tangents(b_mesh,
				                      l->name().c_str(),
				                      mesh,
				                      need_sign,
				                      active_render);
			}
			/* Remove temporarily created UV attribute. */
			if(!need_uv && uv_attr != NULL) {
				mesh->subd_attributes.remove(uv_attr);
			}
		}
	}
	else if(mesh->need_attribute(scene, ATTR_STD_UV_TANGENT)) {
		bool need_sign = mesh->need_attribute(scene, ATTR_STD_UV_TANGENT_SIGN);
		mikk_compute_tangents(b_mesh, NULL, mesh, need_sign, true);
		if(!mesh->need_attribute(scene, ATTR_STD_GENERATED)) {
			mesh->subd_attributes.remove(ATTR_STD_GENERATED);
		}
	}
}

/* Create vertex pointiness attributes. */

/* Compare vertices by sum of their coordinates. */
class VertexAverageComparator {
public:
	VertexAverageComparator(const array<float3>& verts)
	        : verts_(verts) {
	}

	bool operator()(const int& vert_idx_a, const int& vert_idx_b)
	{
		const float3 &vert_a = verts_[vert_idx_a];
		const float3 &vert_b = verts_[vert_idx_b];
		if(vert_a == vert_b) {
			/* Special case for doubles, so we ensure ordering. */
			return vert_idx_a > vert_idx_b;
		}
		const float x1 = vert_a.x + vert_a.y + vert_a.z;
		const float x2 = vert_b.x + vert_b.y + vert_b.z;
		return x1 < x2;
	}

protected:
	const array<float3>& verts_;
};

static void attr_create_pointiness(Scene *scene,
                                   Mesh *mesh,
                                   BL::Mesh& b_mesh,
                                   bool subdivision)
{
	if(!mesh->need_attribute(scene, ATTR_STD_POINTINESS)) {
		return;
	}
	const int num_verts = b_mesh.vertices.length();
	if(num_verts == 0) {
		return;
	}
	/* STEP 1: Find out duplicated vertices and point duplicates to a single
	 *         original vertex.
	 */
	vector<int> sorted_vert_indeices(num_verts);
	for(int vert_index = 0; vert_index < num_verts; ++vert_index) {
		sorted_vert_indeices[vert_index] = vert_index;
	}
	VertexAverageComparator compare(mesh->verts);
	sort(sorted_vert_indeices.begin(), sorted_vert_indeices.end(), compare);
	/* This array stores index of the original vertex for the given vertex
	 * index.
	 */
	vector<int> vert_orig_index(num_verts);
	for(int sorted_vert_index = 0;
	    sorted_vert_index < num_verts;
	    ++sorted_vert_index)
	{
		const int vert_index = sorted_vert_indeices[sorted_vert_index];
		const float3 &vert_co = mesh->verts[vert_index];
		bool found = false;
		for(int other_sorted_vert_index = sorted_vert_index + 1;
		    other_sorted_vert_index < num_verts;
		    ++other_sorted_vert_index)
		{
			const int other_vert_index =
			        sorted_vert_indeices[other_sorted_vert_index];
			const float3 &other_vert_co = mesh->verts[other_vert_index];
			/* We are too far away now, we wouldn't have duplicate. */
			if((other_vert_co.x + other_vert_co.y + other_vert_co.z) -
			   (vert_co.x + vert_co.y + vert_co.z) > 3 * FLT_EPSILON)
			{
				break;
			}
			/* Found duplicate. */
			if(len_squared(other_vert_co - vert_co) < FLT_EPSILON) {
				found = true;
				vert_orig_index[vert_index] = other_vert_index;
				break;
			}
		}
		if(!found) {
			vert_orig_index[vert_index] = vert_index;
		}
	}
	/* Make sure we always points to the very first orig vertex. */
	for(int vert_index = 0; vert_index < num_verts; ++vert_index) {
		int orig_index = vert_orig_index[vert_index];
		while(orig_index != vert_orig_index[orig_index]) {
			orig_index = vert_orig_index[orig_index];
		}
		vert_orig_index[vert_index] = orig_index;
	}
	sorted_vert_indeices.free_memory();
	/* STEP 2: Calculate vertex normals taking into account their possible
	 *         duplicates which gets "welded" together.
	 */
	vector<float3> vert_normal(num_verts, make_float3(0.0f, 0.0f, 0.0f));
	/* First we accumulate all vertex normals in the original index. */
	for(int vert_index = 0; vert_index < num_verts; ++vert_index) {
		const float3 normal = get_float3(b_mesh.vertices[vert_index].normal());
		const int orig_index = vert_orig_index[vert_index];
		vert_normal[orig_index] += normal;
	}
	/* Then we normalize the accumulated result and flush it to all duplicates
	 * as well.
	 */
	for(int vert_index = 0; vert_index < num_verts; ++vert_index) {
		const int orig_index = vert_orig_index[vert_index];
		vert_normal[vert_index] = normalize(vert_normal[orig_index]);
	}
	/* STEP 3: Calculate pointiness using single ring neighborhood. */
	vector<int> counter(num_verts, 0);
	vector<float> raw_data(num_verts, 0.0f);
	vector<float3> edge_accum(num_verts, make_float3(0.0f, 0.0f, 0.0f));
	BL::Mesh::edges_iterator e;
	EdgeMap visited_edges;
	int edge_index = 0;
	memset(&counter[0], 0, sizeof(int) * counter.size());
	for(b_mesh.edges.begin(e); e != b_mesh.edges.end(); ++e, ++edge_index) {
		const int v0 = vert_orig_index[b_mesh.edges[edge_index].vertices()[0]],
		          v1 = vert_orig_index[b_mesh.edges[edge_index].vertices()[1]];
		if(visited_edges.exists(v0, v1)) {
			continue;
		}
		visited_edges.insert(v0, v1);
		float3 co0 = get_float3(b_mesh.vertices[v0].co()),
		       co1 = get_float3(b_mesh.vertices[v1].co());
		float3 edge = normalize(co1 - co0);
		edge_accum[v0] += edge;
		edge_accum[v1] += -edge;
		++counter[v0];
		++counter[v1];
	}
	for(int vert_index = 0; vert_index < num_verts; ++vert_index) {
		const int orig_index = vert_orig_index[vert_index];
		if(orig_index != vert_index) {
			/* Skip duplicates, they'll be overwritten later on. */
			continue;
		}
		if(counter[vert_index] > 0) {
			const float3 normal = vert_normal[vert_index];
			const float angle =
			        safe_acosf(dot(normal,
			                       edge_accum[vert_index] / counter[vert_index]));
			raw_data[vert_index] = angle * M_1_PI_F;
		}
		else {
			raw_data[vert_index] = 0.0f;
		}
	}
	/* STEP 3: Blur vertices to approximate 2 ring neighborhood. */
	AttributeSet& attributes = (subdivision)? mesh->subd_attributes: mesh->attributes;
	Attribute *attr = attributes.add(ATTR_STD_POINTINESS);
	float *data = attr->data_float();
	memcpy(data, &raw_data[0], sizeof(float) * raw_data.size());
	memset(&counter[0], 0, sizeof(int) * counter.size());
	edge_index = 0;
	visited_edges.clear();
	for(b_mesh.edges.begin(e); e != b_mesh.edges.end(); ++e, ++edge_index) {
		const int v0 = vert_orig_index[b_mesh.edges[edge_index].vertices()[0]],
		          v1 = vert_orig_index[b_mesh.edges[edge_index].vertices()[1]];
		if(visited_edges.exists(v0, v1)) {
			continue;
		}
		visited_edges.insert(v0, v1);
		data[v0] += raw_data[v1];
		data[v1] += raw_data[v0];
		++counter[v0];
		++counter[v1];
	}
	for(int vert_index = 0; vert_index < num_verts; ++vert_index) {
		data[vert_index] /= counter[vert_index] + 1;
	}
	/* STEP 4: Copy attribute to the duplicated vertices. */
	for(int vert_index = 0; vert_index < num_verts; ++vert_index) {
		const int orig_index = vert_orig_index[vert_index];
		data[vert_index] = data[orig_index];
	}
}

/* Create Mesh */

static void create_mesh(Scene *scene,
                        Mesh *mesh,
                        BL::Mesh& b_mesh,
                        const vector<Shader*>& used_shaders,
                        bool subdivision = false,
                        bool subdivide_uvs = true)
{
	/* count vertices and faces */
	int numverts = b_mesh.vertices.length();
	int numfaces = (!subdivision) ? b_mesh.loop_triangles.length() : b_mesh.polygons.length();
	int numtris = 0;
	int numcorners = 0;
	int numngons = 0;
	bool use_loop_normals = b_mesh.use_auto_smooth() && (mesh->subdivision_type != Mesh::SUBDIVISION_CATMULL_CLARK);

	/* If no faces, create empty mesh. */
	if(numfaces == 0) {
		return;
	}

	if(!subdivision) {
		numtris = numfaces;
	}
	else {
		BL::Mesh::polygons_iterator p;
		for(b_mesh.polygons.begin(p); p != b_mesh.polygons.end(); ++p) {
			numngons += (p->loop_total() == 4)? 0: 1;
			numcorners += p->loop_total();
		}
	}

	/* allocate memory */
	mesh->reserve_mesh(numverts, numtris);
	mesh->reserve_subd_faces(numfaces, numngons, numcorners);

	/* create vertex coordinates and normals */
	BL::Mesh::vertices_iterator v;
	for(b_mesh.vertices.begin(v); v != b_mesh.vertices.end(); ++v)
		mesh->add_vertex(get_float3(v->co()));

	AttributeSet& attributes = (subdivision)? mesh->subd_attributes: mesh->attributes;
	Attribute *attr_N = attributes.add(ATTR_STD_VERTEX_NORMAL);
	float3 *N = attr_N->data_float3();

	for(b_mesh.vertices.begin(v); v != b_mesh.vertices.end(); ++v, ++N)
		*N = get_float3(v->normal());
	N = attr_N->data_float3();

	/* create generated coordinates from undeformed coordinates */
	const bool need_default_tangent =
	        (subdivision == false) &&
	        (b_mesh.uv_layers.length() == 0) &&
	        (mesh->need_attribute(scene, ATTR_STD_UV_TANGENT));
	if(mesh->need_attribute(scene, ATTR_STD_GENERATED) ||
	   need_default_tangent)
	{
		Attribute *attr = attributes.add(ATTR_STD_GENERATED);
		attr->flags |= ATTR_SUBDIVIDED;

		float3 loc, size;
		mesh_texture_space(b_mesh, loc, size);

		float3 *generated = attr->data_float3();
		size_t i = 0;

		for(b_mesh.vertices.begin(v); v != b_mesh.vertices.end(); ++v) {
			generated[i++] = get_float3(v->undeformed_co())*size - loc;
		}
	}

	/* create faces */
	if(!subdivision) {
		BL::Mesh::loop_triangles_iterator t;

		for(b_mesh.loop_triangles.begin(t); t != b_mesh.loop_triangles.end(); ++t) {
			BL::MeshPolygon p = b_mesh.polygons[t->polygon_index()];
			int3 vi = get_int3(t->vertices());

			int shader = clamp(p.material_index(), 0, used_shaders.size()-1);
			bool smooth = p.use_smooth() || use_loop_normals;

			if(use_loop_normals) {
				BL::Array<float, 9> loop_normals = t->split_normals();
				for(int i = 0; i < 3; i++) {
					N[vi[i]] = make_float3(loop_normals[i * 3],
					                       loop_normals[i * 3 + 1],
					                       loop_normals[i * 3 + 2]);
				}
			}

			/* Create triangles.
			 *
			 * NOTE: Autosmooth is already taken care about.
			 */
			mesh->add_triangle(vi[0], vi[1], vi[2], shader, smooth);
		}
	}
	else {
		BL::Mesh::polygons_iterator p;
		vector<int> vi;

		for(b_mesh.polygons.begin(p); p != b_mesh.polygons.end(); ++p) {
			int n = p->loop_total();
			int shader = clamp(p->material_index(), 0, used_shaders.size()-1);
			bool smooth = p->use_smooth() || use_loop_normals;

			vi.resize(n);
			for(int i = 0; i < n; i++) {
				/* NOTE: Autosmooth is already taken care about. */
				vi[i] = b_mesh.loops[p->loop_start() + i].vertex_index();
			}

			/* create subd faces */
			mesh->add_subd_face(&vi[0], n, shader, smooth);
		}
	}

	/* Create all needed attributes.
	 * The calculate functions will check whether they're needed or not.
	 */
	attr_create_pointiness(scene, mesh, b_mesh, subdivision);
	attr_create_vertex_color(scene, mesh, b_mesh, subdivision);

	if(subdivision) {
		attr_create_subd_uv_map(scene, mesh, b_mesh, subdivide_uvs);
	}
	else {
		attr_create_uv_map(scene, mesh, b_mesh);
	}

	/* for volume objects, create a matrix to transform from object space to
	 * mesh texture space. this does not work with deformations but that can
	 * probably only be done well with a volume grid mapping of coordinates */
	if(mesh->need_attribute(scene, ATTR_STD_GENERATED_TRANSFORM)) {
		Attribute *attr = mesh->attributes.add(ATTR_STD_GENERATED_TRANSFORM);
		Transform *tfm = attr->data_transform();

		float3 loc, size;
		mesh_texture_space(b_mesh, loc, size);

		*tfm = transform_translate(-loc)*transform_scale(size);
	}
}

static void create_subd_mesh(Scene *scene,
                             Mesh *mesh,
                             BL::Object& b_ob,
                             BL::Mesh& b_mesh,
                             const vector<Shader*>& used_shaders,
                             float dicing_rate,
                             int max_subdivisions)
{
	BL::SubsurfModifier subsurf_mod(b_ob.modifiers[b_ob.modifiers.length()-1]);
	bool subdivide_uvs = subsurf_mod.uv_smooth() != BL::SubsurfModifier::uv_smooth_NONE;

	create_mesh(scene, mesh, b_mesh, used_shaders, true, subdivide_uvs);

	/* export creases */
	size_t num_creases = 0;
	BL::Mesh::edges_iterator e;

	for(b_mesh.edges.begin(e); e != b_mesh.edges.end(); ++e) {
		if(e->crease() != 0.0f) {
			num_creases++;
		}
	}

	mesh->subd_creases.resize(num_creases);

	Mesh::SubdEdgeCrease* crease = mesh->subd_creases.data();
	for(b_mesh.edges.begin(e); e != b_mesh.edges.end(); ++e) {
		if(e->crease() != 0.0f) {
			crease->v[0] = e->vertices()[0];
			crease->v[1] = e->vertices()[1];
			crease->crease = e->crease();

			crease++;
		}
	}

	/* set subd params */
	if(!mesh->subd_params) {
		mesh->subd_params = new SubdParams(mesh);
	}
	SubdParams& sdparams = *mesh->subd_params;

	PointerRNA cobj = RNA_pointer_get(&b_ob.ptr, "cycles");

	sdparams.dicing_rate = max(0.1f, RNA_float_get(&cobj, "dicing_rate") * dicing_rate);
	sdparams.max_level = max_subdivisions;

	scene->dicing_camera->update(scene);
	sdparams.camera = scene->dicing_camera;
	sdparams.objecttoworld = get_transform(b_ob.matrix_world());
}

/* Sync */

static void sync_mesh_fluid_motion(BL::Object& b_ob, Scene *scene, Mesh *mesh)
{
	if(scene->need_motion() == Scene::MOTION_NONE)
		return;

	BL::DomainFluidSettings b_fluid_domain = object_fluid_domain_find(b_ob);

	if(!b_fluid_domain)
		return;

	/* If the mesh has modifiers following the fluid domain we can't export motion. */
	if(b_fluid_domain.fluid_mesh_vertices.length() != mesh->verts.size())
		return;

	/* Find or add attribute */
	float3 *P = &mesh->verts[0];
	Attribute *attr_mP = mesh->attributes.find(ATTR_STD_MOTION_VERTEX_POSITION);

	if(!attr_mP) {
		attr_mP = mesh->attributes.add(ATTR_STD_MOTION_VERTEX_POSITION);
	}

	/* Only export previous and next frame, we don't have any in between data. */
	float motion_times[2] = {-1.0f, 1.0f};
	for(int step = 0; step < 2; step++) {
		float relative_time = motion_times[step] * scene->motion_shutter_time() * 0.5f;
		float3 *mP = attr_mP->data_float3() + step*mesh->verts.size();

		BL::DomainFluidSettings::fluid_mesh_vertices_iterator fvi;
		int i = 0;

		for(b_fluid_domain.fluid_mesh_vertices.begin(fvi); fvi != b_fluid_domain.fluid_mesh_vertices.end(); ++fvi, ++i) {
			mP[i] = P[i] + get_float3(fvi->velocity()) * relative_time;
		}
	}
}

Mesh *BlenderSync::sync_mesh(BL::Depsgraph& b_depsgraph,
                             BL::Object& b_ob,
                             BL::Object& b_ob_instance,
                             bool object_updated,
                             bool show_self,
                             bool show_particles)
{
	/* test if we can instance or if the object is modified */
	BL::ID b_ob_data = b_ob.data();
	BL::ID key = (BKE_object_is_modified(b_ob))? b_ob_instance: b_ob_data;
	BL::Material material_override = view_layer.material_override;

	/* find shader indices */
	vector<Shader*> used_shaders;

	BL::Object::material_slots_iterator slot;
	for(b_ob.material_slots.begin(slot); slot != b_ob.material_slots.end(); ++slot) {
		if(material_override) {
			find_shader(material_override, used_shaders, scene->default_surface);
		}
		else {
			BL::ID b_material(slot->material());
			find_shader(b_material, used_shaders, scene->default_surface);
		}
	}

	if(used_shaders.size() == 0) {
		if(material_override)
			find_shader(material_override, used_shaders, scene->default_surface);
		else
			used_shaders.push_back(scene->default_surface);
	}

	/* test if we need to sync */
	int requested_geometry_flags = Mesh::GEOMETRY_NONE;
	if(view_layer.use_surfaces) {
		requested_geometry_flags |= Mesh::GEOMETRY_TRIANGLES;
	}
	if(view_layer.use_hair) {
		requested_geometry_flags |= Mesh::GEOMETRY_CURVES;
	}
	Mesh *mesh;

	if(!mesh_map.sync(&mesh, key)) {
		/* if transform was applied to mesh, need full update */
		if(object_updated && mesh->transform_applied);
		/* test if shaders changed, these can be object level so mesh
		 * does not get tagged for recalc */
		else if(mesh->used_shaders != used_shaders);
		else if(requested_geometry_flags != mesh->geometry_flags);
		else {
			/* even if not tagged for recalc, we may need to sync anyway
			 * because the shader needs different mesh attributes */
			bool attribute_recalc = false;

			foreach(Shader *shader, mesh->used_shaders)
				if(shader->need_update_mesh)
					attribute_recalc = true;

			if(!attribute_recalc)
				return mesh;
		}
	}

	/* ensure we only sync instanced meshes once */
	if(mesh_synced.find(mesh) != mesh_synced.end())
		return mesh;

	mesh_synced.insert(mesh);

	/* create derived mesh */
	array<int> oldtriangles;
	array<Mesh::SubdFace> oldsubd_faces;
	array<int> oldsubd_face_corners;
	oldtriangles.steal_data(mesh->triangles);
	oldsubd_faces.steal_data(mesh->subd_faces);
	oldsubd_face_corners.steal_data(mesh->subd_face_corners);

	/* compares curve_keys rather than strands in order to handle quick hair
	 * adjustments in dynamic BVH - other methods could probably do this better*/
	array<float3> oldcurve_keys;
	array<float> oldcurve_radius;
	oldcurve_keys.steal_data(mesh->curve_keys);
	oldcurve_radius.steal_data(mesh->curve_radius);

	mesh->clear();
	mesh->used_shaders = used_shaders;
	mesh->name = ustring(b_ob_data.name().c_str());

	if(requested_geometry_flags != Mesh::GEOMETRY_NONE) {
		/* Adaptive subdivision setup. Not for baking since that requires
		 * exact mapping to the Blender mesh. */
		if(scene->bake_manager->get_baking()) {
			mesh->subdivision_type = Mesh::SUBDIVISION_NONE;
		}
		else {
			mesh->subdivision_type = object_subdivision_type(b_ob, preview, experimental);
		}

		/* For some reason, meshes do not need this... */
		bool need_undeformed = mesh->need_attribute(scene, ATTR_STD_GENERATED);

		BL::Mesh b_mesh = object_to_mesh(b_data,
		                                 b_ob,
		                                 b_depsgraph,
		                                 need_undeformed,
		                                 mesh->subdivision_type);

		if(b_mesh) {
			/* Sync mesh itself. */
			if(view_layer.use_surfaces && show_self) {
				if(mesh->subdivision_type != Mesh::SUBDIVISION_NONE)
					create_subd_mesh(scene, mesh, b_ob, b_mesh, used_shaders,
					                 dicing_rate, max_subdivisions);
				else
					create_mesh(scene, mesh, b_mesh, used_shaders, false);

				create_mesh_volume_attributes(scene, b_ob, mesh, b_scene.frame_current());
			}

			/* Sync hair curves. */
			if(view_layer.use_hair && show_particles && mesh->subdivision_type == Mesh::SUBDIVISION_NONE) {
				sync_curves(mesh, b_mesh, b_ob, false);
			}

			free_object_to_mesh(b_data, b_ob, b_mesh);
		}
	}
	mesh->geometry_flags = requested_geometry_flags;

	/* fluid motion */
	sync_mesh_fluid_motion(b_ob, scene, mesh);

	/* tag update */
	bool rebuild = (oldtriangles != mesh->triangles) ||
	               (oldsubd_faces != mesh->subd_faces) ||
	               (oldsubd_face_corners != mesh->subd_face_corners) ||
	               (oldcurve_keys != mesh->curve_keys) ||
	               (oldcurve_radius != mesh->curve_radius);

	mesh->tag_update(scene, rebuild);

	return mesh;
}

void BlenderSync::sync_mesh_motion(BL::Depsgraph& b_depsgraph,
                                   BL::Object& b_ob,
                                   Object *object,
                                   float motion_time)
{
	/* ensure we only sync instanced meshes once */
	Mesh *mesh = object->mesh;

	if(mesh_motion_synced.find(mesh) != mesh_motion_synced.end())
		return;

	mesh_motion_synced.insert(mesh);

	/* ensure we only motion sync meshes that also had mesh synced, to avoid
	 * unnecessary work and to ensure that its attributes were clear */
	if(mesh_synced.find(mesh) == mesh_synced.end())
		return;

	/* Find time matching motion step required by mesh. */
	int motion_step = mesh->motion_step(motion_time);
	if(motion_step < 0) {
		return;
	}

	/* skip empty meshes */
	const size_t numverts = mesh->verts.size();
	const size_t numkeys = mesh->curve_keys.size();

	if(!numverts && !numkeys)
		return;

	/* skip objects without deforming modifiers. this is not totally reliable,
	 * would need a more extensive check to see which objects are animated */
	BL::Mesh b_mesh(PointerRNA_NULL);

	/* fluid motion is exported immediate with mesh, skip here */
	BL::DomainFluidSettings b_fluid_domain = object_fluid_domain_find(b_ob);
	if(b_fluid_domain)
		return;

	if(ccl::BKE_object_is_deform_modified(b_ob, b_scene, preview)) {
		/* get derived mesh */
		b_mesh = object_to_mesh(b_data,
		                        b_ob,
		                        b_depsgraph,
		                        false,
		                        Mesh::SUBDIVISION_NONE);
	}

	if(!b_mesh) {
		/* if we have no motion blur on this frame, but on other frames, copy */
		if(numverts) {
			/* triangles */
			Attribute *attr_mP = mesh->attributes.find(ATTR_STD_MOTION_VERTEX_POSITION);

			if(attr_mP) {
				Attribute *attr_mN = mesh->attributes.find(ATTR_STD_MOTION_VERTEX_NORMAL);
				Attribute *attr_N = mesh->attributes.find(ATTR_STD_VERTEX_NORMAL);
				float3 *P = &mesh->verts[0];
				float3 *N = (attr_N)? attr_N->data_float3(): NULL;

				memcpy(attr_mP->data_float3() + motion_step*numverts, P, sizeof(float3)*numverts);
				if(attr_mN)
					memcpy(attr_mN->data_float3() + motion_step*numverts, N, sizeof(float3)*numverts);
			}
		}

		if(numkeys) {
			/* curves */
			Attribute *attr_mP = mesh->curve_attributes.find(ATTR_STD_MOTION_VERTEX_POSITION);

			if(attr_mP) {
				float3 *keys = &mesh->curve_keys[0];
				memcpy(attr_mP->data_float3() + motion_step*numkeys, keys, sizeof(float3)*numkeys);
			}
		}

		return;
	}

	/* TODO(sergey): Perform preliminary check for number of verticies. */
	if(numverts) {
		/* Find attributes. */
		Attribute *attr_mP = mesh->attributes.find(ATTR_STD_MOTION_VERTEX_POSITION);
		Attribute *attr_mN = mesh->attributes.find(ATTR_STD_MOTION_VERTEX_NORMAL);
		Attribute *attr_N = mesh->attributes.find(ATTR_STD_VERTEX_NORMAL);
		bool new_attribute = false;
		/* Add new attributes if they don't exist already. */
		if(!attr_mP) {
			attr_mP = mesh->attributes.add(ATTR_STD_MOTION_VERTEX_POSITION);
			if(attr_N)
				attr_mN = mesh->attributes.add(ATTR_STD_MOTION_VERTEX_NORMAL);

			new_attribute = true;
		}
		/* Load vertex data from mesh. */
		float3 *mP = attr_mP->data_float3() + motion_step*numverts;
		float3 *mN = (attr_mN)? attr_mN->data_float3() + motion_step*numverts: NULL;
		/* NOTE: We don't copy more that existing amount of vertices to prevent
		 * possible memory corruption.
		 */
		BL::Mesh::vertices_iterator v;
		int i = 0;
		for(b_mesh.vertices.begin(v); v != b_mesh.vertices.end() && i < numverts; ++v, ++i) {
			mP[i] = get_float3(v->co());
			if(mN)
				mN[i] = get_float3(v->normal());
		}
		if(new_attribute) {
			/* In case of new attribute, we verify if there really was any motion. */
			if(b_mesh.vertices.length() != numverts ||
			   memcmp(mP, &mesh->verts[0], sizeof(float3)*numverts) == 0)
			{
				/* no motion, remove attributes again */
				if(b_mesh.vertices.length() != numverts) {
					VLOG(1) << "Topology differs, disabling motion blur for object "
					        << b_ob.name();
				}
				else {
					VLOG(1) << "No actual deformation motion for object "
					        << b_ob.name();
				}
				mesh->attributes.remove(ATTR_STD_MOTION_VERTEX_POSITION);
				if(attr_mN)
					mesh->attributes.remove(ATTR_STD_MOTION_VERTEX_NORMAL);
			}
			else if(motion_step > 0) {
				VLOG(1) << "Filling deformation motion for object " << b_ob.name();
				/* motion, fill up previous steps that we might have skipped because
				 * they had no motion, but we need them anyway now */
				float3 *P = &mesh->verts[0];
				float3 *N = (attr_N)? attr_N->data_float3(): NULL;
				for(int step = 0; step < motion_step; step++) {
					memcpy(attr_mP->data_float3() + step*numverts, P, sizeof(float3)*numverts);
					if(attr_mN)
						memcpy(attr_mN->data_float3() + step*numverts, N, sizeof(float3)*numverts);
				}
			}
		}
		else {
			if(b_mesh.vertices.length() != numverts) {
				VLOG(1) << "Topology differs, discarding motion blur for object "
				        << b_ob.name() << " at time " << motion_step;
				memcpy(mP, &mesh->verts[0], sizeof(float3)*numverts);
				if(mN != NULL) {
					memcpy(mN, attr_N->data_float3(), sizeof(float3)*numverts);
				}
			}
		}
	}

	/* hair motion */
	if(numkeys)
		sync_curves(mesh, b_mesh, b_ob, true, motion_step);

	/* free derived mesh */
	free_object_to_mesh(b_data, b_ob, b_mesh);
}

CCL_NAMESPACE_END<|MERGE_RESOLUTION|>--- conflicted
+++ resolved
@@ -434,32 +434,14 @@
 					                               ATTR_ELEMENT_CORNER);
 				}
 
-<<<<<<< HEAD
 				BL::Mesh::loop_triangles_iterator t;
-				float3 *fdata = uv_attr->data_float3();
-=======
-				BL::MeshTextureFaceLayer::data_iterator t;
 				float2 *fdata = uv_attr->data_float2();
-				size_t i = 0;
-
-				for(l->data.begin(t); t != l->data.end(); ++t, ++i) {
-					int tri_a[3], tri_b[3];
-					face_split_tri_indices(face_flags[i], tri_a, tri_b);
-
-					float2 uvs[4];
-					uvs[0] = get_float2(t->uv1());
-					uvs[1] = get_float2(t->uv2());
-					uvs[2] = get_float2(t->uv3());
-					if(nverts[i] == 4) {
-						uvs[3] = get_float2(t->uv4());
-					}
->>>>>>> db7f9a70
 
 				for(b_mesh.loop_triangles.begin(t); t != b_mesh.loop_triangles.end(); ++t) {
 					int3 li = get_int3(t->loops());
-					fdata[0] = get_float3(l->data[li[0]].uv());
-					fdata[1] = get_float3(l->data[li[1]].uv());
-					fdata[2] = get_float3(l->data[li[2]].uv());
+					fdata[0] = get_float2(l->data[li[0]].uv());
+					fdata[1] = get_float2(l->data[li[1]].uv());
+					fdata[2] = get_float2(l->data[li[2]].uv());
 					fdata += 3;
 				}
 			}
