--- conflicted
+++ resolved
@@ -20,22 +20,11 @@
 
 ccl_device AttributeDescriptor svm_node_attr_init(KernelGlobals *kg, ShaderData *sd,
 	uint4 node, NodeAttributeType *type,
-<<<<<<< HEAD
-	AttributeDescriptor *desc, uint *out_offset)
-=======
 	uint *out_offset)
->>>>>>> d41dfe36
 {
 	*out_offset = node.z;
 	*type = (NodeAttributeType)node.w;
 
-<<<<<<< HEAD
-	if(ccl_fetch(sd, object) != OBJECT_NONE) {
-		if(find_attribute(kg, sd, node.y, desc) == ATTR_STD_NOT_FOUND) {
-			desc->element = ATTR_ELEMENT_NONE;
-			desc->offset = 0;
-			desc->type = (NodeAttributeType)node.w;
-=======
 	AttributeDescriptor desc;
 
 	if(ccl_fetch(sd, object) != OBJECT_NONE) {
@@ -44,20 +33,13 @@
 			desc.element = ATTR_ELEMENT_NONE;
 			desc.offset = 0;
 			desc.type = (NodeAttributeType)node.w;
->>>>>>> d41dfe36
 		}
 	}
 	else {
 		/* background */
-<<<<<<< HEAD
-		desc->element = ATTR_ELEMENT_NONE;
-		desc->offset = 0;
-		desc->type = (NodeAttributeType)node.w;
-=======
 		desc.element = ATTR_ELEMENT_NONE;
 		desc.offset = 0;
 		desc.type = (NodeAttributeType)node.w;
->>>>>>> d41dfe36
 	}
 
 	return desc;
@@ -66,50 +48,27 @@
 ccl_device void svm_node_attr(KernelGlobals *kg, ShaderData *sd, float *stack, uint4 node)
 {
 	NodeAttributeType type;
-<<<<<<< HEAD
-	AttributeDescriptor desc;
-	uint out_offset;
-
-	svm_node_attr_init(kg, sd, node, &type, &desc, &out_offset);
-=======
 	uint out_offset;
 	AttributeDescriptor desc = svm_node_attr_init(kg, sd, node, &type, &out_offset);
->>>>>>> d41dfe36
 
 	/* fetch and store attribute */
 	if(type == NODE_ATTR_FLOAT) {
 		if(desc.type == NODE_ATTR_FLOAT) {
-<<<<<<< HEAD
-			float f = primitive_attribute_float(kg, sd, &desc, NULL, NULL);
-			stack_store_float(stack, out_offset, f);
-		}
-		else {
-			float3 f = primitive_attribute_float3(kg, sd, &desc, NULL, NULL);
-=======
 			float f = primitive_attribute_float(kg, sd, desc, NULL, NULL);
 			stack_store_float(stack, out_offset, f);
 		}
 		else {
 			float3 f = primitive_attribute_float3(kg, sd, desc, NULL, NULL);
->>>>>>> d41dfe36
 			stack_store_float(stack, out_offset, average(f));
 		}
 	}
 	else {
 		if(desc.type == NODE_ATTR_FLOAT3) {
-<<<<<<< HEAD
-			float3 f = primitive_attribute_float3(kg, sd, &desc, NULL, NULL);
-			stack_store_float3(stack, out_offset, f);
-		}
-		else {
-			float f = primitive_attribute_float(kg, sd, &desc, NULL, NULL);
-=======
 			float3 f = primitive_attribute_float3(kg, sd, desc, NULL, NULL);
 			stack_store_float3(stack, out_offset, f);
 		}
 		else {
 			float f = primitive_attribute_float(kg, sd, desc, NULL, NULL);
->>>>>>> d41dfe36
 			stack_store_float3(stack, out_offset, make_float3(f, f, f));
 		}
 	}
@@ -123,54 +82,31 @@
 void svm_node_attr_bump_dx(KernelGlobals *kg, ShaderData *sd, float *stack, uint4 node)
 {
 	NodeAttributeType type;
-<<<<<<< HEAD
-	AttributeDescriptor desc;
-	uint out_offset;
-
-	svm_node_attr_init(kg, sd, node, &type, &desc, &out_offset);
-=======
 	uint out_offset;
 	AttributeDescriptor desc = svm_node_attr_init(kg, sd, node, &type, &out_offset);
->>>>>>> d41dfe36
 
 	/* fetch and store attribute */
 	if(type == NODE_ATTR_FLOAT) {
 		if(desc.type == NODE_ATTR_FLOAT) {
 			float dx;
-<<<<<<< HEAD
-			float f = primitive_attribute_float(kg, sd, &desc, &dx, NULL);
-=======
 			float f = primitive_attribute_float(kg, sd, desc, &dx, NULL);
->>>>>>> d41dfe36
 			stack_store_float(stack, out_offset, f+dx);
 		}
 		else {
 			float3 dx;
-<<<<<<< HEAD
-			float3 f = primitive_attribute_float3(kg, sd, &desc, &dx, NULL);
-=======
 			float3 f = primitive_attribute_float3(kg, sd, desc, &dx, NULL);
->>>>>>> d41dfe36
 			stack_store_float(stack, out_offset, average(f+dx));
 		}
 	}
 	else {
 		if(desc.type == NODE_ATTR_FLOAT3) {
 			float3 dx;
-<<<<<<< HEAD
-			float3 f = primitive_attribute_float3(kg, sd, &desc, &dx, NULL);
-=======
 			float3 f = primitive_attribute_float3(kg, sd, desc, &dx, NULL);
->>>>>>> d41dfe36
 			stack_store_float3(stack, out_offset, f+dx);
 		}
 		else {
 			float dx;
-<<<<<<< HEAD
-			float f = primitive_attribute_float(kg, sd, &desc, &dx, NULL);
-=======
 			float f = primitive_attribute_float(kg, sd, desc, &dx, NULL);
->>>>>>> d41dfe36
 			stack_store_float3(stack, out_offset, make_float3(f+dx, f+dx, f+dx));
 		}
 	}
@@ -187,54 +123,31 @@
                            uint4 node)
 {
 	NodeAttributeType type;
-<<<<<<< HEAD
-	AttributeDescriptor desc;
-	uint out_offset;
-
-	svm_node_attr_init(kg, sd, node, &type, &desc, &out_offset);
-=======
 	uint out_offset;
 	AttributeDescriptor desc = svm_node_attr_init(kg, sd, node, &type, &out_offset);
->>>>>>> d41dfe36
 
 	/* fetch and store attribute */
 	if(type == NODE_ATTR_FLOAT) {
 		if(desc.type == NODE_ATTR_FLOAT) {
 			float dy;
-<<<<<<< HEAD
-			float f = primitive_attribute_float(kg, sd, &desc, NULL, &dy);
-=======
 			float f = primitive_attribute_float(kg, sd, desc, NULL, &dy);
->>>>>>> d41dfe36
 			stack_store_float(stack, out_offset, f+dy);
 		}
 		else {
 			float3 dy;
-<<<<<<< HEAD
-			float3 f = primitive_attribute_float3(kg, sd, &desc, NULL, &dy);
-=======
 			float3 f = primitive_attribute_float3(kg, sd, desc, NULL, &dy);
->>>>>>> d41dfe36
 			stack_store_float(stack, out_offset, average(f+dy));
 		}
 	}
 	else {
 		if(desc.type == NODE_ATTR_FLOAT3) {
 			float3 dy;
-<<<<<<< HEAD
-			float3 f = primitive_attribute_float3(kg, sd, &desc, NULL, &dy);
-=======
 			float3 f = primitive_attribute_float3(kg, sd, desc, NULL, &dy);
->>>>>>> d41dfe36
 			stack_store_float3(stack, out_offset, f+dy);
 		}
 		else {
 			float dy;
-<<<<<<< HEAD
-			float f = primitive_attribute_float(kg, sd, &desc, NULL, &dy);
-=======
 			float f = primitive_attribute_float(kg, sd, desc, NULL, &dy);
->>>>>>> d41dfe36
 			stack_store_float3(stack, out_offset, make_float3(f+dy, f+dy, f+dy));
 		}
 	}
