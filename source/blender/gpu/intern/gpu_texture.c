/*
 * ***** BEGIN GPL LICENSE BLOCK *****
 *
 * This program is free software; you can redistribute it and/or
 * modify it under the terms of the GNU General Public License
 * as published by the Free Software Foundation; either version 2
 * of the License, or (at your option) any later version.
 *
 * This program is distributed in the hope that it will be useful,
 * but WITHOUT ANY WARRANTY; without even the implied warranty of
 * MERCHANTABILITY or FITNESS FOR A PARTICULAR PURPOSE.  See the
 * GNU General Public License for more details.
 *
 * You should have received a copy of the GNU General Public License
 * along with this program; if not, write to the Free Software Foundation,
 * Inc., 51 Franklin Street, Fifth Floor, Boston, MA 02110-1301, USA.
 *
 * The Original Code is Copyright (C) 2005 Blender Foundation.
 * All rights reserved.
 *
 * The Original Code is: all of this file.
 *
 * Contributor(s): Brecht Van Lommel.
 *
 * ***** END GPL LICENSE BLOCK *****
 */

#include "MEM_guardedalloc.h"

#include "DNA_image_types.h"

#include "BLI_blenlib.h"
#include "BLI_utildefines.h"
#include "BLI_math_base.h"
#include "BLI_math_vector.h"

#include "BKE_global.h"

#include "GPU_debug.h"
#include "GPU_draw.h"
#include "GPU_extensions.h"
#include "GPU_framebuffer.h"
#include "GPU_glew.h"
#include "GPU_texture.h"

static struct GPUTextureGlobal {
	GPUTexture *invalid_tex_1D; /* texture used in place of invalid textures (not loaded correctly, missing) */
	GPUTexture *invalid_tex_2D;
	GPUTexture *invalid_tex_3D;
} GG = {NULL, NULL, NULL};

/* GPUTexture */

struct GPUTexture {
	int w, h;           /* width/height */
	int number;         /* number for multitexture binding */
	int refcount;       /* reference count */
	GLenum target;      /* GL_TEXTURE_* */
	GLenum target_base; /* same as target, (but no multisample) */
	GLuint bindcode;    /* opengl identifier for texture */
	int fromblender;    /* we got the texture from Blender */

	GPUFrameBuffer *fb; /* GPUFramebuffer this texture is attached to */
	int fb_attachment;  /* slot the texture is attached to */
	int depth;          /* is a depth texture? if 3D how deep? */
};

static unsigned char *GPU_texture_convert_pixels(int length, const float *fpixels)
{
	unsigned char *pixels, *p;
	const float *fp = fpixels;
	const int len = 4 * length;

	p = pixels = MEM_callocN(sizeof(unsigned char) * len, "GPUTexturePixels");

	for (int a = 0; a < len; a++, p++, fp++)
		*p = FTOCHAR((*fp));

	return pixels;
}

static void GPU_glTexSubImageEmpty(GLenum target, GLenum format, int x, int y, int w, int h)
{
	void *pixels = MEM_callocN(sizeof(char) * 4 * w * h, "GPUTextureEmptyPixels");

	if (target == GL_TEXTURE_1D)
		glTexSubImage1D(target, 0, x, w, format, GL_UNSIGNED_BYTE, pixels);
	else
		glTexSubImage2D(target, 0, x, y, w, h, format, GL_UNSIGNED_BYTE, pixels);
	
	MEM_freeN(pixels);
}

static GPUTexture *GPU_texture_create_nD(
        int w, int h, int n, const float *fpixels, int depth,
        GPUHDRType hdr_type, int components, int samples,
        char err_out[256])
{
	GLenum type, format, internalformat;
	void *pixels = NULL;

	if (samples) {
		CLAMP_MAX(samples, GPU_max_color_texture_samples());
	}

	GPUTexture *tex = MEM_callocN(sizeof(GPUTexture), "GPUTexture");
	tex->w = w;
	tex->h = h;
	tex->number = -1;
	tex->refcount = 1;
	tex->target = (n == 1) ? GL_TEXTURE_1D : (samples ? GL_TEXTURE_2D_MULTISAMPLE : GL_TEXTURE_2D);
	tex->target_base = (n == 1) ? GL_TEXTURE_1D : GL_TEXTURE_2D;
	tex->depth = depth;
	tex->fb_attachment = -1;

	glGenTextures(1, &tex->bindcode);

	if (!tex->bindcode) {
		if (err_out) {
			BLI_snprintf(err_out, 256, "GPUTexture: texture create failed: %d",
				(int)glGetError());
		}
		else {
			fprintf(stderr, "GPUTexture: texture create failed: %d\n",
				(int)glGetError());
		}
		GPU_texture_free(tex);
		return NULL;
	}

	if (!GPU_full_non_power_of_two_support()) {
		tex->w = power_of_2_max_i(tex->w);
		tex->h = power_of_2_max_i(tex->h);
	}

	tex->number = 0;
	glBindTexture(tex->target, tex->bindcode);

	if (depth) {
		type = GL_UNSIGNED_BYTE;
		format = GL_DEPTH_COMPONENT;
		internalformat = GL_DEPTH_COMPONENT;
	}
	else {
		type = GL_FLOAT;

		if (components == 4) {
			format = GL_RGBA;
			switch (hdr_type) {
				case GPU_HDR_NONE:
					internalformat = GL_RGBA8;
					break;
				/* the following formats rely on ARB_texture_float or OpenGL 3.0 */
				case GPU_HDR_HALF_FLOAT:
					internalformat = GL_RGBA16F_ARB;
					break;
				case GPU_HDR_FULL_FLOAT:
					internalformat = GL_RGBA32F_ARB;
					break;
				default:
					break;
			}
		}
		else if (components == 2) {
			/* these formats rely on ARB_texture_rg or OpenGL 3.0 */
			format = GL_RG;
			switch (hdr_type) {
				case GPU_HDR_NONE:
					internalformat = GL_RG8;
					break;
				case GPU_HDR_HALF_FLOAT:
					internalformat = GL_RG16F;
					break;
				case GPU_HDR_FULL_FLOAT:
					internalformat = GL_RG32F;
					break;
				default:
					break;
			}
		}

		if (fpixels && hdr_type == GPU_HDR_NONE) {
			type = GL_UNSIGNED_BYTE;
			pixels = GPU_texture_convert_pixels(w * h, fpixels);
		}
	}

	if (tex->target == GL_TEXTURE_1D) {
		glTexImage1D(tex->target, 0, internalformat, tex->w, 0, format, type, NULL);

		if (fpixels) {
			glTexSubImage1D(tex->target, 0, 0, w, format, type,
				pixels ? pixels : fpixels);

			if (tex->w > w) {
				GPU_glTexSubImageEmpty(tex->target, format, w, 0, tex->w - w, 1);
			}
		}
	}
	else {
		if (samples) {
			glTexImage2DMultisample(tex->target, samples, internalformat, tex->w, tex->h, true);
		}
		else {
			glTexImage2D(tex->target, 0, internalformat, tex->w, tex->h, 0,
			             format, type, NULL);
		}

		if (fpixels) {
			glTexSubImage2D(tex->target, 0, 0, 0, w, h,
				format, type, pixels ? pixels : fpixels);

			if (tex->w > w)
				GPU_glTexSubImageEmpty(tex->target, format, w, 0, tex->w - w, tex->h);
			if (tex->h > h)
				GPU_glTexSubImageEmpty(tex->target, format, 0, h, w, tex->h - h);
		}
	}

	if (pixels)
		MEM_freeN(pixels);

	if (depth) {
		glTexParameteri(tex->target_base, GL_TEXTURE_MIN_FILTER, GL_NEAREST);
		glTexParameteri(tex->target_base, GL_TEXTURE_MAG_FILTER, GL_LINEAR);
		glTexParameteri(tex->target_base, GL_TEXTURE_COMPARE_MODE, GL_COMPARE_R_TO_TEXTURE);
		glTexParameteri(tex->target_base, GL_TEXTURE_COMPARE_FUNC, GL_LEQUAL);
		glTexParameteri(tex->target_base, GL_DEPTH_TEXTURE_MODE, GL_INTENSITY);
	}
	else {
		glTexParameteri(tex->target_base, GL_TEXTURE_MIN_FILTER, GL_LINEAR);
		glTexParameteri(tex->target_base, GL_TEXTURE_MAG_FILTER, GL_LINEAR);
	}

	if (tex->target_base != GL_TEXTURE_1D) {
		glTexParameteri(tex->target_base, GL_TEXTURE_WRAP_S, GL_CLAMP_TO_EDGE);
		glTexParameteri(tex->target_base, GL_TEXTURE_WRAP_T, GL_CLAMP_TO_EDGE);
	}
	else
		glTexParameteri(tex->target_base, GL_TEXTURE_WRAP_S, GL_CLAMP_TO_EDGE);

	return tex;
}


GPUTexture *GPU_texture_create_3D(int w, int h, int depth, int channels, const float *fpixels)
{
	GLenum type, format, internalformat;
	void *pixels = NULL;

	GPUTexture *tex = MEM_callocN(sizeof(GPUTexture), "GPUTexture");
	tex->w = w;
	tex->h = h;
	tex->depth = depth;
	tex->number = -1;
	tex->refcount = 1;
	tex->target = GL_TEXTURE_3D;
	tex->target_base = GL_TEXTURE_3D;

	glGenTextures(1, &tex->bindcode);

	if (!tex->bindcode) {
		fprintf(stderr, "GPUTexture: texture create failed: %d\n",
			(int)glGetError());
		GPU_texture_free(tex);
		return NULL;
	}

	tex->number = 0;
	glBindTexture(tex->target, tex->bindcode);

	GPU_ASSERT_NO_GL_ERRORS("3D glBindTexture");

	type = GL_FLOAT;
	if (channels == 4) {
		format = GL_RGBA;
		internalformat = GL_RGBA8;
	}
	else if (channels == 3) {
		format = GL_RGB;
		internalformat = GL_RGB16F; //For 3DLUT
	}
	else {
		format = GL_RED;
		internalformat = GL_INTENSITY8;
	}

	/* 3D textures are quite heavy, test if it's possible to create them first */
	glTexImage3D(GL_PROXY_TEXTURE_3D, 0, internalformat, tex->w, tex->h, tex->depth, 0, format, type, NULL);

	bool rescale = false;
	int r_width;

	glGetTexLevelParameteriv(GL_PROXY_TEXTURE_3D, 0, GL_TEXTURE_WIDTH, &r_width);

	while (r_width == 0) {
		rescale = true;
		tex->w /= 2;
		tex->h /= 2;
		tex->depth /= 2;
		glTexImage3D(GL_PROXY_TEXTURE_3D, 0, internalformat, tex->w, tex->h, tex->depth, 0, format, type, NULL);
		glGetTexLevelParameteriv(GL_PROXY_TEXTURE_3D, 0, GL_TEXTURE_WIDTH, &r_width);
	}

	/* really unlikely to happen but keep this just in case */
	tex->w = max_ii(tex->w, 1);
	tex->h = max_ii(tex->h, 1);
	tex->depth = max_ii(tex->depth, 1);

#if 0
	if (fpixels)
		pixels = GPU_texture_convert_pixels(w*h*depth, fpixels);
#endif

	GPU_ASSERT_NO_GL_ERRORS("3D glTexImage3D");

	/* hardcore stuff, 3D texture rescaling - warning, this is gonna hurt your performance a lot, but we need it
	 * for gooseberry */
	if (rescale && fpixels) {
		/* FIXME: should these be floating point? */
		const unsigned int xf = w / tex->w, yf = h / tex->h, zf = depth / tex->depth;
		float *tex3d = MEM_mallocN(channels * sizeof(float) * tex->w * tex->h * tex->depth, "tex3d");

		GPU_print_error_debug("You need to scale a 3D texture, feel the pain!");

		for (unsigned k = 0; k < tex->depth; k++) {
			for (unsigned j = 0; j < tex->h; j++) {
				for (unsigned i = 0; i < tex->w; i++) {
					/* obviously doing nearest filtering here,
					 * it's going to be slow in any case, let's not make it worse */
					float xb = i * xf;
					float yb = j * yf;
					float zb = k * zf;
					unsigned int offset = k * (tex->w * tex->h) + i * tex->h + j;
					unsigned int offset_orig = (zb) * (w * h) + (xb) * h + (yb);

					if (channels == 4) {
						tex3d[offset * 4] = fpixels[offset_orig * 4];
						tex3d[offset * 4 + 1] = fpixels[offset_orig * 4 + 1];
						tex3d[offset * 4 + 2] = fpixels[offset_orig * 4 + 2];
						tex3d[offset * 4 + 3] = fpixels[offset_orig * 4 + 3];
					}
					else
						tex3d[offset] = fpixels[offset_orig];
				}
			}
		}

		glTexImage3D(tex->target, 0, internalformat, tex->w, tex->h, tex->depth, 0, format, type, tex3d);

		MEM_freeN(tex3d);
	}
	else {
		if (fpixels) {
			glTexImage3D(tex->target, 0, internalformat, tex->w, tex->h, tex->depth, 0, format, type, fpixels);
			GPU_ASSERT_NO_GL_ERRORS("3D glTexSubImage3D");
		}
	}


	glTexParameteri(GL_TEXTURE_3D, GL_TEXTURE_MIN_FILTER, GL_LINEAR);
	glTexParameteri(GL_TEXTURE_3D, GL_TEXTURE_MAG_FILTER, GL_LINEAR);
	glTexParameteri(GL_TEXTURE_3D, GL_TEXTURE_WRAP_S, GL_CLAMP_TO_EDGE);
	glTexParameteri(GL_TEXTURE_3D, GL_TEXTURE_WRAP_T, GL_CLAMP_TO_EDGE);
	glTexParameteri(GL_TEXTURE_3D, GL_TEXTURE_WRAP_R, GL_CLAMP_TO_EDGE);

	if (pixels)
		MEM_freeN(pixels);

	GPU_texture_unbind(tex);

	return tex;
}

<<<<<<< HEAD
GPUTexture *GPU_texture_from_blender(Image *ima, ImageUser *iuser, bool is_data, short do_clip, double time, int mipmap)
=======
GPUTexture *GPU_texture_from_blender(Image *ima, ImageUser *iuser, int textarget, bool is_data, double time, int mipmap)
>>>>>>> ba946876
{
	int gputt;
	/* this binds a texture, so that's why to restore it to 0 */
<<<<<<< HEAD
	bindcode = GPU_verify_image(ima, iuser, 0, 0, mipmap, is_data, do_clip);
=======
	GLint bindcode = GPU_verify_image(ima, iuser, textarget, 0, 0, mipmap, is_data);
	GPU_update_image_time(ima, time);
>>>>>>> ba946876

	if (textarget == GL_TEXTURE_2D)
		gputt = TEXTARGET_TEXTURE_2D;
	else
		gputt = TEXTARGET_TEXTURE_CUBE_MAP;

	if (ima->gputexture[gputt]) {
		ima->gputexture[gputt]->bindcode = bindcode;
		glBindTexture(textarget, 0);
		return ima->gputexture[gputt];
	}

	GPUTexture *tex = MEM_callocN(sizeof(GPUTexture), "GPUTexture");
	tex->bindcode = bindcode;
	tex->number = -1;
	tex->refcount = 1;
	tex->target = textarget;
	tex->target_base = GL_TEXTURE_2D;
	tex->fromblender = 1;

	ima->gputexture[gputt] = tex;

	if (!glIsTexture(tex->bindcode)) {
		GPU_ASSERT_NO_GL_ERRORS("Blender Texture Not Loaded");
	}
	else {
		GLint w, h, border;

		GLenum gettarget;

		if (textarget == GL_TEXTURE_2D)
			gettarget = GL_TEXTURE_2D;
		else
			gettarget = GL_TEXTURE_CUBE_MAP_POSITIVE_X;

		glBindTexture(textarget, tex->bindcode);
		glGetTexLevelParameteriv(gettarget, 0, GL_TEXTURE_WIDTH, &w);
		glGetTexLevelParameteriv(gettarget, 0, GL_TEXTURE_HEIGHT, &h);
		glGetTexLevelParameteriv(gettarget, 0, GL_TEXTURE_BORDER, &border);

		tex->w = w - border;
		tex->h = h - border;
	}

	glBindTexture(textarget, 0);

	return tex;
}

GPUTexture *GPU_texture_from_preview(PreviewImage *prv, int mipmap)
{
	GPUTexture *tex = prv->gputexture[0];
	GLuint bindcode = 0;
	
	if (tex)
		bindcode = tex->bindcode;
	
	/* this binds a texture, so that's why we restore it to 0 */
	if (bindcode == 0) {
<<<<<<< HEAD
		GPU_create_gl_tex(&bindcode, prv->rect[0], NULL, prv->w[0], prv->h[0], mipmap, 0, NULL, false);
=======
		GPU_create_gl_tex(&bindcode, prv->rect[0], NULL, prv->w[0], prv->h[0], GL_TEXTURE_2D, mipmap, 0, NULL);
>>>>>>> ba946876
	}
	if (tex) {
		tex->bindcode = bindcode;
		glBindTexture(GL_TEXTURE_2D, 0);
		return tex;
	}

	tex = MEM_callocN(sizeof(GPUTexture), "GPUTexture");
	tex->bindcode = bindcode;
	tex->number = -1;
	tex->refcount = 1;
	tex->target = GL_TEXTURE_2D;
	tex->target_base = GL_TEXTURE_2D;
	
	prv->gputexture[0] = tex;
	
	if (!glIsTexture(tex->bindcode)) {
		GPU_ASSERT_NO_GL_ERRORS("Blender Texture Not Loaded");
	}
	else {
		GLint w, h;

		glBindTexture(GL_TEXTURE_2D, tex->bindcode);
		glGetTexLevelParameteriv(GL_TEXTURE_2D, 0, GL_TEXTURE_WIDTH, &w);
		glGetTexLevelParameteriv(GL_TEXTURE_2D, 0, GL_TEXTURE_HEIGHT, &h);
		
		tex->w = w;
		tex->h = h;
	}
	
	glBindTexture(GL_TEXTURE_2D, 0);
	
	return tex;

}

GPUTexture *GPU_texture_create_1D(int w, const float *fpixels, char err_out[256])
{
	GPUTexture *tex = GPU_texture_create_nD(w, 1, 1, fpixels, 0, GPU_HDR_NONE, 4, 0, err_out);

	if (tex)
		GPU_texture_unbind(tex);
	
	return tex;
}

GPUTexture *GPU_texture_create_2D(int w, int h, const float *fpixels, GPUHDRType hdr, char err_out[256])
{
	GPUTexture *tex = GPU_texture_create_nD(w, h, 2, fpixels, 0, hdr, 4, 0, err_out);

	if (tex)
		GPU_texture_unbind(tex);
	
	return tex;
}
GPUTexture *GPU_texture_create_2D_multisample(
        int w, int h, const float *fpixels, GPUHDRType hdr, int samples, char err_out[256])
{
	GPUTexture *tex = GPU_texture_create_nD(w, h, 2, fpixels, 0, hdr, 4, samples, err_out);

	if (tex)
		GPU_texture_unbind(tex);

	return tex;
}

GPUTexture *GPU_texture_create_depth(int w, int h, char err_out[256])
{
	GPUTexture *tex = GPU_texture_create_nD(w, h, 2, NULL, 1, GPU_HDR_NONE, 1, 0, err_out);

	if (tex)
		GPU_texture_unbind(tex);
	
	return tex;
}
GPUTexture *GPU_texture_create_depth_multisample(int w, int h, int samples, char err_out[256])
{
	GPUTexture *tex = GPU_texture_create_nD(w, h, 2, NULL, 1, GPU_HDR_NONE, 1, samples, err_out);

	if (tex)
		GPU_texture_unbind(tex);

	return tex;
}

/**
 * A shadow map for VSM needs two components (depth and depth^2)
 */
GPUTexture *GPU_texture_create_vsm_shadow_map(int size, char err_out[256])
{
	GPUTexture *tex = GPU_texture_create_nD(size, size, 2, NULL, 0, GPU_HDR_FULL_FLOAT, 2, 0, err_out);

	if (tex) {
		/* Now we tweak some of the settings */
		glTexParameteri(GL_TEXTURE_2D, GL_TEXTURE_WRAP_S, GL_CLAMP_TO_EDGE);
		glTexParameteri(GL_TEXTURE_2D, GL_TEXTURE_WRAP_T, GL_CLAMP_TO_EDGE);

		GPU_texture_unbind(tex);
	}

	return tex;
}

GPUTexture *GPU_texture_create_2D_procedural(int w, int h, const float *pixels, bool repeat, char err_out[256])
{
	GPUTexture *tex = GPU_texture_create_nD(w, h, 2, pixels, 0, GPU_HDR_HALF_FLOAT, 2, 0, err_out);

	if (tex) {
		/* Now we tweak some of the settings */
		if (repeat) {
			glTexParameteri(GL_TEXTURE_2D, GL_TEXTURE_WRAP_S, GL_REPEAT);
			glTexParameteri(GL_TEXTURE_2D, GL_TEXTURE_WRAP_T, GL_REPEAT);
		}
		glTexParameteri(GL_TEXTURE_2D, GL_TEXTURE_MAG_FILTER, GL_NEAREST);
		glTexParameteri(GL_TEXTURE_2D, GL_TEXTURE_MIN_FILTER, GL_NEAREST);

		GPU_texture_unbind(tex);
	}

	return tex;
}

GPUTexture *GPU_texture_create_1D_procedural(int w, const float *pixels, char err_out[256])
{
	GPUTexture *tex = GPU_texture_create_nD(w, 0, 1, pixels, 0, GPU_HDR_HALF_FLOAT, 2, 0, err_out);

	if (tex) {
		/* Now we tweak some of the settings */
		glTexParameteri(GL_TEXTURE_1D, GL_TEXTURE_WRAP_S, GL_REPEAT);
		glTexParameteri(GL_TEXTURE_1D, GL_TEXTURE_MAG_FILTER, GL_NEAREST);
		glTexParameteri(GL_TEXTURE_1D, GL_TEXTURE_MIN_FILTER, GL_NEAREST);

		GPU_texture_unbind(tex);
	}

	return tex;
}

void GPU_invalid_tex_init(void)
{
	const float color[4] = {1.0f, 0.0f, 1.0f, 1.0f};
	GG.invalid_tex_1D = GPU_texture_create_1D(1, color, NULL);
	GG.invalid_tex_2D = GPU_texture_create_2D(1, 1, color, GPU_HDR_NONE, NULL);
	GG.invalid_tex_3D = GPU_texture_create_3D(1, 1, 1, 4, color);
}

void GPU_invalid_tex_bind(int mode)
{
	switch (mode) {
		case GL_TEXTURE_1D:
			glBindTexture(GL_TEXTURE_1D, GG.invalid_tex_1D->bindcode);
			break;
		case GL_TEXTURE_2D:
			glBindTexture(GL_TEXTURE_2D, GG.invalid_tex_2D->bindcode);
			break;
		case GL_TEXTURE_3D:
			glBindTexture(GL_TEXTURE_3D, GG.invalid_tex_3D->bindcode);
			break;
	}
}

void GPU_invalid_tex_free(void)
{
	if (GG.invalid_tex_1D)
		GPU_texture_free(GG.invalid_tex_1D);
	if (GG.invalid_tex_2D)
		GPU_texture_free(GG.invalid_tex_2D);
	if (GG.invalid_tex_3D)
		GPU_texture_free(GG.invalid_tex_3D);
}


void GPU_texture_bind(GPUTexture *tex, int number)
{
	if (number >= GPU_max_textures()) {
		fprintf(stderr, "Not enough texture slots.\n");
		return;
	}

	if ((G.debug & G_DEBUG)) {
		if (tex->fb && GPU_framebuffer_bound(tex->fb)) {
			fprintf(stderr, "Feedback loop warning!: Attempting to bind texture attached to current framebuffer!\n");
		}
	}

	if (number < 0)
		return;

	GPU_ASSERT_NO_GL_ERRORS("Pre Texture Bind");

	GLenum arbnumber = (GLenum)((GLuint)GL_TEXTURE0 + number);
	if (number != 0) glActiveTexture(arbnumber);
	if (tex->bindcode != 0) {
		glBindTexture(tex->target, tex->bindcode);
	}
	else
		GPU_invalid_tex_bind(tex->target);
	glEnable(tex->target);
	if (number != 0) glActiveTexture(GL_TEXTURE0);

	tex->number = number;

	GPU_ASSERT_NO_GL_ERRORS("Post Texture Bind");
}

void GPU_texture_unbind(GPUTexture *tex)
{
	if (tex->number >= GPU_max_textures()) {
		fprintf(stderr, "Not enough texture slots.\n");
		return;
	}

	if (tex->number == -1)
		return;
	
	GPU_ASSERT_NO_GL_ERRORS("Pre Texture Unbind");

	GLenum arbnumber = (GLenum)((GLuint)GL_TEXTURE0 + tex->number);
	if (tex->number != 0) glActiveTexture(arbnumber);
	glBindTexture(tex->target, 0);
	glDisable(tex->target);
	glBindTexture(tex->target_base, 0);
	glDisable(tex->target_base);
	if (tex->number != 0) glActiveTexture(GL_TEXTURE0);

	tex->number = -1;

	GPU_ASSERT_NO_GL_ERRORS("Post Texture Unbind");
}

int GPU_texture_bound_number(GPUTexture *tex)
{
	return tex->number;
}

void GPU_texture_filter_mode(GPUTexture *tex, bool compare, bool use_filter)
{
	if (tex->number >= GPU_max_textures()) {
		fprintf(stderr, "Not enough texture slots.\n");
		return;
	}

	if (tex->number == -1)
		return;

	GPU_ASSERT_NO_GL_ERRORS("Pre Texture Unbind");

	GLenum arbnumber = (GLenum)((GLuint)GL_TEXTURE0 + tex->number);
	if (tex->number != 0) glActiveTexture(arbnumber);

	if (tex->depth) {
		if (compare)
			glTexParameteri(GL_TEXTURE_2D, GL_TEXTURE_COMPARE_MODE, GL_COMPARE_R_TO_TEXTURE);
		else
			glTexParameteri(GL_TEXTURE_2D, GL_TEXTURE_COMPARE_MODE, GL_NONE);
	}

	if (use_filter) {
		glTexParameteri(GL_TEXTURE_2D, GL_TEXTURE_MAG_FILTER, GL_LINEAR);
		glTexParameteri(GL_TEXTURE_2D, GL_TEXTURE_MIN_FILTER, GL_LINEAR);
	}
	else {
		glTexParameteri(GL_TEXTURE_2D, GL_TEXTURE_MAG_FILTER, GL_NEAREST);
		glTexParameteri(GL_TEXTURE_2D, GL_TEXTURE_MIN_FILTER, GL_NEAREST);
	}
	if (tex->number != 0) glActiveTexture(GL_TEXTURE0);

	GPU_ASSERT_NO_GL_ERRORS("Post Texture Unbind");
}

void GPU_texture_free(GPUTexture *tex)
{
	tex->refcount--;

	if (tex->refcount < 0)
		fprintf(stderr, "GPUTexture: negative refcount\n");
	
	if (tex->refcount == 0) {
		if (tex->fb)
			GPU_framebuffer_texture_detach(tex);
		if (tex->bindcode && !tex->fromblender)
			glDeleteTextures(1, &tex->bindcode);

		MEM_freeN(tex);
	}
}

void GPU_texture_ref(GPUTexture *tex)
{
	tex->refcount++;
}

int GPU_texture_target(const GPUTexture *tex)
{
	return tex->target;
}

int GPU_texture_width(const GPUTexture *tex)
{
	return tex->w;
}

int GPU_texture_height(const GPUTexture *tex)
{
	return tex->h;
}

int GPU_texture_depth(const GPUTexture *tex)
{
	return tex->depth;
}

int GPU_texture_opengl_bindcode(const GPUTexture *tex)
{
	return tex->bindcode;
}

GPUFrameBuffer *GPU_texture_framebuffer(GPUTexture *tex)
{
	return tex->fb;
}

int GPU_texture_framebuffer_attachment(GPUTexture *tex)
{
	return tex->fb_attachment;
}

void GPU_texture_framebuffer_set(GPUTexture *tex, GPUFrameBuffer *fb, int attachment)
{
	tex->fb = fb;
	tex->fb_attachment = attachment;
}
<|MERGE_RESOLUTION|>--- conflicted
+++ resolved
@@ -372,20 +372,12 @@
 	return tex;
 }
 
-<<<<<<< HEAD
-GPUTexture *GPU_texture_from_blender(Image *ima, ImageUser *iuser, bool is_data, short do_clip, double time, int mipmap)
-=======
-GPUTexture *GPU_texture_from_blender(Image *ima, ImageUser *iuser, int textarget, bool is_data, double time, int mipmap)
->>>>>>> ba946876
+GPUTexture *GPU_texture_from_blender(Image *ima, ImageUser *iuser, int textarget, bool is_data, short do_clip, double time, int mipmap)
 {
 	int gputt;
 	/* this binds a texture, so that's why to restore it to 0 */
-<<<<<<< HEAD
-	bindcode = GPU_verify_image(ima, iuser, 0, 0, mipmap, is_data, do_clip);
-=======
-	GLint bindcode = GPU_verify_image(ima, iuser, textarget, 0, 0, mipmap, is_data);
+	GLint bindcode = GPU_verify_image(ima, iuser, textarget, 0, 0, mipmap, is_data, do_clip);
 	GPU_update_image_time(ima, time);
->>>>>>> ba946876
 
 	if (textarget == GL_TEXTURE_2D)
 		gputt = TEXTARGET_TEXTURE_2D;
@@ -445,11 +437,7 @@
 	
 	/* this binds a texture, so that's why we restore it to 0 */
 	if (bindcode == 0) {
-<<<<<<< HEAD
-		GPU_create_gl_tex(&bindcode, prv->rect[0], NULL, prv->w[0], prv->h[0], mipmap, 0, NULL, false);
-=======
-		GPU_create_gl_tex(&bindcode, prv->rect[0], NULL, prv->w[0], prv->h[0], GL_TEXTURE_2D, mipmap, 0, NULL);
->>>>>>> ba946876
+		GPU_create_gl_tex(&bindcode, prv->rect[0], NULL, prv->w[0], prv->h[0], GL_TEXTURE_2D, mipmap, 0, NULL, false);
 	}
 	if (tex) {
 		tex->bindcode = bindcode;
