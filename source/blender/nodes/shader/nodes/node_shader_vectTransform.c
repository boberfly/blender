/*
 * ***** BEGIN GPL LICENSE BLOCK *****
 *
 * This program is free software; you can redistribute it and/or
 * modify it under the terms of the GNU General Public License
 * as published by the Free Software Foundation; either version 2
 * of the License, or (at your option) any later version. 
 *
 * This program is distributed in the hope that it will be useful,
 * but WITHOUT ANY WARRANTY; without even the implied warranty of
 * MERCHANTABILITY or FITNESS FOR A PARTICULAR PURPOSE.  See the
 * GNU General Public License for more details.
 *
 * You should have received a copy of the GNU General Public License
 * along with this program; if not, write to the Free Software Foundation,
 * Inc., 51 Franklin Street, Fifth Floor, Boston, MA 02110-1301, USA.
 *
 * The Original Code is Copyright (C) 2013 Blender Foundation.
 * All rights reserved.
 *
 * The Original Code is: all of this file.
 *
 * Contributor(s): none yet.
 *
 * ***** END GPL LICENSE BLOCK *****
 */

/** \file blender/nodes/shader/nodes/node_shader_vectTransform.c
 *  \ingroup shdnodes
 */
 
#include "../node_shader_util.h"

/* **************** Vector Transform ******************** */ 
static bNodeSocketTemplate sh_node_vect_transform_in[] = {
	{ SOCK_VECTOR, 1, N_("Vector"), 0.5f, 0.5f, 0.5f, 1.0f, -10000.0f, 10000.0f, PROP_NONE},
	{ -1, 0, "" }
};

static bNodeSocketTemplate sh_node_vect_transform_out[] = {
	{ SOCK_VECTOR, 0, N_("Vector")},
	{ -1, 0, "" }
};

static void node_shader_init_vect_transform(bNodeTree *UNUSED(ntree), bNode *node)
{
	NodeShaderVectTransform *vect = MEM_callocN(sizeof(NodeShaderVectTransform), "NodeShaderVectTransform");
	
	/* Convert World into Object Space per default */
	vect->convert_to = 1;
	
	node->storage = vect;
}

<<<<<<< HEAD
static GPUNodeLink *gpu_get_input_link(GPUNodeStack *in)
{
	if (in->link)
		return in->link;
	else
		return GPU_uniform(in->vec);
}

static int node_shader_gpu_vect_transform(GPUMaterial *mat, bNode *node, bNodeExecData *UNUSED(execdata), GPUNodeStack *in, GPUNodeStack *out)
{
	NodeShaderVectTransform *vect = node->storage;
	int ret = 0;
	float isPoint = 0.0;

	GPU_link(mat, "set_rgb", gpu_get_input_link(&in[0]), &in[0].link);

	if (vect->type == SHD_VECT_TRANSFORM_TYPE_POINT)
		isPoint = 1.0;

	if (vect->convert_from == SHD_VECT_TRANSFORM_SPACE_OBJECT)
		ret |= !GPU_link(mat, "node_vector_transform", in[0].link, GPU_builtin(GPU_OBJECT_MATRIX), GPU_uniform(&isPoint), &in[0].link);
	else if (vect->convert_from == SHD_VECT_TRANSFORM_SPACE_CAMERA){
		ret |= !GPU_link(mat, "invert_z", in[0].link, &in[0].link);
		ret |= !GPU_link(mat, "node_vector_transform", in[0].link, GPU_builtin(GPU_INVERSE_VIEW_MATRIX), GPU_uniform(&isPoint), &in[0].link);
	}

	if (vect->convert_to == SHD_VECT_TRANSFORM_SPACE_OBJECT)
		ret |= !GPU_link(mat, "node_vector_transform", in[0].link, GPU_builtin(GPU_INVERSE_OBJECT_MATRIX), GPU_uniform(&isPoint), &in[0].link);
	else if (vect->convert_to == SHD_VECT_TRANSFORM_SPACE_CAMERA){
		ret |= !GPU_link(mat, "node_vector_transform", in[0].link, GPU_builtin(GPU_VIEW_MATRIX), GPU_uniform(&isPoint), &in[0].link);
		ret |= !GPU_link(mat, "invert_z", in[0].link, &in[0].link);
	}

	if (vect->type == SHD_VECT_TRANSFORM_TYPE_NORMAL){
		GPUNodeLink *tmp;
		ret |= !GPU_link(mat, "vec_math_normalize", in[0].link, &in[0].link, &tmp);
	}


	out[0].link = in[0].link;

	return !ret;
=======
static const float (* get_matrix_from_to(ShaderCallData *scd, short from, short to))[4]
{
	switch (from) {
		case SHD_VECT_TRANSFORM_SPACE_OBJECT:
			switch (to) {
				case SHD_VECT_TRANSFORM_SPACE_OBJECT:
					return NULL;
				case SHD_VECT_TRANSFORM_SPACE_WORLD:
					return RE_object_instance_get_matrix(scd->shi->obi, RE_OBJECT_INSTANCE_MATRIX_OB);
				case SHD_VECT_TRANSFORM_SPACE_CAMERA:
					return RE_object_instance_get_matrix(scd->shi->obi, RE_OBJECT_INSTANCE_MATRIX_LOCALTOVIEW);
			}
			break;
		case SHD_VECT_TRANSFORM_SPACE_WORLD:
			switch (to) {
				case SHD_VECT_TRANSFORM_SPACE_WORLD:
					return NULL;
				case SHD_VECT_TRANSFORM_SPACE_CAMERA:
					return RE_render_current_get_matrix(RE_VIEW_MATRIX);
				case SHD_VECT_TRANSFORM_SPACE_OBJECT:
					return RE_object_instance_get_matrix(scd->shi->obi, RE_OBJECT_INSTANCE_MATRIX_OBINV);
			}
			break;
		case SHD_VECT_TRANSFORM_SPACE_CAMERA:
			switch (to) {
				case SHD_VECT_TRANSFORM_SPACE_CAMERA:
					return NULL;
				case SHD_VECT_TRANSFORM_SPACE_WORLD:
					return RE_render_current_get_matrix(RE_VIEWINV_MATRIX);
				case SHD_VECT_TRANSFORM_SPACE_OBJECT:
					return RE_object_instance_get_matrix(scd->shi->obi, RE_OBJECT_INSTANCE_MATRIX_LOCALTOVIEWINV);
			}
			break;
	}
	return NULL;
}

static void node_shader_exec_vect_transform(void *data, int UNUSED(thread), bNode *node, bNodeExecData *UNUSED(execdata), bNodeStack **in, bNodeStack **out)
{
	float vec[4];
	const float (*mat)[4];

	if (data) {
		NodeShaderVectTransform *nodeprop = (NodeShaderVectTransform *)node->storage;

		nodestack_get_vec(vec, SOCK_VECTOR, in[0]);

		if (nodeprop->type == SHD_VECT_TRANSFORM_TYPE_POINT)
			vec[3] = 1.0f;
		else
			vec[3] = 0.0f;

		mat = get_matrix_from_to((ShaderCallData *)data, nodeprop->convert_from, nodeprop->convert_to);
		if (mat) {
			mul_m4_v4((float(*)[4])mat, vec);
		}

		if (nodeprop->type == SHD_VECT_TRANSFORM_TYPE_NORMAL)
			normalize_v3(vec);

		copy_v4_v4(out[0]->vec, vec);
	}
}

static GPUNodeLink *get_gpulink_matrix_from_to(short from, short to)
{
	switch (from) {
		case SHD_VECT_TRANSFORM_SPACE_OBJECT:
			switch (to) {
				case SHD_VECT_TRANSFORM_SPACE_OBJECT:
					return NULL;
				case SHD_VECT_TRANSFORM_SPACE_WORLD:
					return GPU_builtin(GPU_OBJECT_MATRIX);
				case SHD_VECT_TRANSFORM_SPACE_CAMERA:
					return GPU_builtin(GPU_LOC_TO_VIEW_MATRIX);
			}
			break;
		case SHD_VECT_TRANSFORM_SPACE_WORLD:
			switch (to) {
				case SHD_VECT_TRANSFORM_SPACE_WORLD:
					return NULL;
				case SHD_VECT_TRANSFORM_SPACE_CAMERA:
					return GPU_builtin(GPU_VIEW_MATRIX);
				case SHD_VECT_TRANSFORM_SPACE_OBJECT:
					return GPU_builtin(GPU_INVERSE_OBJECT_MATRIX);
			}
			break;
		case SHD_VECT_TRANSFORM_SPACE_CAMERA:
			switch (to) {
				case SHD_VECT_TRANSFORM_SPACE_CAMERA:
					return NULL;
				case SHD_VECT_TRANSFORM_SPACE_WORLD:
					return GPU_builtin(GPU_INVERSE_VIEW_MATRIX);
				case SHD_VECT_TRANSFORM_SPACE_OBJECT:
					return GPU_builtin(GPU_INVERSE_LOC_TO_VIEW_MATRIX);
			}
			break;
	}
	return NULL;
}
static int gpu_shader_vect_transform(GPUMaterial *mat, bNode *node, bNodeExecData *UNUSED(execdata), GPUNodeStack *in, GPUNodeStack *out)
{
	struct GPUNodeLink *inputlink;
	struct GPUNodeLink *fromto;

	int ret = 0;

	const char *vtransform = "direction_transform_m4v3";
	const char *ptransform = "point_transform_m4v3";
	const char *func_name = 0;

	NodeShaderVectTransform *nodeprop = (NodeShaderVectTransform *)node->storage;

	if (in[0].hasinput)
		inputlink = in[0].link;
	else
		inputlink = GPU_uniform(in[0].vec);

	fromto = get_gpulink_matrix_from_to(nodeprop->convert_from, nodeprop->convert_to);

	func_name = (nodeprop->type == SHD_VECT_TRANSFORM_TYPE_POINT) ? ptransform : vtransform;
	if (fromto)
		ret = GPU_link(mat, func_name, inputlink, fromto,  &out[0].link);
	else
		ret = GPU_link(mat, "set_rgb", inputlink,  &out[0].link);

	if (nodeprop->type == SHD_VECT_TRANSFORM_TYPE_NORMAL)
		return GPU_link(mat, "vect_normalize", out[0].link, &out[0].link);

	return ret;
>>>>>>> ba946876
}

void register_node_type_sh_vect_transform(void)
{
	static bNodeType ntype;

	sh_node_type_base(&ntype, SH_NODE_VECT_TRANSFORM, "Vector Transform", NODE_CLASS_CONVERTOR, 0);
	node_type_compatibility(&ntype, NODE_OLD_SHADING | NODE_NEW_SHADING);
	node_type_init(&ntype, node_shader_init_vect_transform);
	node_type_socket_templates(&ntype, sh_node_vect_transform_in, sh_node_vect_transform_out);
	node_type_storage(&ntype, "NodeShaderVectTransform", node_free_standard_storage, node_copy_standard_storage);
<<<<<<< HEAD
	node_type_gpu(&ntype, node_shader_gpu_vect_transform);
=======
	node_type_exec(&ntype, NULL, NULL, node_shader_exec_vect_transform);
	node_type_gpu(&ntype, gpu_shader_vect_transform);
>>>>>>> ba946876

	nodeRegisterType(&ntype);
}<|MERGE_RESOLUTION|>--- conflicted
+++ resolved
@@ -52,50 +52,6 @@
 	node->storage = vect;
 }
 
-<<<<<<< HEAD
-static GPUNodeLink *gpu_get_input_link(GPUNodeStack *in)
-{
-	if (in->link)
-		return in->link;
-	else
-		return GPU_uniform(in->vec);
-}
-
-static int node_shader_gpu_vect_transform(GPUMaterial *mat, bNode *node, bNodeExecData *UNUSED(execdata), GPUNodeStack *in, GPUNodeStack *out)
-{
-	NodeShaderVectTransform *vect = node->storage;
-	int ret = 0;
-	float isPoint = 0.0;
-
-	GPU_link(mat, "set_rgb", gpu_get_input_link(&in[0]), &in[0].link);
-
-	if (vect->type == SHD_VECT_TRANSFORM_TYPE_POINT)
-		isPoint = 1.0;
-
-	if (vect->convert_from == SHD_VECT_TRANSFORM_SPACE_OBJECT)
-		ret |= !GPU_link(mat, "node_vector_transform", in[0].link, GPU_builtin(GPU_OBJECT_MATRIX), GPU_uniform(&isPoint), &in[0].link);
-	else if (vect->convert_from == SHD_VECT_TRANSFORM_SPACE_CAMERA){
-		ret |= !GPU_link(mat, "invert_z", in[0].link, &in[0].link);
-		ret |= !GPU_link(mat, "node_vector_transform", in[0].link, GPU_builtin(GPU_INVERSE_VIEW_MATRIX), GPU_uniform(&isPoint), &in[0].link);
-	}
-
-	if (vect->convert_to == SHD_VECT_TRANSFORM_SPACE_OBJECT)
-		ret |= !GPU_link(mat, "node_vector_transform", in[0].link, GPU_builtin(GPU_INVERSE_OBJECT_MATRIX), GPU_uniform(&isPoint), &in[0].link);
-	else if (vect->convert_to == SHD_VECT_TRANSFORM_SPACE_CAMERA){
-		ret |= !GPU_link(mat, "node_vector_transform", in[0].link, GPU_builtin(GPU_VIEW_MATRIX), GPU_uniform(&isPoint), &in[0].link);
-		ret |= !GPU_link(mat, "invert_z", in[0].link, &in[0].link);
-	}
-
-	if (vect->type == SHD_VECT_TRANSFORM_TYPE_NORMAL){
-		GPUNodeLink *tmp;
-		ret |= !GPU_link(mat, "vec_math_normalize", in[0].link, &in[0].link, &tmp);
-	}
-
-
-	out[0].link = in[0].link;
-
-	return !ret;
-=======
 static const float (* get_matrix_from_to(ShaderCallData *scd, short from, short to))[4]
 {
 	switch (from) {
@@ -226,7 +182,6 @@
 		return GPU_link(mat, "vect_normalize", out[0].link, &out[0].link);
 
 	return ret;
->>>>>>> ba946876
 }
 
 void register_node_type_sh_vect_transform(void)
@@ -238,12 +193,8 @@
 	node_type_init(&ntype, node_shader_init_vect_transform);
 	node_type_socket_templates(&ntype, sh_node_vect_transform_in, sh_node_vect_transform_out);
 	node_type_storage(&ntype, "NodeShaderVectTransform", node_free_standard_storage, node_copy_standard_storage);
-<<<<<<< HEAD
-	node_type_gpu(&ntype, node_shader_gpu_vect_transform);
-=======
 	node_type_exec(&ntype, NULL, NULL, node_shader_exec_vect_transform);
 	node_type_gpu(&ntype, gpu_shader_vect_transform);
->>>>>>> ba946876
 
 	nodeRegisterType(&ntype);
 }