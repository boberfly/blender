/*
 * Copyright 2016, Blender Foundation.
 *
 * This program is free software; you can redistribute it and/or
 * modify it under the terms of the GNU General Public License
 * as published by the Free Software Foundation; either version 2
 * of the License, or (at your option) any later version.
 *
 * This program is distributed in the hope that it will be useful,
 * but WITHOUT ANY WARRANTY; without even the implied warranty of
 * MERCHANTABILITY or FITNESS FOR A PARTICULAR PURPOSE.  See the
 * GNU General Public License for more details.
 *
 * You should have received a copy of the GNU General Public License
 * along with this program; if not, write to the Free Software Foundation,
 * Inc., 51 Franklin Street, Fifth Floor, Boston, MA 02110-1301, USA.
 *
 * Contributor(s): Blender Institute
 *
 */

/** \file eevee_materials.c
 *  \ingroup draw_engine
 */

#include "DRW_render.h"

#include "BLI_dynstr.h"
#include "BLI_ghash.h"
#include "BLI_alloca.h"
#include "BLI_rand.h"
#include "BLI_string_utils.h"

#include "BKE_DerivedMesh.h"
#include "BKE_groom.h"
#include "BKE_particle.h"
#include "BKE_paint.h"
#include "BKE_pbvh.h"

#include "DNA_world_types.h"
#include "DNA_modifier_types.h"
#include "DNA_view3d_types.h"
#include "DNA_groom_types.h"
#include "DNA_hair_types.h"

#include "GPU_material.h"
#include "GPU_texture.h"

#include "eevee_engine.h"
#include "eevee_lut.h"
#include "eevee_private.h"

/* *********** STATIC *********** */
static struct {
	char *frag_shader_lib;
	char *volume_shader_lib;

	struct GPUShader *default_prepass_sh;
	struct GPUShader *default_prepass_clip_sh;
	struct GPUShader *default_prepass_hair_fiber_sh;
	struct GPUShader *default_prepass_hair_fiber_clip_sh;
	struct GPUShader *default_lit[VAR_MAT_MAX];
	struct GPUShader *default_background;
	struct GPUShader *update_noise_sh;

	/* 64*64 array texture containing all LUTs and other utilitarian arrays.
	 * Packing enables us to same precious textures slots. */
	struct GPUTexture *util_tex;
	struct GPUTexture *noise_tex;

	unsigned int sss_count;

	float alpha_hash_offset;
	float noise_offsets[3];
} e_data = {NULL}; /* Engine data */

extern char datatoc_lamps_lib_glsl[];
extern char datatoc_lightprobe_lib_glsl[];
extern char datatoc_ambient_occlusion_lib_glsl[];
extern char datatoc_prepass_frag_glsl[];
extern char datatoc_prepass_vert_glsl[];
extern char datatoc_default_frag_glsl[];
extern char datatoc_default_world_frag_glsl[];
extern char datatoc_ltc_lib_glsl[];
extern char datatoc_bsdf_lut_frag_glsl[];
extern char datatoc_btdf_lut_frag_glsl[];
extern char datatoc_bsdf_common_lib_glsl[];
extern char datatoc_bsdf_direct_lib_glsl[];
extern char datatoc_bsdf_sampling_lib_glsl[];
extern char datatoc_common_uniforms_lib_glsl[];
extern char datatoc_common_view_lib_glsl[];
extern char datatoc_irradiance_lib_glsl[];
extern char datatoc_octahedron_lib_glsl[];
extern char datatoc_lit_surface_frag_glsl[];
extern char datatoc_lit_surface_vert_glsl[];
extern char datatoc_raytrace_lib_glsl[];
extern char datatoc_ssr_lib_glsl[];
extern char datatoc_shadow_vert_glsl[];
extern char datatoc_lightprobe_geom_glsl[];
extern char datatoc_lightprobe_vert_glsl[];
extern char datatoc_background_vert_glsl[];
extern char datatoc_update_noise_frag_glsl[];
extern char datatoc_volumetric_vert_glsl[];
extern char datatoc_volumetric_geom_glsl[];
extern char datatoc_volumetric_frag_glsl[];
extern char datatoc_volumetric_lib_glsl[];
extern char datatoc_hair_lib_glsl[];

extern Material defmaterial;
extern GlobalsUboStorage ts;

/* *********** FUNCTIONS *********** */

#if 0 /* Used only to generate the LUT values */
static struct GPUTexture *create_ggx_lut_texture(int UNUSED(w), int UNUSED(h))
{
	struct GPUTexture *tex;
	struct GPUFrameBuffer *fb = NULL;
	static float samples_ct = 8192.0f;
	static float inv_samples_ct = 1.0f / 8192.0f;

	char *lib_str = BLI_string_joinN(
	        datatoc_bsdf_common_lib_glsl,
	        datatoc_bsdf_sampling_lib_glsl);

	struct GPUShader *sh = DRW_shader_create_with_lib(
	        datatoc_lightprobe_vert_glsl, datatoc_lightprobe_geom_glsl, datatoc_bsdf_lut_frag_glsl, lib_str,
	        "#define HAMMERSLEY_SIZE 8192\n"
	        "#define BRDF_LUT_SIZE 64\n"
	        "#define NOISE_SIZE 64\n");

	DRWPass *pass = DRW_pass_create("LightProbe Filtering", DRW_STATE_WRITE_COLOR);
	DRWShadingGroup *grp = DRW_shgroup_create(sh, pass);
	DRW_shgroup_uniform_float(grp, "sampleCount", &samples_ct, 1);
	DRW_shgroup_uniform_float(grp, "invSampleCount", &inv_samples_ct, 1);
	DRW_shgroup_uniform_texture(grp, "texHammersley", e_data.hammersley);
	DRW_shgroup_uniform_texture(grp, "texJitter", e_data.jitter);

	struct Gwn_Batch *geom = DRW_cache_fullscreen_quad_get();
	DRW_shgroup_call_add(grp, geom, NULL);

	float *texels = MEM_mallocN(sizeof(float[2]) * w * h, "lut");

	tex = DRW_texture_create_2D(w, h, DRW_TEX_RG_16, DRW_TEX_FILTER, (float *)texels);

	DRWFboTexture tex_filter = {&tex, DRW_TEX_RG_16, DRW_TEX_FILTER};
	GPU_framebuffer_init(&fb, &draw_engine_eevee_type, w, h, &tex_filter, 1);

	GPU_framebuffer_bind(fb);
	DRW_draw_pass(pass);

	float *data = MEM_mallocN(sizeof(float[3]) * w * h, "lut");
	glReadBuffer(GL_COLOR_ATTACHMENT0);
	glReadPixels(0, 0, w, h, GL_RGB, GL_FLOAT, data);

	printf("{");
	for (int i = 0; i < w*h * 3; i+=3) {
		printf("%ff, %ff, ", data[i],  data[i+1]); i+=3;
		printf("%ff, %ff, ", data[i],  data[i+1]); i+=3;
		printf("%ff, %ff, ", data[i],  data[i+1]); i+=3;
		printf("%ff, %ff, \n", data[i],  data[i+1]);
	}
	printf("}");

	MEM_freeN(texels);
	MEM_freeN(data);

	return tex;
}

static struct GPUTexture *create_ggx_refraction_lut_texture(int w, int h)
{
	struct GPUTexture *tex;
	struct GPUTexture *hammersley = create_hammersley_sample_texture(8192);
	struct GPUFrameBuffer *fb = NULL;
	static float samples_ct = 8192.0f;
	static float a2 = 0.0f;
	static float inv_samples_ct = 1.0f / 8192.0f;

	char *frag_str = BLI_string_joinN(
	        datatoc_bsdf_common_lib_glsl,
	        datatoc_bsdf_sampling_lib_glsl,
	        datatoc_btdf_lut_frag_glsl);

	struct GPUShader *sh = DRW_shader_create_fullscreen(frag_str,
	        "#define HAMMERSLEY_SIZE 8192\n"
	        "#define BRDF_LUT_SIZE 64\n"
	        "#define NOISE_SIZE 64\n"
	        "#define LUT_SIZE 64\n");

	MEM_freeN(frag_str);

	DRWPass *pass = DRW_pass_create("LightProbe Filtering", DRW_STATE_WRITE_COLOR);
	DRWShadingGroup *grp = DRW_shgroup_create(sh, pass);
	DRW_shgroup_uniform_float(grp, "a2", &a2, 1);
	DRW_shgroup_uniform_float(grp, "sampleCount", &samples_ct, 1);
	DRW_shgroup_uniform_float(grp, "invSampleCount", &inv_samples_ct, 1);
	DRW_shgroup_uniform_texture(grp, "texHammersley", hammersley);
	DRW_shgroup_uniform_texture(grp, "utilTex", e_data.util_tex);

	struct Gwn_Batch *geom = DRW_cache_fullscreen_quad_get();
	DRW_shgroup_call_add(grp, geom, NULL);

	float *texels = MEM_mallocN(sizeof(float[2]) * w * h, "lut");

	tex = DRW_texture_create_2D(w, h, DRW_TEX_R_16, DRW_TEX_FILTER, (float *)texels);

	DRWFboTexture tex_filter = {&tex, DRW_TEX_R_16, DRW_TEX_FILTER};
	GPU_framebuffer_init(&fb, &draw_engine_eevee_type, w, h, &tex_filter, 1);

	GPU_framebuffer_bind(fb);

	float *data = MEM_mallocN(sizeof(float[3]) * w * h, "lut");

	float inc = 1.0f / 31.0f;
	float roughness = 1e-8f - inc;
	FILE *f = BLI_fopen("btdf_split_sum_ggx.h", "w");
	fprintf(f, "static float btdf_split_sum_ggx[32][64 * 64] = {\n");
	do {
		roughness += inc;
		CLAMP(roughness, 1e-4f, 1.0f);
		a2 = powf(roughness, 4.0f);
		DRW_draw_pass(pass);

		GPU_framebuffer_read_data(0, 0, w, h, 3, 0, data);

#if 1
		fprintf(f, "\t{\n\t\t");
		for (int i = 0; i < w*h * 3; i+=3) {
			fprintf(f, "%ff,", data[i]);
			if (((i/3)+1) % 12 == 0) fprintf(f, "\n\t\t");
			else fprintf(f, " ");
		}
		fprintf(f, "\n\t},\n");
#else
		for (int i = 0; i < w*h * 3; i+=3) {
			if (data[i] < 0.01) printf(" ");
			else if (data[i] < 0.3) printf(".");
			else if (data[i] < 0.6) printf("+");
			else if (data[i] < 0.9) printf("%%");
			else printf("#");
			if ((i/3+1) % 64 == 0) printf("\n");
		}
#endif

	} while (roughness < 1.0f);
	fprintf(f, "\n};\n");

	fclose(f);

	MEM_freeN(texels);
	MEM_freeN(data);

	return tex;
}
#endif
/* XXX TODO define all shared resources in a shared place without duplication */
struct GPUTexture *EEVEE_materials_get_util_tex(void)
{
	return e_data.util_tex;
}

static int eevee_material_shadow_option(int shadow_method)
{
	switch (shadow_method) {
		case SHADOW_ESM: return VAR_MAT_ESM;
		case SHADOW_VSM: return VAR_MAT_VSM;
		default:
			BLI_assert(!"Incorrect Shadow Method");
			break;
	}

	return 0;
}

static char *eevee_get_defines(int options)
{
	char *str = NULL;

	DynStr *ds = BLI_dynstr_new();
	BLI_dynstr_appendf(ds, SHADER_DEFINES);

	if ((options & VAR_MAT_MESH) != 0) {
		BLI_dynstr_appendf(ds, "#define MESH_SHADER\n");
	}
	if ((options & VAR_MAT_HAIR) != 0) {
		BLI_dynstr_appendf(ds, "#define HAIR_SHADER\n");
	}
	if ((options & VAR_MAT_HAIR_FIBERS) != 0) {
		BLI_dynstr_append(ds, DRW_hair_shader_defines());
	}
	if ((options & VAR_MAT_PROBE) != 0) {
		BLI_dynstr_appendf(ds, "#define PROBE_CAPTURE\n");
	}
	if ((options & VAR_MAT_FLAT) != 0) {
		BLI_dynstr_appendf(ds, "#define USE_FLAT_NORMAL\n");
	}
	if ((options & VAR_MAT_CLIP) != 0) {
		BLI_dynstr_appendf(ds, "#define USE_ALPHA_CLIP\n");
	}
	if ((options & VAR_MAT_SHADOW) != 0) {
		BLI_dynstr_appendf(ds, "#define SHADOW_SHADER\n");
	}
	if ((options & VAR_MAT_HASH) != 0) {
		BLI_dynstr_appendf(ds, "#define USE_ALPHA_HASH\n");
	}
	if ((options & VAR_MAT_BLEND) != 0) {
		BLI_dynstr_appendf(ds, "#define USE_ALPHA_BLEND\n");
	}
	if ((options & VAR_MAT_MULT) != 0) {
		BLI_dynstr_appendf(ds, "#define USE_MULTIPLY\n");
	}
	if ((options & VAR_MAT_REFRACT) != 0) {
		BLI_dynstr_appendf(ds, "#define USE_REFRACTION\n");
	}
	if ((options & VAR_MAT_SSS) != 0) {
		BLI_dynstr_appendf(ds, "#define USE_SSS\n");
	}
	if ((options & VAR_MAT_SSSALBED) != 0) {
		BLI_dynstr_appendf(ds, "#define USE_SSS_ALBEDO\n");
	}
	if ((options & VAR_MAT_TRANSLUC) != 0) {
		BLI_dynstr_appendf(ds, "#define USE_TRANSLUCENCY\n");
	}
	if ((options & VAR_MAT_VSM) != 0) {
		BLI_dynstr_appendf(ds, "#define SHADOW_VSM\n");
	}
	if ((options & VAR_MAT_ESM) != 0) {
		BLI_dynstr_appendf(ds, "#define SHADOW_ESM\n");
	}
	if (((options & VAR_MAT_VOLUME) != 0) && ((options & VAR_MAT_BLEND) != 0)) {
		BLI_dynstr_appendf(ds, "#define USE_ALPHA_BLEND_VOLUMETRICS\n");
	}

	str = BLI_dynstr_get_cstring(ds);
	BLI_dynstr_free(ds);

	return str;
}

static char *eevee_get_volume_defines(int options)
{
	char *str = NULL;

	DynStr *ds = BLI_dynstr_new();
	BLI_dynstr_appendf(ds, SHADER_DEFINES);
	BLI_dynstr_appendf(ds, "#define VOLUMETRICS\n");

	if ((options & VAR_MAT_VOLUME) != 0) {
		BLI_dynstr_appendf(ds, "#define MESH_SHADER\n");
	}

	str = BLI_dynstr_get_cstring(ds);
	BLI_dynstr_free(ds);

	return str;
}

/**
 * ssr_id can be null to disable ssr contribution.
 **/
static void add_standard_uniforms(
        DRWShadingGroup *shgrp, EEVEE_ViewLayerData *sldata, EEVEE_Data *vedata,
        int *ssr_id, float *refract_depth, bool use_ssrefraction, bool use_alpha_blend)
{
	if (ssr_id == NULL) {
		static int no_ssr = -1.0f;
		ssr_id = &no_ssr;
	}

	DRW_shgroup_uniform_block(shgrp, "probe_block", sldata->probe_ubo);
	DRW_shgroup_uniform_block(shgrp, "grid_block", sldata->grid_ubo);
	DRW_shgroup_uniform_block(shgrp, "planar_block", sldata->planar_ubo);
	DRW_shgroup_uniform_block(shgrp, "light_block", sldata->light_ubo);
	DRW_shgroup_uniform_block(shgrp, "shadow_block", sldata->shadow_ubo);
	DRW_shgroup_uniform_block(shgrp, "common_block", sldata->common_ubo);
	DRW_shgroup_uniform_block(shgrp, "clip_block", sldata->clip_ubo);

	/* TODO if glossy or diffuse bsdf */
	if (true) {
		DRW_shgroup_uniform_texture(shgrp, "utilTex", e_data.util_tex);
		DRW_shgroup_uniform_texture_ref(shgrp, "shadowTexture", &sldata->shadow_pool);
		DRW_shgroup_uniform_texture_ref(shgrp, "maxzBuffer", &vedata->txl->maxzbuffer);

		if ((vedata->stl->effects->enabled_effects & EFFECT_GTAO) != 0) {
			DRW_shgroup_uniform_texture_ref(shgrp, "horizonBuffer", &vedata->stl->effects->gtao_horizons);
		}
		else {
			/* Use maxzbuffer as fallback to avoid sampling problem on certain platform, see: T52593 */
			DRW_shgroup_uniform_texture_ref(shgrp, "horizonBuffer", &vedata->txl->maxzbuffer);
		}
	}

	/* TODO if diffuse bsdf */
	if (true) {
		DRW_shgroup_uniform_texture_ref(shgrp, "irradianceGrid", &sldata->irradiance_pool);
	}

	/* TODO if glossy bsdf */
	if (true) {
		DRW_shgroup_uniform_texture_ref(shgrp, "probeCubes", &sldata->probe_pool);
		DRW_shgroup_uniform_texture_ref(shgrp, "probePlanars", &vedata->txl->planar_pool);
		DRW_shgroup_uniform_int(shgrp, "outputSsrId", ssr_id, 1);
	}

	if (use_ssrefraction) {
		BLI_assert(refract_depth != NULL);
		DRW_shgroup_uniform_float(shgrp, "refractionDepth", refract_depth, 1);
		DRW_shgroup_uniform_texture_ref(shgrp, "colorBuffer", &vedata->txl->refract_color);
	}

	if ((vedata->stl->effects->enabled_effects & EFFECT_VOLUMETRIC) != 0 &&
	     use_alpha_blend)
	{
		/* Do not use history buffers as they already have been swapped */
		DRW_shgroup_uniform_texture_ref(shgrp, "inScattering", &vedata->txl->volume_scatter);
		DRW_shgroup_uniform_texture_ref(shgrp, "inTransmittance", &vedata->txl->volume_transmittance);
	}
}

static void create_default_shader(int options)
{
	char *vert_str = BLI_string_joinN(
	        datatoc_hair_lib_glsl,
	        datatoc_lit_surface_vert_glsl);

	char *frag_str = BLI_string_joinN(
	        e_data.frag_shader_lib,
	        datatoc_default_frag_glsl);

	char *defines = eevee_get_defines(options);

	e_data.default_lit[options] = DRW_shader_create(vert_str, NULL, frag_str, defines);

	MEM_freeN(defines);
	MEM_freeN(vert_str);
	MEM_freeN(frag_str);
}

static void eevee_init_noise_texture(void)
{
	e_data.noise_tex = DRW_texture_create_2D(64, 64, DRW_TEX_RGBA_16, 0, (float *)blue_noise);
}

static void eevee_init_util_texture(void)
{
	const int layers = 3 + 16;
	float (*texels)[4] = MEM_mallocN(sizeof(float[4]) * 64 * 64 * layers, "utils texels");
	float (*texels_layer)[4] = texels;

	/* Copy ltc_mat_ggx into 1st layer */
	memcpy(texels_layer, ltc_mat_ggx, sizeof(float[4]) * 64 * 64);
	texels_layer += 64 * 64;

	/* Copy bsdf_split_sum_ggx into 2nd layer red and green channels.
	   Copy ltc_mag_ggx into 2nd layer blue channel. */
	for (int i = 0; i < 64 * 64; i++) {
		texels_layer[i][0] = bsdf_split_sum_ggx[i * 2 + 0];
		texels_layer[i][1] = bsdf_split_sum_ggx[i * 2 + 1];
		texels_layer[i][2] = ltc_mag_ggx[i];
		texels_layer[i][3] = ltc_disk_integral[i];
	}
	texels_layer += 64 * 64;

	/* Copy blue noise in 3rd layer  */
	for (int i = 0; i < 64 * 64; i++) {
		texels_layer[i][0] = blue_noise[i][0];
		texels_layer[i][1] = blue_noise[i][2];
		texels_layer[i][2] = cosf(blue_noise[i][1] * 2.0f * M_PI);
		texels_layer[i][3] = sinf(blue_noise[i][1] * 2.0f * M_PI);
	}
	texels_layer += 64 * 64;

	/* Copy Refraction GGX LUT in layer 4 - 20 */
	for (int j = 0; j < 16; ++j) {
		for (int i = 0; i < 64 * 64; i++) {
			texels_layer[i][0] = btdf_split_sum_ggx[j * 2][i];
			texels_layer[i][1] = btdf_split_sum_ggx[j * 2][i];
			texels_layer[i][2] = btdf_split_sum_ggx[j * 2][i];
			texels_layer[i][3] = btdf_split_sum_ggx[j * 2][i];
		}
		texels_layer += 64 * 64;
	}

	e_data.util_tex = DRW_texture_create_2D_array(
	        64, 64, layers, DRW_TEX_RGBA_16, DRW_TEX_FILTER | DRW_TEX_WRAP, (float *)texels);

	MEM_freeN(texels);
}

void EEVEE_update_noise(EEVEE_PassList *psl, EEVEE_FramebufferList *fbl, const double offsets[3])
{
	e_data.noise_offsets[0] = offsets[0];
	e_data.noise_offsets[1] = offsets[1];
	e_data.noise_offsets[2] = offsets[2];

	/* Attach & detach because we don't currently support multiple FB per texture,
	 * and this would be the case for multiple viewport. */
	GPU_framebuffer_bind(fbl->update_noise_fb);
	DRW_draw_pass(psl->update_noise_pass);
}

static void EEVEE_update_viewvecs(float invproj[4][4], float winmat[4][4], float (*r_viewvecs)[4])
{
	/* view vectors for the corners of the view frustum.
	 * Can be used to recreate the world space position easily */
	float view_vecs[4][4] = {
	    {-1.0f, -1.0f, -1.0f, 1.0f},
	    { 1.0f, -1.0f, -1.0f, 1.0f},
	    {-1.0f,  1.0f, -1.0f, 1.0f},
	    {-1.0f, -1.0f,  1.0f, 1.0f}
	};

	/* convert the view vectors to view space */
	const bool is_persp = (winmat[3][3] == 0.0f);
	for (int i = 0; i < 4; i++) {
		mul_project_m4_v3(invproj, view_vecs[i]);
		/* normalized trick see:
		 * http://www.derschmale.com/2014/01/26/reconstructing-positions-from-the-depth-buffer */
		if (is_persp) {
			/* Divide XY by Z. */
			mul_v2_fl(view_vecs[i], 1.0f / view_vecs[i][2]);
		}
	}

	/**
	 * If ortho : view_vecs[0] is the near-bottom-left corner of the frustum and
	 *            view_vecs[1] is the vector going from the near-bottom-left corner to
	 *            the far-top-right corner.
	 * If Persp : view_vecs[0].xy and view_vecs[1].xy are respectively the bottom-left corner
	 *            when Z = 1, and top-left corner if Z = 1.
	 *            view_vecs[0].z the near clip distance and view_vecs[1].z is the (signed)
	 *            distance from the near plane to the far clip plane.
	 **/
	copy_v4_v4(r_viewvecs[0], view_vecs[0]);

	/* we need to store the differences */
	r_viewvecs[1][0] = view_vecs[1][0] - view_vecs[0][0];
	r_viewvecs[1][1] = view_vecs[2][1] - view_vecs[0][1];
	r_viewvecs[1][2] = view_vecs[3][2] - view_vecs[0][2];
}

void EEVEE_materials_init(EEVEE_ViewLayerData *sldata, EEVEE_StorageList *stl, EEVEE_FramebufferList *fbl)
{
	if (!e_data.frag_shader_lib) {
		/* Shaders */
		e_data.frag_shader_lib = BLI_string_joinN(
		        datatoc_common_view_lib_glsl,
		        datatoc_common_uniforms_lib_glsl,
		        datatoc_bsdf_common_lib_glsl,
		        datatoc_bsdf_sampling_lib_glsl,
		        datatoc_ambient_occlusion_lib_glsl,
		        datatoc_raytrace_lib_glsl,
		        datatoc_ssr_lib_glsl,
		        datatoc_octahedron_lib_glsl,
		        datatoc_irradiance_lib_glsl,
		        datatoc_lightprobe_lib_glsl,
		        datatoc_ltc_lib_glsl,
		        datatoc_bsdf_direct_lib_glsl,
		        datatoc_lamps_lib_glsl,
		        /* Add one for each Closure */
		        datatoc_lit_surface_frag_glsl,
		        datatoc_lit_surface_frag_glsl,
		        datatoc_lit_surface_frag_glsl,
		        datatoc_lit_surface_frag_glsl,
		        datatoc_lit_surface_frag_glsl,
		        datatoc_lit_surface_frag_glsl,
		        datatoc_lit_surface_frag_glsl,
		        datatoc_lit_surface_frag_glsl,
		        datatoc_volumetric_lib_glsl);
<<<<<<< HEAD
		
		e_data.frag_shader_lib = BLI_string_joinN(
		        datatoc_common_view_lib_glsl,
		        e_data.shadow_shader_lib);
=======
>>>>>>> 0f2b4cb6

		e_data.volume_shader_lib = BLI_string_joinN(
		        datatoc_common_view_lib_glsl,
		        datatoc_common_uniforms_lib_glsl,
		        datatoc_bsdf_common_lib_glsl,
		        datatoc_ambient_occlusion_lib_glsl,
		        datatoc_octahedron_lib_glsl,
		        datatoc_irradiance_lib_glsl,
		        datatoc_lightprobe_lib_glsl,
		        datatoc_ltc_lib_glsl,
		        datatoc_bsdf_direct_lib_glsl,
		        datatoc_lamps_lib_glsl,
		        datatoc_volumetric_lib_glsl,
		        datatoc_volumetric_frag_glsl);

		char *hair_fiber_vert_str = BLI_string_joinN(
		        datatoc_hair_lib_glsl,
		        datatoc_prepass_vert_glsl);

		char *frag_str = BLI_string_joinN(
		        e_data.frag_shader_lib,
		        datatoc_default_frag_glsl);

		e_data.default_background = DRW_shader_create(
		        datatoc_background_vert_glsl, NULL, datatoc_default_world_frag_glsl,
		        NULL);

		e_data.default_prepass_sh = DRW_shader_create(
		        datatoc_prepass_vert_glsl, NULL, datatoc_prepass_frag_glsl,
		        NULL);

		e_data.default_prepass_clip_sh = DRW_shader_create(
		        datatoc_prepass_vert_glsl, NULL, datatoc_prepass_frag_glsl,
		        "#define CLIP_PLANES\n");

		e_data.default_prepass_hair_fiber_sh = DRW_shader_create(
		        hair_fiber_vert_str, NULL, datatoc_prepass_frag_glsl, DRW_hair_shader_defines());

		{
			char defines[256];
			BLI_snprintf(defines, sizeof(defines), "#define CLIP_PLANES\n%s",
			             DRW_hair_shader_defines());
			e_data.default_prepass_hair_fiber_clip_sh = DRW_shader_create(
			        hair_fiber_vert_str, NULL, datatoc_prepass_frag_glsl, defines);
		}

		MEM_freeN(frag_str);
		MEM_freeN(hair_fiber_vert_str);

		e_data.update_noise_sh = DRW_shader_create_fullscreen(
		        datatoc_update_noise_frag_glsl, NULL);

		eevee_init_util_texture();
		eevee_init_noise_texture();
	}

	if (!DRW_state_is_image_render() &&
	    ((stl->effects->enabled_effects & EFFECT_TAA) == 0))
	{
		e_data.alpha_hash_offset = 0.0f;
	}
	else {
		double r;
		BLI_halton_1D(5, 0.0, stl->effects->taa_current_sample - 1, &r);
		e_data.alpha_hash_offset = (float)r;
	}

	{
		/* Update view_vecs */
		float invproj[4][4], winmat[4][4];
		DRW_viewport_matrix_get(winmat, DRW_MAT_WIN);
		DRW_viewport_matrix_get(invproj, DRW_MAT_WININV);

		EEVEE_update_viewvecs(invproj, winmat, sldata->common_data.view_vecs);
	}

	{
		/* Update noise Framebuffer. */
		GPU_framebuffer_ensure_config(&fbl->update_noise_fb, {
			GPU_ATTACHMENT_NONE,
			GPU_ATTACHMENT_TEXTURE_LAYER(e_data.util_tex, 2)
		});
	}
}

struct GPUMaterial *EEVEE_material_world_lightprobe_get(struct Scene *scene, World *wo)
{
	const void *engine = &DRW_engine_viewport_eevee_type;
	const int options = VAR_WORLD_PROBE;

	GPUMaterial *mat = DRW_shader_find_from_world(wo, engine, options);
	if (mat != NULL) {
		return mat;
	}
	return DRW_shader_create_from_world(
	        scene, wo, engine, options,
	        datatoc_background_vert_glsl, NULL, e_data.frag_shader_lib,
	        SHADER_DEFINES "#define PROBE_CAPTURE\n");
}

struct GPUMaterial *EEVEE_material_world_background_get(struct Scene *scene, World *wo)
{
	const void *engine = &DRW_engine_viewport_eevee_type;
	int options = VAR_WORLD_BACKGROUND;

	GPUMaterial *mat = DRW_shader_find_from_world(wo, engine, options);
	if (mat != NULL) {
		return mat;
	}
	return DRW_shader_create_from_world(
	        scene, wo, engine, options,
	        datatoc_background_vert_glsl, NULL, e_data.frag_shader_lib,
	        SHADER_DEFINES "#define WORLD_BACKGROUND\n");
}

struct GPUMaterial *EEVEE_material_world_volume_get(struct Scene *scene, World *wo)
{
	const void *engine = &DRW_engine_viewport_eevee_type;
	int options = VAR_WORLD_VOLUME;

	GPUMaterial *mat = DRW_shader_find_from_world(wo, engine, options);
	if (mat != NULL) {
		return mat;
	}

	char *defines = eevee_get_volume_defines(options);

	mat = DRW_shader_create_from_world(
	        scene, wo, engine, options,
	        datatoc_volumetric_vert_glsl, datatoc_volumetric_geom_glsl, e_data.volume_shader_lib,
	        defines);

	MEM_freeN(defines);

	return mat;
}

struct GPUMaterial *EEVEE_material_mesh_get(
        struct Scene *scene, Material *ma, EEVEE_Data *vedata,
        bool use_blend, bool use_multiply, bool use_refract, bool use_sss, bool use_translucency, int shadow_method)
{
	EEVEE_EffectsInfo *effects = vedata->stl->effects;
	const void *engine = &DRW_engine_viewport_eevee_type;
	int options = VAR_MAT_MESH;

	if (use_blend) options |= VAR_MAT_BLEND;
	if (use_multiply) options |= VAR_MAT_MULT;
	if (use_refract) options |= VAR_MAT_REFRACT;
	if (use_sss) options |= VAR_MAT_SSS;
	if (use_sss && effects->sss_separate_albedo) options |= VAR_MAT_SSSALBED;
	if (use_translucency) options |= VAR_MAT_TRANSLUC;
	if (((effects->enabled_effects & EFFECT_VOLUMETRIC) != 0) && use_blend) options |= VAR_MAT_VOLUME;

	options |= eevee_material_shadow_option(shadow_method);

	GPUMaterial *mat = DRW_shader_find_from_material(ma, engine, options);
	if (mat) {
		return mat;
	}

	char *defines = eevee_get_defines(options);

	mat = DRW_shader_create_from_material(
	        scene, ma, engine, options,
	        datatoc_lit_surface_vert_glsl, NULL, e_data.frag_shader_lib,
	        defines);

	MEM_freeN(defines);

	return mat;
}

struct GPUMaterial *EEVEE_material_mesh_volume_get(struct Scene *scene, Material *ma)
{
	const void *engine = &DRW_engine_viewport_eevee_type;
	int options = VAR_MAT_VOLUME;

	GPUMaterial *mat = DRW_shader_find_from_material(ma, engine, options);
	if (mat != NULL) {
		return mat;
	}

	char *defines = eevee_get_volume_defines(options);

	mat = DRW_shader_create_from_material(
	        scene, ma, engine, options,
	        datatoc_volumetric_vert_glsl, datatoc_volumetric_geom_glsl, e_data.volume_shader_lib,
	        defines);

	MEM_freeN(defines);

	return mat;
}

struct GPUMaterial *EEVEE_material_mesh_depth_get(
        struct Scene *scene, Material *ma,
        bool use_hashed_alpha, bool is_shadow)
{
	const void *engine = &DRW_engine_viewport_eevee_type;
	int options = VAR_MAT_MESH;

	if (use_hashed_alpha) {
		options |= VAR_MAT_HASH;
	}
	else {
		options |= VAR_MAT_CLIP;
	}

	if (is_shadow)
		options |= VAR_MAT_SHADOW;

	GPUMaterial *mat = DRW_shader_find_from_material(ma, engine, options);
	if (mat) {
		return mat;
	}

	char *defines = eevee_get_defines(options);

	char *frag_str = BLI_string_joinN(
	        e_data.frag_shader_lib,
	        datatoc_prepass_frag_glsl);

	mat = DRW_shader_create_from_material(
	        scene, ma, engine, options,
	        (is_shadow) ? datatoc_shadow_vert_glsl : datatoc_lit_surface_vert_glsl,
	        NULL,
	        frag_str,
	        defines);

	MEM_freeN(frag_str);
	MEM_freeN(defines);

	return mat;
}

struct GPUMaterial *EEVEE_material_hair_get(
        struct Scene *scene, Material *ma, int shadow_method, bool use_fibers)
{
	const void *engine = &DRW_engine_viewport_eevee_type;
	int options = VAR_MAT_HAIR | VAR_MAT_MESH;
	options |= eevee_material_shadow_option(shadow_method);
	if (use_fibers) {
		options |= VAR_MAT_HAIR_FIBERS;
	}
	GPUMaterial *mat = DRW_shader_find_from_material(ma, engine, options);
	if (mat) {
		return mat;
	}

	char *vert_str = NULL;
	{
		DynStr *ds_vert = BLI_dynstr_new();
		BLI_dynstr_append(ds_vert, datatoc_hair_lib_glsl);
		BLI_dynstr_append(ds_vert, datatoc_lit_surface_vert_glsl);
		vert_str = BLI_dynstr_get_cstring(ds_vert);
		BLI_dynstr_free(ds_vert);
	}

	char *defines = eevee_get_defines(options);

	mat = DRW_shader_create_from_material(
	        scene, ma, engine, options,
	        vert_str, NULL, e_data.frag_shader_lib,
	        defines);

	MEM_freeN(vert_str);
	MEM_freeN(defines);

	return mat;
}

/**
 * Create a default shading group inside the given pass.
 **/
static struct DRWShadingGroup *EEVEE_default_shading_group_create(
        EEVEE_ViewLayerData *sldata, EEVEE_Data *vedata, DRWPass *pass,
        bool is_hair, bool is_hair_fibers, bool is_flat_normal, bool use_blend, bool use_ssr, int shadow_method)
{
	EEVEE_EffectsInfo *effects = vedata->stl->effects;
	static int ssr_id;
	ssr_id = (use_ssr) ? 1 : -1;
	int options = VAR_MAT_MESH;

	if (is_hair) options |= VAR_MAT_HAIR;
	if (is_hair_fibers) options |= VAR_MAT_HAIR_FIBERS;
	if (is_flat_normal) options |= VAR_MAT_FLAT;
	if (use_blend) options |= VAR_MAT_BLEND;
	if (((effects->enabled_effects & EFFECT_VOLUMETRIC) != 0) && use_blend) options |= VAR_MAT_VOLUME;

	options |= eevee_material_shadow_option(shadow_method);

	if (e_data.default_lit[options] == NULL) {
		create_default_shader(options);
	}

	DRWShadingGroup *shgrp = DRW_shgroup_create(e_data.default_lit[options], pass);
	add_standard_uniforms(shgrp, sldata, vedata, &ssr_id, NULL, false, use_blend);

	return shgrp;
}

/**
 * Create a default shading group inside the default pass without standard uniforms.
 **/
static struct DRWShadingGroup *EEVEE_default_shading_group_get(
        EEVEE_ViewLayerData *sldata, EEVEE_Data *vedata,
        bool is_hair, bool is_hair_fibers, bool is_flat_normal, bool use_ssr, int shadow_method)
{
	static int ssr_id;
	ssr_id = (use_ssr) ? 1 : -1;
	int options = VAR_MAT_MESH;

	if (is_hair) options |= VAR_MAT_HAIR;
	if (is_hair_fibers) options |= VAR_MAT_HAIR_FIBERS;
	if (is_flat_normal) options |= VAR_MAT_FLAT;

	options |= eevee_material_shadow_option(shadow_method);

	if (e_data.default_lit[options] == NULL) {
		create_default_shader(options);
	}

	if (vedata->psl->default_pass[options] == NULL) {
		//DRWState state = DRW_STATE_WRITE_COLOR | DRW_STATE_DEPTH_EQUAL | DRW_STATE_CLIP_PLANES | DRW_STATE_WIRE;
		DRWState state = DRW_STATE_WRITE_COLOR | DRW_STATE_DEPTH_EQUAL;
		vedata->psl->default_pass[options] = DRW_pass_create("Default Lit Pass", state);

		DRWShadingGroup *shgrp = DRW_shgroup_create(e_data.default_lit[options], vedata->psl->default_pass[options]);
		/* XXX / WATCH: This creates non persistent binds for the ubos and textures.
		 * But it's currently OK because the following shgroups does not add any bind. */
		add_standard_uniforms(shgrp, sldata, vedata, &ssr_id, NULL, false, false);
	}

	return DRW_shgroup_create(e_data.default_lit[options], vedata->psl->default_pass[options]);
}

void EEVEE_materials_cache_init(EEVEE_ViewLayerData *sldata, EEVEE_Data *vedata)
{
	EEVEE_PassList *psl = ((EEVEE_Data *)vedata)->psl;
	EEVEE_StorageList *stl = ((EEVEE_Data *)vedata)->stl;

	/* Create Material Ghash */
	{
		stl->g_data->material_hash = BLI_ghash_ptr_new("Eevee_material ghash");
		stl->g_data->hair_material_hash = BLI_ghash_ptr_new("Eevee_hair_material ghash");
	}

	{
		psl->background_pass = DRW_pass_create("Background Pass", DRW_STATE_WRITE_COLOR | DRW_STATE_DEPTH_EQUAL);

		struct Gwn_Batch *geom = DRW_cache_fullscreen_quad_get();
		DRWShadingGroup *grp = NULL;

		const DRWContextState *draw_ctx = DRW_context_state_get();
		Scene *scene = draw_ctx->scene;
		World *wo = scene->world;

		float *col = ts.colorBackground;

		if (wo) {
			col = &wo->horr;

			if (wo->use_nodes && wo->nodetree) {
				static float error_col[3] = {1.0f, 0.0f, 1.0f};
				static float compile_col[3] = {0.5f, 0.5f, 0.5f};
				struct GPUMaterial *gpumat = EEVEE_material_world_background_get(scene, wo);

				switch (GPU_material_status(gpumat)) {
					case GPU_MAT_SUCCESS:
						grp = DRW_shgroup_material_create(gpumat, psl->background_pass);
						DRW_shgroup_uniform_float(grp, "backgroundAlpha", &stl->g_data->background_alpha, 1);
						DRW_shgroup_call_add(grp, geom, NULL);
						break;
					case GPU_MAT_QUEUED:
						sldata->probes->all_materials_updated = false;
						/* TODO Bypass probe compilation. */
						col = compile_col;
						break;
					case GPU_MAT_FAILED:
					default:
						col = error_col;
						break;
				}
			}
		}

		/* Fallback if shader fails or if not using nodetree. */
		if (grp == NULL) {
			grp = DRW_shgroup_create(e_data.default_background, psl->background_pass);
			DRW_shgroup_uniform_vec3(grp, "color", col, 1);
			DRW_shgroup_uniform_float(grp, "backgroundAlpha", &stl->g_data->background_alpha, 1);
			DRW_shgroup_call_add(grp, geom, NULL);
		}
	}

	{
		DRWState state = DRW_STATE_WRITE_DEPTH | DRW_STATE_DEPTH_LESS | DRW_STATE_WIRE;
		psl->depth_pass = DRW_pass_create("Depth Pass", state);
		stl->g_data->depth_shgrp = DRW_shgroup_create(e_data.default_prepass_sh, psl->depth_pass);
		stl->g_data->hair_fibers_depth_shgrp = DRW_shgroup_create(e_data.default_prepass_hair_fiber_sh, psl->depth_pass);

		state = DRW_STATE_WRITE_DEPTH | DRW_STATE_DEPTH_LESS | DRW_STATE_CULL_BACK;
		psl->depth_pass_cull = DRW_pass_create("Depth Pass Cull", state);
		stl->g_data->depth_shgrp_cull = DRW_shgroup_create(e_data.default_prepass_sh, psl->depth_pass_cull);
		stl->g_data->hair_fibers_depth_shgrp_cull = DRW_shgroup_create(e_data.default_prepass_hair_fiber_sh, psl->depth_pass_cull);

		state = DRW_STATE_WRITE_DEPTH | DRW_STATE_DEPTH_LESS | DRW_STATE_CLIP_PLANES | DRW_STATE_WIRE;
		psl->depth_pass_clip = DRW_pass_create("Depth Pass Clip", state);
		stl->g_data->depth_shgrp_clip = DRW_shgroup_create(e_data.default_prepass_clip_sh, psl->depth_pass_clip);
		stl->g_data->hair_fibers_depth_shgrp_clip = DRW_shgroup_create(e_data.default_prepass_hair_fiber_clip_sh, psl->depth_pass_clip);
		DRW_shgroup_uniform_block(stl->g_data->depth_shgrp_clip, "clip_block", sldata->clip_ubo);
		DRW_shgroup_uniform_block(stl->g_data->hair_fibers_depth_shgrp_clip, "clip_block", sldata->clip_ubo);

		state = DRW_STATE_WRITE_DEPTH | DRW_STATE_DEPTH_LESS | DRW_STATE_CLIP_PLANES | DRW_STATE_CULL_BACK;
		psl->depth_pass_clip_cull = DRW_pass_create("Depth Pass Cull Clip", state);
		stl->g_data->depth_shgrp_clip_cull = DRW_shgroup_create(e_data.default_prepass_clip_sh, psl->depth_pass_clip_cull);
		stl->g_data->hair_fibers_depth_shgrp_clip_cull = DRW_shgroup_create(e_data.default_prepass_hair_fiber_clip_sh, psl->depth_pass_clip_cull);
		DRW_shgroup_uniform_block(stl->g_data->depth_shgrp_clip_cull, "clip_block", sldata->clip_ubo);
		DRW_shgroup_uniform_block(stl->g_data->hair_fibers_depth_shgrp_clip_cull, "clip_block", sldata->clip_ubo);
	}

	{
		DRWState state = DRW_STATE_WRITE_COLOR | DRW_STATE_DEPTH_EQUAL | DRW_STATE_CLIP_PLANES | DRW_STATE_WIRE;
		psl->material_pass = DRW_pass_create("Material Shader Pass", state);
	}

	{
		DRWState state = DRW_STATE_WRITE_DEPTH | DRW_STATE_DEPTH_LESS | DRW_STATE_WIRE;
		psl->refract_depth_pass = DRW_pass_create("Refract Depth Pass", state);
		stl->g_data->refract_depth_shgrp = DRW_shgroup_create(e_data.default_prepass_sh, psl->refract_depth_pass);

		state = DRW_STATE_WRITE_DEPTH | DRW_STATE_DEPTH_LESS | DRW_STATE_CULL_BACK;
		psl->refract_depth_pass_cull = DRW_pass_create("Refract Depth Pass Cull", state);
		stl->g_data->refract_depth_shgrp_cull = DRW_shgroup_create(e_data.default_prepass_sh, psl->refract_depth_pass_cull);

		state = DRW_STATE_WRITE_DEPTH | DRW_STATE_DEPTH_LESS | DRW_STATE_CLIP_PLANES | DRW_STATE_WIRE;
		psl->refract_depth_pass_clip = DRW_pass_create("Refract Depth Pass Clip", state);
		stl->g_data->refract_depth_shgrp_clip = DRW_shgroup_create(e_data.default_prepass_clip_sh, psl->refract_depth_pass_clip);
		DRW_shgroup_uniform_block(stl->g_data->refract_depth_shgrp_clip, "clip_block", sldata->clip_ubo);

		state = DRW_STATE_WRITE_DEPTH | DRW_STATE_DEPTH_LESS | DRW_STATE_CLIP_PLANES | DRW_STATE_CULL_BACK;
		psl->refract_depth_pass_clip_cull = DRW_pass_create("Refract Depth Pass Cull Clip", state);
		stl->g_data->refract_depth_shgrp_clip_cull = DRW_shgroup_create(e_data.default_prepass_clip_sh, psl->refract_depth_pass_clip_cull);
		DRW_shgroup_uniform_block(stl->g_data->refract_depth_shgrp_clip_cull, "clip_block", sldata->clip_ubo);
	}

	{
		DRWState state = DRW_STATE_WRITE_COLOR | DRW_STATE_DEPTH_EQUAL | DRW_STATE_CLIP_PLANES | DRW_STATE_WIRE;
		psl->refract_pass = DRW_pass_create("Opaque Refraction Pass", state);
	}

	{
		DRWState state = DRW_STATE_WRITE_COLOR | DRW_STATE_DEPTH_EQUAL | DRW_STATE_CLIP_PLANES | DRW_STATE_WIRE | DRW_STATE_WRITE_STENCIL;
		psl->sss_pass = DRW_pass_create("Subsurface Pass", state);
		e_data.sss_count = 0;
	}

	{
		DRWState state = DRW_STATE_WRITE_COLOR | DRW_STATE_DEPTH_LESS | DRW_STATE_CLIP_PLANES | DRW_STATE_WIRE;
		psl->transparent_pass = DRW_pass_create("Material Transparent Pass", state);
	}

	{
		psl->update_noise_pass = DRW_pass_create("Update Noise Pass", DRW_STATE_WRITE_COLOR);
		DRWShadingGroup *grp = DRW_shgroup_create(e_data.update_noise_sh, psl->update_noise_pass);
		DRW_shgroup_uniform_texture(grp, "blueNoise", e_data.noise_tex);
		DRW_shgroup_uniform_vec3(grp, "offsets", e_data.noise_offsets, 1);
		DRW_shgroup_call_add(grp, DRW_cache_fullscreen_quad_get(), NULL);
	}

}

#define ADD_SHGROUP_CALL(shgrp, ob, geom) do { \
	if (is_sculpt_mode_draw) { \
		DRW_shgroup_call_sculpt_add(shgrp, ob, ob->obmat); \
	} \
	else { \
		DRW_shgroup_call_object_add(shgrp, geom, ob); \
	} \
} while (0)

#define ADD_SHGROUP_CALL_SAFE(shgrp, ob, geom) do { \
	if (shgrp) { \
		ADD_SHGROUP_CALL(shgrp, ob, geom); \
	} \
} while (0)

typedef struct EeveeMaterialShadingGroups {
	struct DRWShadingGroup *shading_grp;
	struct DRWShadingGroup *depth_grp;
	struct DRWShadingGroup *depth_clip_grp;
} EeveeMaterialShadingGroups;

static void material_opaque(
        Material *ma, GHash *material_hash, EEVEE_ViewLayerData *sldata, EEVEE_Data *vedata,
        bool do_cull, bool use_flat_nor, struct GPUMaterial **gpumat, struct GPUMaterial **gpumat_depth,
        struct DRWShadingGroup **shgrp, struct DRWShadingGroup **shgrp_depth, struct DRWShadingGroup **shgrp_depth_clip)
{
	EEVEE_EffectsInfo *effects = vedata->stl->effects;
	const DRWContextState *draw_ctx = DRW_context_state_get();
	Scene *scene = draw_ctx->scene;
	EEVEE_StorageList *stl = ((EEVEE_Data *)vedata)->stl;
	EEVEE_PassList *psl = ((EEVEE_Data *)vedata)->psl;
	EEVEE_LampsInfo *linfo = sldata->lamps;

	float *color_p = &ma->r;
	float *metal_p = &ma->ray_mirror;
	float *spec_p = &ma->spec;
	float *rough_p = &ma->gloss_mir;

	const bool use_gpumat = (ma->use_nodes && ma->nodetree);
	const bool use_refract = ((ma->blend_flag & MA_BL_SS_REFRACTION) != 0) &&
	                         ((effects->enabled_effects & EFFECT_REFRACT) != 0);
	const bool use_sss = ((ma->blend_flag & MA_BL_SS_SUBSURFACE) != 0) &&
	                     ((effects->enabled_effects & EFFECT_SSS) != 0);
	const bool use_translucency = use_sss && ((ma->blend_flag & MA_BL_TRANSLUCENCY) != 0);

	EeveeMaterialShadingGroups *emsg = BLI_ghash_lookup(material_hash, (const void *)ma);

	if (emsg) {
		*shgrp = emsg->shading_grp;
		*shgrp_depth = emsg->depth_grp;
		*shgrp_depth_clip = emsg->depth_clip_grp;

		/* This will have been created already, just perform a lookup. */
		*gpumat = (use_gpumat) ? EEVEE_material_mesh_get(
		        scene, ma, vedata, false, false, use_refract, use_sss, use_translucency, linfo->shadow_method) : NULL;
		*gpumat_depth = (use_gpumat) ? EEVEE_material_mesh_depth_get(
		        scene, ma, (ma->blend_method == MA_BM_HASHED), false) : NULL;
		return;
	}

	if (use_gpumat) {
		static float error_col[3] = {1.0f, 0.0f, 1.0f};
		static float compile_col[3] = {0.5f, 0.5f, 0.5f};
		static float half = 0.5f;

		/* Shading */
		*gpumat = EEVEE_material_mesh_get(scene, ma, vedata, false, false, use_refract,
		                                  use_sss, use_translucency, linfo->shadow_method);

		GPUMaterialStatus status_mat_surface = GPU_material_status(*gpumat);

		/* Alpha CLipped : Discard pixel from depth pass, then
		 * fail the depth test for shading. */
		if (ELEM(ma->blend_method, MA_BM_CLIP, MA_BM_HASHED)) {
			*gpumat_depth = EEVEE_material_mesh_depth_get(scene, ma,
			                                              (ma->blend_method == MA_BM_HASHED), false);

			GPUMaterialStatus status_mat_depth = GPU_material_status(*gpumat_depth);
			if (status_mat_depth != GPU_MAT_SUCCESS) {
				/* Mixing both flags. If depth shader fails, show it to the user by not using
				 * the surface shader. */
				status_mat_surface = status_mat_depth;
			}
			else if (use_refract) {
				*shgrp_depth = DRW_shgroup_material_create(*gpumat_depth, (do_cull) ? psl->refract_depth_pass_cull : psl->refract_depth_pass);
				*shgrp_depth_clip = DRW_shgroup_material_create(*gpumat_depth, (do_cull) ? psl->refract_depth_pass_clip_cull : psl->refract_depth_pass_clip);
			}
			else {
				*shgrp_depth = DRW_shgroup_material_create(*gpumat_depth, (do_cull) ? psl->depth_pass_cull : psl->depth_pass);
				*shgrp_depth_clip = DRW_shgroup_material_create(*gpumat_depth, (do_cull) ? psl->depth_pass_clip_cull : psl->depth_pass_clip);
			}

			if (*shgrp_depth != NULL) {
				add_standard_uniforms(*shgrp_depth, sldata, vedata, NULL, NULL, false, false);
				add_standard_uniforms(*shgrp_depth_clip, sldata, vedata, NULL, NULL, false, false);

				if (ma->blend_method == MA_BM_CLIP) {
					DRW_shgroup_uniform_float(*shgrp_depth, "alphaThreshold", &ma->alpha_threshold, 1);
					DRW_shgroup_uniform_float(*shgrp_depth_clip, "alphaThreshold", &ma->alpha_threshold, 1);
				}
				else if (ma->blend_method == MA_BM_HASHED) {
					DRW_shgroup_uniform_float(*shgrp_depth, "hashAlphaOffset", &e_data.alpha_hash_offset, 1);
					DRW_shgroup_uniform_float(*shgrp_depth_clip, "hashAlphaOffset", &e_data.alpha_hash_offset, 1);
				}
			}
		}

		switch (status_mat_surface) {
			case GPU_MAT_SUCCESS:
			{
				static int no_ssr = -1;
				static int first_ssr = 1;
				int *ssr_id = (((effects->enabled_effects & EFFECT_SSR) != 0) && !use_refract) ? &first_ssr : &no_ssr;

				*shgrp = DRW_shgroup_material_create(*gpumat,
				                                     (use_refract) ? psl->refract_pass :
				                                     (use_sss) ? psl->sss_pass : psl->material_pass);
				add_standard_uniforms(*shgrp, sldata, vedata, ssr_id, &ma->refract_depth, use_refract, false);

				if (use_sss) {
					struct GPUTexture *sss_tex_profile = NULL;
					struct GPUUniformBuffer *sss_profile = GPU_material_sss_profile_get(*gpumat,
					                                                                    stl->effects->sss_sample_count,
					                                                                    &sss_tex_profile);

					if (sss_profile) {
						if (use_translucency) {
							DRW_shgroup_uniform_block(*shgrp, "sssProfile", sss_profile);
							DRW_shgroup_uniform_texture(*shgrp, "sssTexProfile", sss_tex_profile);
						}

						/* Limit of 8 bit stencil buffer. ID 255 is refraction. */
						if (e_data.sss_count < 254) {
							DRW_shgroup_stencil_mask(*shgrp, e_data.sss_count + 1);
							EEVEE_subsurface_add_pass(sldata, vedata, e_data.sss_count + 1, sss_profile);
							e_data.sss_count++;
						}
						else {
							/* TODO : display message. */
							printf("Error: Too many different Subsurface shader in the scene.\n");
						}
					}
				}
				break;
			}
			case GPU_MAT_QUEUED:
			{
				sldata->probes->all_materials_updated = false;
				/* TODO Bypass probe compilation. */
				color_p = compile_col;
				metal_p = spec_p = rough_p = &half;
				break;
			}
			case GPU_MAT_FAILED:
			default:
				color_p = error_col;
				metal_p = spec_p = rough_p = &half;
				break;
		}
	}

	/* Fallback to default shader */
	if (*shgrp == NULL) {
		bool use_ssr = ((effects->enabled_effects & EFFECT_SSR) != 0);
		*shgrp = EEVEE_default_shading_group_get(sldata, vedata, false, false, use_flat_nor, use_ssr, linfo->shadow_method);
		DRW_shgroup_uniform_vec3(*shgrp, "basecol", color_p, 1);
		DRW_shgroup_uniform_float(*shgrp, "metallic", metal_p, 1);
		DRW_shgroup_uniform_float(*shgrp, "specular", spec_p, 1);
		DRW_shgroup_uniform_float(*shgrp, "roughness", rough_p, 1);
	}

	/* Fallback default depth prepass */
	if (*shgrp_depth == NULL) {
		if (use_refract) {
			*shgrp_depth = (do_cull) ? stl->g_data->refract_depth_shgrp_cull : stl->g_data->refract_depth_shgrp;
			*shgrp_depth_clip = (do_cull) ? stl->g_data->refract_depth_shgrp_clip_cull : stl->g_data->refract_depth_shgrp_clip;
		}
		else {
			*shgrp_depth = (do_cull) ? stl->g_data->depth_shgrp_cull : stl->g_data->depth_shgrp;
			*shgrp_depth_clip = (do_cull) ? stl->g_data->depth_shgrp_clip_cull : stl->g_data->depth_shgrp_clip;
		}
	}

	emsg = MEM_mallocN(sizeof(EeveeMaterialShadingGroups), "EeveeMaterialShadingGroups");
	emsg->shading_grp = *shgrp;
	emsg->depth_grp = *shgrp_depth;
	emsg->depth_clip_grp = *shgrp_depth_clip;
	BLI_ghash_insert(material_hash, ma, emsg);
}

static void material_transparent(
        Material *ma, EEVEE_ViewLayerData *sldata, EEVEE_Data *vedata,
        bool do_cull, bool use_flat_nor, struct GPUMaterial **gpumat, struct DRWShadingGroup **shgrp, struct DRWShadingGroup **shgrp_depth)
{
	const DRWContextState *draw_ctx = DRW_context_state_get();
	Scene *scene = draw_ctx->scene;
	EEVEE_StorageList *stl = ((EEVEE_Data *)vedata)->stl;
	EEVEE_PassList *psl = ((EEVEE_Data *)vedata)->psl;
	EEVEE_LampsInfo *linfo = sldata->lamps;

	const bool use_refract = ((ma->blend_flag & MA_BL_SS_REFRACTION) != 0) && ((stl->effects->enabled_effects & EFFECT_REFRACT) != 0);

	float *color_p = &ma->r;
	float *metal_p = &ma->ray_mirror;
	float *spec_p = &ma->spec;
	float *rough_p = &ma->gloss_mir;

	if (ma->use_nodes && ma->nodetree) {
		static float error_col[3] = {1.0f, 0.0f, 1.0f};
		static float compile_col[3] = {0.5f, 0.5f, 0.5f};
		static float half = 0.5f;

		/* Shading */
		*gpumat = EEVEE_material_mesh_get(scene, ma, vedata, true, (ma->blend_method == MA_BM_MULTIPLY), use_refract,
		                                  false, false, linfo->shadow_method);

		switch (GPU_material_status(*gpumat)) {
			case GPU_MAT_SUCCESS:
			{
				static int ssr_id = -1; /* TODO transparent SSR */
				bool use_blend = (ma->blend_method & MA_BM_BLEND) != 0;

				*shgrp = DRW_shgroup_material_create(*gpumat, psl->transparent_pass);
				add_standard_uniforms(*shgrp, sldata, vedata, &ssr_id, &ma->refract_depth, use_refract, use_blend);
				break;
			}
			case GPU_MAT_QUEUED:
			{
				sldata->probes->all_materials_updated = false;
				/* TODO Bypass probe compilation. */
				color_p = compile_col;
				metal_p = spec_p = rough_p = &half;
				break;
			}
			case GPU_MAT_FAILED:
			default:
				color_p = error_col;
				metal_p = spec_p = rough_p = &half;
				break;
		}
	}

	/* Fallback to default shader */
	if (*shgrp == NULL) {
		*shgrp = EEVEE_default_shading_group_create(
		        sldata, vedata, psl->transparent_pass,
		        false, false, use_flat_nor, true, false, linfo->shadow_method);
		DRW_shgroup_uniform_vec3(*shgrp, "basecol", color_p, 1);
		DRW_shgroup_uniform_float(*shgrp, "metallic", metal_p, 1);
		DRW_shgroup_uniform_float(*shgrp, "specular", spec_p, 1);
		DRW_shgroup_uniform_float(*shgrp, "roughness", rough_p, 1);
	}

	const bool use_prepass = ((ma->blend_flag & MA_BL_HIDE_BACKSIDE) != 0);

	DRWState all_state = DRW_STATE_WRITE_DEPTH | DRW_STATE_WRITE_COLOR | DRW_STATE_CULL_BACK | DRW_STATE_DEPTH_LESS | DRW_STATE_DEPTH_EQUAL |
	                     DRW_STATE_BLEND | DRW_STATE_ADDITIVE | DRW_STATE_MULTIPLY;

	DRWState cur_state = DRW_STATE_WRITE_COLOR;
	cur_state |= (use_prepass) ? DRW_STATE_DEPTH_EQUAL : DRW_STATE_DEPTH_LESS;
	cur_state |= (do_cull) ? DRW_STATE_CULL_BACK : 0;

	switch (ma->blend_method) {
		case MA_BM_ADD:
			cur_state |= DRW_STATE_ADDITIVE;
			break;
		case MA_BM_MULTIPLY:
			cur_state |= DRW_STATE_MULTIPLY;
			break;
		case MA_BM_BLEND:
			cur_state |= DRW_STATE_BLEND;
			break;
		default:
			BLI_assert(0);
			break;
	}

	/* Disable other blend modes and use the one we want. */
	DRW_shgroup_state_disable(*shgrp, all_state);
	DRW_shgroup_state_enable(*shgrp, cur_state);

	/* Depth prepass */
	if (use_prepass) {
		*shgrp_depth = DRW_shgroup_create(e_data.default_prepass_clip_sh, psl->transparent_pass);
		DRW_shgroup_uniform_block(*shgrp_depth, "clip_block", sldata->clip_ubo);

		cur_state = DRW_STATE_WRITE_DEPTH | DRW_STATE_DEPTH_LESS;
		cur_state |= (do_cull) ? DRW_STATE_CULL_BACK : 0;

		DRW_shgroup_state_disable(*shgrp_depth, all_state);
		DRW_shgroup_state_enable(*shgrp_depth, cur_state);
	}
}

static void material_particle_hair(
        EEVEE_Data *vedata,
        EEVEE_ViewLayerData *sldata,
        Object *ob,
        ParticleSystem *psys,
        ModifierData *md)
{
	EEVEE_PassList *psl = ((EEVEE_Data *)vedata)->psl;
	EEVEE_StorageList *stl = ((EEVEE_Data *)vedata)->stl;
	const DRWContextState *draw_ctx = DRW_context_state_get();
	Scene *scene = draw_ctx->scene;
	GHash *material_hash = stl->g_data->hair_material_hash;

	if (!psys_check_enabled(ob, psys, false)) {
		return;
	}
	
	ParticleSettings *part = psys->part;
	float mat[4][4];
	unit_m4(mat);
	
	bool use_hair = false;
	struct Gwn_Batch *hair_geom = NULL;
	{
		int draw_as = (part->draw_as == PART_DRAW_REND) ? part->ren_as : part->draw_as;
		if (draw_as == PART_DRAW_PATH && (psys->pathcache || psys->childcache)) {
			use_hair = true;
			hair_geom = DRW_cache_particles_get_hair(psys, md);
		}
	}
	
	if (use_hair) {
		Material *ma = give_current_material(ob, part->omat);
		if (ma == NULL) {
			ma = &defmaterial;
		}
		
		DRW_shgroup_call_add(stl->g_data->depth_shgrp, hair_geom, mat);
		DRW_shgroup_call_add(stl->g_data->depth_shgrp_clip, hair_geom, mat);
		
		DRWShadingGroup *shgrp = BLI_ghash_lookup(material_hash, (const void *)ma);
		if (!shgrp) {
			float *color_p = &ma->r;
			float *metal_p = &ma->ray_mirror;
			float *spec_p = &ma->spec;
			float *rough_p = &ma->gloss_mir;
			
			if (ma->use_nodes && ma->nodetree) {
				struct GPUMaterial *gpumat = EEVEE_material_hair_get(scene, ma, false, sldata->lamps->shadow_method);
				
				shgrp = DRW_shgroup_material_create(gpumat, psl->material_pass);
				if (shgrp) {
					add_standard_uniforms(shgrp, sldata, vedata, NULL, NULL, false, false);
					
					BLI_ghash_insert(material_hash, ma, shgrp);
				}
				else {
					/* Shader failed : pink color */
					static float col[3] = {1.0f, 0.0f, 1.0f};
					static float half = 0.5f;
					
					color_p = col;
					metal_p = spec_p = rough_p = &half;
				}
			}
			
			/* Fallback to default shader */
			if (shgrp == NULL) {
				bool use_ssr = ((stl->effects->enabled_effects & EFFECT_SSR) != 0);
				shgrp = EEVEE_default_shading_group_get(sldata, vedata, true, false, false, use_ssr,
				                                        sldata->lamps->shadow_method);
				DRW_shgroup_uniform_vec3(shgrp, "basecol", color_p, 1);
				DRW_shgroup_uniform_float(shgrp, "metallic", metal_p, 1);
				DRW_shgroup_uniform_float(shgrp, "specular", spec_p, 1);
				DRW_shgroup_uniform_float(shgrp, "roughness", rough_p, 1);
				
				BLI_ghash_insert(material_hash, ma, shgrp);
			}
		}
		
		if (shgrp) {
			DRW_shgroup_call_add(shgrp, hair_geom, mat);
		}
	}
}

static void material_hair(
        EEVEE_Data *vedata,
        EEVEE_ViewLayerData *sldata,
        Object *ob,
        HairSystem *hsys,
        DerivedMesh *scalp)
{
	EEVEE_PassList *psl = ((EEVEE_Data *)vedata)->psl;
	EEVEE_StorageList *stl = ((EEVEE_Data *)vedata)->stl;
	const DRWContextState *draw_ctx = DRW_context_state_get();
	Scene *scene = draw_ctx->scene;
	GHash *material_hash = stl->g_data->hair_material_hash;
	/* TODO */
	const int subdiv = 0;
	float mat[4][4];
	copy_m4_m4(mat, ob->obmat);
	
	const DRWHairFiberTextureBuffer *fiber_buffer = NULL;
	struct Gwn_Batch *hair_geom = DRW_cache_hair_get_fibers(hsys, scalp, subdiv, &fiber_buffer);
	
	if (!hsys->draw_texture_cache) {
		hsys->draw_texture_cache = DRW_texture_create_2D(fiber_buffer->width, fiber_buffer->height,
		                                                  DRW_TEX_RG_32, 0, fiber_buffer->data);
	}
	GPUTexture **fiber_texture = (GPUTexture **)(&hsys->draw_texture_cache);

	Material *ma = give_current_material(ob, hsys->material_index);
	if (ma == NULL) {
		ma = &defmaterial;
	}
	
	DRW_shgroup_call_add(stl->g_data->hair_fibers_depth_shgrp, hair_geom, mat);
	DRW_hair_shader_uniforms(stl->g_data->hair_fibers_depth_shgrp, scene,
	                         fiber_texture, fiber_buffer);
	
	DRW_shgroup_call_add(stl->g_data->hair_fibers_depth_shgrp_clip, hair_geom, mat);
	DRW_hair_shader_uniforms(stl->g_data->hair_fibers_depth_shgrp_clip, scene,
	                         fiber_texture, fiber_buffer);
	
	DRWShadingGroup *shgrp = BLI_ghash_lookup(material_hash, (const void *)ma);
	if (!shgrp) {
		float *color_p = &ma->r;
		float *metal_p = &ma->ray_mirror;
		float *spec_p = &ma->spec;
		float *rough_p = &ma->gloss_mir;
		
		if (ma->use_nodes && ma->nodetree) {
			struct GPUMaterial *gpumat = EEVEE_material_hair_get(scene, ma, sldata->lamps->shadow_method, true);
			
			shgrp = DRW_shgroup_material_create(gpumat, psl->material_pass);
			if (shgrp) {
				add_standard_uniforms(shgrp, sldata, vedata, NULL, NULL, false, false);
				BLI_ghash_insert(material_hash, ma, shgrp);
			}
			else {
				/* Shader failed : pink color */
				static float col[3] = {1.0f, 0.0f, 1.0f};
				static float half = 0.5f;
				
				color_p = col;
				metal_p = spec_p = rough_p = &half;
			}
		}
		
		/* Fallback to default shader */
		if (shgrp == NULL) {
			bool use_ssr = ((stl->effects->enabled_effects & EFFECT_SSR) != 0);
			shgrp = EEVEE_default_shading_group_get(sldata, vedata, true, true, false, use_ssr,
			                                        sldata->lamps->shadow_method);
			DRW_shgroup_uniform_vec3(shgrp, "basecol", color_p, 1);
			DRW_shgroup_uniform_float(shgrp, "metallic", metal_p, 1);
			DRW_shgroup_uniform_float(shgrp, "specular", spec_p, 1);
			DRW_shgroup_uniform_float(shgrp, "roughness", rough_p, 1);
			
			BLI_ghash_insert(material_hash, ma, shgrp);
		}
	}
	
	if (shgrp) {
		DRW_shgroup_call_add(shgrp, hair_geom, mat);
		
		DRW_hair_shader_uniforms(shgrp, scene,
		                         fiber_texture, fiber_buffer);
	}
}

void EEVEE_materials_cache_populate(EEVEE_Data *vedata, EEVEE_ViewLayerData *sldata, Object *ob)
{
	EEVEE_PassList *psl = vedata->psl;
	EEVEE_StorageList *stl = vedata->stl;
	const DRWContextState *draw_ctx = DRW_context_state_get();
	Scene *scene = draw_ctx->scene;
	GHash *material_hash = stl->g_data->material_hash;

	IDProperty *ces_mode_ob = BKE_layer_collection_engine_evaluated_get(ob, COLLECTION_MODE_OBJECT, "");
	const bool do_cull = BKE_collection_engine_property_value_get_bool(ces_mode_ob, "show_backface_culling");
	const bool is_active = (ob == draw_ctx->obact);
	const bool is_sculpt_mode = is_active && (draw_ctx->object_mode & OB_MODE_SCULPT) != 0;
#if 0
	const bool is_sculpt_mode_draw = is_sculpt_mode && (draw_ctx->v3d->flag2 & V3D_SHOW_MODE_SHADE_OVERRIDE) == 0;
#else
	/* For now just force fully shaded with eevee when supported. */
	const bool is_sculpt_mode_draw =
	        is_sculpt_mode &&
	        ((ob->sculpt && ob->sculpt->pbvh) && (BKE_pbvh_type(ob->sculpt->pbvh) != PBVH_FACES));
#endif
	const bool is_default_mode_shader = is_sculpt_mode;

	/* First get materials for this mesh. */
	if (ELEM(ob->type, OB_MESH, OB_CURVE, OB_SURF, OB_FONT)) {
		const int materials_len = MAX2(1, (is_sculpt_mode_draw ? 1 : ob->totcol));

		struct DRWShadingGroup **shgrp_array = BLI_array_alloca(shgrp_array, materials_len);
		struct DRWShadingGroup **shgrp_depth_array = BLI_array_alloca(shgrp_depth_array, materials_len);
		struct DRWShadingGroup **shgrp_depth_clip_array = BLI_array_alloca(shgrp_depth_clip_array, materials_len);

		struct GPUMaterial **gpumat_array = BLI_array_alloca(gpumat_array, materials_len);
		struct GPUMaterial **gpumat_depth_array = BLI_array_alloca(gpumat_array, materials_len);

		bool use_flat_nor = false;

		if (is_default_mode_shader) {
			if (is_sculpt_mode_draw) {
				use_flat_nor = DRW_object_is_flat_normal(ob);
			}
		}

		for (int i = 0; i < materials_len; ++i) {
			Material *ma;

			if (is_sculpt_mode_draw) {
				ma = NULL;
			}
			else {
				ma = give_current_material(ob, i + 1);
			}

			gpumat_array[i] = NULL;
			gpumat_depth_array[i] = NULL;
			shgrp_array[i] = NULL;
			shgrp_depth_array[i] = NULL;
			shgrp_depth_clip_array[i] = NULL;

			if (ma == NULL)
				ma = &defmaterial;

			switch (ma->blend_method) {
				case MA_BM_SOLID:
				case MA_BM_CLIP:
				case MA_BM_HASHED:
					material_opaque(ma, material_hash, sldata, vedata, do_cull, use_flat_nor,
					        &gpumat_array[i], &gpumat_depth_array[i],
					        &shgrp_array[i], &shgrp_depth_array[i], &shgrp_depth_clip_array[i]);
					break;
				case MA_BM_ADD:
				case MA_BM_MULTIPLY:
				case MA_BM_BLEND:
					material_transparent(ma, sldata, vedata, do_cull, use_flat_nor,
					        &gpumat_array[i], &shgrp_array[i], &shgrp_depth_array[i]);
					break;
				default:
					BLI_assert(0);
					break;
			}
		}

		if (is_sculpt_mode && is_sculpt_mode_draw == false) {
			DRW_cache_mesh_sculpt_coords_ensure(ob);
		}

		/* Only support single volume material for now. */
		/* XXX We rely on the previously compiled surface shader
		 * to know if the material has a "volume nodetree".
		 */
		bool use_volume_material = (gpumat_array[0] && GPU_material_use_domain_volume(gpumat_array[0]));

		/* Get per-material split surface */
		struct Gwn_Batch **mat_geom = DRW_cache_object_surface_material_get(ob, gpumat_array, materials_len);
		if (mat_geom) {
			for (int i = 0; i < materials_len; ++i) {
				Material *ma = give_current_material(ob, i + 1);

				if (ma == NULL)
					ma = &defmaterial;

				/* Do not render surface if we are rendering a volume object
				 * and do not have a surface closure. */
				if (use_volume_material &&
				    (gpumat_array[i] && !GPU_material_use_domain_surface(gpumat_array[i])))
				{
					continue;
				}

				/* Shading pass */
				ADD_SHGROUP_CALL(shgrp_array[i], ob, mat_geom[i]);

				/* Depth Prepass */
				ADD_SHGROUP_CALL_SAFE(shgrp_depth_array[i], ob, mat_geom[i]);
				ADD_SHGROUP_CALL_SAFE(shgrp_depth_clip_array[i], ob, mat_geom[i]);

				/* Shadow Pass */
				if (ma->use_nodes && ma->nodetree && (ma->blend_method != MA_BM_SOLID)) {
					struct GPUMaterial *gpumat;
					switch (ma->blend_shadow) {
						case MA_BS_SOLID:
							EEVEE_lights_cache_shcaster_add(sldata, stl, mat_geom[i], ob);
							break;
						case MA_BS_CLIP:
							gpumat = EEVEE_material_mesh_depth_get(scene, ma, false, true);
							EEVEE_lights_cache_shcaster_material_add(sldata, psl, gpumat, mat_geom[i], ob, &ma->alpha_threshold);
							break;
						case MA_BS_HASHED:
							gpumat = EEVEE_material_mesh_depth_get(scene, ma, true, true);
							EEVEE_lights_cache_shcaster_material_add(sldata, psl, gpumat, mat_geom[i], ob, NULL);
							break;
						case MA_BS_NONE:
						default:
							break;
					}
				}
				else {
					EEVEE_lights_cache_shcaster_add(sldata, stl, mat_geom[i], ob);
				}
			}
		}

		/* Volumetrics */
		if (((stl->effects->enabled_effects & EFFECT_VOLUMETRIC) != 0) && use_volume_material) {
			EEVEE_volumes_cache_object_add(sldata, vedata, scene, ob);
		}
	}

	if (ob->type == OB_MESH) {
		if (ob != draw_ctx->object_edit) {
			for (ModifierData *md = ob->modifiers.first; md; md = md->next) {
				if (md->type == eModifierType_ParticleSystem) {
					ParticleSystem *psys = ((ParticleSystemModifierData *)md)->psys;
					material_particle_hair(vedata, sldata, ob, psys, md);
				}
				else if (md->type == eModifierType_Fur) {
					FurModifierData *fmd = (FurModifierData *)md;
					material_hair(vedata, sldata, ob, fmd->hair_system, ob->derivedFinal);
				}
			}
		}
	}
	else if (ob->type == OB_GROOM) {
		Groom *groom = ob->data;
		material_hair(vedata, sldata, ob, groom->hair_system, BKE_groom_get_scalp(groom));
	}
}

void EEVEE_materials_cache_finish(EEVEE_Data *vedata)
{
	EEVEE_StorageList *stl = ((EEVEE_Data *)vedata)->stl;

	BLI_ghash_free(stl->g_data->material_hash, NULL, MEM_freeN);
	BLI_ghash_free(stl->g_data->hair_material_hash, NULL, NULL);
}

void EEVEE_materials_free(void)
{
	for (int i = 0; i < VAR_MAT_MAX; ++i) {
		DRW_SHADER_FREE_SAFE(e_data.default_lit[i]);
	}
	MEM_SAFE_FREE(e_data.frag_shader_lib);
	MEM_SAFE_FREE(e_data.frag_shader_lib);
	MEM_SAFE_FREE(e_data.volume_shader_lib);
	DRW_SHADER_FREE_SAFE(e_data.default_prepass_sh);
	DRW_SHADER_FREE_SAFE(e_data.default_prepass_clip_sh);
	DRW_SHADER_FREE_SAFE(e_data.default_prepass_hair_fiber_sh);
	DRW_SHADER_FREE_SAFE(e_data.default_prepass_hair_fiber_clip_sh);
	DRW_SHADER_FREE_SAFE(e_data.default_background);
	DRW_SHADER_FREE_SAFE(e_data.update_noise_sh);
	DRW_TEXTURE_FREE_SAFE(e_data.util_tex);
	DRW_TEXTURE_FREE_SAFE(e_data.noise_tex);
}

void EEVEE_draw_default_passes(EEVEE_PassList *psl)
{
	for (int i = 0; i < VAR_MAT_MAX; ++i) {
		if (psl->default_pass[i]) {
			DRW_draw_pass(psl->default_pass[i]);
		}
	}
}<|MERGE_RESOLUTION|>--- conflicted
+++ resolved
@@ -568,14 +568,7 @@
 		        datatoc_lit_surface_frag_glsl,
 		        datatoc_lit_surface_frag_glsl,
 		        datatoc_volumetric_lib_glsl);
-<<<<<<< HEAD
 		
-		e_data.frag_shader_lib = BLI_string_joinN(
-		        datatoc_common_view_lib_glsl,
-		        e_data.shadow_shader_lib);
-=======
->>>>>>> 0f2b4cb6
-
 		e_data.volume_shader_lib = BLI_string_joinN(
 		        datatoc_common_view_lib_glsl,
 		        datatoc_common_uniforms_lib_glsl,
