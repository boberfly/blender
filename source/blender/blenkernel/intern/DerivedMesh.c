--- conflicted
+++ resolved
@@ -2357,41 +2357,6 @@
   MEM_freeN(str);
 }
 
-<<<<<<< HEAD
-char *DM_debug_sprintfN_cdlayers(CustomData *data)
-{
-  int i;
-  const CustomDataLayer *layer;
-
-  DynStr *message = BLI_dynstr_new();
-  BLI_dynstr_append(message, "{\n");
-
-  for (i = 0, layer = data->layers; i < data->totlayer; i++, layer++) {
-
-    const char *name = CustomData_layertype_name(layer->type);
-    const int size = CustomData_sizeof(layer->type);
-    const char *structname;
-    int structnum;
-    CustomData_file_write_info(layer->type, &structname, &structnum);
-    BLI_dynstr_appendf(
-        message,
-        "        dict(name='%s', struct='%s', type=%d, ptr='%p', elem=%d, length=%d),\n",
-        name,
-        structname,
-        layer->type,
-        (const void *)layer->data,
-        size,
-        (int)(MEM_allocN_len(layer->data) / size));
-  }
-  BLI_dynstr_append(message, "}");
-
-  char *cstring = BLI_dynstr_get_cstring(message);
-  BLI_dynstr_free(message);
-  return cstring;
-}
-
-=======
->>>>>>> cfc6f9eb
 bool DM_is_valid(DerivedMesh *dm)
 {
   const bool do_verbose = true;
